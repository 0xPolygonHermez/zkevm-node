package sequencesender

import (
	"context"
	"crypto/ecdsa"
	"errors"
	"fmt"
	"time"

	ethman "github.com/0xPolygonHermez/zkevm-node/etherman"
	"github.com/0xPolygonHermez/zkevm-node/etherman/types"
	"github.com/0xPolygonHermez/zkevm-node/ethtxmanager"
	"github.com/0xPolygonHermez/zkevm-node/event"
	"github.com/0xPolygonHermez/zkevm-node/log"
	"github.com/0xPolygonHermez/zkevm-node/sequencer/metrics"
	"github.com/0xPolygonHermez/zkevm-node/state"
	ethTypes "github.com/ethereum/go-ethereum/core/types"
	"github.com/jackc/pgx/v4"
)

const (
	ethTxManagerOwner = "sequencer"
	monitoredIDFormat = "sequence-from-%v-to-%v"
)

var (
	// ErrOversizedData is returned if the input data of a transaction is greater
	// than some meaningful limit a user might use. This is not a consensus error
	// making the transaction invalid, rather a DOS protection.
	ErrOversizedData = errors.New("oversized data")
)

// SequenceSender represents a sequence sender
type SequenceSender struct {
	cfg          Config
	privKey      *ecdsa.PrivateKey
	state        stateInterface
	ethTxManager ethTxManager
	etherman     etherman
	eventLog     *event.EventLog
}

// New inits sequence sender
func New(cfg Config, state stateInterface, etherman etherman, manager ethTxManager, eventLog *event.EventLog, privKey *ecdsa.PrivateKey) (*SequenceSender, error) {
	return &SequenceSender{
		cfg:          cfg,
		state:        state,
		etherman:     etherman,
		ethTxManager: manager,
		eventLog:     eventLog,
		privKey:      privKey,
	}, nil
}

// Start starts the sequence sender
func (s *SequenceSender) Start(ctx context.Context) {
	ticker := time.NewTicker(s.cfg.WaitPeriodSendSequence.Duration)
	for {
		s.tryToSendSequenceX1(ctx, ticker)
	}
}

<<<<<<< HEAD
// nolint:unused
=======
// marginTimeElapsed checks if the time between currentTime and l2BlockTimestamp is greater than timeMargin.
// If it's greater returns true, otherwise it returns false and the waitTime needed to achieve this timeMargin
func (s *SequenceSender) marginTimeElapsed(ctx context.Context, l2BlockTimestamp uint64, currentTime uint64, timeMargin int64) (bool, int64) {
	// Check the time difference between L2 block and currentTime
	var timeDiff int64
	if l2BlockTimestamp >= currentTime {
		//L2 block timestamp is above currentTime, negative timeDiff. We do in this way to avoid uint64 overflow
		timeDiff = int64(-(l2BlockTimestamp - currentTime))
	} else {
		timeDiff = int64(currentTime - l2BlockTimestamp)
	}

	// Check if the time difference is less than timeMargin (L1BlockTimestampMargin)
	if timeDiff < timeMargin {
		var waitTime int64
		if timeDiff < 0 { //L2 block timestamp is above currentTime
			waitTime = timeMargin + (-timeDiff)
		} else {
			waitTime = timeMargin - timeDiff
		}
		return false, waitTime
	} else { // timeDiff is greater than timeMargin
		return true, 0
	}
}

>>>>>>> 291ac858
func (s *SequenceSender) tryToSendSequence(ctx context.Context, ticker *time.Ticker) {
	retry := false
	// process monitored sequences before starting a next cycle
	s.ethTxManager.ProcessPendingMonitoredTxs(ctx, ethTxManagerOwner, func(result ethtxmanager.MonitoredTxResult, dbTx pgx.Tx) {
		if result.Status == ethtxmanager.MonitoredTxStatusFailed {
			retry = true
			mTxResultLogger := ethtxmanager.CreateMonitoredTxResultLogger(ethTxManagerOwner, result)
			mTxResultLogger.Error("failed to send sequence, TODO: review this fatal and define what to do in this case")
		}
	}, nil)

	if retry {
		return
	}

	// Check if synchronizer is up to date
	if !s.isSynced(ctx) {
		log.Info("wait for synchronizer to sync last batch")
		waitTick(ctx, ticker)
		return
	}

	// Check if should send sequence to L1
	log.Infof("getting sequences to send")
	sequences, err := s.getSequencesToSend(ctx)
	if err != nil || len(sequences) == 0 {
		if err != nil {
			log.Errorf("error getting sequences: %v", err)
		} else {
			log.Info("waiting for sequences to be worth sending to L1")
		}
		waitTick(ctx, ticker)
		return
	}

	lastVirtualBatchNum, err := s.state.GetLastVirtualBatchNum(ctx, nil)
	if err != nil {
		log.Errorf("failed to get last virtual batch num, err: %v", err)
		return
	}

	// Send sequences to L1
	sequenceCount := len(sequences)
	log.Infof("sending sequences to L1. From batch %d to batch %d", lastVirtualBatchNum+1, lastVirtualBatchNum+uint64(sequenceCount))
	metrics.SequencesSentToL1(float64(sequenceCount))

	// Check if we need to wait until last L1 block timestamp is L1BlockTimestampMargin seconds above the timestamp of the last L2 block in the sequence
	// Get last batch in the sequence
	lastBatchNumInSequence := sequences[sequenceCount-1].BatchNumber

	// Get L2 blocks for the last batch
	lastBatchL2Blocks, err := s.state.GetL2BlocksByBatchNumber(ctx, lastBatchNumInSequence, nil)
	if err != nil {
		log.Errorf("failed to get L2 blocks for batch %d, err: %v", lastBatchNumInSequence, err)
		return
	}

	// Check there are L2 blocks for the last batch
	if len(lastBatchL2Blocks) == 0 {
		log.Errorf("no L2 blocks returned from the state for batch %d", lastBatchNumInSequence)
		return
	}

	// Get timestamp of the last L2 block in the sequence
	lastL2Block := lastBatchL2Blocks[len(lastBatchL2Blocks)-1]
	lastL2BlockTimestamp := uint64(lastL2Block.ReceivedAt.Unix())

	timeMargin := int64(s.cfg.L1BlockTimestampMargin.Seconds())

	// Wait until last L1 block timestamp is timeMargin (L1BlockTimestampMargin) seconds above the timestamp of the last L2 block in the sequence
	for {
		// Get header of the last L1 block
		lastL1BlockHeader, err := s.etherman.GetLatestBlockHeader(ctx)
		if err != nil {
			log.Errorf("failed to get last L1 block timestamp, err: %v", err)
			return
		}

		elapsed, waitTime := s.marginTimeElapsed(ctx, lastL2BlockTimestamp, lastL1BlockHeader.Time, timeMargin)

		if !elapsed {
			log.Infof("waiting at least %d seconds to send sequences, time difference between last L1 block %d (ts: %d) and last L2 block %d (ts: %d) in the sequence is lower than %d seconds",
				waitTime, lastL1BlockHeader.Number, lastL1BlockHeader.Time, lastL2Block.Number(), lastL2BlockTimestamp, timeMargin)
			time.Sleep(time.Duration(waitTime) * time.Second)
		} else {
			log.Infof("continuing, time difference between last L1 block %d (ts: %d) and last L2 block %d (ts: %d) in the sequence is greater than %d seconds",
				lastL1BlockHeader.Number, lastL1BlockHeader.Time, lastL2Block.Number(), lastL2BlockTimestamp, timeMargin)
			break
		}
	}

	// Sanity check. Wait also until current time (now) is timeMargin (L1BlockTimestampMargin) seconds above the timestamp of the last L2 block in the sequence
	for {
		currentTime := uint64(time.Now().Unix())

		elapsed, waitTime := s.marginTimeElapsed(ctx, lastL2BlockTimestamp, currentTime, timeMargin)

		// Wait if the time difference is less than timeMargin (L1BlockTimestampMargin)
		if !elapsed {
			log.Infof("waiting at least %d seconds to send sequences, time difference between now (ts: %d) and last L2 block %d (ts: %d) in the sequence is lower than %d seconds",
				waitTime, currentTime, lastL2Block.Number(), lastL2BlockTimestamp, timeMargin)
			time.Sleep(time.Duration(waitTime) * time.Second)
		} else {
			log.Infof("sending sequences now, time difference between now (ts: %d) and last L2 block %d (ts: %d) in the sequence is also greater than %d seconds",
				currentTime, lastL2Block.Number(), lastL2BlockTimestamp, timeMargin)
			break
		}
	}

	// add sequence to be monitored
	to, data, err := s.etherman.BuildSequenceBatchesTxData(s.cfg.SenderAddress, sequences, s.cfg.L2Coinbase)
	if err != nil {
		log.Error("error estimating new sequenceBatches to add to eth tx manager: ", err)
		return
	}
	firstSequence := sequences[0]
	lastSequence := sequences[len(sequences)-1]
	monitoredTxID := fmt.Sprintf(monitoredIDFormat, firstSequence.BatchNumber, lastSequence.BatchNumber)
	err = s.ethTxManager.Add(ctx, ethTxManagerOwner, monitoredTxID, s.cfg.SenderAddress, to, nil, data, s.cfg.GasOffset, nil)
	if err != nil {
		mTxLogger := ethtxmanager.CreateLogger(ethTxManagerOwner, monitoredTxID, s.cfg.SenderAddress, to)
		mTxLogger.Errorf("error to add sequences tx to eth tx manager: ", err)
		return
	}
}

// getSequencesToSend generates an array of sequences to be send to L1.
// If the array is empty, it doesn't necessarily mean that there are no sequences to be sent,
// it could be that it's not worth it to do so yet.
// nolint:unused
func (s *SequenceSender) getSequencesToSend(ctx context.Context) ([]types.Sequence, error) {
	lastVirtualBatchNum, err := s.state.GetLastVirtualBatchNum(ctx, nil)
	if err != nil {
		return nil, fmt.Errorf("failed to get last virtual batch num, err: %w", err)
	}
	log.Debugf("last virtual batch number: %d", lastVirtualBatchNum)

	currentBatchNumToSequence := lastVirtualBatchNum + 1
	log.Debugf("current batch number to sequence: %d", currentBatchNumToSequence)

	sequences := []types.Sequence{}
	// var estimatedGas uint64

	var tx *ethTypes.Transaction

	// Add sequences until too big for a single L1 tx or last batch is reached
	for {
		//Check if the next batch belongs to a new forkid, in this case we need to stop sequencing as we need to
		//wait the upgrade of forkid is completed and s.cfg.NumBatchForkIdUpgrade is disabled (=0) again
		if (s.cfg.ForkUpgradeBatchNumber != 0) && (currentBatchNumToSequence == (s.cfg.ForkUpgradeBatchNumber + 1)) {
			return nil, fmt.Errorf("aborting sequencing process as we reached the batch %d where a new forkid is applied (upgrade)", s.cfg.ForkUpgradeBatchNumber+1)
		}

		// Add new sequence
		batch, err := s.state.GetBatchByNumber(ctx, currentBatchNumToSequence, nil)
		if err != nil {
			if err == state.ErrNotFound {
				break
			}
			log.Debugf("failed to get batch by number %d, err: %w", currentBatchNumToSequence, err)
			return nil, err
		}

		// Check if batch is closed
		isClosed, err := s.state.IsBatchClosed(ctx, currentBatchNumToSequence, nil)
		if err != nil {
			log.Debugf("failed to check if batch %d is closed, err: %w", currentBatchNumToSequence, err)
			return nil, err
		}

		if !isClosed {
			// Reached current (WIP) batch
			break
		}

		seq := types.Sequence{
			GlobalExitRoot: batch.GlobalExitRoot,   //TODO: set empty for regular batches
			Timestamp:      batch.Timestamp.Unix(), //TODO: set empty for regular batches
			BatchL2Data:    batch.BatchL2Data,
			BatchNumber:    batch.BatchNumber,
		}

		if batch.ForcedBatchNum != nil {
			//TODO: Assign GER, timestamp(forcedAt) and l1block.parentHash to seq
			forcedBatch, err := s.state.GetForcedBatch(ctx, *batch.ForcedBatchNum, nil)
			if err != nil {
				return nil, err
			}

			// Get L1 block for the forced batch
			fbL1Block, err := s.state.GetBlockByNumber(ctx, forcedBatch.BlockNumber, nil)
			if err != nil {
				return nil, err
			}

			seq.GlobalExitRoot = forcedBatch.GlobalExitRoot
			seq.ForcedBatchTimestamp = forcedBatch.ForcedAt.Unix()
			seq.PrevBlockHash = fbL1Block.ParentHash
		}

		sequences = append(sequences, seq)
		// Check if can be send
		tx, err = s.etherman.EstimateGasSequenceBatches(s.cfg.SenderAddress, sequences, s.cfg.L2Coinbase)
		if err == nil && tx.Size() > s.cfg.MaxTxSizeForL1 {
			metrics.SequencesOvesizedDataError()
			log.Infof("oversized Data on TX oldHash %s (txSize %d > %d)", tx.Hash(), tx.Size(), s.cfg.MaxTxSizeForL1)
			err = ErrOversizedData
		}
		if err != nil {
			log.Infof("Handling estimage gas send sequence error: %v", err)
			sequences, err = s.handleEstimateGasSendSequenceErr(ctx, sequences, currentBatchNumToSequence, err)
			if sequences != nil {
				// Handling the error gracefully, re-processing the sequence as a sanity check
				_, err = s.etherman.EstimateGasSequenceBatches(s.cfg.SenderAddress, sequences, s.cfg.L2Coinbase)
				return sequences, err
			}
			return sequences, err
		}
		// estimatedGas = tx.Gas()

		//Check if the current batch is the last before a change to a new forkid, in this case we need to close and send the sequence to L1
		if (s.cfg.ForkUpgradeBatchNumber != 0) && (currentBatchNumToSequence == (s.cfg.ForkUpgradeBatchNumber)) {
			log.Infof("sequence should be sent to L1, as we have reached the batch %d from which a new forkid is applied (upgrade)", s.cfg.ForkUpgradeBatchNumber)
			return sequences, nil
		}

		// Increase batch num for next iteration
		currentBatchNumToSequence++
	}

	// Reached latest batch. Decide if it's worth to send the sequence, or wait for new batches
	if len(sequences) == 0 {
		log.Info("no batches to be sequenced")
		return nil, nil
	}

	lastBatchVirtualizationTime, err := s.state.GetTimeForLatestBatchVirtualization(ctx, nil)
	if err != nil && !errors.Is(err, state.ErrNotFound) {
		log.Warnf("failed to get last l1 interaction time, err: %v. Sending sequences as a conservative approach", err)
		return sequences, nil
	}
	if lastBatchVirtualizationTime.Before(time.Now().Add(-s.cfg.LastBatchVirtualizationTimeMaxWaitPeriod.Duration)) {
		// TODO: implement check profitability
		// if s.checker.IsSendSequencesProfitable(new(big.Int).SetUint64(estimatedGas), sequences) {
		log.Info("sequence should be sent to L1, because too long since didn't send anything to L1")
		return sequences, nil
		//}
	}

	log.Info("not enough time has passed since last batch was virtualized, and the sequence could be bigger")
	return nil, nil
}

// handleEstimateGasSendSequenceErr handles an error on the estimate gas. It will return:
// nil, error: impossible to handle gracefully
// sequence, nil: handled gracefully. Potentially manipulating the sequences
// nil, nil: a situation that requires waiting
func (s *SequenceSender) handleEstimateGasSendSequenceErr(
	ctx context.Context,
	sequences []types.Sequence,
	currentBatchNumToSequence uint64,
	err error,
) ([]types.Sequence, error) {
	// Insufficient allowance
	if errors.Is(err, ethman.ErrInsufficientAllowance) {
		return nil, err
	}
	if isDataForEthTxTooBig(err) {
		// Remove the latest item and send the sequences
		log.Infof(
			"Done building sequences, selected batches to %d. Batch %d caused the L1 tx to be too big",
			currentBatchNumToSequence-1, currentBatchNumToSequence,
		)
		sequences = sequences[:len(sequences)-1]
		return sequences, nil
	}

	// while estimating gas a new block is not created and the POE SC may return
	// an error regarding timestamp verification, this must be handled
	// if errors.Is(err, ethman.ErrTimestampMustBeInsideRange) {
	// 	// query the sc about the value of its lastTimestamp variable
	// 	lastTimestamp, err := s.etherman.GetLastBatchTimestamp()
	// 	if err != nil {
	// 		return nil, err
	// 	}
	// 	// check POE SC lastTimestamp against sequences' one
	// 	for _, seq := range sequences {
	// 		if seq.Timestamp < int64(lastTimestamp) {
	// 			// TODO: gracefully handle this situation by creating an L2 reorg
	// 			log.Fatalf("sequence timestamp %d is < POE SC lastTimestamp %d", seq.Timestamp, lastTimestamp)
	// 		}
	// 		lastTimestamp = uint64(seq.Timestamp)
	// 	}
	// 	blockTimestamp, err := s.etherman.GetLatestBlockTimestamp(ctx)
	// 	if err != nil {
	// 		log.Error("error getting block timestamp: ", err)
	// 	}
	// 	log.Debugf("block.timestamp: %d is smaller than seq.Timestamp: %d. A new block must be mined in L1 before the gas can be estimated.", blockTimestamp, sequences[0].Timestamp)
	// 	return nil, nil
	// }

	// Unknown error
	if len(sequences) == 1 {
		// TODO: gracefully handle this situation by creating an L2 reorg
		log.Errorf(
			"Error when estimating gas for BatchNum %d (alone in the sequences): %v",
			currentBatchNumToSequence, err,
		)
	}
	// Remove the latest item and send the sequences
	log.Infof(
		"Done building sequences, selected batches to %d. Batch %d excluded due to unknown error: %v",
		currentBatchNumToSequence, currentBatchNumToSequence+1, err,
	)
	sequences = sequences[:len(sequences)-1]

	return sequences, nil
}

func isDataForEthTxTooBig(err error) bool {
	return errors.Is(err, ethman.ErrGasRequiredExceedsAllowance) ||
		errors.Is(err, ErrOversizedData) ||
		errors.Is(err, ethman.ErrContentLengthTooLarge)
}

func waitTick(ctx context.Context, ticker *time.Ticker) {
	select {
	case <-ticker.C:
		// nothing
	case <-ctx.Done():
		return
	}
}

func (s *SequenceSender) isSynced(ctx context.Context) bool {
	lastSyncedBatchNum, err := s.state.GetLastVirtualBatchNum(ctx, nil)
	if err != nil && err != state.ErrNotFound {
		log.Errorf("failed to get last isSynced batch, err: %v", err)
		return false
	}
	lastBatchNum, err := s.state.GetLastBatchNumber(ctx, nil)
	if err != nil && err != state.ErrNotFound {
		log.Errorf("failed to get last batch num, err: %v", err)
		return false
	}
	if lastBatchNum > lastSyncedBatchNum {
		return true
	}
	lastEthBatchNum, err := s.etherman.GetLatestBatchNumber()
	if err != nil {
		log.Errorf("failed to get last eth batch, err: %v", err)
		return false
	}
	if lastSyncedBatchNum < lastEthBatchNum {
		log.Infof("waiting for the state to be isSynced, lastSyncedBatchNum: %d, lastEthBatchNum: %d", lastSyncedBatchNum, lastEthBatchNum)
		return false
	}

	return true
}<|MERGE_RESOLUTION|>--- conflicted
+++ resolved
@@ -33,11 +33,11 @@
 // SequenceSender represents a sequence sender
 type SequenceSender struct {
 	cfg          Config
-	privKey      *ecdsa.PrivateKey
 	state        stateInterface
 	ethTxManager ethTxManager
 	etherman     etherman
 	eventLog     *event.EventLog
+	privKey      *ecdsa.PrivateKey
 }
 
 // New inits sequence sender
@@ -60,9 +60,6 @@
 	}
 }
 
-<<<<<<< HEAD
-// nolint:unused
-=======
 // marginTimeElapsed checks if the time between currentTime and l2BlockTimestamp is greater than timeMargin.
 // If it's greater returns true, otherwise it returns false and the waitTime needed to achieve this timeMargin
 func (s *SequenceSender) marginTimeElapsed(ctx context.Context, l2BlockTimestamp uint64, currentTime uint64, timeMargin int64) (bool, int64) {
@@ -89,7 +86,6 @@
 	}
 }
 
->>>>>>> 291ac858
 func (s *SequenceSender) tryToSendSequence(ctx context.Context, ticker *time.Ticker) {
 	retry := false
 	// process monitored sequences before starting a next cycle
@@ -219,7 +215,6 @@
 // getSequencesToSend generates an array of sequences to be send to L1.
 // If the array is empty, it doesn't necessarily mean that there are no sequences to be sent,
 // it could be that it's not worth it to do so yet.
-// nolint:unused
 func (s *SequenceSender) getSequencesToSend(ctx context.Context) ([]types.Sequence, error) {
 	lastVirtualBatchNum, err := s.state.GetLastVirtualBatchNum(ctx, nil)
 	if err != nil {
