--- conflicted
+++ resolved
@@ -55,11 +55,7 @@
 // Start starts the sequence sender
 func (s *SequenceSender) Start(ctx context.Context) {
 	for {
-<<<<<<< HEAD
-		s.tryToSendSequenceX1(ctx, ticker)
-=======
-		s.tryToSendSequence(ctx)
->>>>>>> 95465ca0
+		s.tryToSendSequenceX1(ctx)
 	}
 }
 
