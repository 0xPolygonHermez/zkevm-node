--- conflicted
+++ resolved
@@ -128,14 +128,7 @@
 	c.Aggregator.ForkId = currentForkID
 	log.Infof("Chain ID read from POE SC = %v", l2ChainID)
 
-<<<<<<< HEAD
 	ethTxManagerStorage, err := ethtxmanager.NewPostgresStorage(c.StateDB)
-=======
-	ctx := context.Background()
-	st := newState(ctx, c, l2ChainID, forkIDIntervals, stateSqlDB, eventLog, needsExecutor, needsStateTree)
-
-	ethTxManagerStorage, err := ethtxmanager.NewPostgresStorage(c.State.DB)
->>>>>>> 648af0a0
 	if err != nil {
 		log.Fatal(err)
 	}
