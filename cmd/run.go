package main

import (
	"context"
	"fmt"
<<<<<<< HEAD
=======
	"math"
>>>>>>> 6d529c66
	"net"
	"net/http"
	"net/http/pprof"
	"os"
	"os/signal"
<<<<<<< HEAD
	"time"
=======
>>>>>>> 6d529c66

	"github.com/0xPolygonHermez/zkevm-node"
	"github.com/0xPolygonHermez/zkevm-node/aggregator"
	"github.com/0xPolygonHermez/zkevm-node/config"
	"github.com/0xPolygonHermez/zkevm-node/db"
	"github.com/0xPolygonHermez/zkevm-node/etherman"
	"github.com/0xPolygonHermez/zkevm-node/ethtxmanager"
	"github.com/0xPolygonHermez/zkevm-node/gasprice"
	"github.com/0xPolygonHermez/zkevm-node/jsonrpc"
	"github.com/0xPolygonHermez/zkevm-node/log"
	"github.com/0xPolygonHermez/zkevm-node/merkletree"
	"github.com/0xPolygonHermez/zkevm-node/metrics"
	"github.com/0xPolygonHermez/zkevm-node/pool"
	"github.com/0xPolygonHermez/zkevm-node/pool/pgpoolstorage"
	"github.com/0xPolygonHermez/zkevm-node/sequencer"
	"github.com/0xPolygonHermez/zkevm-node/sequencer/broadcast"
	"github.com/0xPolygonHermez/zkevm-node/sequencer/broadcast/pb"
	"github.com/0xPolygonHermez/zkevm-node/state"
	"github.com/0xPolygonHermez/zkevm-node/state/runtime/executor"
	"github.com/0xPolygonHermez/zkevm-node/synchronizer"
	"github.com/ethereum/go-ethereum/common"
	"github.com/jackc/pgx/v4/pgxpool"
	"github.com/prometheus/client_golang/prometheus/promhttp"
	"github.com/urfave/cli/v2"
	"google.golang.org/grpc"
)

const (
	two = 2
	ten = 10
)

func start(cliCtx *cli.Context) error {
	zkevm.PrintVersion(os.Stdout)

	c, err := config.Load(cliCtx)
	if err != nil {
		return err
	}
	setupLog(c.Log)
	if c.Metrics.Enabled {
		metrics.Init()
	}
	components := cliCtx.StringSlice(config.FlagComponents)

	// Only runs migration if the component is the synchronizer and if the flag is deactivated
	if !cliCtx.Bool(config.FlagMigrations) {
		for _, comp := range components {
			if comp == SYNCHRONIZER {
				runStateMigrations(c.StateDB)
			}
		}
	}
	checkStateMigrations(c.StateDB)

	stateSqlDB, err := db.NewSQLDB(c.StateDB)
	if err != nil {
		log.Fatal(err)
	}

	var (
		cancelFuncs []context.CancelFunc
		etherman    *etherman.Client
	)

	etherman, err = newEtherman(*c)
	if err != nil {
		log.Fatal(err)
	}

	// READ CHAIN ID FROM POE SC
	l2ChainID, err := etherman.GetL2ChainID()
	if err != nil {
		log.Fatal(err)
	}
	// Read Fork ID FROM POE SC
	// TODO: Uncomment when the POE SC is implemented
	/*
		currentForkID, err := etherman.GetL2ForkID()
		if err != nil {
			log.Fatal(err)
		}

		forkIDIntervals, err := etherman.GetL2ForkIDIntervals()
		if err != nil {
			log.Fatal(err)
		}
	*/

	currentForkID := c.DefaultForkID
	forkIDIntervals := []state.ForkIDInterval{{FromBatchNumber: 0, ToBatchNumber: math.MaxUint64, ForkId: c.DefaultForkID}}

	c.Aggregator.ChainID = l2ChainID
	c.Aggregator.ForkId = currentForkID
	c.RPC.ChainID = l2ChainID
	log.Infof("Chain ID read from POE SC = %v", l2ChainID)

	ctx := context.Background()
	st := newState(ctx, c, l2ChainID, currentForkID, forkIDIntervals, stateSqlDB)

	ethTxManagerStorage, err := ethtxmanager.NewPostgresStorage(c.StateDB)
	if err != nil {
		log.Fatal(err)
	}

<<<<<<< HEAD
	ethTxManagerStorage, err := ethtxmanager.NewPostgresStorage(c.StateDB)
	if err != nil {
		log.Fatal(err)
	}

=======
>>>>>>> 6d529c66
	etm := ethtxmanager.New(c.EthTxManager, etherman, ethTxManagerStorage, st)

	for _, component := range components {
		switch component {
		case AGGREGATOR:
			log.Info("Running aggregator")
			go runAggregator(ctx, c.Aggregator, etherman, etm, st)
		case SEQUENCER:
			log.Info("Running sequencer")
			poolInstance := createPool(c.Pool, c.NetworkConfig.L2BridgeAddr, l2ChainID, st)
			seq := createSequencer(*c, poolInstance, ethTxManagerStorage, st)
			go seq.Start(ctx)
		case RPC:
			log.Info("Running JSON-RPC server")
			poolInstance := createPool(c.Pool, c.NetworkConfig.L2BridgeAddr, l2ChainID, st)
			apis := map[string]bool{}
			for _, a := range cliCtx.StringSlice(config.FlagHTTPAPI) {
				apis[a] = true
			}
			go runJSONRPCServer(*c, poolInstance, st, apis)
		case SYNCHRONIZER:
			log.Info("Running synchronizer")
			go runSynchronizer(*c, etherman, etm, st)
		case BROADCAST:
			log.Info("Running broadcast service")
			go runBroadcastServer(c.BroadcastServer, st)
		case ETHTXMANAGER:
			log.Info("Running eth tx manager service")
			etm := createEthTxManager(*c, ethTxManagerStorage, st)
			go etm.Start()
		case L2GASPRICER:
			log.Info("Running L2 gasPricer")
			poolInstance := createPool(c.Pool, c.NetworkConfig.L2BridgeAddr, l2ChainID, st)
			go runL2GasPriceSuggester(c.L2GasPriceSuggester, st, poolInstance, etherman)
		}
	}

	if c.Metrics.Enabled {
		go startMetricsHttpServer(c.Metrics)
	}

	if c.Metrics.ProfilingEnabled {
		go startProfilingHttpServer(c.Metrics)
	}
	waitSignal(cancelFuncs)

	return nil
}

func setupLog(c log.Config) {
	log.Init(c)
}

func runStateMigrations(c db.Config) {
	runMigrations(c, db.StateMigrationName)
}

func checkStateMigrations(c db.Config) {
	err := db.CheckMigrations(c, db.StateMigrationName)
	if err != nil {
		log.Fatal(err)
	}
}

func runPoolMigrations(c db.Config) {
	runMigrations(c, db.PoolMigrationName)
}

func runMigrations(c db.Config, name string) {
	log.Infof("running migrations for %v", name)
	err := db.RunMigrationsUp(c, name)
	if err != nil {
		log.Fatal(err)
	}
}

func newEtherman(c config.Config) (*etherman.Client, error) {
	etherman, err := etherman.NewClient(c.Etherman)
	if err != nil {
		return nil, err
	}
	return etherman, nil
}

func runSynchronizer(cfg config.Config, etherman *etherman.Client, ethTxManager *ethtxmanager.Client, st *state.State) {
	sy, err := synchronizer.NewSynchronizer(cfg.IsTrustedSequencer, etherman, st, ethTxManager, cfg.NetworkConfig.Genesis, cfg.Synchronizer)
	if err != nil {
		log.Fatal(err)
	}
	if err := sy.Sync(); err != nil {
		log.Fatal(err)
	}
}

func runJSONRPCServer(c config.Config, pool *pool.Pool, st *state.State, apis map[string]bool) {
	storage := jsonrpc.NewStorage()
	c.RPC.MaxCumulativeGasUsed = c.Sequencer.MaxCumulativeGasUsed

	if err := jsonrpc.NewServer(c.RPC, pool, st, storage, apis).Start(); err != nil {
		log.Fatal(err)
	}
}

func createSequencer(cfg config.Config, pool *pool.Pool, etmStorage *ethtxmanager.PostgresStorage, st *state.State) *sequencer.Sequencer {
<<<<<<< HEAD
	etherman, err := newEtherman(cfg)
=======
	pg, err := pricegetter.NewClient(cfg.PriceGetter)
>>>>>>> 6d529c66
	if err != nil {
		log.Fatal(err)
	}

<<<<<<< HEAD
	for _, privateKey := range cfg.Sequencer.Finalizer.PrivateKeys {
=======
	etherman, err := newEtherman(cfg)
	if err != nil {
		log.Fatal(err)
	}

	for _, privateKey := range cfg.Sequencer.PrivateKeys {
>>>>>>> 6d529c66
		_, err := etherman.LoadAuthFromKeyStore(privateKey.Path, privateKey.Password)
		if err != nil {
			log.Fatal(err)
		}
	}

	ethTxManager := ethtxmanager.New(cfg.EthTxManager, etherman, etmStorage, st)

<<<<<<< HEAD
	seq, err := sequencer.New(cfg.Sequencer, pool, st, etherman, ethTxManager)
=======
	seq, err := sequencer.New(cfg.Sequencer, pool, st, etherman, pg, ethTxManager)
>>>>>>> 6d529c66
	if err != nil {
		log.Fatal(err)
	}
	return seq
}

func runAggregator(ctx context.Context, c aggregator.Config, etherman *etherman.Client, ethTxManager *ethtxmanager.Client, st *state.State) {
	agg, err := aggregator.New(c, st, ethTxManager, etherman)
	if err != nil {
		log.Fatal(err)
	}
	err = agg.Start(ctx)
	if err != nil {
		log.Fatal(err)
	}
}

func runBroadcastServer(c broadcast.ServerConfig, st *state.State) {
	s := grpc.NewServer()

	broadcastSrv := broadcast.NewServer(&c, st)
	pb.RegisterBroadcastServiceServer(s, broadcastSrv)

	broadcastSrv.Start()
}

// runL2GasPriceSuggester init gas price gasPriceEstimator based on type in config.
func runL2GasPriceSuggester(cfg gasprice.Config, state *state.State, pool *pool.Pool, etherman *etherman.Client) {
	ctx := context.Background()
	gasprice.NewL2GasPriceSuggester(ctx, cfg, pool, etherman, state)
}

func waitSignal(cancelFuncs []context.CancelFunc) {
	signals := make(chan os.Signal, 1)
	signal.Notify(signals, os.Interrupt)

	for sig := range signals {
		switch sig {
		case os.Interrupt, os.Kill:
			log.Info("terminating application gracefully...")

			exitStatus := 0
			for _, cancel := range cancelFuncs {
				cancel()
			}
			os.Exit(exitStatus)
		}
	}
}

<<<<<<< HEAD
func newState(ctx context.Context, c *config.Config, l2ChainID uint64, sqlDB *pgxpool.Pool) *state.State {
=======
func newState(ctx context.Context, c *config.Config, l2ChainID uint64, currentForkID uint64, forkIDIntervals []state.ForkIDInterval, sqlDB *pgxpool.Pool) *state.State {
>>>>>>> 6d529c66
	stateDb := state.NewPostgresStorage(sqlDB)
	executorClient, _, _ := executor.NewExecutorClient(ctx, c.Executor)
	stateDBClient, _, _ := merkletree.NewMTDBServiceClient(ctx, c.MTClient)
	stateTree := merkletree.NewStateTree(stateDBClient)

	stateCfg := state.Config{
		MaxCumulativeGasUsed: c.Sequencer.MaxCumulativeGasUsed,
		ChainID:              l2ChainID,
		CurrentForkID:        currentForkID,
		ForkIDIntervals:      forkIDIntervals,
	}

	st := state.NewState(stateCfg, stateDb, executorClient, stateTree)
	return st
}

func createPool(cfgPool pool.Config, l2BridgeAddr common.Address, l2ChainID uint64, st *state.State) *pool.Pool {
	runPoolMigrations(cfgPool.DB)
	poolStorage, err := pgpoolstorage.NewPostgresPoolStorage(cfgPool.DB)
	if err != nil {
		log.Fatal(err)
	}
	poolInstance := pool.NewPool(cfgPool, poolStorage, st, l2BridgeAddr, l2ChainID)
	return poolInstance
}

func createEthTxManager(cfg config.Config, etmStorage *ethtxmanager.PostgresStorage, st *state.State) *ethtxmanager.Client {
	etherman, err := newEtherman(cfg)
	if err != nil {
		log.Fatal(err)
	}

	for _, privateKey := range cfg.EthTxManager.PrivateKeys {
		_, err := etherman.LoadAuthFromKeyStore(privateKey.Path, privateKey.Password)
		if err != nil {
			log.Fatal(err)
		}
	}
	etm := ethtxmanager.New(cfg.EthTxManager, etherman, etmStorage, st)
	return etm
}

<<<<<<< HEAD
func startProfilingHttpServer(c metrics.Config) {
	log.Info("Starting profiling http server")
=======
func startMetricsHttpServer(c *config.Config) {
>>>>>>> 6d529c66
	mux := http.NewServeMux()
	address := fmt.Sprintf("%s:%d", c.ProfilingHost, c.ProfilingPort)
	lis, err := net.Listen("tcp", address)
	if err != nil {
		log.Errorf("failed to create tcp listener for profiling: %v", err)
		return
	}
	mux.HandleFunc(metrics.ProfilingIndexEndpoint, pprof.Index)
	mux.HandleFunc(metrics.ProfileEndpoint, pprof.Profile)
	mux.HandleFunc(metrics.ProfilingCmdEndpoint, pprof.Cmdline)
	mux.HandleFunc(metrics.ProfilingSymbolEndpoint, pprof.Symbol)
	mux.HandleFunc(metrics.ProfilingTraceEndpoint, pprof.Trace)
	profilingServer := &http.Server{
		Handler:     mux,
		ReadTimeout: two * time.Minute,
	}
	log.Infof("profiling server listening on port %d", c.ProfilingPort)
	if err := profilingServer.Serve(lis); err != nil {
		if err == http.ErrServerClosed {
			log.Warnf("http server for profiling stopped")
			return
		}
		log.Errorf("closed http connection for profiling server: %v", err)
		return
	}
}

func startMetricsHttpServer(c metrics.Config) {
	mux := http.NewServeMux()
	address := fmt.Sprintf("%s:%d", c.Host, c.Port)
	lis, err := net.Listen("tcp", address)
	if err != nil {
		log.Errorf("failed to create tcp listener for metrics: %v", err)
		return
	}
	mux.Handle(metrics.Endpoint, promhttp.Handler())
<<<<<<< HEAD

	metricsServer := &http.Server{
		Handler:     mux,
		ReadTimeout: ten * time.Second,
=======
	metricsServer := &http.Server{ //nolint Potential Slowloris Attack
		Handler: mux,
>>>>>>> 6d529c66
	}
	log.Infof("metrics server listening on port %d", c.Port)
	if err := metricsServer.Serve(lis); err != nil {
		if err == http.ErrServerClosed {
			log.Warnf("http server for metrics stopped")
			return
		}
		log.Errorf("closed http connection for metrics server: %v", err)
		return
	}
}<|MERGE_RESOLUTION|>--- conflicted
+++ resolved
@@ -3,19 +3,13 @@
 import (
 	"context"
 	"fmt"
-<<<<<<< HEAD
-=======
 	"math"
->>>>>>> 6d529c66
 	"net"
 	"net/http"
 	"net/http/pprof"
 	"os"
 	"os/signal"
-<<<<<<< HEAD
 	"time"
-=======
->>>>>>> 6d529c66
 
 	"github.com/0xPolygonHermez/zkevm-node"
 	"github.com/0xPolygonHermez/zkevm-node/aggregator"
@@ -121,14 +115,6 @@
 		log.Fatal(err)
 	}
 
-<<<<<<< HEAD
-	ethTxManagerStorage, err := ethtxmanager.NewPostgresStorage(c.StateDB)
-	if err != nil {
-		log.Fatal(err)
-	}
-
-=======
->>>>>>> 6d529c66
 	etm := ethtxmanager.New(c.EthTxManager, etherman, ethTxManagerStorage, st)
 
 	for _, component := range components {
@@ -233,25 +219,12 @@
 }
 
 func createSequencer(cfg config.Config, pool *pool.Pool, etmStorage *ethtxmanager.PostgresStorage, st *state.State) *sequencer.Sequencer {
-<<<<<<< HEAD
 	etherman, err := newEtherman(cfg)
-=======
-	pg, err := pricegetter.NewClient(cfg.PriceGetter)
->>>>>>> 6d529c66
-	if err != nil {
-		log.Fatal(err)
-	}
-
-<<<<<<< HEAD
+	if err != nil {
+		log.Fatal(err)
+	}
+
 	for _, privateKey := range cfg.Sequencer.Finalizer.PrivateKeys {
-=======
-	etherman, err := newEtherman(cfg)
-	if err != nil {
-		log.Fatal(err)
-	}
-
-	for _, privateKey := range cfg.Sequencer.PrivateKeys {
->>>>>>> 6d529c66
 		_, err := etherman.LoadAuthFromKeyStore(privateKey.Path, privateKey.Password)
 		if err != nil {
 			log.Fatal(err)
@@ -260,11 +233,7 @@
 
 	ethTxManager := ethtxmanager.New(cfg.EthTxManager, etherman, etmStorage, st)
 
-<<<<<<< HEAD
 	seq, err := sequencer.New(cfg.Sequencer, pool, st, etherman, ethTxManager)
-=======
-	seq, err := sequencer.New(cfg.Sequencer, pool, st, etherman, pg, ethTxManager)
->>>>>>> 6d529c66
 	if err != nil {
 		log.Fatal(err)
 	}
@@ -315,11 +284,7 @@
 	}
 }
 
-<<<<<<< HEAD
-func newState(ctx context.Context, c *config.Config, l2ChainID uint64, sqlDB *pgxpool.Pool) *state.State {
-=======
 func newState(ctx context.Context, c *config.Config, l2ChainID uint64, currentForkID uint64, forkIDIntervals []state.ForkIDInterval, sqlDB *pgxpool.Pool) *state.State {
->>>>>>> 6d529c66
 	stateDb := state.NewPostgresStorage(sqlDB)
 	executorClient, _, _ := executor.NewExecutorClient(ctx, c.Executor)
 	stateDBClient, _, _ := merkletree.NewMTDBServiceClient(ctx, c.MTClient)
@@ -362,12 +327,7 @@
 	return etm
 }
 
-<<<<<<< HEAD
 func startProfilingHttpServer(c metrics.Config) {
-	log.Info("Starting profiling http server")
-=======
-func startMetricsHttpServer(c *config.Config) {
->>>>>>> 6d529c66
 	mux := http.NewServeMux()
 	address := fmt.Sprintf("%s:%d", c.ProfilingHost, c.ProfilingPort)
 	lis, err := net.Listen("tcp", address)
@@ -404,15 +364,10 @@
 		return
 	}
 	mux.Handle(metrics.Endpoint, promhttp.Handler())
-<<<<<<< HEAD
 
 	metricsServer := &http.Server{
 		Handler:     mux,
 		ReadTimeout: ten * time.Second,
-=======
-	metricsServer := &http.Server{ //nolint Potential Slowloris Attack
-		Handler: mux,
->>>>>>> 6d529c66
 	}
 	log.Infof("metrics server listening on port %d", c.Port)
 	if err := metricsServer.Serve(lis); err != nil {
