package main

import (
	"context"
	"fmt"
	"net"
	"net/http"
	"net/http/pprof"
	"os"
	"os/signal"
	"runtime"
	"time"

	"github.com/0xPolygonHermez/zkevm-node"
	"github.com/0xPolygonHermez/zkevm-node/aggregator"
	"github.com/0xPolygonHermez/zkevm-node/config"
	"github.com/0xPolygonHermez/zkevm-node/db"
	"github.com/0xPolygonHermez/zkevm-node/etherman"
	"github.com/0xPolygonHermez/zkevm-node/ethtxmanager"
	"github.com/0xPolygonHermez/zkevm-node/event"
	"github.com/0xPolygonHermez/zkevm-node/event/nileventstorage"
	"github.com/0xPolygonHermez/zkevm-node/event/pgeventstorage"
	"github.com/0xPolygonHermez/zkevm-node/gasprice"
	"github.com/0xPolygonHermez/zkevm-node/jsonrpc"
	"github.com/0xPolygonHermez/zkevm-node/jsonrpc/client"
	"github.com/0xPolygonHermez/zkevm-node/log"
	"github.com/0xPolygonHermez/zkevm-node/merkletree"
	"github.com/0xPolygonHermez/zkevm-node/metrics"
	"github.com/0xPolygonHermez/zkevm-node/pool"
	"github.com/0xPolygonHermez/zkevm-node/pool/pgpoolstorage"
	"github.com/0xPolygonHermez/zkevm-node/sequencer"
	"github.com/0xPolygonHermez/zkevm-node/state"
	"github.com/0xPolygonHermez/zkevm-node/state/runtime/executor"
	"github.com/0xPolygonHermez/zkevm-node/synchronizer"
	"github.com/ethereum/go-ethereum/common"
	"github.com/jackc/pgx/v4/pgxpool"
	"github.com/prometheus/client_golang/prometheus/promhttp"
	"github.com/urfave/cli/v2"
)

const (
	two = 2
	ten = 10
)

func start(cliCtx *cli.Context) error {
	c, err := config.Load(cliCtx)
	if err != nil {
		return err
	}
	setupLog(c.Log)

	if c.Log.Environment == log.EnvironmentDevelopment {
		zkevm.PrintVersion(os.Stdout)
		log.Info("Starting application")
	} else if c.Log.Environment == log.EnvironmentProduction {
		logVersion()
	}

	if c.Metrics.Enabled {
		metrics.Init()
	}
	components := cliCtx.StringSlice(config.FlagComponents)

	// Only runs migration if the component is the synchronizer and if the flag is deactivated
	if !cliCtx.Bool(config.FlagMigrations) {
		for _, comp := range components {
			if comp == SYNCHRONIZER {
				runStateMigrations(c.StateDB)
			}
		}
	}
	checkStateMigrations(c.StateDB)

	// Prepare event log
	var eventLog *event.EventLog
	var eventStorage event.Storage

	if c.EventLog.DB.Name == "" {
		eventStorage, err = pgeventstorage.NewPostgresEventStorage(c.EventLog.DB)
		if err != nil {
			log.Fatal(err)
		}
	} else {
		eventStorage, err = nileventstorage.NewNilEventStorage()
		if err != nil {
			log.Fatal(err)
		}
	}

	eventLog = event.NewEventLog(c.EventLog, eventStorage)

	stateSqlDB, err := db.NewSQLDB(c.StateDB)
	if err != nil {
		log.Fatal(err)
	}

	var (
		cancelFuncs []context.CancelFunc
		etherman    *etherman.Client
	)

	etherman, err = newEtherman(*c)
	if err != nil {
		log.Fatal(err)
	}

	// READ CHAIN ID FROM POE SC
	l2ChainID, err := etherman.GetL2ChainID()
	if err != nil {
		log.Fatal(err)
	}
	// Read Fork ID FROM POE SC
	forkIDIntervals, err := etherman.GetForks(cliCtx.Context)
	if err != nil || len(forkIDIntervals) == 0 {
		log.Fatal("error getting forks: ", err)
	}
	currentForkID := forkIDIntervals[len(forkIDIntervals)-1].ForkId

	c.Aggregator.ChainID = l2ChainID
	c.Aggregator.ForkId = currentForkID
	c.RPC.ChainID = l2ChainID
	log.Infof("Chain ID read from POE SC = %v", l2ChainID)

	ctx := context.Background()
	st := newState(ctx, c, l2ChainID, forkIDIntervals, stateSqlDB, eventLog)

	ethTxManagerStorage, err := ethtxmanager.NewPostgresStorage(c.StateDB)
	if err != nil {
		log.Fatal(err)
	}

	etm := ethtxmanager.New(c.EthTxManager, etherman, ethTxManagerStorage, st)

	ev := &event.Event{
		ReceivedAt: time.Now(),
		Source:     event.Source_Node,
		Level:      event.Level_Info,
		EventID:    event.EventID_NodeComponentStarted,
	}

	for _, component := range components {
		switch component {
		case AGGREGATOR:
			ev.Component = event.Component_Aggregator
			ev.Description = "Running aggregator"
			err := eventLog.LogEvent(ctx, ev)
			if err != nil {
				log.Fatal(err)
			}
			go runAggregator(ctx, c.Aggregator, etherman, etm, st)
		case SEQUENCER:
			ev.Component = event.Component_Sequencer
			ev.Description = "Running sequencer"
			err := eventLog.LogEvent(ctx, ev)
			if err != nil {
				log.Fatal(err)
			}
			poolInstance := createPool(c.Pool, c.NetworkConfig.L2BridgeAddr, l2ChainID, st, eventLog)
			seq := createSequencer(*c, poolInstance, ethTxManagerStorage, st, eventLog)
			go seq.Start(ctx)
		case RPC:
			ev.Component = event.Component_RPC
			ev.Description = "Running JSON-RPC server"
			err := eventLog.LogEvent(ctx, ev)
			if err != nil {
				log.Fatal(err)
			}
			poolInstance := createPool(c.Pool, c.NetworkConfig.L2BridgeAddr, l2ChainID, st, eventLog)
			if c.RPC.EnableL2SuggestedGasPricePolling {
				// Needed for rejecting transactions with too low gas price
				poolInstance.StartPollingMinSuggestedGasPrice(ctx)
			}
			apis := map[string]bool{}
			for _, a := range cliCtx.StringSlice(config.FlagHTTPAPI) {
				apis[a] = true
			}
			go runJSONRPCServer(*c, poolInstance, st, apis)
		case SYNCHRONIZER:
			ev.Component = event.Component_Synchronizer
			ev.Description = "Running synchronizer"
			err := eventLog.LogEvent(ctx, ev)
			if err != nil {
				log.Fatal(err)
			}
			poolInstance := createPool(c.Pool, c.NetworkConfig.L2BridgeAddr, l2ChainID, st, eventLog)
			go runSynchronizer(*c, etherman, etm, st, poolInstance)
<<<<<<< HEAD
=======
		case BROADCAST:
			ev.Component = event.Component_Broadcast
			ev.Description = "Running broadcast service"
			err := eventLog.LogEvent(ctx, ev)
			if err != nil {
				log.Fatal(err)
			}
			go runBroadcastServer(c.BroadcastServer, st)
>>>>>>> cf79378d
		case ETHTXMANAGER:
			ev.Component = event.Component_EthTxManager
			ev.Description = "Running eth tx manager service"
			err := eventLog.LogEvent(ctx, ev)
			if err != nil {
				log.Fatal(err)
			}
			etm := createEthTxManager(*c, ethTxManagerStorage, st)
			go etm.Start()
		case L2GASPRICER:
			ev.Component = event.Component_GasPricer
			ev.Description = "Running L2 gasPricer"
			err := eventLog.LogEvent(ctx, ev)
			if err != nil {
				log.Fatal(err)
			}
			poolInstance := createPool(c.Pool, c.NetworkConfig.L2BridgeAddr, l2ChainID, st, eventLog)
			go runL2GasPriceSuggester(c.L2GasPriceSuggester, st, poolInstance, etherman)
		}
	}

	if c.Metrics.Enabled {
		go startMetricsHttpServer(c.Metrics)
	}

	if c.Metrics.ProfilingEnabled {
		go startProfilingHttpServer(c.Metrics)
	}
	waitSignal(cancelFuncs)

	return nil
}

func setupLog(c log.Config) {
	log.Init(c)
}

func runStateMigrations(c db.Config) {
	runMigrations(c, db.StateMigrationName)
}

func checkStateMigrations(c db.Config) {
	err := db.CheckMigrations(c, db.StateMigrationName)
	if err != nil {
		log.Fatal(err)
	}
}

func runPoolMigrations(c db.Config) {
	runMigrations(c, db.PoolMigrationName)
}

func runMigrations(c db.Config, name string) {
	log.Infof("running migrations for %v", name)
	err := db.RunMigrationsUp(c, name)
	if err != nil {
		log.Fatal(err)
	}
}

func newEtherman(c config.Config) (*etherman.Client, error) {
	etherman, err := etherman.NewClient(c.Etherman)
	if err != nil {
		return nil, err
	}
	return etherman, nil
}

func runSynchronizer(cfg config.Config, etherman *etherman.Client, ethTxManager *ethtxmanager.Client, st *state.State, pool *pool.Pool) {
	var trustedSequencerURL string
	var err error
	if !cfg.IsTrustedSequencer {
		if cfg.Synchronizer.TrustedSequencerURL != "" {
			trustedSequencerURL = cfg.Synchronizer.TrustedSequencerURL
		} else {
			log.Debug("getting trusted sequencer URL from smc")
			trustedSequencerURL, err = etherman.GetTrustedSequencerURL()
			if err != nil {
				log.Fatal("error getting trusted sequencer URI. Error: %v", err)
			}
		}
		log.Debug("trustedSequencerURL ", trustedSequencerURL)
	}
	zkEVMClient := client.NewClient(trustedSequencerURL)

	sy, err := synchronizer.NewSynchronizer(cfg.IsTrustedSequencer, etherman, st, pool, ethTxManager, zkEVMClient, cfg.NetworkConfig.Genesis, cfg.Synchronizer)
	if err != nil {
		log.Fatal(err)
	}
	if err := sy.Sync(); err != nil {
		log.Fatal(err)
	}
}

func runJSONRPCServer(c config.Config, pool *pool.Pool, st *state.State, apis map[string]bool) {
	storage := jsonrpc.NewStorage()
	c.RPC.MaxCumulativeGasUsed = c.Sequencer.MaxCumulativeGasUsed

	if err := jsonrpc.NewServer(c.RPC, pool, st, storage, apis).Start(); err != nil {
		log.Fatal(err)
	}
}

func createSequencer(cfg config.Config, pool *pool.Pool, etmStorage *ethtxmanager.PostgresStorage, st *state.State, eventLog *event.EventLog) *sequencer.Sequencer {
	etherman, err := newEtherman(cfg)
	if err != nil {
		log.Fatal(err)
	}

	for _, privateKey := range cfg.Sequencer.Finalizer.PrivateKeys {
		_, err := etherman.LoadAuthFromKeyStore(privateKey.Path, privateKey.Password)
		if err != nil {
			log.Fatal(err)
		}
	}

	ethTxManager := ethtxmanager.New(cfg.EthTxManager, etherman, etmStorage, st)

	seq, err := sequencer.New(cfg.Sequencer, pool, st, etherman, ethTxManager, eventLog)
	if err != nil {
		log.Fatal(err)
	}
	return seq
}

func runAggregator(ctx context.Context, c aggregator.Config, etherman *etherman.Client, ethTxManager *ethtxmanager.Client, st *state.State) {
	agg, err := aggregator.New(c, st, ethTxManager, etherman)
	if err != nil {
		log.Fatal(err)
	}
	err = agg.Start(ctx)
	if err != nil {
		log.Fatal(err)
	}
}

// runL2GasPriceSuggester init gas price gasPriceEstimator based on type in config.
func runL2GasPriceSuggester(cfg gasprice.Config, state *state.State, pool *pool.Pool, etherman *etherman.Client) {
	ctx := context.Background()
	gasprice.NewL2GasPriceSuggester(ctx, cfg, pool, etherman, state)
}

func waitSignal(cancelFuncs []context.CancelFunc) {
	signals := make(chan os.Signal, 1)
	signal.Notify(signals, os.Interrupt)

	for sig := range signals {
		switch sig {
		case os.Interrupt, os.Kill:
			log.Info("terminating application gracefully...")

			exitStatus := 0
			for _, cancel := range cancelFuncs {
				cancel()
			}
			os.Exit(exitStatus)
		}
	}
}

func newState(ctx context.Context, c *config.Config, l2ChainID uint64, forkIDIntervals []state.ForkIDInterval, sqlDB *pgxpool.Pool, eventLog *event.EventLog) *state.State {
	stateDb := state.NewPostgresStorage(sqlDB)
	executorClient, _, _ := executor.NewExecutorClient(ctx, c.Executor)
	stateDBClient, _, _ := merkletree.NewMTDBServiceClient(ctx, c.MTClient)
	stateTree := merkletree.NewStateTree(stateDBClient)

	stateCfg := state.Config{
		MaxCumulativeGasUsed: c.Sequencer.MaxCumulativeGasUsed,
		ChainID:              l2ChainID,
		ForkIDIntervals:      forkIDIntervals,
	}

	st := state.NewState(stateCfg, stateDb, executorClient, stateTree, eventLog)
	return st
}

func createPool(cfgPool pool.Config, l2BridgeAddr common.Address, l2ChainID uint64, st *state.State, eventLog *event.EventLog) *pool.Pool {
	runPoolMigrations(cfgPool.DB)
	poolStorage, err := pgpoolstorage.NewPostgresPoolStorage(cfgPool.DB)
	if err != nil {
		log.Fatal(err)
	}
	poolInstance := pool.NewPool(cfgPool, poolStorage, st, l2BridgeAddr, l2ChainID, eventLog)
	return poolInstance
}

func createEthTxManager(cfg config.Config, etmStorage *ethtxmanager.PostgresStorage, st *state.State) *ethtxmanager.Client {
	etherman, err := newEtherman(cfg)
	if err != nil {
		log.Fatal(err)
	}

	for _, privateKey := range cfg.EthTxManager.PrivateKeys {
		_, err := etherman.LoadAuthFromKeyStore(privateKey.Path, privateKey.Password)
		if err != nil {
			log.Fatal(err)
		}
	}
	etm := ethtxmanager.New(cfg.EthTxManager, etherman, etmStorage, st)
	return etm
}

func startProfilingHttpServer(c metrics.Config) {
	mux := http.NewServeMux()
	address := fmt.Sprintf("%s:%d", c.ProfilingHost, c.ProfilingPort)
	lis, err := net.Listen("tcp", address)
	if err != nil {
		log.Errorf("failed to create tcp listener for profiling: %v", err)
		return
	}
	mux.HandleFunc(metrics.ProfilingIndexEndpoint, pprof.Index)
	mux.HandleFunc(metrics.ProfileEndpoint, pprof.Profile)
	mux.HandleFunc(metrics.ProfilingCmdEndpoint, pprof.Cmdline)
	mux.HandleFunc(metrics.ProfilingSymbolEndpoint, pprof.Symbol)
	mux.HandleFunc(metrics.ProfilingTraceEndpoint, pprof.Trace)
	profilingServer := &http.Server{
		Handler:     mux,
		ReadTimeout: two * time.Minute,
	}
	log.Infof("profiling server listening on port %d", c.ProfilingPort)
	if err := profilingServer.Serve(lis); err != nil {
		if err == http.ErrServerClosed {
			log.Warnf("http server for profiling stopped")
			return
		}
		log.Errorf("closed http connection for profiling server: %v", err)
		return
	}
}

func startMetricsHttpServer(c metrics.Config) {
	mux := http.NewServeMux()
	address := fmt.Sprintf("%s:%d", c.Host, c.Port)
	lis, err := net.Listen("tcp", address)
	if err != nil {
		log.Errorf("failed to create tcp listener for metrics: %v", err)
		return
	}
	mux.Handle(metrics.Endpoint, promhttp.Handler())

	metricsServer := &http.Server{
		Handler:     mux,
		ReadTimeout: ten * time.Second,
	}
	log.Infof("metrics server listening on port %d", c.Port)
	if err := metricsServer.Serve(lis); err != nil {
		if err == http.ErrServerClosed {
			log.Warnf("http server for metrics stopped")
			return
		}
		log.Errorf("closed http connection for metrics server: %v", err)
		return
	}
}

func logVersion() {
	log.Infow("Starting application",
		// node version is already logged by default
		"gitRevision", zkevm.GitRev,
		"gitBranch", zkevm.GitBranch,
		"goVersion", runtime.Version(),
		"built", zkevm.BuildDate,
		"os/arch", fmt.Sprintf("%s/%s", runtime.GOOS, runtime.GOARCH),
	)
}<|MERGE_RESOLUTION|>--- conflicted
+++ resolved
@@ -185,17 +185,6 @@
 			}
 			poolInstance := createPool(c.Pool, c.NetworkConfig.L2BridgeAddr, l2ChainID, st, eventLog)
 			go runSynchronizer(*c, etherman, etm, st, poolInstance)
-<<<<<<< HEAD
-=======
-		case BROADCAST:
-			ev.Component = event.Component_Broadcast
-			ev.Description = "Running broadcast service"
-			err := eventLog.LogEvent(ctx, ev)
-			if err != nil {
-				log.Fatal(err)
-			}
-			go runBroadcastServer(c.BroadcastServer, st)
->>>>>>> cf79378d
 		case ETHTXMANAGER:
 			ev.Component = event.Component_EthTxManager
 			ev.Description = "Running eth tx manager service"
