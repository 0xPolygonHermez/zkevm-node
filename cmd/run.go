package main

import (
	"context"
	"errors"
	"fmt"
	"net"
	"net/http"
	"net/http/pprof"
	"os"
	"os/signal"
	"runtime"
	"time"

	datastreamerlog "github.com/0xPolygonHermez/zkevm-data-streamer/log"
	"github.com/0xPolygonHermez/zkevm-node"
	"github.com/0xPolygonHermez/zkevm-node/aggregator"
	"github.com/0xPolygonHermez/zkevm-node/config"
	"github.com/0xPolygonHermez/zkevm-node/db"
	"github.com/0xPolygonHermez/zkevm-node/etherman"
	"github.com/0xPolygonHermez/zkevm-node/ethtxmanager"
	"github.com/0xPolygonHermez/zkevm-node/event"
	"github.com/0xPolygonHermez/zkevm-node/event/nileventstorage"
	"github.com/0xPolygonHermez/zkevm-node/event/pgeventstorage"
	"github.com/0xPolygonHermez/zkevm-node/gasprice"
	"github.com/0xPolygonHermez/zkevm-node/jsonrpc"
	"github.com/0xPolygonHermez/zkevm-node/jsonrpc/client"
	"github.com/0xPolygonHermez/zkevm-node/log"
	"github.com/0xPolygonHermez/zkevm-node/merkletree"
	"github.com/0xPolygonHermez/zkevm-node/metrics"
	"github.com/0xPolygonHermez/zkevm-node/pool"
	"github.com/0xPolygonHermez/zkevm-node/pool/pgpoolstorage"
	"github.com/0xPolygonHermez/zkevm-node/sequencer"
	"github.com/0xPolygonHermez/zkevm-node/sequencesender"
	"github.com/0xPolygonHermez/zkevm-node/state"
	"github.com/0xPolygonHermez/zkevm-node/state/runtime/executor"
	"github.com/0xPolygonHermez/zkevm-node/synchronizer"
	"github.com/jackc/pgx/v4/pgxpool"
	"github.com/prometheus/client_golang/prometheus/promhttp"
	"github.com/urfave/cli/v2"
)

func start(cliCtx *cli.Context) error {
	c, err := config.Load(cliCtx, true)
	if err != nil {
		return err
	}
	setupLog(c.Log)

	if c.Log.Environment == log.EnvironmentDevelopment {
		zkevm.PrintVersion(os.Stdout)
		log.Info("Starting application")
	} else if c.Log.Environment == log.EnvironmentProduction {
		logVersion()
	}

	if c.Metrics.Enabled {
		metrics.Init()
	}
	components := cliCtx.StringSlice(config.FlagComponents)

	// Only runs migration if the component is the synchronizer and if the flag is deactivated
	if !cliCtx.Bool(config.FlagMigrations) {
		for _, comp := range components {
			if comp == SYNCHRONIZER {
				runStateMigrations(c.State.DB)
			}
		}
	}
	checkStateMigrations(c.State.DB)

	var (
		eventLog                      *event.EventLog
		eventStorage                  event.Storage
		cancelFuncs                   []context.CancelFunc
		needsExecutor, needsStateTree bool
	)

	// Decide if this node instance needs an executor and/or a state tree
	for _, component := range components {
		switch component {
		case SEQUENCER, RPC, SYNCHRONIZER:
			needsExecutor = true
			needsStateTree = true
		}
	}

	if c.EventLog.DB.Name != "" {
		eventStorage, err = pgeventstorage.NewPostgresEventStorage(c.EventLog.DB)
		if err != nil {
			log.Fatal(err)
		}
	} else {
		eventStorage, err = nileventstorage.NewNilEventStorage()
		if err != nil {
			log.Fatal(err)
		}
	}
	eventLog = event.NewEventLog(c.EventLog, eventStorage)

	// Core State DB
	stateSqlDB, err := db.NewSQLDB(c.State.DB)
	if err != nil {
		log.Fatal(err)
	}

	etherman, err := newEtherman(*c)
	if err != nil {
		log.Fatal(err)
	}

	// READ CHAIN ID FROM POE SC
	l2ChainID, err := etherman.GetL2ChainID()
	if err != nil {
		log.Fatal(err)
	}

	st := newState(cliCtx.Context, c, l2ChainID, []state.ForkIDInterval{}, stateSqlDB, eventLog, needsExecutor, needsStateTree)
	forkIDIntervals, err := forkIDIntervals(cliCtx.Context, st, etherman, c.NetworkConfig.Genesis.GenesisBlockNum)
	if err != nil {
		log.Fatal("error getting forkIDs. Error: ", err)
	}
	st.UpdateForkIDIntervalsInMemory(forkIDIntervals)

	currentForkID := forkIDIntervals[len(forkIDIntervals)-1].ForkId
	log.Infof("Fork ID read from POE SC = %v", forkIDIntervals[len(forkIDIntervals)-1].ForkId)
	c.Aggregator.ChainID = l2ChainID
	// If the aggregator is restarted before the end of the sync process, this currentForkID could be wrong
	c.Aggregator.ForkId = currentForkID
	log.Infof("Chain ID read from POE SC = %v", l2ChainID)

	ethTxManagerStorage, err := ethtxmanager.NewPostgresStorage(c.State.DB)
	if err != nil {
		log.Fatal(err)
	}

	etm := ethtxmanager.New(c.EthTxManager, etherman, ethTxManagerStorage, st)

	ev := &event.Event{
		ReceivedAt: time.Now(),
		Source:     event.Source_Node,
		Level:      event.Level_Info,
		EventID:    event.EventID_NodeComponentStarted,
	}

	var poolInstance *pool.Pool

	if c.Metrics.ProfilingEnabled {
		go startProfilingHttpServer(c.Metrics)
	}
	for _, component := range components {
		switch component {
		case AGGREGATOR:
			ev.Component = event.Component_Aggregator
			ev.Description = "Running aggregator"
			err := eventLog.LogEvent(cliCtx.Context, ev)
			if err != nil {
				log.Fatal(err)
			}
			go runAggregator(cliCtx.Context, c.Aggregator, etherman, etm, st)
		case SEQUENCER:
			c.Sequencer.StreamServer.Log = datastreamerlog.Config{
				Environment: datastreamerlog.LogEnvironment(c.Log.Environment),
				Level:       c.Log.Level,
				Outputs:     c.Log.Outputs,
			}
			ev.Component = event.Component_Sequencer
			ev.Description = "Running sequencer"
			err := eventLog.LogEvent(cliCtx.Context, ev)
			if err != nil {
				log.Fatal(err)
			}
			if poolInstance == nil {
				poolInstance = createPool(c.Pool, c.State.Batch.Constraints, l2ChainID, st, eventLog)
			}
			seq := createSequencer(*c, poolInstance, st, eventLog)
			go seq.Start(cliCtx.Context)
		case SEQUENCE_SENDER:
			ev.Component = event.Component_Sequence_Sender
			ev.Description = "Running sequence sender"
			err := eventLog.LogEvent(cliCtx.Context, ev)
			if err != nil {
				log.Fatal(err)
			}
			if poolInstance == nil {
				poolInstance = createPool(c.Pool, c.State.Batch.Constraints, l2ChainID, st, eventLog)
			}
			seqSender := createSequenceSender(*c, poolInstance, ethTxManagerStorage, st, eventLog)
			go seqSender.Start(cliCtx.Context)
		case RPC:
			ev.Component = event.Component_RPC
			ev.Description = "Running JSON-RPC server"
			err := eventLog.LogEvent(cliCtx.Context, ev)
			if err != nil {
				log.Fatal(err)
			}
			if poolInstance == nil {
				poolInstance = createPool(c.Pool, c.State.Batch.Constraints, l2ChainID, st, eventLog)
			}
			if c.RPC.EnableL2SuggestedGasPricePolling {
				// Needed for rejecting transactions with too low gas price
				poolInstance.StartPollingMinSuggestedGasPrice(cliCtx.Context)
			}
			poolInstance.StartRefreshingBlockedAddressesPeriodically()
			apis := map[string]bool{}
			for _, a := range cliCtx.StringSlice(config.FlagHTTPAPI) {
				apis[a] = true
			}
			go runJSONRPCServer(*c, etherman, l2ChainID, poolInstance, st, apis)
		case SYNCHRONIZER:
			ev.Component = event.Component_Synchronizer
			ev.Description = "Running synchronizer"
			err := eventLog.LogEvent(cliCtx.Context, ev)
			if err != nil {
				log.Fatal(err)
			}
			if poolInstance == nil {
				poolInstance = createPool(c.Pool, c.State.Batch.Constraints, l2ChainID, st, eventLog)
			}
			go runSynchronizer(*c, etherman, ethTxManagerStorage, st, poolInstance, eventLog)
		case ETHTXMANAGER:
			ev.Component = event.Component_EthTxManager
			ev.Description = "Running eth tx manager service"
			err := eventLog.LogEvent(cliCtx.Context, ev)
			if err != nil {
				log.Fatal(err)
			}
			etm := createEthTxManager(*c, ethTxManagerStorage, st)
			go etm.Start()
		case L2GASPRICER:
			ev.Component = event.Component_GasPricer
			ev.Description = "Running L2 gasPricer"
			err := eventLog.LogEvent(cliCtx.Context, ev)
			if err != nil {
				log.Fatal(err)
			}
			if poolInstance == nil {
				poolInstance = createPool(c.Pool, c.State.Batch.Constraints, l2ChainID, st, eventLog)
			}
			go runL2GasPriceSuggester(c.L2GasPriceSuggester, st, poolInstance, etherman)
		}
	}

	if c.Metrics.Enabled {
		go startMetricsHttpServer(c.Metrics)
	}

	waitSignal(cancelFuncs)

	return nil
}

func setupLog(c log.Config) {
	log.Init(c)
}

func runStateMigrations(c db.Config) {
	runMigrations(c, db.StateMigrationName)
}

func checkStateMigrations(c db.Config) {
	err := db.CheckMigrations(c, db.StateMigrationName)
	if err != nil {
		log.Fatal(err)
	}
}

func runPoolMigrations(c db.Config) {
	runMigrations(c, db.PoolMigrationName)
}

func runMigrations(c db.Config, name string) {
	log.Infof("running migrations for %v", name)
	err := db.RunMigrationsUp(c, name)
	if err != nil {
		log.Fatal(err)
	}
}

func newEtherman(c config.Config) (*etherman.Client, error) {
	etherman, err := etherman.NewClient(c.Etherman, c.NetworkConfig.L1Config)
	if err != nil {
		return nil, err
	}
	return etherman, nil
}

func runSynchronizer(cfg config.Config, etherman *etherman.Client, ethTxManagerStorage *ethtxmanager.PostgresStorage, st *state.State, pool *pool.Pool, eventLog *event.EventLog) {
	var trustedSequencerURL string
	var err error
	if !cfg.IsTrustedSequencer {
		if cfg.Synchronizer.TrustedSequencerURL != "" {
			trustedSequencerURL = cfg.Synchronizer.TrustedSequencerURL
		} else {
			log.Debug("getting trusted sequencer URL from smc")
			trustedSequencerURL, err = etherman.GetTrustedSequencerURL()
			if err != nil {
				log.Fatal("error getting trusted sequencer URI. Error: %v", err)
			}
		}
		log.Debug("trustedSequencerURL ", trustedSequencerURL)
	}
	zkEVMClient := client.NewClient(trustedSequencerURL)

	etherManForL1 := []synchronizer.EthermanInterface{}
	// If synchronizer are using sequential mode, we only need one etherman client
	if cfg.Synchronizer.UseParallelModeForL1Synchronization {
		for i := 0; i < int(cfg.Synchronizer.L1ParallelSynchronization.NumberOfParallelOfEthereumClients); i++ {
			eth, err := newEtherman(cfg)
			if err != nil {
				log.Fatal(err)
			}
			etherManForL1 = append(etherManForL1, eth)
		}
	}
	etm := ethtxmanager.New(cfg.EthTxManager, etherman, ethTxManagerStorage, st)
	sy, err := synchronizer.NewSynchronizer(
		cfg.IsTrustedSequencer, etherman, etherManForL1, st, pool, etm,
		zkEVMClient, eventLog, cfg.NetworkConfig.Genesis, cfg.Synchronizer, cfg.Log.Environment == "development",
	)
	if err != nil {
		log.Fatal(err)
	}
	if err := sy.Sync(); err != nil {
		log.Fatal(err)
	}
}

func runJSONRPCServer(c config.Config, etherman *etherman.Client, chainID uint64, pool *pool.Pool, st *state.State, apis map[string]bool) {
	var err error
	storage := jsonrpc.NewStorage()
	c.RPC.MaxCumulativeGasUsed = c.State.Batch.Constraints.MaxCumulativeGasUsed
	c.RPC.L2Coinbase = c.SequenceSender.L2Coinbase
	if !c.IsTrustedSequencer {
		if c.RPC.SequencerNodeURI == "" {
			log.Debug("getting trusted sequencer URL from smc")
			c.RPC.SequencerNodeURI, err = etherman.GetTrustedSequencerURL()
			if err != nil {
				log.Fatal("error getting trusted sequencer URI. Error: %v", err)
			}
		}
		log.Debug("SequencerNodeURI ", c.RPC.SequencerNodeURI)
	}

	services := []jsonrpc.Service{}
	if _, ok := apis[jsonrpc.APIEth]; ok {
		services = append(services, jsonrpc.Service{
			Name:    jsonrpc.APIEth,
			Service: jsonrpc.NewEthEndpoints(c.RPC, chainID, pool, st, etherman, storage),
		})
	}

	if _, ok := apis[jsonrpc.APINet]; ok {
		services = append(services, jsonrpc.Service{
			Name:    jsonrpc.APINet,
			Service: jsonrpc.NewNetEndpoints(c.RPC, chainID),
		})
	}

	if _, ok := apis[jsonrpc.APIZKEVM]; ok {
		services = append(services, jsonrpc.Service{
			Name:    jsonrpc.APIZKEVM,
			Service: jsonrpc.NewZKEVMEndpoints(c.RPC, st, etherman),
		})
	}

	if _, ok := apis[jsonrpc.APITxPool]; ok {
		services = append(services, jsonrpc.Service{
			Name:    jsonrpc.APITxPool,
			Service: &jsonrpc.TxPoolEndpoints{},
		})
	}

	if _, ok := apis[jsonrpc.APIDebug]; ok {
		services = append(services, jsonrpc.Service{
			Name:    jsonrpc.APIDebug,
			Service: jsonrpc.NewDebugEndpoints(c.RPC, st, etherman),
		})
	}

	if _, ok := apis[jsonrpc.APIWeb3]; ok {
		services = append(services, jsonrpc.Service{
			Name:    jsonrpc.APIWeb3,
			Service: &jsonrpc.Web3Endpoints{},
		})
	}

	if err := jsonrpc.NewServer(c.RPC, chainID, pool, st, storage, services).Start(); err != nil {
		log.Fatal(err)
	}
}

func createSequencer(cfg config.Config, pool *pool.Pool, st *state.State, eventLog *event.EventLog) *sequencer.Sequencer {
	etherman, err := newEtherman(cfg)
	if err != nil {
		log.Fatal(err)
	}

<<<<<<< HEAD
	ethTxManager := ethtxmanager.New(cfg.EthTxManager, etherman, etmStorage, st)

	seq, err := sequencer.New(cfg.Sequencer, cfg.State.Batch, cfg.Pool, pool, st, etherman, ethTxManager, eventLog)
=======
	seq, err := sequencer.New(cfg.Sequencer, cfg.State.Batch, pool, st, etherman, eventLog)
>>>>>>> 99b47498
	if err != nil {
		log.Fatal(err)
	}
	return seq
}

func createSequenceSender(cfg config.Config, pool *pool.Pool, etmStorage *ethtxmanager.PostgresStorage, st *state.State, eventLog *event.EventLog) *sequencesender.SequenceSender {
	etherman, err := newEtherman(cfg)
	if err != nil {
		log.Fatal(err)
	}

	auth, err := etherman.LoadAuthFromKeyStore(cfg.SequenceSender.PrivateKey.Path, cfg.SequenceSender.PrivateKey.Password)
	if err != nil {
		log.Fatal(err)
	}
	cfg.SequenceSender.SenderAddress = auth.From

	cfg.SequenceSender.ForkUpgradeBatchNumber = cfg.ForkUpgradeBatchNumber

	ethTxManager := ethtxmanager.New(cfg.EthTxManager, etherman, etmStorage, st)

	seqSender, err := sequencesender.New(cfg.SequenceSender, st, etherman, ethTxManager, eventLog)
	if err != nil {
		log.Fatal(err)
	}

	return seqSender
}

func runAggregator(ctx context.Context, c aggregator.Config, etherman *etherman.Client, ethTxManager *ethtxmanager.Client, st *state.State) {
	agg, err := aggregator.New(c, st, ethTxManager, etherman)
	if err != nil {
		log.Fatal(err)
	}
	err = agg.Start(ctx)
	if err != nil {
		log.Fatal(err)
	}
}

// runL2GasPriceSuggester init gas price gasPriceEstimator based on type in config.
func runL2GasPriceSuggester(cfg gasprice.Config, state *state.State, pool *pool.Pool, etherman *etherman.Client) {
	ctx := context.Background()
	gasprice.NewL2GasPriceSuggester(ctx, cfg, pool, etherman, state)
}

func waitSignal(cancelFuncs []context.CancelFunc) {
	signals := make(chan os.Signal, 1)
	signal.Notify(signals, os.Interrupt)

	for sig := range signals {
		switch sig {
		case os.Interrupt, os.Kill:
			log.Info("terminating application gracefully...")

			exitStatus := 0
			for _, cancel := range cancelFuncs {
				cancel()
			}
			os.Exit(exitStatus)
		}
	}
}

func newState(ctx context.Context, c *config.Config, l2ChainID uint64, forkIDIntervals []state.ForkIDInterval, sqlDB *pgxpool.Pool, eventLog *event.EventLog, needsExecutor, needsStateTree bool) *state.State {
	stateDb := state.NewPostgresStorage(c.State, sqlDB)

	// Executor
	var executorClient executor.ExecutorServiceClient
	if needsExecutor {
		executorClient, _, _ = executor.NewExecutorClient(ctx, c.Executor)
	}

	// State Tree
	var stateTree *merkletree.StateTree
	if needsStateTree {
		stateDBClient, _, _ := merkletree.NewMTDBServiceClient(ctx, c.MTClient)
		stateTree = merkletree.NewStateTree(stateDBClient)
	}

	stateCfg := state.Config{
		MaxCumulativeGasUsed:         c.State.Batch.Constraints.MaxCumulativeGasUsed,
		ChainID:                      l2ChainID,
		ForkIDIntervals:              forkIDIntervals,
		MaxResourceExhaustedAttempts: c.Executor.MaxResourceExhaustedAttempts,
		WaitOnResourceExhaustion:     c.Executor.WaitOnResourceExhaustion,
		ForkUpgradeBatchNumber:       c.ForkUpgradeBatchNumber,
		ForkUpgradeNewForkId:         c.ForkUpgradeNewForkId,
		MaxLogsCount:                 c.RPC.MaxLogsCount,
		MaxLogsBlockRange:            c.RPC.MaxLogsBlockRange,
		MaxNativeBlockHashBlockRange: c.RPC.MaxNativeBlockHashBlockRange,
	}

	st := state.NewState(stateCfg, stateDb, executorClient, stateTree, eventLog)
	return st
}

func createPool(cfgPool pool.Config, constraintsCfg state.BatchConstraintsCfg, l2ChainID uint64, st *state.State, eventLog *event.EventLog) *pool.Pool {
	runPoolMigrations(cfgPool.DB)
	poolStorage, err := pgpoolstorage.NewPostgresPoolStorage(cfgPool.DB)
	if err != nil {
		log.Fatal(err)
	}
	poolInstance := pool.NewPool(cfgPool, constraintsCfg, poolStorage, st, l2ChainID, eventLog)
	return poolInstance
}

func createEthTxManager(cfg config.Config, etmStorage *ethtxmanager.PostgresStorage, st *state.State) *ethtxmanager.Client {
	etherman, err := newEtherman(cfg)
	if err != nil {
		log.Fatal(err)
	}

	for _, privateKey := range cfg.EthTxManager.PrivateKeys {
		_, err := etherman.LoadAuthFromKeyStore(privateKey.Path, privateKey.Password)
		if err != nil {
			log.Fatal(err)
		}
	}
	etm := ethtxmanager.New(cfg.EthTxManager, etherman, etmStorage, st)
	return etm
}

func startProfilingHttpServer(c metrics.Config) {
	const two = 2
	mux := http.NewServeMux()
	address := fmt.Sprintf("%s:%d", c.ProfilingHost, c.ProfilingPort)
	lis, err := net.Listen("tcp", address)
	if err != nil {
		log.Errorf("failed to create tcp listener for profiling: %v", err)
		return
	}
	mux.HandleFunc(metrics.ProfilingIndexEndpoint, pprof.Index)
	mux.HandleFunc(metrics.ProfileEndpoint, pprof.Profile)
	mux.HandleFunc(metrics.ProfilingCmdEndpoint, pprof.Cmdline)
	mux.HandleFunc(metrics.ProfilingSymbolEndpoint, pprof.Symbol)
	mux.HandleFunc(metrics.ProfilingTraceEndpoint, pprof.Trace)
	profilingServer := &http.Server{
		Handler:           mux,
		ReadHeaderTimeout: two * time.Minute,
		ReadTimeout:       two * time.Minute,
	}
	log.Infof("profiling server listening on port %d", c.ProfilingPort)
	if err := profilingServer.Serve(lis); err != nil {
		if err == http.ErrServerClosed {
			log.Warnf("http server for profiling stopped")
			return
		}
		log.Errorf("closed http connection for profiling server: %v", err)
		return
	}
}

func startMetricsHttpServer(c metrics.Config) {
	const ten = 10
	mux := http.NewServeMux()
	address := fmt.Sprintf("%s:%d", c.Host, c.Port)
	lis, err := net.Listen("tcp", address)
	if err != nil {
		log.Errorf("failed to create tcp listener for metrics: %v", err)
		return
	}
	mux.Handle(metrics.Endpoint, promhttp.Handler())

	metricsServer := &http.Server{
		Handler:           mux,
		ReadHeaderTimeout: ten * time.Second,
		ReadTimeout:       ten * time.Second,
	}
	log.Infof("metrics server listening on port %d", c.Port)
	if err := metricsServer.Serve(lis); err != nil {
		if err == http.ErrServerClosed {
			log.Warnf("http server for metrics stopped")
			return
		}
		log.Errorf("closed http connection for metrics server: %v", err)
		return
	}
}

func logVersion() {
	log.Infow("Starting application",
		// node version is already logged by default
		"gitRevision", zkevm.GitRev,
		"gitBranch", zkevm.GitBranch,
		"goVersion", runtime.Version(),
		"built", zkevm.BuildDate,
		"os/arch", fmt.Sprintf("%s/%s", runtime.GOOS, runtime.GOARCH),
	)
}

func forkIDIntervals(ctx context.Context, st *state.State, etherman *etherman.Client, genesisBlockNumber uint64) ([]state.ForkIDInterval, error) {
	log.Debug("getting forkIDs from db")
	forkIDIntervals, err := st.GetForkIDs(ctx, nil)
	if err != nil && !errors.Is(err, state.ErrStateNotSynchronized) {
		return []state.ForkIDInterval{}, fmt.Errorf("error getting forkIDs from db. Error: %v", err)
	}
	numberForkIDs := len(forkIDIntervals)
	log.Debug("numberForkIDs: ", numberForkIDs)
	// var forkIDIntervals []state.ForkIDInterval
	if numberForkIDs == 0 {
		// Get last L1block Synced
		lastBlock, err := st.GetLastBlock(ctx, nil)
		if err != nil && !errors.Is(err, state.ErrStateNotSynchronized) {
			return []state.ForkIDInterval{}, fmt.Errorf("error checking lastL1BlockSynced. Error: %v", err)
		}
		if lastBlock != nil {
			log.Info("Getting forkIDs intervals. Please wait...")
			// Read Fork ID FROM POE SC
			forkIntervals, err := etherman.GetForks(ctx, genesisBlockNumber, lastBlock.BlockNumber)
			if err != nil {
				return []state.ForkIDInterval{}, fmt.Errorf("error getting forks. Please check the configuration. Error: %v", err)
			} else if len(forkIntervals) == 0 {
				return []state.ForkIDInterval{}, fmt.Errorf("error: no forkID received. It should receive at least one, please check the configuration...")
			}

			dbTx, err := st.BeginStateTransaction(ctx)
			if err != nil {
				return []state.ForkIDInterval{}, fmt.Errorf("error creating dbTx. Error: %v", err)
			}
			log.Info("Storing forkID intervals into db")
			// Store forkIDs
			for _, f := range forkIntervals {
				err := st.AddForkID(ctx, f, dbTx)
				if err != nil {
					log.Errorf("error adding forkID to db. Error: %v", err)
					rollbackErr := dbTx.Rollback(ctx)
					if rollbackErr != nil {
						log.Errorf("error rolling back dbTx. RollbackErr: %s. Error : %v", rollbackErr.Error(), err)
						return []state.ForkIDInterval{}, rollbackErr
					}
					return []state.ForkIDInterval{}, fmt.Errorf("error adding forkID to db. Error: %v", err)
				}
			}
			err = dbTx.Commit(ctx)
			if err != nil {
				log.Errorf("error committing dbTx. Error: %v", err)
				rollbackErr := dbTx.Rollback(ctx)
				if rollbackErr != nil {
					log.Errorf("error rolling back dbTx. RollbackErr: %s. Error : %v", rollbackErr.Error(), err)
					return []state.ForkIDInterval{}, rollbackErr
				}
				return []state.ForkIDInterval{}, fmt.Errorf("error committing dbTx. Error: %v", err)
			}
			forkIDIntervals = forkIntervals
		} else {
			log.Debug("Getting initial forkID")
			forkIntervals, err := etherman.GetForks(ctx, genesisBlockNumber, genesisBlockNumber)
			if err != nil {
				return []state.ForkIDInterval{}, fmt.Errorf("error getting forks. Please check the configuration. Error: %v", err)
			} else if len(forkIntervals) == 0 {
				return []state.ForkIDInterval{}, fmt.Errorf("error: no forkID received. It should receive at least one, please check the configuration...")
			}
			forkIDIntervals = forkIntervals
		}
	}
	return forkIDIntervals, nil
}<|MERGE_RESOLUTION|>--- conflicted
+++ resolved
@@ -396,13 +396,7 @@
 		log.Fatal(err)
 	}
 
-<<<<<<< HEAD
-	ethTxManager := ethtxmanager.New(cfg.EthTxManager, etherman, etmStorage, st)
-
-	seq, err := sequencer.New(cfg.Sequencer, cfg.State.Batch, cfg.Pool, pool, st, etherman, ethTxManager, eventLog)
-=======
 	seq, err := sequencer.New(cfg.Sequencer, cfg.State.Batch, pool, st, etherman, eventLog)
->>>>>>> 99b47498
 	if err != nil {
 		log.Fatal(err)
 	}
