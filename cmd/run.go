--- conflicted
+++ resolved
@@ -3,7 +3,6 @@
 import (
 	"context"
 	"fmt"
-	"math"
 	"net"
 	"net/http"
 	"net/http/pprof"
@@ -86,29 +85,11 @@
 		log.Fatal(err)
 	}
 	// Read Fork ID FROM POE SC
-<<<<<<< HEAD
-	// TODO: Uncomment when the POE SC is implemented
-	/*
-		currentForkID, err := etherman.GetL2ForkID()
-		if err != nil {
-			log.Fatal(err)
-		}
-
-		forkIDIntervals, err := etherman.GetL2ForkIDIntervals()
-		if err != nil {
-			log.Fatal(err)
-		}
-	*/
-
-	currentForkID := c.DefaultForkID
-	forkIDIntervals := []state.ForkIDInterval{{FromBatchNumber: 0, ToBatchNumber: math.MaxUint64, ForkId: c.DefaultForkID}}
-=======
 	forkIDIntervals, err := etherman.GetForks(cliCtx.Context)
 	if err != nil || len(forkIDIntervals) == 0 {
 		log.Fatal("error getting forks: ", err)
 	}
 	currentForkID := forkIDIntervals[len(forkIDIntervals)-1].ForkId
->>>>>>> b788401a
 
 	c.Aggregator.ChainID = l2ChainID
 	c.Aggregator.ForkId = currentForkID
