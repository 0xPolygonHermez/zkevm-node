--- conflicted
+++ resolved
@@ -221,16 +221,12 @@
 
 func runJSONRpcServer(c config.Config, pool *pool.Pool, st *state.State, chainID uint64, gpe gasPriceEstimator) {
 
-<<<<<<< HEAD
-	if err := jsonrpc.NewServer(c.RPC, c.NetworkConfig.L2DefaultChainID, pool, st, chainID, gpe).Start(); err != nil {
-=======
 	storage, err := jsonrpc.NewPostgresStorage(c.Database)
 	if err != nil {
 		log.Fatal(err)
 	}
 
-	if err := jsonrpc.NewServer(c.RPC, c.NetworkConfig.L2DefaultChainID, seqAddress, pool, st, chainID, gpe, storage).Start(); err != nil {
->>>>>>> f9e8d9c7
+	if err := jsonrpc.NewServer(c.RPC, c.NetworkConfig.L2DefaultChainID, pool, st, chainID, gpe, storage).Start(); err != nil {
 		log.Fatal(err)
 	}
 }
