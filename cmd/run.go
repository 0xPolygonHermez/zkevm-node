--- conflicted
+++ resolved
@@ -3,7 +3,6 @@
 import (
 	"context"
 	"fmt"
-	"math/big"
 	"net"
 	"net/http"
 	"os"
@@ -101,12 +100,7 @@
 		case SEQUENCER:
 			log.Info("Running sequencer")
 			poolInstance := createPool(c.PoolDB, c.NetworkConfig.L2BridgeAddr, l2ChainID, st)
-<<<<<<< HEAD
-			seq := createSequencer(*c, poolInstance, st, etherman, ethTxManager)
-=======
-			gpe := createGasPriceEstimator(c.GasPriceEstimator, st, poolInstance)
-			seq := createSequencer(*c, poolInstance, ethTxManagerStorage, st, gpe)
->>>>>>> c8091e19
+			seq := createSequencer(*c, poolInstance, ethTxManagerStorage, st)
 			go seq.Start(ctx)
 		case RPC:
 			log.Info("Running JSON-RPC server")
@@ -122,17 +116,14 @@
 		case BROADCAST:
 			log.Info("Running broadcast service")
 			go runBroadcastServer(c.BroadcastServer, st)
-<<<<<<< HEAD
+		case ETHTXMANAGER:
+			log.Info("Running eth tx manager service")
+			etm := createEthTxManager(*c, ethTxManagerStorage, st)
+			go etm.Start()
 		case L2GASPRICER:
 			log.Info("Running L2 gasPricer")
 			poolInstance := createPool(c.PoolDB, c.NetworkConfig.L2BridgeAddr, l2ChainID, st)
 			go runL2GasPriceSuggestor(c.L2GasPriceSuggestor, st, poolInstance, etherman)
-=======
-		case ETHTXMANAGER:
-			log.Info("Running eth tx manager service")
-			etm := createEthTxManager(*c, ethTxManagerStorage, st)
-			go etm.Start()
->>>>>>> c8091e19
 		}
 	}
 
@@ -199,21 +190,12 @@
 	}
 }
 
-<<<<<<< HEAD
-func createSequencer(c config.Config, pool *pool.Pool, state *state.State, etherman *etherman.Client,
-	ethTxManager *ethtxmanager.Client) *sequencer.Sequencer {
-	pg, err := pricegetter.NewClient(c.PriceGetter)
-=======
-func createSequencer(cfg config.Config, pool *pool.Pool, etmStorage *ethtxmanager.PostgresStorage, st *state.State, gpe gasPriceEstimator) *sequencer.Sequencer {
+func createSequencer(cfg config.Config, pool *pool.Pool, etmStorage *ethtxmanager.PostgresStorage, st *state.State) *sequencer.Sequencer {
 	pg, err := pricegetter.NewClient(cfg.PriceGetter)
->>>>>>> c8091e19
-	if err != nil {
-		log.Fatal(err)
-	}
-
-<<<<<<< HEAD
-	seq, err := sequencer.New(c.Sequencer, pool, state, etherman, pg, ethTxManager)
-=======
+	if err != nil {
+		log.Fatal(err)
+	}
+
 	etherman, err := newEtherman(cfg)
 	if err != nil {
 		log.Fatal(err)
@@ -228,8 +210,7 @@
 
 	ethTxManager := ethtxmanager.New(cfg.EthTxManager, etherman, etmStorage, st)
 
-	seq, err := sequencer.New(cfg.Sequencer, pool, st, etherman, pg, ethTxManager, gpe)
->>>>>>> c8091e19
+	seq, err := sequencer.New(cfg.Sequencer, pool, st, etherman, pg, ethTxManager)
 	if err != nil {
 		log.Fatal(err)
 	}
@@ -256,7 +237,6 @@
 	broadcastSrv.Start()
 }
 
-<<<<<<< HEAD
 // runL2GasPriceSuggestor init gas price gasPriceEstimator based on type in config.
 func runL2GasPriceSuggestor(cfg gasprice.Config, state *state.State, pool *pool.Pool, etherman *etherman.Client) {
 	ctx := context.Background()
@@ -264,23 +244,6 @@
 	err := gp.Start()
 	if err != nil {
 		log.Fatal("error Starting gasPricer: ", err)
-=======
-// gasPriceEstimator interface for gas price estimator.
-type gasPriceEstimator interface {
-	GetAvgGasPrice(ctx context.Context) (*big.Int, error)
-	UpdateGasPriceAvg(newValue *big.Int)
-}
-
-// createGasPriceEstimator init gas price gasPriceEstimator based on type in config.
-func createGasPriceEstimator(cfg gasprice.Config, st *state.State, pool *pool.Pool) gasPriceEstimator {
-	switch cfg.Type {
-	case gasprice.AllBatchesType:
-		return gasprice.NewEstimatorAllBatches()
-	case gasprice.LastNBatchesType:
-		return gasprice.NewEstimatorLastNL2Blocks(cfg, st)
-	case gasprice.DefaultType:
-		return gasprice.NewDefaultEstimator(cfg, pool)
->>>>>>> c8091e19
 	}
 }
 
