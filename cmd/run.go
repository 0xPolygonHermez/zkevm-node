package main

import (
	"context"
	"io/ioutil"
	"math/big"
	"os"
	"os/signal"
	"path/filepath"
	"sort"

	"github.com/0xPolygonHermez/zkevm-node/aggregator"
	"github.com/0xPolygonHermez/zkevm-node/config"
	"github.com/0xPolygonHermez/zkevm-node/db"
	"github.com/0xPolygonHermez/zkevm-node/etherman"
	"github.com/0xPolygonHermez/zkevm-node/ethtxmanager"
	"github.com/0xPolygonHermez/zkevm-node/gasprice"
	"github.com/0xPolygonHermez/zkevm-node/jsonrpc"
	"github.com/0xPolygonHermez/zkevm-node/log"
	"github.com/0xPolygonHermez/zkevm-node/merkletree"
	"github.com/0xPolygonHermez/zkevm-node/pool"
	"github.com/0xPolygonHermez/zkevm-node/pool/pgpoolstorage"
	"github.com/0xPolygonHermez/zkevm-node/pricegetter"
	"github.com/0xPolygonHermez/zkevm-node/proverclient"
	proverclientpb "github.com/0xPolygonHermez/zkevm-node/proverclient/pb"
	"github.com/0xPolygonHermez/zkevm-node/sequencer"
	"github.com/0xPolygonHermez/zkevm-node/sequencer/broadcast"
	"github.com/0xPolygonHermez/zkevm-node/sequencer/broadcast/pb"
	"github.com/0xPolygonHermez/zkevm-node/state"
	"github.com/0xPolygonHermez/zkevm-node/state/runtime/executor"
	"github.com/0xPolygonHermez/zkevm-node/synchronizer"
	"github.com/ethereum/go-ethereum/accounts/abi/bind"
	"github.com/ethereum/go-ethereum/accounts/keystore"
	"github.com/jackc/pgx/v4/pgxpool"
	"github.com/urfave/cli/v2"
	"google.golang.org/grpc"
	"google.golang.org/grpc/credentials/insecure"
)

// slice contains method
func contains(s []string, searchTerm string) bool {
	i := sort.SearchStrings(s, searchTerm)
	return i < len(s) && s[i] == searchTerm
}

func start(cliCtx *cli.Context) error {
	c, err := config.Load(cliCtx)
	if err != nil {
		return err
	}
	setupLog(c.Log)
	runMigrations(c.Database)

	sqlDB, err := db.NewSQLDB(c.Database)
	if err != nil {
		log.Fatal(err)
	}
	ctx := context.Background()

	st := newState(ctx, c, sqlDB)

	poolDb, err := pgpoolstorage.NewPostgresPoolStorage(c.Database)
	if err != nil {
		log.Fatal(err)
	}

	var (
		grpcClientConns []*grpc.ClientConn
		cancelFuncs     []context.CancelFunc
		etherman        *etherman.Client
	)

	if contains(cliCtx.StringSlice(config.FlagComponents), AGGREGATOR) ||
		contains(cliCtx.StringSlice(config.FlagComponents), SEQUENCER) ||
		contains(cliCtx.StringSlice(config.FlagComponents), SYNCHRONIZER) {
		var err error
		etherman, err = newEtherman(*c)
		if err != nil {
			log.Fatal(err)
		}
	}

	npool := pool.NewPool(poolDb, st, c.NetworkConfig.L2GlobalExitRootManagerAddr)
	gpe := createGasPriceEstimator(c.GasPriceEstimator, st, npool)
	ch := make(chan struct{})
	ethTxManager := ethtxmanager.New(c.EthTxManager, etherman)
	proverClient, proverConn := newProverClient(c.Prover)
	for _, item := range cliCtx.StringSlice(config.FlagComponents) {
		switch item {
		case AGGREGATOR:
			log.Info("Running aggregator")
			go runAggregator(c.Aggregator, etherman, ethTxManager, proverClient, st)
		case SEQUENCER:
			log.Info("Running sequencer")
			seq := createSequencer(*c, npool, st, etherman, ethTxManager, ch)
			go seq.Start(ctx)
		case RPC:
			log.Info("Running JSON-RPC server")
			apis := map[string]bool{}
			for _, a := range cliCtx.StringSlice(config.FlagHTTPAPI) {
				apis[a] = true
			}
			go runJSONRPCServer(*c, npool, st, gpe, apis)
		case SYNCHRONIZER:
			log.Info("Running synchronizer")
			go runSynchronizer(*c, etherman, st, ch)
		case BROADCAST:
			log.Info("Running broadcast service")
			go runBroadcastServer(c.BroadcastServer, st)
		}
	}

	grpcClientConns = append(grpcClientConns, proverConn)

	waitSignal(grpcClientConns, cancelFuncs)

	return nil
}

func setupLog(c log.Config) {
	log.Init(c)
}

func runMigrations(c db.Config) {
	err := db.RunMigrationsUp(c)
	if err != nil {
		log.Fatal(err)
	}
}

func newEtherman(c config.Config) (*etherman.Client, error) {
	auth, err := newAuthFromKeystore(c.Etherman.PrivateKeyPath, c.Etherman.PrivateKeyPassword, c.NetworkConfig.ChainID)
	if err != nil {
		return nil, err
	}
	etherman, err := etherman.NewClient(c.Etherman, auth, c.NetworkConfig.PoEAddr, c.NetworkConfig.MaticAddr, c.NetworkConfig.GlobalExitRootManagerAddr)
	if err != nil {
		return nil, err
	}
	return etherman, nil
}

<<<<<<< HEAD
func runSynchronizer(cfg config.Config, etherman *etherman.Client, st *state.State, reorgBlockNumChan chan struct{}) {
=======
func runSynchronizer(networkConfig config.NetworkConfig, etherman *etherman.Client, st *state.State, cfg synchronizer.Config, reorgTrustedStateChan chan struct{}) {
>>>>>>> 58c6d9c6
	genesis := state.Genesis{
		Balances:       cfg.NetworkConfig.Genesis.Balances,
		SmartContracts: cfg.NetworkConfig.Genesis.SmartContracts,
		Storage:        cfg.NetworkConfig.Genesis.Storage,
		Nonces:         cfg.NetworkConfig.Genesis.Nonces,
	}
<<<<<<< HEAD
	sy, err := synchronizer.NewSynchronizer(cfg.IsTrustedSequencer, etherman, st, cfg.NetworkConfig.GenBlockNumber, genesis, reorgBlockNumChan, cfg.Synchronizer)
=======
	sy, err := synchronizer.NewSynchronizer(etherman, st, networkConfig.GenBlockNumber, genesis, reorgTrustedStateChan, cfg)
>>>>>>> 58c6d9c6
	if err != nil {
		log.Fatal(err)
	}
	if err := sy.Sync(); err != nil {
		log.Fatal(err)
	}
}

func runJSONRPCServer(c config.Config, pool *pool.Pool, st *state.State, gpe gasPriceEstimator, apis map[string]bool) {
	storage, err := jsonrpc.NewPostgresStorage(c.Database)
	if err != nil {
		log.Fatal(err)
	}

	if err := jsonrpc.NewServer(c.RPC, pool, st, gpe, storage, apis).Start(); err != nil {
		log.Fatal(err)
	}
}

func createSequencer(c config.Config, pool *pool.Pool, state *state.State, etherman *etherman.Client,
	ethTxManager *ethtxmanager.Client, reorgTrustedStateChan chan struct{}) *sequencer.Sequencer {
	pg, err := pricegetter.NewClient(c.PriceGetter)
	if err != nil {
		log.Fatal(err)
	}

	seq, err := sequencer.New(c.Sequencer, pool, state, etherman, pg, reorgTrustedStateChan, ethTxManager)
	if err != nil {
		log.Fatal(err)
	}
	return seq
}

func runAggregator(c aggregator.Config, ethman *etherman.Client, ethTxManager *ethtxmanager.Client,
	proverClient proverclientpb.ZKProverServiceClient, state *state.State) {
	agg, err := aggregator.NewAggregator(c, state, ethTxManager, ethman, proverClient)
	if err != nil {
		log.Fatal(err)
	}
	agg.Start()
}

func newProverClient(c proverclient.Config) (proverclientpb.ZKProverServiceClient, *grpc.ClientConn) {
	opts := []grpc.DialOption{
		// TODO: once we have user and password for prover server, change this
		grpc.WithTransportCredentials(insecure.NewCredentials()),
	}
	proverConn, err := grpc.Dial(c.ProverURI, opts...)
	if err != nil {
		log.Fatalf("fail to dial: %v", err)
	}

	proverClient := proverclientpb.NewZKProverServiceClient(proverConn)
	return proverClient, proverConn
}

func runBroadcastServer(c broadcast.ServerConfig, st *state.State) {
	s := grpc.NewServer()

	broadcastSrv := broadcast.NewServer(&c, st)
	pb.RegisterBroadcastServiceServer(s, broadcastSrv)

	broadcastSrv.Start()
}

// gasPriceEstimator interface for gas price estimator.
type gasPriceEstimator interface {
	GetAvgGasPrice(ctx context.Context) (*big.Int, error)
	UpdateGasPriceAvg(newValue *big.Int)
}

// createGasPriceEstimator init gas price gasPriceEstimator based on type in config.
func createGasPriceEstimator(cfg gasprice.Config, state *state.State, pool *pool.Pool) gasPriceEstimator {
	switch cfg.Type {
	case gasprice.AllBatchesType:
		return gasprice.NewEstimatorAllBatches()
	case gasprice.LastNBatchesType:
		return gasprice.NewEstimatorLastNL2Blocks(cfg, state)
	case gasprice.DefaultType:
		return gasprice.NewDefaultEstimator(cfg, pool)
	}
	return nil
}

func waitSignal(conns []*grpc.ClientConn, cancelFuncs []context.CancelFunc) {
	signals := make(chan os.Signal, 1)
	signal.Notify(signals, os.Interrupt)

	for sig := range signals {
		switch sig {
		case os.Interrupt, os.Kill:
			log.Info("terminating application gracefully...")

			exitStatus := 0
			for _, conn := range conns {
				if err := conn.Close(); err != nil {
					log.Errorf("Could not properly close gRPC connection: %v", err)
					exitStatus = -1
				}
			}
			for _, cancel := range cancelFuncs {
				cancel()
			}
			os.Exit(exitStatus)
		}
	}
}

func newKeyFromKeystore(path, password string) (*keystore.Key, error) {
	if path == "" && password == "" {
		return nil, nil
	}
	keystoreEncrypted, err := ioutil.ReadFile(filepath.Clean(path))
	if err != nil {
		return nil, err
	}
	key, err := keystore.DecryptKey(keystoreEncrypted, password)
	if err != nil {
		return nil, err
	}
	return key, nil
}

func newAuthFromKeystore(path, password string, chainID uint64) (*bind.TransactOpts, error) {
	key, err := newKeyFromKeystore(path, password)
	if err != nil {
		log.Fatal(err)
	}
	log.Info("addr: ", key.Address.Hex())
	auth, err := bind.NewKeyedTransactorWithChainID(key.PrivateKey, new(big.Int).SetUint64(chainID))
	if err != nil {
		log.Fatal(err)
	}
	return auth, nil
}

func newState(ctx context.Context, c *config.Config, sqlDB *pgxpool.Pool) *state.State {
	stateDb := state.NewPostgresStorage(sqlDB)
	executorClient, _, _ := executor.NewExecutorClient(ctx, c.Executor)
	stateDBClient, _, _ := merkletree.NewMTDBServiceClient(ctx, c.MTClient)
	stateTree := merkletree.NewStateTree(stateDBClient)

	stateCfg := state.Config{
		MaxCumulativeGasUsed: c.NetworkConfig.MaxCumulativeGasUsed,
	}

	st := state.NewState(stateCfg, stateDb, executorClient, stateTree)
	return st
}<|MERGE_RESOLUTION|>--- conflicted
+++ resolved
@@ -140,22 +140,14 @@
 	return etherman, nil
 }
 
-<<<<<<< HEAD
-func runSynchronizer(cfg config.Config, etherman *etherman.Client, st *state.State, reorgBlockNumChan chan struct{}) {
-=======
-func runSynchronizer(networkConfig config.NetworkConfig, etherman *etherman.Client, st *state.State, cfg synchronizer.Config, reorgTrustedStateChan chan struct{}) {
->>>>>>> 58c6d9c6
+func runSynchronizer(cfg config.Config, etherman *etherman.Client, st *state.State, reorgTrustedStateChan chan struct{}) {
 	genesis := state.Genesis{
 		Balances:       cfg.NetworkConfig.Genesis.Balances,
 		SmartContracts: cfg.NetworkConfig.Genesis.SmartContracts,
 		Storage:        cfg.NetworkConfig.Genesis.Storage,
 		Nonces:         cfg.NetworkConfig.Genesis.Nonces,
 	}
-<<<<<<< HEAD
-	sy, err := synchronizer.NewSynchronizer(cfg.IsTrustedSequencer, etherman, st, cfg.NetworkConfig.GenBlockNumber, genesis, reorgBlockNumChan, cfg.Synchronizer)
-=======
-	sy, err := synchronizer.NewSynchronizer(etherman, st, networkConfig.GenBlockNumber, genesis, reorgTrustedStateChan, cfg)
->>>>>>> 58c6d9c6
+	sy, err := synchronizer.NewSynchronizer(cfg.IsTrustedSequencer, etherman, st, cfg.NetworkConfig.GenBlockNumber, genesis, reorgTrustedStateChan, cfg.Synchronizer)
 	if err != nil {
 		log.Fatal(err)
 	}
