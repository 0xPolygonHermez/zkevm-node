package main

import (
	"context"
	"errors"
	"fmt"
	"net"
	"net/http"
	"net/http/pprof"
	"os"
	"os/signal"
	"runtime"
	"time"

	datastreamerlog "github.com/0xPolygonHermez/zkevm-data-streamer/log"
	"github.com/0xPolygonHermez/zkevm-node"
	"github.com/0xPolygonHermez/zkevm-node/aggregator"
	"github.com/0xPolygonHermez/zkevm-node/config"
	"github.com/0xPolygonHermez/zkevm-node/db"
	"github.com/0xPolygonHermez/zkevm-node/etherman"
	"github.com/0xPolygonHermez/zkevm-node/ethtxmanager"
	"github.com/0xPolygonHermez/zkevm-node/event"
	"github.com/0xPolygonHermez/zkevm-node/event/nileventstorage"
	"github.com/0xPolygonHermez/zkevm-node/event/pgeventstorage"
	"github.com/0xPolygonHermez/zkevm-node/gasprice"
	"github.com/0xPolygonHermez/zkevm-node/jsonrpc"
	"github.com/0xPolygonHermez/zkevm-node/jsonrpc/client"
	"github.com/0xPolygonHermez/zkevm-node/log"
	"github.com/0xPolygonHermez/zkevm-node/merkletree"
	"github.com/0xPolygonHermez/zkevm-node/metrics"
	"github.com/0xPolygonHermez/zkevm-node/pool"
	"github.com/0xPolygonHermez/zkevm-node/pool/pgpoolstorage"
	"github.com/0xPolygonHermez/zkevm-node/sequencer"
	"github.com/0xPolygonHermez/zkevm-node/sequencesender"
	"github.com/0xPolygonHermez/zkevm-node/state"
	"github.com/0xPolygonHermez/zkevm-node/state/pgstatestorage"
	"github.com/0xPolygonHermez/zkevm-node/state/runtime/executor"
	"github.com/0xPolygonHermez/zkevm-node/synchronizer"
	"github.com/0xPolygonHermez/zkevm-node/synchronizer/common/syncinterfaces"
	"github.com/jackc/pgx/v4/pgxpool"
	"github.com/prometheus/client_golang/prometheus/promhttp"
	"github.com/urfave/cli/v2"
)

func start(cliCtx *cli.Context) error {
	c, err := config.Load(cliCtx, true)
	if err != nil {
		return err
	}
	setupLog(c.Log)

	if c.Log.Environment == log.EnvironmentDevelopment {
		zkevm.PrintVersion(os.Stdout)
		log.Info("Starting application")
	} else if c.Log.Environment == log.EnvironmentProduction {
		logVersion()
	}

	if c.Metrics.Enabled {
		metrics.Init()
	}
	components := cliCtx.StringSlice(config.FlagComponents)

	// Only runs migration if the component is the synchronizer and if the flag is deactivated
	if !cliCtx.Bool(config.FlagMigrations) {
		for _, comp := range components {
			if comp == SYNCHRONIZER {
				log.Infof("Running DB migrations host: %s:%s db:%s user:%s", c.State.DB.Host, c.State.DB.Port, c.State.DB.Name, c.State.DB.User)
				runStateMigrations(c.State.DB)
			}
		}
	}
	checkStateMigrations(c.State.DB)

	var (
		eventLog                      *event.EventLog
		eventStorage                  event.Storage
		cancelFuncs                   []context.CancelFunc
		needsExecutor, needsStateTree bool
	)

	// Decide if this node instance needs an executor and/or a state tree
	for _, component := range components {
		switch component {
		case SEQUENCER, RPC, SYNCHRONIZER:
			needsExecutor = true
			needsStateTree = true
		}
	}

	if c.EventLog.DB.Name != "" {
		eventStorage, err = pgeventstorage.NewPostgresEventStorage(c.EventLog.DB)
		if err != nil {
			log.Fatal(err)
		}
	} else {
		eventStorage, err = nileventstorage.NewNilEventStorage()
		if err != nil {
			log.Fatal(err)
		}
	}
	eventLog = event.NewEventLog(c.EventLog, eventStorage)

	// Core State DB
	stateSqlDB, err := db.NewSQLDB(c.State.DB)
	if err != nil {
		log.Fatal(err)
	}

	etherman, err := newEtherman(*c)
	if err != nil {
		log.Fatal(err)
	}

	// READ CHAIN ID FROM POE SC
	l2ChainID, err := etherman.GetL2ChainID()
	if err != nil {
		log.Fatal(err)
	}

	st, currentForkID := newState(cliCtx.Context, c, etherman, l2ChainID, stateSqlDB, eventLog, needsExecutor, needsStateTree, false)

	c.Aggregator.ChainID = l2ChainID
	c.Sequencer.StreamServer.ChainID = l2ChainID
	log.Infof("Chain ID read from POE SC = %v", l2ChainID)
	// If the aggregator is restarted before the end of the sync process, this currentForkID could be wrong
	c.Aggregator.ForkId = currentForkID
	c.Pool.ForkID = currentForkID

	ethTxManagerStorage, err := ethtxmanager.NewPostgresStorage(c.State.DB)
	if err != nil {
		log.Fatal(err)
	}

	etm := ethtxmanager.New(c.EthTxManager, etherman, ethTxManagerStorage, st)

	ev := &event.Event{
		ReceivedAt: time.Now(),
		Source:     event.Source_Node,
		Level:      event.Level_Info,
		EventID:    event.EventID_NodeComponentStarted,
	}

	var poolInstance *pool.Pool

	if c.Metrics.ProfilingEnabled {
		go startProfilingHttpServer(c.Metrics)
	}
	for _, component := range components {
		switch component {
		case AGGREGATOR:
			ev.Component = event.Component_Aggregator
			ev.Description = "Running aggregator"
			err := eventLog.LogEvent(cliCtx.Context, ev)
			if err != nil {
				log.Fatal(err)
			}
			go runAggregator(cliCtx.Context, c.Aggregator, etherman, etm, st)
		case SEQUENCER:
			c.Sequencer.StreamServer.Log = datastreamerlog.Config{
				Environment: datastreamerlog.LogEnvironment(c.Log.Environment),
				Level:       c.Log.Level,
				Outputs:     c.Log.Outputs,
			}
			ev.Component = event.Component_Sequencer
			ev.Description = "Running sequencer"
			err := eventLog.LogEvent(cliCtx.Context, ev)
			if err != nil {
				log.Fatal(err)
			}
			if poolInstance == nil {
				poolInstance = createPool(c.Pool, c.State.Batch.Constraints, l2ChainID, st, eventLog)
			}
			seq := createSequencer(*c, poolInstance, st, etherman, eventLog)
			go seq.Start(cliCtx.Context)
		case SEQUENCE_SENDER:
			ev.Component = event.Component_Sequence_Sender
			ev.Description = "Running sequence sender"
			err := eventLog.LogEvent(cliCtx.Context, ev)
			if err != nil {
				log.Fatal(err)
			}
			if poolInstance == nil {
				poolInstance = createPool(c.Pool, c.State.Batch.Constraints, l2ChainID, st, eventLog)
			}
			seqSender := createSequenceSender(*c, poolInstance, ethTxManagerStorage, st, eventLog)
			go seqSender.Start(cliCtx.Context)
		case RPC:
			ev.Component = event.Component_RPC
			ev.Description = "Running JSON-RPC server"
			err := eventLog.LogEvent(cliCtx.Context, ev)
			if err != nil {
				log.Fatal(err)
			}
			if poolInstance == nil {
				poolInstance = createPool(c.Pool, c.State.Batch.Constraints, l2ChainID, st, eventLog)
			}
			if c.RPC.EnableL2SuggestedGasPricePolling {
				// Needed for rejecting transactions with too low gas price
				poolInstance.StartPollingMinSuggestedGasPrice(cliCtx.Context)
			}
			poolInstance.StartRefreshingBlockedAddressesPeriodically()
			apis := map[string]bool{}
			for _, a := range cliCtx.StringSlice(config.FlagHTTPAPI) {
				apis[a] = true
			}
			st, _ := newState(cliCtx.Context, c, etherman, l2ChainID, stateSqlDB, eventLog, needsExecutor, needsStateTree, true)
			go runJSONRPCServer(*c, etherman, l2ChainID, poolInstance, st, apis)
		case SYNCHRONIZER:
			ev.Component = event.Component_Synchronizer
			ev.Description = "Running synchronizer"
			err := eventLog.LogEvent(cliCtx.Context, ev)
			if err != nil {
				log.Fatal(err)
			}
			if poolInstance == nil {
				poolInstance = createPool(c.Pool, c.State.Batch.Constraints, l2ChainID, st, eventLog)
			}
			go runSynchronizer(*c, etherman, ethTxManagerStorage, st, poolInstance, eventLog)
		case ETHTXMANAGER:
			ev.Component = event.Component_EthTxManager
			ev.Description = "Running eth tx manager service"
			err := eventLog.LogEvent(cliCtx.Context, ev)
			if err != nil {
				log.Fatal(err)
			}
			etm := createEthTxManager(*c, ethTxManagerStorage, st)
			go etm.Start()
		case L2GASPRICER:
			ev.Component = event.Component_GasPricer
			ev.Description = "Running L2 gasPricer"
			err := eventLog.LogEvent(cliCtx.Context, ev)
			if err != nil {
				log.Fatal(err)
			}
			if poolInstance == nil {
				poolInstance = createPool(c.Pool, c.State.Batch.Constraints, l2ChainID, st, eventLog)
			}
			go runL2GasPriceSuggester(c.L2GasPriceSuggester, st, poolInstance, etherman)
		}
	}

	if c.Metrics.Enabled {
		go startMetricsHttpServer(c.Metrics)
	}

	waitSignal(cancelFuncs)

	return nil
}

func setupLog(c log.Config) {
	log.Init(c)
}

func runStateMigrations(c db.Config) {
	runMigrations(c, db.StateMigrationName)
}

func checkStateMigrations(c db.Config) {
	err := db.CheckMigrations(c, db.StateMigrationName)
	if err != nil {
		log.Fatal(err)
	}
}

func runPoolMigrations(c db.Config) {
	runMigrations(c, db.PoolMigrationName)
}

func runMigrations(c db.Config, name string) {
	log.Infof("running migrations for %v", name)
	err := db.RunMigrationsUp(c, name)
	if err != nil {
		log.Fatal(err)
	}
}

func newEtherman(c config.Config) (*etherman.Client, error) {
	return etherman.NewClient(c.Etherman, c.NetworkConfig.L1Config)
}

func runSynchronizer(cfg config.Config, etherman *etherman.Client, ethTxManagerStorage *ethtxmanager.PostgresStorage, st *state.State, pool *pool.Pool, eventLog *event.EventLog) {
	var trustedSequencerURL string
	var err error
	if !cfg.IsTrustedSequencer {
		if cfg.Synchronizer.TrustedSequencerURL != "" {
			trustedSequencerURL = cfg.Synchronizer.TrustedSequencerURL
		} else {
			log.Debug("getting trusted sequencer URL from smc")
			trustedSequencerURL, err = etherman.GetTrustedSequencerURL()
			if err != nil {
				log.Fatal("error getting trusted sequencer URI. Error: %v", err)
			}
		}
		log.Info("trustedSequencerURL ", trustedSequencerURL)
	}
	zkEVMClient := client.NewClient(trustedSequencerURL)

	etherManForL1 := []syncinterfaces.EthermanFullInterface{}
	// If synchronizer are using sequential mode, we only need one etherman client
	if cfg.Synchronizer.L1SynchronizationMode == synchronizer.ParallelMode {
		for i := 0; i < int(cfg.Synchronizer.L1ParallelSynchronization.MaxClients+1); i++ {
			eth, err := newEtherman(cfg)
			if err != nil {
				log.Fatal(err)
			}
			etherManForL1 = append(etherManForL1, eth)
		}
	}
	etm := ethtxmanager.New(cfg.EthTxManager, etherman, ethTxManagerStorage, st)
	sy, err := synchronizer.NewSynchronizer(
		cfg.IsTrustedSequencer, etherman, etherManForL1, st, pool, etm,
		zkEVMClient, eventLog, cfg.NetworkConfig.Genesis, cfg.Synchronizer, cfg.Log.Environment == "development",
	)
	if err != nil {
		log.Fatal(err)
	}
	if err := sy.Sync(); err != nil {
		log.Fatal(err)
	}
}

func runJSONRPCServer(c config.Config, etherman *etherman.Client, chainID uint64, pool *pool.Pool, st *state.State, apis map[string]bool) {
	var err error
	storage := jsonrpc.NewStorage()
	c.RPC.MaxCumulativeGasUsed = c.State.Batch.Constraints.MaxCumulativeGasUsed
	c.RPC.L2Coinbase = c.SequenceSender.L2Coinbase
	if !c.IsTrustedSequencer {
		if c.RPC.SequencerNodeURI == "" {
			log.Debug("getting trusted sequencer URL from smc")
			c.RPC.SequencerNodeURI, err = etherman.GetTrustedSequencerURL()
			if err != nil {
				log.Fatal("error getting trusted sequencer URI. Error: %v", err)
			}
		}
		log.Debug("SequencerNodeURI ", c.RPC.SequencerNodeURI)
	}

	services := []jsonrpc.Service{}
	if _, ok := apis[jsonrpc.APIEth]; ok {
		services = append(services, jsonrpc.Service{
			Name:    jsonrpc.APIEth,
			Service: jsonrpc.NewEthEndpoints(c.RPC, chainID, pool, st, etherman, storage),
		})
	}

	if _, ok := apis[jsonrpc.APINet]; ok {
		services = append(services, jsonrpc.Service{
			Name:    jsonrpc.APINet,
			Service: jsonrpc.NewNetEndpoints(c.RPC, chainID),
		})
	}

	if _, ok := apis[jsonrpc.APIZKEVM]; ok {
		services = append(services, jsonrpc.Service{
			Name:    jsonrpc.APIZKEVM,
			Service: jsonrpc.NewZKEVMEndpoints(c.RPC, pool, st, etherman),
		})
	}

	if _, ok := apis[jsonrpc.APITxPool]; ok {
		services = append(services, jsonrpc.Service{
			Name:    jsonrpc.APITxPool,
			Service: &jsonrpc.TxPoolEndpoints{},
		})
	}

	if _, ok := apis[jsonrpc.APIDebug]; ok {
		services = append(services, jsonrpc.Service{
			Name:    jsonrpc.APIDebug,
			Service: jsonrpc.NewDebugEndpoints(c.RPC, st, etherman),
		})
	}

	if _, ok := apis[jsonrpc.APIWeb3]; ok {
		services = append(services, jsonrpc.Service{
			Name:    jsonrpc.APIWeb3,
			Service: &jsonrpc.Web3Endpoints{},
		})
	}

	if err := jsonrpc.NewServer(c.RPC, chainID, pool, st, storage, services).Start(); err != nil {
		log.Fatal(err)
	}
}

func createSequencer(cfg config.Config, pool *pool.Pool, st *state.State, etherman *etherman.Client, eventLog *event.EventLog) *sequencer.Sequencer {
	seq, err := sequencer.New(cfg.Sequencer, cfg.State.Batch, cfg.Pool, pool, st, etherman, eventLog)
	if err != nil {
		log.Fatal(err)
	}
	return seq
}

func createSequenceSender(cfg config.Config, pool *pool.Pool, etmStorage *ethtxmanager.PostgresStorage, st *state.State, eventLog *event.EventLog) *sequencesender.SequenceSender {
	etherman, err := newEtherman(cfg)
	if err != nil {
		log.Fatal(err)
	}

	auth, err := etherman.LoadAuthFromKeyStore(cfg.SequenceSender.PrivateKey.Path, cfg.SequenceSender.PrivateKey.Password)
	if err != nil {
		log.Fatal(err)
	}
	cfg.SequenceSender.SenderAddress = auth.From

	cfg.SequenceSender.ForkUpgradeBatchNumber = cfg.ForkUpgradeBatchNumber

	ethTxManager := ethtxmanager.New(cfg.EthTxManager, etherman, etmStorage, st)

	seqSender, err := sequencesender.New(cfg.SequenceSender, st, etherman, ethTxManager, eventLog)
	if err != nil {
		log.Fatal(err)
	}

	return seqSender
}

func runAggregator(ctx context.Context, c aggregator.Config, etherman *etherman.Client, ethTxManager *ethtxmanager.Client, st *state.State) {
	agg, err := aggregator.New(c, st, ethTxManager, etherman)
	if err != nil {
		log.Fatal(err)
	}
	err = agg.Start(ctx)
	if err != nil {
		log.Fatal(err)
	}
}

// runL2GasPriceSuggester init gas price gasPriceEstimator based on type in config.
func runL2GasPriceSuggester(cfg gasprice.Config, state *state.State, pool *pool.Pool, etherman *etherman.Client) {
	ctx := context.Background()
	gasprice.NewL2GasPriceSuggester(ctx, cfg, pool, etherman, state)
}

func waitSignal(cancelFuncs []context.CancelFunc) {
	signals := make(chan os.Signal, 1)
	signal.Notify(signals, os.Interrupt)

	for sig := range signals {
		switch sig {
		case os.Interrupt, os.Kill:
			log.Info("terminating application gracefully...")

			exitStatus := 0
			for _, cancel := range cancelFuncs {
				cancel()
			}
			os.Exit(exitStatus)
		}
	}
}

func newState(ctx context.Context, c *config.Config, etherman *etherman.Client, l2ChainID uint64, sqlDB *pgxpool.Pool, eventLog *event.EventLog, needsExecutor, needsStateTree, avoidForkIDInMemory bool) (*state.State, uint64) {
	// Executor
	var executorClient executor.ExecutorServiceClient
	if needsExecutor {
		executorClient, _, _ = executor.NewExecutorClient(ctx, c.Executor)
	}

	// State Tree
	var stateTree *merkletree.StateTree
	if needsStateTree {
		stateDBClient, _, _ := merkletree.NewMTDBServiceClient(ctx, c.MTClient)
		stateTree = merkletree.NewStateTree(stateDBClient)
	}

	stateCfg := state.Config{
		MaxCumulativeGasUsed:         c.State.Batch.Constraints.MaxCumulativeGasUsed,
		ChainID:                      l2ChainID,
		ForkIDIntervals:              []state.ForkIDInterval{},
		MaxResourceExhaustedAttempts: c.Executor.MaxResourceExhaustedAttempts,
		WaitOnResourceExhaustion:     c.Executor.WaitOnResourceExhaustion,
		ForkUpgradeBatchNumber:       c.ForkUpgradeBatchNumber,
		ForkUpgradeNewForkId:         c.ForkUpgradeNewForkId,
		MaxLogsCount:                 c.RPC.MaxLogsCount,
		MaxLogsBlockRange:            c.RPC.MaxLogsBlockRange,
		MaxNativeBlockHashBlockRange: c.RPC.MaxNativeBlockHashBlockRange,
		AvoidForkIDInMemory:          avoidForkIDInMemory,
	}
<<<<<<< HEAD
	st := state.NewState(stateCfg, stateDb, executorClient, stateTree, eventLog, nil)
	// This is to force to build cache, and check that DB is ok before starting the application
	l1inforoot, err := st.GetCurrentL1InfoRoot(ctx, nil)
=======
	stateDb := pgstatestorage.NewPostgresStorage(stateCfg, sqlDB)

	allLeaves, err := stateDb.GetAllL1InfoRootEntries(ctx, nil)
>>>>>>> 95465ca0
	if err != nil {
		log.Fatal("error getting current L1InfoRoot. Error: ", err)
	}
<<<<<<< HEAD
	log.Infof("Starting L1InfoRoot: %s", l1inforoot.String())
	return st
=======
	var leaves [][32]byte
	for _, leaf := range allLeaves {
		leaves = append(leaves, leaf.Hash())
	}
	mt, err := l1infotree.NewL1InfoTree(uint8(32), leaves) //nolint:gomnd
	if err != nil {
		log.Fatal("error creating L1InfoTree. Error: ", err)
	}

	st := state.NewState(stateCfg, stateDb, executorClient, stateTree, eventLog, mt)

	forkIDIntervals, err := forkIDIntervals(ctx, st, etherman, c.NetworkConfig.Genesis.BlockNumber)
	if err != nil {
		log.Fatal("error getting forkIDs. Error: ", err)
	}
	st.UpdateForkIDIntervalsInMemory(forkIDIntervals)

	currentForkID := forkIDIntervals[len(forkIDIntervals)-1].ForkId
	log.Infof("Fork ID read from POE SC = %v", forkIDIntervals[len(forkIDIntervals)-1].ForkId)

	return st, currentForkID
>>>>>>> 95465ca0
}

func createPool(cfgPool pool.Config, constraintsCfg state.BatchConstraintsCfg, l2ChainID uint64, st *state.State, eventLog *event.EventLog) *pool.Pool {
	runPoolMigrations(cfgPool.DB)
	poolStorage, err := pgpoolstorage.NewPostgresPoolStorage(cfgPool.DB)
	if err != nil {
		log.Fatal(err)
	}
	poolInstance := pool.NewPool(cfgPool, constraintsCfg, poolStorage, st, l2ChainID, eventLog)
	return poolInstance
}

func createEthTxManager(cfg config.Config, etmStorage *ethtxmanager.PostgresStorage, st *state.State) *ethtxmanager.Client {
	etherman, err := newEtherman(cfg)
	if err != nil {
		log.Fatal(err)
	}

	for _, privateKey := range cfg.EthTxManager.PrivateKeys {
		_, err := etherman.LoadAuthFromKeyStore(privateKey.Path, privateKey.Password)
		if err != nil {
			log.Fatal(err)
		}
	}
	etm := ethtxmanager.New(cfg.EthTxManager, etherman, etmStorage, st)
	return etm
}

func startProfilingHttpServer(c metrics.Config) {
	const two = 2
	mux := http.NewServeMux()
	address := fmt.Sprintf("%s:%d", c.ProfilingHost, c.ProfilingPort)
	lis, err := net.Listen("tcp", address)
	if err != nil {
		log.Errorf("failed to create tcp listener for profiling: %v", err)
		return
	}
	mux.HandleFunc(metrics.ProfilingIndexEndpoint, pprof.Index)
	mux.HandleFunc(metrics.ProfileEndpoint, pprof.Profile)
	mux.HandleFunc(metrics.ProfilingCmdEndpoint, pprof.Cmdline)
	mux.HandleFunc(metrics.ProfilingSymbolEndpoint, pprof.Symbol)
	mux.HandleFunc(metrics.ProfilingTraceEndpoint, pprof.Trace)
	profilingServer := &http.Server{
		Handler:           mux,
		ReadHeaderTimeout: two * time.Minute,
		ReadTimeout:       two * time.Minute,
	}
	log.Infof("profiling server listening on port %d", c.ProfilingPort)
	if err := profilingServer.Serve(lis); err != nil {
		if err == http.ErrServerClosed {
			log.Warnf("http server for profiling stopped")
			return
		}
		log.Errorf("closed http connection for profiling server: %v", err)
		return
	}
}

func startMetricsHttpServer(c metrics.Config) {
	const ten = 10
	mux := http.NewServeMux()
	address := fmt.Sprintf("%s:%d", c.Host, c.Port)
	lis, err := net.Listen("tcp", address)
	if err != nil {
		log.Errorf("failed to create tcp listener for metrics: %v", err)
		return
	}
	mux.Handle(metrics.Endpoint, promhttp.Handler())

	metricsServer := &http.Server{
		Handler:           mux,
		ReadHeaderTimeout: ten * time.Second,
		ReadTimeout:       ten * time.Second,
	}
	log.Infof("metrics server listening on port %d", c.Port)
	if err := metricsServer.Serve(lis); err != nil {
		if err == http.ErrServerClosed {
			log.Warnf("http server for metrics stopped")
			return
		}
		log.Errorf("closed http connection for metrics server: %v", err)
		return
	}
}

func logVersion() {
	log.Infow("Starting application",
		// node version is already logged by default
		"gitRevision", zkevm.GitRev,
		"gitBranch", zkevm.GitBranch,
		"goVersion", runtime.Version(),
		"built", zkevm.BuildDate,
		"os/arch", fmt.Sprintf("%s/%s", runtime.GOOS, runtime.GOARCH),
	)
}

func forkIDIntervals(ctx context.Context, st *state.State, etherman *etherman.Client, genesisBlockNumber uint64) ([]state.ForkIDInterval, error) {
	log.Debug("getting forkIDs from db")
	forkIDIntervals, err := st.GetForkIDs(ctx, nil)
	if err != nil && !errors.Is(err, state.ErrStateNotSynchronized) {
		return []state.ForkIDInterval{}, fmt.Errorf("error getting forkIDs from db. Error: %v", err)
	}
	numberForkIDs := len(forkIDIntervals)
	log.Debug("numberForkIDs: ", numberForkIDs)
	// var forkIDIntervals []state.ForkIDInterval
	if numberForkIDs == 0 {
		// Get last L1block Synced
		lastBlock, err := st.GetLastBlock(ctx, nil)
		if err != nil && !errors.Is(err, state.ErrStateNotSynchronized) {
			return []state.ForkIDInterval{}, fmt.Errorf("error checking lastL1BlockSynced. Error: %v", err)
		}
		if lastBlock != nil {
			log.Info("Getting forkIDs intervals. Please wait...")
			// Read Fork ID FROM POE SC
			forkIntervals, err := etherman.GetForks(ctx, genesisBlockNumber, lastBlock.BlockNumber)
			if err != nil {
				return []state.ForkIDInterval{}, fmt.Errorf("error getting forks. Please check the configuration. Error: %v", err)
			} else if len(forkIntervals) == 0 {
				return []state.ForkIDInterval{}, fmt.Errorf("error: no forkID received. It should receive at least one, please check the configuration...")
			}

			dbTx, err := st.BeginStateTransaction(ctx)
			if err != nil {
				return []state.ForkIDInterval{}, fmt.Errorf("error creating dbTx. Error: %v", err)
			}
			log.Info("Storing forkID intervals into db")
			// Store forkIDs
			for _, f := range forkIntervals {
				err := st.AddForkID(ctx, f, dbTx)
				if err != nil {
					log.Errorf("error adding forkID to db. Error: %v", err)
					rollbackErr := dbTx.Rollback(ctx)
					if rollbackErr != nil {
						log.Errorf("error rolling back dbTx. RollbackErr: %s. Error : %v", rollbackErr.Error(), err)
						return []state.ForkIDInterval{}, rollbackErr
					}
					return []state.ForkIDInterval{}, fmt.Errorf("error adding forkID to db. Error: %v", err)
				}
			}
			err = dbTx.Commit(ctx)
			if err != nil {
				log.Errorf("error committing dbTx. Error: %v", err)
				rollbackErr := dbTx.Rollback(ctx)
				if rollbackErr != nil {
					log.Errorf("error rolling back dbTx. RollbackErr: %s. Error : %v", rollbackErr.Error(), err)
					return []state.ForkIDInterval{}, rollbackErr
				}
				return []state.ForkIDInterval{}, fmt.Errorf("error committing dbTx. Error: %v", err)
			}
			forkIDIntervals = forkIntervals
		} else {
			log.Debug("Getting initial forkID")
			forkIntervals, err := etherman.GetForks(ctx, genesisBlockNumber, genesisBlockNumber)
			if err != nil {
				return []state.ForkIDInterval{}, fmt.Errorf("error getting forks. Please check the configuration. Error: %v", err)
			} else if len(forkIntervals) == 0 {
				return []state.ForkIDInterval{}, fmt.Errorf("error: no forkID received. It should receive at least one, please check the configuration...")
			}
			forkIDIntervals = forkIntervals
		}
	}
	return forkIDIntervals, nil
}<|MERGE_RESOLUTION|>--- conflicted
+++ resolved
@@ -479,32 +479,14 @@
 		MaxNativeBlockHashBlockRange: c.RPC.MaxNativeBlockHashBlockRange,
 		AvoidForkIDInMemory:          avoidForkIDInMemory,
 	}
-<<<<<<< HEAD
+	stateDb := pgstatestorage.NewPostgresStorage(stateCfg, sqlDB)
 	st := state.NewState(stateCfg, stateDb, executorClient, stateTree, eventLog, nil)
 	// This is to force to build cache, and check that DB is ok before starting the application
 	l1inforoot, err := st.GetCurrentL1InfoRoot(ctx, nil)
-=======
-	stateDb := pgstatestorage.NewPostgresStorage(stateCfg, sqlDB)
-
-	allLeaves, err := stateDb.GetAllL1InfoRootEntries(ctx, nil)
->>>>>>> 95465ca0
 	if err != nil {
 		log.Fatal("error getting current L1InfoRoot. Error: ", err)
 	}
-<<<<<<< HEAD
-	log.Infof("Starting L1InfoRoot: %s", l1inforoot.String())
-	return st
-=======
-	var leaves [][32]byte
-	for _, leaf := range allLeaves {
-		leaves = append(leaves, leaf.Hash())
-	}
-	mt, err := l1infotree.NewL1InfoTree(uint8(32), leaves) //nolint:gomnd
-	if err != nil {
-		log.Fatal("error creating L1InfoTree. Error: ", err)
-	}
-
-	st := state.NewState(stateCfg, stateDb, executorClient, stateTree, eventLog, mt)
+	log.Infof("Starting L1InfoRoot: %v", l1inforoot.String())
 
 	forkIDIntervals, err := forkIDIntervals(ctx, st, etherman, c.NetworkConfig.Genesis.BlockNumber)
 	if err != nil {
@@ -516,7 +498,6 @@
 	log.Infof("Fork ID read from POE SC = %v", forkIDIntervals[len(forkIDIntervals)-1].ForkId)
 
 	return st, currentForkID
->>>>>>> 95465ca0
 }
 
 func createPool(cfgPool pool.Config, constraintsCfg state.BatchConstraintsCfg, l2ChainID uint64, st *state.State, eventLog *event.EventLog) *pool.Pool {
