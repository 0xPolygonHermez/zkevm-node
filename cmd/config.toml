--- conflicted
+++ resolved
@@ -2,19 +2,6 @@
 #Level = "debug"
 #Outputs = ["stdout"]
 
-<<<<<<< HEAD
-#[Database]
-#Name = "polygon-hermez"
-#User = "hermez"
-#Password = "polygon"
-#Host = "localhost"
-#Port = "5432"
-
-#[Etherman]
-#URL = "http://localhost"
-#PrivateKeyPath = "./test/test.keystore"
-#PrivateKeyPassword = "testonly"
-=======
 [Database]
 User = "test_user"
 Password = "test_password"
@@ -26,7 +13,6 @@
 URL = "http://hez-network:8545"
 PrivateKeyPath = "./test/test.keystore"
 PrivateKeyPassword = "testonly"
->>>>>>> 6c64eb5d
 
 [RPC]
 Host = "0.0.0.0"
