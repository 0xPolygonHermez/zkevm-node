package main

import (
	"fmt"
	"math/big"
	"strings"

	"github.com/0xPolygonHermez/zkevm-node/config"
	"github.com/0xPolygonHermez/zkevm-node/encoding"
	"github.com/0xPolygonHermez/zkevm-node/log"
	"github.com/ethereum/go-ethereum/common"
	"github.com/urfave/cli/v2"
)

func approveTokens(ctx *cli.Context) error {
	const bitSize uint = 256
	useMaxAmountArg := ctx.Bool(config.FlagMaxAmount)
	var amount *big.Int
	if !useMaxAmountArg {
		amountArg := ctx.String(config.FlagAmount)
		amount, _ = new(big.Int).SetString(amountArg, encoding.Base10)
		if amount == nil {
			fmt.Println("Please, introduce a valid amount in wei")
			return nil
		}
	} else {
		amount = new(big.Int).Sub(new(big.Int).Lsh(common.Big1, bitSize), common.Big1)
	}

	addrKeyStorePath := ctx.String(config.FlagKeyStorePath)
	addrPassword := ctx.String(config.FlagPassword)

<<<<<<< HEAD
	c, err := config.Load(ctx)
=======
	c, err := config.Load(ctx, true)
>>>>>>> 659b0825
	if err != nil {
		return err
	}

	if !ctx.Bool(config.FlagYes) {
		fmt.Print("*WARNING* Are you sure you want to approve ", amount.String(),
			" tokens (in wei) for the smc <Name: PoE. Address: "+c.NetworkConfig.L1Config.ZkEVMAddr.String()+">? [y/N]: ")
		var input string
		if _, err := fmt.Scanln(&input); err != nil {
			return err
		}
		input = strings.ToLower(input)
		if !(input == "y" || input == "yes") {
			return nil
		}
	}

	setupLog(c.Log)

	// Check if it is already registered
	etherman, err := newEtherman(*c)
	if err != nil {
		log.Fatal(err)
		return err
	}

	// load auth from keystore file
	auth, err := etherman.LoadAuthFromKeyStore(addrKeyStorePath, addrPassword)
	if err != nil {
		log.Fatal(err)
		return err
	}

	tx, err := etherman.ApproveMatic(ctx.Context, auth.From, amount, c.NetworkConfig.L1Config.ZkEVMAddr)
	if err != nil {
		return err
	}
	const (
		mainnet = 1
		rinkeby = 4
		goerli  = 5
		local   = 1337
	)
	switch c.NetworkConfig.L1Config.L1ChainID {
	case mainnet:
		fmt.Println("Check tx status: https://etherscan.io/tx/" + tx.Hash().String())
	case rinkeby:
		fmt.Println("Check tx status: https://rinkeby.etherscan.io/tx/" + tx.Hash().String())
	case goerli:
		fmt.Println("Check tx status: https://goerli.etherscan.io/tx/" + tx.Hash().String())
	case local:
		fmt.Println("Local network. Tx Hash: " + tx.Hash().String())
	default:
		fmt.Println("Unknown network. Tx Hash: " + tx.Hash().String())
	}
	return nil
}<|MERGE_RESOLUTION|>--- conflicted
+++ resolved
@@ -30,11 +30,7 @@
 	addrKeyStorePath := ctx.String(config.FlagKeyStorePath)
 	addrPassword := ctx.String(config.FlagPassword)
 
-<<<<<<< HEAD
-	c, err := config.Load(ctx)
-=======
 	c, err := config.Load(ctx, true)
->>>>>>> 659b0825
 	if err != nil {
 		return err
 	}
