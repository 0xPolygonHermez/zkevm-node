package main

import (
	"os"
	"os/signal"

	"github.com/hermeznetwork/hermez-core/config"
	"github.com/hermeznetwork/hermez-core/db"
	"github.com/hermeznetwork/hermez-core/jsonrpc"
	"github.com/hermeznetwork/hermez-core/log"
	"github.com/hermeznetwork/hermez-core/mocks"
	"github.com/hermeznetwork/hermez-core/pool"
)

func main() {
	c := config.Load()
	setupLog(c.Log)
<<<<<<< HEAD
	go runJSONRpcServer(c.RPC)
	go runSequencer(c.Sequencer, c.Synchronizer)
	go runAggregator(c.Aggregator, c.Synchronizer)
=======
	runMigrations(c.Database)
	// go runSynchronizer(c.Synchronizer)
	go runJSONRpcServer(c.RPC, c.Database)
	// go runSequencer(c.Sequencer)
	// go runAggregator(c.Aggregator)
>>>>>>> 20b4916f
	waitSignal()
}

func setupLog(c log.Config) {
	log.Init(c)
}

func runMigrations(c db.Config) {
	err := db.RunMigrations(c)
	if err != nil {
		log.Fatal(err)
	}
}

<<<<<<< HEAD
func runSequencer(c sequencer.Config, syncConf synchronizer.Config) {
	p := mocks.NewPool()
	s := mocks.NewState()
	e, err := etherman.NewEtherman(c.Etherman)
	if err != nil {
		log.Fatal(err)
	}
	sy, err := synchronizer.NewSynchronizer(e, s, syncConf)
	if err != nil {
		log.Fatal(err)
	}
	seq, err := sequencer.NewSequencer(c, p, s, e, sy)
=======
// func runSynchronizer(c synchronizer.Config) {
// 	e, err := etherman.NewEtherman(c.Etherman)
// 	if err != nil {
// 		log.Fatal(err)
// 	}

// 	s := mocks.NewState()

// 	sy, err := synchronizer.NewSynchronizer(e, s)
// 	if err := sy.Sync(); err != nil {
// 		log.Fatal(err)
// 	}
// }

func runJSONRpcServer(jc jsonrpc.Config, dc db.Config) {
	p, err := pool.NewPostgresPool(dc)
>>>>>>> 20b4916f
	if err != nil {
		log.Fatal(err)
	}

<<<<<<< HEAD
func runAggregator(c aggregator.Config, syncConf synchronizer.Config) {
	// TODO: have more readable variables
	s := mocks.NewState()
	bp := s.NewBatchProcessor(common.Hash{}, false)
	e, err := etherman.NewEtherman(c.Etherman)
	if err != nil {
		log.Fatal(err)
	}
	sy, err := synchronizer.NewSynchronizer(e, s, syncConf)
	if err != nil {
		log.Fatal(err)
	}
	pc := aggregator.NewProverClient()
	agg, err := aggregator.NewAggregator(c, s, bp, e, sy, pc)
	if err != nil {
=======
	s := mocks.NewState()

	if err := jsonrpc.NewServer(jc, p, s).Start(); err != nil {
>>>>>>> 20b4916f
		log.Fatal(err)
	}
}

// func runSequencer(c sequencer.Config) {
// 	p := mocks.NewPool()
// 	s := mocks.NewState()
// 	e, err := etherman.NewEtherman(c.Etherman)
// 	if err != nil {
// 		log.Fatal(err)
// 	}
// 	sy, err := synchronizer.NewSynchronizer(e, s)
// 	if err != nil {
// 		log.Fatal(err)
// 	}
// 	seq, err := sequencer.NewSequencer(c, p, s, e, sy)
// 	if err != nil {
// 		log.Fatal(err)
// 	}
// 	seq.Start()
// }

// func runAggregator(c aggregator.Config) {
// 	// TODO: have more readable variables
// 	s := mocks.NewState()
// 	bp := s.NewBatchProcessor(common.Hash{}, false)
// 	e, err := etherman.NewEtherman(c.Etherman)
// 	if err != nil {
// 		log.Fatal(err)
// 	}
// 	sy, err := synchronizer.NewSynchronizer(e, s)
// 	if err != nil {
// 		log.Fatal(err)
// 	}
// 	pc := aggregator.NewProverClient()
// 	agg, err := aggregator.NewAggregator(c, s, bp, e, sy, pc)
// 	if err != nil {
// 		log.Fatal(err)
// 	}
// 	agg.Start()
// }

func waitSignal() {
	signals := make(chan os.Signal, 1)
	signal.Notify(signals, os.Interrupt)

	for sig := range signals {
		switch sig {
		case os.Interrupt, os.Kill:
			log.Info("terminating application gracefully...")
			os.Exit(0)
		}
	}
}<|MERGE_RESOLUTION|>--- conflicted
+++ resolved
@@ -15,17 +15,11 @@
 func main() {
 	c := config.Load()
 	setupLog(c.Log)
-<<<<<<< HEAD
-	go runJSONRpcServer(c.RPC)
-	go runSequencer(c.Sequencer, c.Synchronizer)
-	go runAggregator(c.Aggregator, c.Synchronizer)
-=======
 	runMigrations(c.Database)
 	// go runSynchronizer(c.Synchronizer)
 	go runJSONRpcServer(c.RPC, c.Database)
-	// go runSequencer(c.Sequencer)
-	// go runAggregator(c.Aggregator)
->>>>>>> 20b4916f
+	// go runSequencer(c.Sequencer, c.Synchronizer)
+	// go runAggregator(c.Aggregator, c.Synchronizer)
 	waitSignal()
 }
 
@@ -40,20 +34,6 @@
 	}
 }
 
-<<<<<<< HEAD
-func runSequencer(c sequencer.Config, syncConf synchronizer.Config) {
-	p := mocks.NewPool()
-	s := mocks.NewState()
-	e, err := etherman.NewEtherman(c.Etherman)
-	if err != nil {
-		log.Fatal(err)
-	}
-	sy, err := synchronizer.NewSynchronizer(e, s, syncConf)
-	if err != nil {
-		log.Fatal(err)
-	}
-	seq, err := sequencer.NewSequencer(c, p, s, e, sy)
-=======
 // func runSynchronizer(c synchronizer.Config) {
 // 	e, err := etherman.NewEtherman(c.Etherman)
 // 	if err != nil {
@@ -70,37 +50,17 @@
 
 func runJSONRpcServer(jc jsonrpc.Config, dc db.Config) {
 	p, err := pool.NewPostgresPool(dc)
->>>>>>> 20b4916f
 	if err != nil {
 		log.Fatal(err)
 	}
-
-<<<<<<< HEAD
-func runAggregator(c aggregator.Config, syncConf synchronizer.Config) {
-	// TODO: have more readable variables
-	s := mocks.NewState()
-	bp := s.NewBatchProcessor(common.Hash{}, false)
-	e, err := etherman.NewEtherman(c.Etherman)
-	if err != nil {
-		log.Fatal(err)
-	}
-	sy, err := synchronizer.NewSynchronizer(e, s, syncConf)
-	if err != nil {
-		log.Fatal(err)
-	}
-	pc := aggregator.NewProverClient()
-	agg, err := aggregator.NewAggregator(c, s, bp, e, sy, pc)
-	if err != nil {
-=======
 	s := mocks.NewState()
 
 	if err := jsonrpc.NewServer(jc, p, s).Start(); err != nil {
->>>>>>> 20b4916f
 		log.Fatal(err)
 	}
 }
 
-// func runSequencer(c sequencer.Config) {
+// func runSequencer(c sequencer.Config, syncConf synchronizer.Config) {
 // 	p := mocks.NewPool()
 // 	s := mocks.NewState()
 // 	e, err := etherman.NewEtherman(c.Etherman)
@@ -118,7 +78,7 @@
 // 	seq.Start()
 // }
 
-// func runAggregator(c aggregator.Config) {
+// func runAggregator(c aggregator.Config, syncConf synchronizer.Config) {
 // 	// TODO: have more readable variables
 // 	s := mocks.NewState()
 // 	bp := s.NewBatchProcessor(common.Hash{}, false)
