package main

import (
	"fmt"
	"os"

	"github.com/0xPolygonHermez/zkevm-node"
	"github.com/0xPolygonHermez/zkevm-node/config"
	"github.com/0xPolygonHermez/zkevm-node/jsonrpc"
	"github.com/0xPolygonHermez/zkevm-node/log"
	"github.com/urfave/cli/v2"
)

const appName = "zkevm-node"

const (
	// AGGREGATOR is the aggregator component identifier
	AGGREGATOR = "aggregator"
	// SEQUENCER is the sequencer component identifier
	SEQUENCER = "sequencer"
	// RPC is the RPC component identifier
	RPC = "rpc"
	// SYNCHRONIZER is the synchronizer component identifier
	SYNCHRONIZER = "synchronizer"
	// ETHTXMANAGER is the service that manages the tx sent to L1
	ETHTXMANAGER = "eth-tx-manager"
	// L2GASPRICER is the l2 gas pricer component identifier
	L2GASPRICER = "l2gaspricer"
	// SEQUENCE_SENDER is the sequence sender component identifier
	SEQUENCE_SENDER = "sequence-sender"
<<<<<<< HEAD
=======
)

const (
	// NODE_CONFIGFILE name to identify the node config-file
	NODE_CONFIGFILE = "node"
	// NETWORK_CONFIGFILE name to identify the netowk_custom (genesis) config-file
	NETWORK_CONFIGFILE = "custom_network"
>>>>>>> 659b0825
)

var (
	configFileFlag = cli.StringFlag{
		Name:     config.FlagCfg,
		Aliases:  []string{"c"},
		Usage:    "Configuration `FILE`",
		Required: true,
	}
	networkFlag = cli.StringFlag{
		Name:     config.FlagNetwork,
		Aliases:  []string{"net"},
		Usage:    "Load default network configuration. Supported values: [`mainnet`, `testnet`, `custom`]",
		Required: true,
	}
	customNetworkFlag = cli.StringFlag{
		Name:     config.FlagCustomNetwork,
		Aliases:  []string{"net-file"},
		Usage:    "Load the network configuration file if --network=custom",
		Required: false,
	}
	yesFlag = cli.BoolFlag{
		Name:     config.FlagYes,
		Aliases:  []string{"y"},
		Usage:    "Automatically accepts any confirmation to execute the command",
		Required: false,
	}
	componentsFlag = cli.StringSliceFlag{
		Name:     config.FlagComponents,
		Aliases:  []string{"co"},
		Usage:    "List of components to run",
		Required: false,
		Value:    cli.NewStringSlice(AGGREGATOR, SEQUENCER, RPC, SYNCHRONIZER, ETHTXMANAGER, L2GASPRICER, SEQUENCE_SENDER),
	}
	httpAPIFlag = cli.StringSliceFlag{
		Name:     config.FlagHTTPAPI,
		Aliases:  []string{"ha"},
		Usage:    fmt.Sprintf("List of JSON RPC apis to be exposed by the server: --http.api=%v,%v,%v,%v,%v,%v", jsonrpc.APIEth, jsonrpc.APINet, jsonrpc.APIDebug, jsonrpc.APIZKEVM, jsonrpc.APITxPool, jsonrpc.APIWeb3),
		Required: false,
		Value:    cli.NewStringSlice(jsonrpc.APIEth, jsonrpc.APINet, jsonrpc.APIZKEVM, jsonrpc.APITxPool, jsonrpc.APIWeb3),
	}
	migrationsFlag = cli.BoolFlag{
		Name:     config.FlagMigrations,
		Aliases:  []string{"mig"},
		Usage:    "Blocks the migrations in stateDB to not run them",
		Required: false,
	}
<<<<<<< HEAD
=======
	outputFileFlag = cli.StringFlag{
		Name:     config.FlagOutputFile,
		Usage:    "Indicate the output file",
		Required: true,
	}
	documentationFileTypeFlag = cli.StringFlag{
		Name:     config.FlagDocumentationFileType,
		Usage:    fmt.Sprintf("Indicate the type of file to generate json-schema: %v,%v ", NODE_CONFIGFILE, NETWORK_CONFIGFILE),
		Required: true,
	}
>>>>>>> 659b0825
)

func main() {
	app := cli.NewApp()
	app.Name = appName
	app.Version = zkevm.Version
	flags := []cli.Flag{
		&configFileFlag,
		&yesFlag,
		&componentsFlag,
		&httpAPIFlag,
	}
	app.Commands = []*cli.Command{
		{
			Name:    "version",
			Aliases: []string{},
			Usage:   "Application version and build",
			Action:  versionCmd,
		},
		{
			Name:    "run",
			Aliases: []string{},
			Usage:   "Run the zkevm-node",
			Action:  start,
			Flags:   append(flags, &networkFlag, &customNetworkFlag, &migrationsFlag),
		},
		{
			Name:    "approve",
			Aliases: []string{"ap"},
			Usage:   "Approve tokens to be spent by the smart contract",
			Action:  approveTokens,
			Flags: append(flags,
				&cli.StringFlag{
					Name:     config.FlagKeyStorePath,
					Aliases:  []string{""},
					Usage:    "the path of the key store file containing the private key of the account going to sign and approve the tokens",
					Required: true,
				},
				&cli.StringFlag{
					Name:     config.FlagPassword,
					Aliases:  []string{"pw"},
					Usage:    "the password do decrypt the key store file",
					Required: true,
				},
				&cli.StringFlag{
					Name:     config.FlagAmount,
					Aliases:  []string{"am"},
					Usage:    "Amount that is gonna be approved",
					Required: false,
				},
				&cli.StringFlag{
					Name:     config.FlagMaxAmount,
					Aliases:  []string{"mam"},
					Usage:    "Maximum amount is gonna be approved",
					Required: false,
				},
				&networkFlag,
				&customNetworkFlag,
			),
		},
		{
			Name:    "encryptKey",
			Aliases: []string{},
			Usage:   "Encrypts the privatekey with a password and create a keystore file",
			Action:  encryptKey,
			Flags:   encryptKeyFlags,
		},
		{
			Name:    "dumpState",
			Aliases: []string{},
			Usage:   "Dumps the state in a JSON file, for debug purposes",
			Action:  dumpState,
			Flags:   dumpStateFlags,
		},
		{
			Name:   "generate-json-schema",
			Usage:  "Generate the json-schema for the configuration file, and store it on docs/schema.json",
			Action: genJSONSchema,
			Flags:  []cli.Flag{&outputFileFlag, &documentationFileTypeFlag},
		},
		{
			Name:    "snapshot",
			Aliases: []string{"snap"},
			Usage:   "Snapshot the state db",
			Action:  snapshot,
			Flags:   snapshotFlags,
		},
		{
			Name:    "restore",
			Aliases: []string{},
			Usage:   "Restore snapshot of the state db",
			Action:  restore,
			Flags:   restoreFlags,
		},
	}

	err := app.Run(os.Args)
	if err != nil {
		log.Fatal(err)
		os.Exit(1)
	}
}<|MERGE_RESOLUTION|>--- conflicted
+++ resolved
@@ -28,8 +28,6 @@
 	L2GASPRICER = "l2gaspricer"
 	// SEQUENCE_SENDER is the sequence sender component identifier
 	SEQUENCE_SENDER = "sequence-sender"
-<<<<<<< HEAD
-=======
 )
 
 const (
@@ -37,7 +35,6 @@
 	NODE_CONFIGFILE = "node"
 	// NETWORK_CONFIGFILE name to identify the netowk_custom (genesis) config-file
 	NETWORK_CONFIGFILE = "custom_network"
->>>>>>> 659b0825
 )
 
 var (
@@ -85,8 +82,6 @@
 		Usage:    "Blocks the migrations in stateDB to not run them",
 		Required: false,
 	}
-<<<<<<< HEAD
-=======
 	outputFileFlag = cli.StringFlag{
 		Name:     config.FlagOutputFile,
 		Usage:    "Indicate the output file",
@@ -97,7 +92,6 @@
 		Usage:    fmt.Sprintf("Indicate the type of file to generate json-schema: %v,%v ", NODE_CONFIGFILE, NETWORK_CONFIGFILE),
 		Required: true,
 	}
->>>>>>> 659b0825
 )
 
 func main() {
