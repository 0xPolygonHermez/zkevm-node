package main

import (
	"bufio"
	"errors"
	"fmt"
	"io"
	"os"
	"os/exec"
	"strconv"
	"strings"

	"github.com/0xPolygonHermez/zkevm-node/config"
	"github.com/0xPolygonHermez/zkevm-node/db"
	"github.com/0xPolygonHermez/zkevm-node/log"
	pg "github.com/habx/pg-commands"
	"github.com/urfave/cli/v2"
)

const (
	restorestateDbFlag = "inputfilestate"
	restoreHashDbFlag  = "inputfileHash"
)

var restoreFlags = []cli.Flag{
	&cli.StringFlag{
		Name:     restorestateDbFlag,
		Aliases:  []string{"is"},
		Usage:    "Input file stateDB",
		Required: true,
	},
	&cli.StringFlag{
		Name:     restoreHashDbFlag,
		Aliases:  []string{"ih"},
		Usage:    "Input file hashDB",
		Required: true,
	},
	&configFileFlag,
}

func restore(ctx *cli.Context) error {
	// Load config
	c, err := config.Load(ctx, false)
	if err != nil {
		return err
	}
	setupLog(c.Log)
	inputFileStateDB := ctx.String(restorestateDbFlag)
	if !strings.Contains(inputFileStateDB, ".sql.tar.gz") {
		return errors.New("stateDB input file must end in .sql.tar.gz")
	}

<<<<<<< HEAD
	d, err := db.NewSQLDB(c.StateDB)
	if err != nil {
		log.Error("error conecting to stateDB. Error: ", err)
		return err
	}
	_, err = d.Exec(ctx.Context, "DROP SCHEMA IF EXISTS state CASCADE; DROP TABLE IF EXISTS gorp_migrations;")
	if err != nil {
		log.Error("error dropping state schema or migration table. Error: ", err)
		return err
	}
	port, err := strconv.Atoi(c.StateDB.Port)
=======
	// Run migrations to create schemas and tables
	runStateMigrations(c.State.DB)

	port, err := strconv.Atoi(c.State.DB.Port)
>>>>>>> 648af0a0
	if err != nil {
		log.Error("error converting port to int. Error: ", err)
		return err
	}
	restore, err := pg.NewRestore(&pg.Postgres{
		Host:     c.State.DB.Host,
		Port:     port,
		DB:       c.State.DB.Name,
		Username: c.State.DB.User,
		Password: c.State.DB.Password,
	})
	if err != nil {
		log.Error("error: ", err)
		return err
	}
<<<<<<< HEAD
	params := []string{"--no-owner", "--no-acl", "--format=c"}
=======
	restore.Role = c.State.DB.User
	restore.Schemas = append(restore.Schemas, "state")
>>>>>>> 648af0a0
	log.Info("Restore stateDB snapshot started, please wait...")
	restoreExec := execCommand(restore, inputFileStateDB, pg.ExecOptions{StreamPrint: false}, params)
	if restoreExec.Error != nil {
		log.Error("error restoring stateDB snapshot. Error: ", restoreExec.Error.Err)
		log.Debug("restoreExec.Output: ", restoreExec.Output)
		return err
	}
	log.Info("Restore stateDB snapshot success")

	inputFileHashDB := ctx.String(restoreHashDbFlag)
	if !strings.Contains(inputFileHashDB, ".sql.tar.gz") {
		return errors.New("hashDb input file must end in .sql.tar.gz")
	}
	port, err = strconv.Atoi(c.HashDB.Port)
	if err != nil {
		log.Error("error converting port to int. Error: ", err)
		return err
	}
	d, err = db.NewSQLDB(c.HashDB)
	if err != nil {
		log.Error("error conecting to hashdb. Error: ", err)
		return err
	}
	_, err = d.Exec(ctx.Context, "DROP SCHEMA IF EXISTS state CASCADE;")
	if err != nil {
		log.Error("error dropping and creating state schema. Error: ", err)
		return err
	}
	restore, err = pg.NewRestore(&pg.Postgres{
		Host:     c.HashDB.Host,
		Port:     port,
		DB:       c.HashDB.Name,
		Username: c.HashDB.User,
		Password: c.HashDB.Password,
	})
	if err != nil {
		log.Error("error: ", err)
		return err
	}

	log.Info("Restore HashDB snapshot started, please wait...")
	restoreExec = execCommand(restore, inputFileHashDB, pg.ExecOptions{StreamPrint: false}, params)
	if restoreExec.Error != nil {
		log.Error("error restoring hashDB snapshot. Error: ", restoreExec.Error.Err)
		log.Debug("restoreExec.Output: ", restoreExec.Output)
		return err
	}

	log.Info("Restore HashDB snapshot success")
	return nil
}

func execCommand(x *pg.Restore, filename string, opts pg.ExecOptions, params []string) pg.Result {
	result := pg.Result{}
	options := append(params, x.Postgres.Parse()...)
	options = append(options, fmt.Sprintf("%s%s", x.Path, filename))
	log.Debug("Options: ", options)

	result.FullCommand = strings.Join(options, " ")
	cmd := exec.Command(pg.PGRestoreCmd, options...) //nolint:gosec
	cmd.Env = append(os.Environ(), x.EnvPassword)
	stderrIn, _ := cmd.StderrPipe()
	go func(stderrIn io.ReadCloser, opts pg.ExecOptions, result *pg.Result) {
		output := ""
		reader := bufio.NewReader(stderrIn)
		for {
			line, err := reader.ReadString('\n')
			if err != nil {
				if errors.Is(err, io.EOF) {
					result.Output = output
					break
				}
				result.Error = &pg.ResultError{Err: fmt.Errorf("error reading output: %w", err), CmdOutput: output}
				break
			}

			if opts.StreamPrint {
				_, err = fmt.Fprint(opts.StreamDestination, line)
				if err != nil {
					result.Error = &pg.ResultError{Err: fmt.Errorf("error writing output: %w", err), CmdOutput: output}
					break
				}
			}

			output += line
		}
	}(stderrIn, opts, &result)
	err := cmd.Start()
	if err != nil {
		result.Error = &pg.ResultError{Err: err, CmdOutput: result.Output}
	}
	err = cmd.Wait()
	if exitError, ok := err.(*exec.ExitError); ok {
		result.Error = &pg.ResultError{Err: err, ExitCode: exitError.ExitCode(), CmdOutput: result.Output}
	}

	return result
}<|MERGE_RESOLUTION|>--- conflicted
+++ resolved
@@ -50,7 +50,6 @@
 		return errors.New("stateDB input file must end in .sql.tar.gz")
 	}
 
-<<<<<<< HEAD
 	d, err := db.NewSQLDB(c.StateDB)
 	if err != nil {
 		log.Error("error conecting to stateDB. Error: ", err)
@@ -62,12 +61,6 @@
 		return err
 	}
 	port, err := strconv.Atoi(c.StateDB.Port)
-=======
-	// Run migrations to create schemas and tables
-	runStateMigrations(c.State.DB)
-
-	port, err := strconv.Atoi(c.State.DB.Port)
->>>>>>> 648af0a0
 	if err != nil {
 		log.Error("error converting port to int. Error: ", err)
 		return err
@@ -83,12 +76,7 @@
 		log.Error("error: ", err)
 		return err
 	}
-<<<<<<< HEAD
 	params := []string{"--no-owner", "--no-acl", "--format=c"}
-=======
-	restore.Role = c.State.DB.User
-	restore.Schemas = append(restore.Schemas, "state")
->>>>>>> 648af0a0
 	log.Info("Restore stateDB snapshot started, please wait...")
 	restoreExec := execCommand(restore, inputFileStateDB, pg.ExecOptions{StreamPrint: false}, params)
 	if restoreExec.Error != nil {
