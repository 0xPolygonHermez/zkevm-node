--- conflicted
+++ resolved
@@ -34,10 +34,7 @@
 		Required: true,
 	},
 	&configFileFlag,
-<<<<<<< HEAD
-=======
 	&networkFlag,
->>>>>>> 659b0825
 }
 
 type dumpedState struct {
