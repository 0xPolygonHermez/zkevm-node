--- conflicted
+++ resolved
@@ -44,11 +44,8 @@
 	netEndpoints := &Net{chainIDSelector: chainIDSelector}
 	hezEndpoints := &Hez{defaultChainID: defaultChainID, state: s}
 	txPoolEndpoints := &TxPool{}
-<<<<<<< HEAD
-=======
 	traceEndpoints := &Trace{state: s}
 	parityEndpoints := &Parity{}
->>>>>>> 81e2a1e8
 	debugEndpoints := &Debug{state: s}
 
 	handler := newJSONRpcHandler(ethEndpoints, netEndpoints, hezEndpoints, txPoolEndpoints, traceEndpoints, parityEndpoints, debugEndpoints)
