--- conflicted
+++ resolved
@@ -33,16 +33,13 @@
 	chainID uint64,
 	gpe gaspriceestimator.GasPriceEstimator) *Server {
 	chainIDSelector := newChainIDSelector(chainID)
-<<<<<<< HEAD
-	ethEndpoints := &Eth{chainIDSelector: chainIDSelector, pool: p, state: s, gpe: gpe}
-=======
 	ethEndpoints := &Eth{
 		chainIDSelector:  chainIDSelector,
 		pool:             p,
 		state:            s,
+		gpe:              gpe,
 		sequencerAddress: sequencerAddress,
 	}
->>>>>>> 32ab59d4
 	netEndpoints := &Net{chainIDSelector: chainIDSelector}
 	hezEndpoints := &Hez{defaultChainID: defaultChainID, state: s}
 	txPoolEndpoints := &TxPool{pool: p}
