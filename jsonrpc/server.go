--- conflicted
+++ resolved
@@ -44,15 +44,12 @@
 	srv        *http.Server
 	wsSrv      *http.Server
 	wsUpgrader websocket.Upgrader
-<<<<<<< HEAD
-=======
-}
-
-// Service implementation of a service an it's name
+}
+
+// Service implementation of a service and it's name
 type Service struct {
 	Name    string
 	Service interface{}
->>>>>>> 659b0825
 }
 
 // NewServer returns the JsonRPC server
@@ -62,48 +59,13 @@
 	p types.PoolInterface,
 	s types.StateInterface,
 	storage storageInterface,
-<<<<<<< HEAD
-	apis map[string]bool,
-=======
 	services []Service,
->>>>>>> 659b0825
 ) *Server {
 	s.PrepareWebSocket()
 	handler := newJSONRpcHandler()
 
-<<<<<<< HEAD
-	if _, ok := apis[APIEth]; ok {
-		ethEndpoints := newEthEndpoints(cfg, chainID, p, s, storage)
-		handler.registerService(APIEth, ethEndpoints)
-	}
-
-	if _, ok := apis[APINet]; ok {
-		netEndpoints := &NetEndpoints{cfg: cfg, chainID: chainID}
-		handler.registerService(APINet, netEndpoints)
-	}
-
-	if _, ok := apis[APIZKEVM]; ok {
-		zkEVMEndpoints := &ZKEVMEndpoints{state: s, config: cfg}
-		handler.registerService(APIZKEVM, zkEVMEndpoints)
-	}
-
-	if _, ok := apis[APITxPool]; ok {
-		txPoolEndpoints := &TxPoolEndpoints{}
-		handler.registerService(APITxPool, txPoolEndpoints)
-	}
-
-	if _, ok := apis[APIDebug]; ok {
-		debugEndpoints := &DebugEndpoints{cfg: cfg, state: s}
-		handler.registerService(APIDebug, debugEndpoints)
-	}
-
-	if _, ok := apis[APIWeb3]; ok {
-		web3Endpoints := &Web3Endpoints{}
-		handler.registerService(APIWeb3, web3Endpoints)
-=======
 	for _, service := range services {
 		handler.registerService(service)
->>>>>>> 659b0825
 	}
 
 	srv := &Server{
@@ -191,7 +153,6 @@
 	s.wsUpgrader = websocket.Upgrader{
 		ReadBufferSize:  wsBufferSizeLimitInBytes,
 		WriteBufferSize: wsBufferSizeLimitInBytes,
-<<<<<<< HEAD
 	}
 	log.Infof("websocket server started: %s", address)
 	if err := s.wsSrv.Serve(lis); err != nil {
@@ -215,36 +176,8 @@
 			return err
 		}
 		s.srv = nil
-=======
->>>>>>> 659b0825
-	}
-	log.Infof("websocket server started: %s", address)
-	if err := s.wsSrv.Serve(lis); err != nil {
-		if err == http.ErrServerClosed {
-			log.Infof("websocket server stopped")
-			return
-		}
-		log.Errorf("closed websocket connection: %v", err)
-		return
-	}
-}
-
-<<<<<<< HEAD
-=======
-// Stop shutdown the rpc server
-func (s *Server) Stop() error {
-	if s.srv != nil {
-		if err := s.srv.Shutdown(context.Background()); err != nil {
-			return err
-		}
-
-		if err := s.srv.Close(); err != nil {
-			return err
-		}
-		s.srv = nil
-	}
-
->>>>>>> 659b0825
+	}
+
 	if s.wsSrv != nil {
 		if err := s.wsSrv.Shutdown(context.Background()); err != nil {
 			return err
@@ -343,22 +276,17 @@
 }
 
 func (s *Server) handleBatchRequest(httpRequest *http.Request, w http.ResponseWriter, data []byte) int {
-<<<<<<< HEAD
-=======
 	// Checking if batch requests are enabled
 	if !s.config.BatchRequestsEnabled {
 		s.handleInvalidRequest(w, types.ErrBatchRequestsDisabled)
 		return 0
 	}
 
->>>>>>> 659b0825
 	defer metrics.RequestHandled(metrics.RequestHandledLabelBatch)
 	requests, err := s.parseRequests(data)
 	if err != nil {
 		handleError(w, err)
 		return 0
-<<<<<<< HEAD
-=======
 	}
 
 	// Checking if batch requests limit is exceeded
@@ -367,7 +295,6 @@
 			s.handleInvalidRequest(w, types.ErrBatchRequestsLimitExceeded)
 			return 0
 		}
->>>>>>> 659b0825
 	}
 
 	responses := make([]types.Response, 0, len(requests))
@@ -409,15 +336,11 @@
 
 func (s *Server) handleInvalidRequest(w http.ResponseWriter, err error) {
 	defer metrics.RequestHandled(metrics.RequestHandledLabelInvalid)
-<<<<<<< HEAD
-	handleError(w, err)
-=======
 	log.Info(err)
 	_, err = w.Write([]byte(err.Error()))
 	if err != nil {
 		log.Error(err)
 	}
->>>>>>> 659b0825
 }
 
 func (s *Server) handleWs(w http.ResponseWriter, req *http.Request) {
@@ -432,12 +355,9 @@
 		return
 	}
 
-<<<<<<< HEAD
-=======
 	// Set read limit
 	wsConn.SetReadLimit(s.config.WebSockets.ReadLimit)
 
->>>>>>> 659b0825
 	// Defer WS closure
 	defer func(ws *websocket.Conn) {
 		err = ws.Close()
@@ -453,11 +373,8 @@
 		if err != nil {
 			if websocket.IsCloseError(err, websocket.CloseGoingAway, websocket.CloseNormalClosure, websocket.CloseAbnormalClosure) {
 				log.Info("Closing WS connection gracefully")
-<<<<<<< HEAD
-=======
 			} else if errors.Is(err, websocket.ErrReadLimit) {
 				log.Info("Closing WS connection due to read limit exceeded")
->>>>>>> 659b0825
 			} else {
 				log.Error(fmt.Sprintf("Unable to read WS message, %s", err.Error()))
 				log.Info("Closing WS connection with error")
@@ -472,11 +389,7 @@
 			go func() {
 				mu.Lock()
 				defer mu.Unlock()
-<<<<<<< HEAD
-				resp, err := s.handler.HandleWs(message, wsConn)
-=======
 				resp, err := s.handler.HandleWs(message, wsConn, req)
->>>>>>> 659b0825
 				if err != nil {
 					log.Error(fmt.Sprintf("Unable to handle WS request, %s", err.Error()))
 					_ = wsConn.WriteMessage(msgType, []byte(fmt.Sprintf("WS Handle error: %s", err.Error())))
@@ -497,15 +410,6 @@
 	}
 }
 
-<<<<<<< HEAD
-func rpcErrorResponse(code int, message string, err error) (interface{}, types.Error) {
-	return rpcErrorResponseWithData(code, message, nil, err)
-}
-
-func rpcErrorResponseWithData(code int, message string, data *[]byte, err error) (interface{}, types.Error) {
-	if err != nil {
-		log.Errorf("%v:%v", message, err.Error())
-=======
 // RPCErrorResponse formats error to be returned through RPC
 func RPCErrorResponse(code int, message string, err error) (interface{}, types.Error) {
 	return RPCErrorResponseWithData(code, message, nil, err)
@@ -515,7 +419,6 @@
 func RPCErrorResponseWithData(code int, message string, data *[]byte, err error) (interface{}, types.Error) {
 	if err != nil {
 		log.Errorf("%v: %v", message, err.Error())
->>>>>>> 659b0825
 	} else {
 		log.Error(message)
 	}
