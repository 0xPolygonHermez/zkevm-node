--- conflicted
+++ resolved
@@ -34,8 +34,6 @@
 
 	// EnableL2SuggestedGasPricePolling enables polling of the L2 gas price to block tx in the RPC with lower gas price.
 	EnableL2SuggestedGasPricePolling bool `mapstructure:"EnableL2SuggestedGasPricePolling"`
-<<<<<<< HEAD
-=======
 
 	// TraceBatchUseHTTPS enables, in the debug_traceBatchByNum endpoint, the use of the HTTPS protocol (instead of HTTP)
 	// to do the parallel requests to RPC.debug_traceTransaction endpoint
@@ -46,7 +44,6 @@
 
 	// BatchRequestsLimit defines the limit of requests that can be incorporated into each batch request
 	BatchRequestsLimit uint `mapstructure:"BatchRequestsLimit"`
->>>>>>> 659b0825
 }
 
 // WebSocketsConfig has parameters to config the rpc websocket support
@@ -56,16 +53,10 @@
 
 	// Host defines the network adapter that will be used to serve the WS requests
 	Host string `mapstructure:"Host"`
-<<<<<<< HEAD
-
-	// Port defines the port to serve the endpoints via WS
-	Port int `mapstructure:"Port"`
-=======
 
 	// Port defines the port to serve the endpoints via WS
 	Port int `mapstructure:"Port"`
 
 	// ReadLimit defines the maximum size of a message read from the client (in bytes)
 	ReadLimit int64 `mapstructure:"ReadLimit"`
->>>>>>> 659b0825
 }