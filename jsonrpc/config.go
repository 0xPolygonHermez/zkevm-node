--- conflicted
+++ resolved
@@ -48,7 +48,9 @@
 	// BatchRequestsLimit defines the limit of requests that can be incorporated into each batch request
 	BatchRequestsLimit uint `mapstructure:"BatchRequestsLimit"`
 
-<<<<<<< HEAD
+	// L2Coinbase defines which address is going to receive the fees
+	L2Coinbase common.Address
+
 	// MaxLogsCount is a configuration to set the max number of logs that can be returned
 	// in a single call to the state, if zero it means no limit
 	MaxLogsCount uint64 `mapstructure:"MaxLogsCount"`
@@ -56,10 +58,6 @@
 	// MaxLogsBlockRange is a configuration to set the max range for block number when querying TXs
 	// logs in a single call to the state, if zero it means no limit
 	MaxLogsBlockRange uint64 `mapstructure:"MaxLogsBlockRange"`
-=======
-	// L2Coinbase defines which address is going to receive the fees
-	L2Coinbase common.Address
->>>>>>> ab6f926c
 }
 
 // WebSocketsConfig has parameters to config the rpc websocket support
