--- conflicted
+++ resolved
@@ -1876,7 +1876,6 @@
 	}
 }
 
-<<<<<<< HEAD
 func TestGetTransactionByL2Hash(t *testing.T) {
 	s, m, _ := newSequencerMockedServer(t)
 	defer s.Stop()
@@ -1976,6 +1975,7 @@
 				tc.ExpectedResult.BlockHash = nil
 				tc.ExpectedResult.BlockNumber = nil
 				tc.ExpectedResult.TxIndex = nil
+
 				m.DbTx.
 					On("Commit", context.Background()).
 					Return(nil).
@@ -2246,7 +2246,206 @@
 		ContractAddress:   state.Ptr(receipt.ContractAddress),
 		Type:              types.ArgUint64(receipt.Type),
 		EffectiveGasPrice: state.Ptr(types.ArgBig(*receipt.EffectiveGasPrice)),
-=======
+	}
+
+	testCases := []testCase{
+		{
+			Name:           "Get TX receipt Successfully",
+			Hash:           common.HexToHash("0x123"),
+			ExpectedResult: &rpcReceipt,
+			ExpectedError:  nil,
+			SetupMocks: func(m *mocksWrapper, tc testCase) {
+				m.DbTx.
+					On("Commit", context.Background()).
+					Return(nil).
+					Once()
+
+				m.State.
+					On("BeginStateTransaction", context.Background()).
+					Return(m.DbTx, nil).
+					Once()
+
+				m.State.
+					On("GetTransactionByL2Hash", context.Background(), tc.Hash, m.DbTx).
+					Return(signedTx, nil).
+					Once()
+
+				m.State.
+					On("GetTransactionReceipt", context.Background(), tc.Hash, m.DbTx).
+					Return(receipt, nil).
+					Once()
+			},
+		},
+		{
+			Name:           "Get TX receipt but tx not found",
+			Hash:           common.HexToHash("0x123"),
+			ExpectedResult: nil,
+			ExpectedError:  nil,
+			SetupMocks: func(m *mocksWrapper, tc testCase) {
+				m.DbTx.
+					On("Commit", context.Background()).
+					Return(nil).
+					Once()
+
+				m.State.
+					On("BeginStateTransaction", context.Background()).
+					Return(m.DbTx, nil).
+					Once()
+
+				m.State.
+					On("GetTransactionByL2Hash", context.Background(), tc.Hash, m.DbTx).
+					Return(nil, state.ErrNotFound).
+					Once()
+			},
+		},
+		{
+			Name:           "Get TX receipt but failed to get tx",
+			Hash:           common.HexToHash("0x123"),
+			ExpectedResult: nil,
+			ExpectedError:  types.NewRPCError(types.DefaultErrorCode, "failed to get tx from state"),
+			SetupMocks: func(m *mocksWrapper, tc testCase) {
+				m.DbTx.
+					On("Rollback", context.Background()).
+					Return(nil).
+					Once()
+
+				m.State.
+					On("BeginStateTransaction", context.Background()).
+					Return(m.DbTx, nil).
+					Once()
+
+				m.State.
+					On("GetTransactionByL2Hash", context.Background(), tc.Hash, m.DbTx).
+					Return(nil, errors.New("failed to get tx")).
+					Once()
+			},
+		},
+		{
+			Name:           "TX receipt Not Found",
+			Hash:           common.HexToHash("0x123"),
+			ExpectedResult: nil,
+			ExpectedError:  nil,
+			SetupMocks: func(m *mocksWrapper, tc testCase) {
+				m.DbTx.
+					On("Commit", context.Background()).
+					Return(nil).
+					Once()
+
+				m.State.
+					On("BeginStateTransaction", context.Background()).
+					Return(m.DbTx, nil).
+					Once()
+
+				m.State.
+					On("GetTransactionByL2Hash", context.Background(), tc.Hash, m.DbTx).
+					Return(signedTx, nil).
+					Once()
+
+				m.State.
+					On("GetTransactionReceipt", context.Background(), tc.Hash, m.DbTx).
+					Return(nil, state.ErrNotFound).
+					Once()
+			},
+		},
+		{
+			Name:           "TX receipt failed to load",
+			Hash:           common.HexToHash("0x123"),
+			ExpectedResult: nil,
+			ExpectedError:  types.NewRPCError(types.DefaultErrorCode, "failed to get tx receipt from state"),
+			SetupMocks: func(m *mocksWrapper, tc testCase) {
+				m.DbTx.
+					On("Rollback", context.Background()).
+					Return(nil).
+					Once()
+
+				m.State.
+					On("BeginStateTransaction", context.Background()).
+					Return(m.DbTx, nil).
+					Once()
+
+				m.State.
+					On("GetTransactionByL2Hash", context.Background(), tc.Hash, m.DbTx).
+					Return(signedTx, nil).
+					Once()
+
+				m.State.
+					On("GetTransactionReceipt", context.Background(), tc.Hash, m.DbTx).
+					Return(nil, errors.New("failed to get tx receipt from state")).
+					Once()
+			},
+		},
+		{
+			Name:           "Get TX but failed to build response Successfully",
+			Hash:           common.HexToHash("0x123"),
+			ExpectedResult: nil,
+			ExpectedError:  types.NewRPCError(types.DefaultErrorCode, "failed to build the receipt response"),
+			SetupMocks: func(m *mocksWrapper, tc testCase) {
+				m.DbTx.
+					On("Rollback", context.Background()).
+					Return(nil).
+					Once()
+
+				m.State.
+					On("BeginStateTransaction", context.Background()).
+					Return(m.DbTx, nil).
+					Once()
+
+				m.State.
+					On("GetTransactionByL2Hash", context.Background(), tc.Hash, m.DbTx).
+					Return(tx, nil).
+					Once()
+
+				m.State.
+					On("GetTransactionReceipt", context.Background(), tc.Hash, m.DbTx).
+					Return(ethTypes.NewReceipt([]byte{}, false, 0), nil).
+					Once()
+			},
+		},
+	}
+
+	for _, testCase := range testCases {
+		t.Run(testCase.Name, func(t *testing.T) {
+			tc := testCase
+			tc.SetupMocks(m, tc)
+
+			res, err := s.JSONRPCCall("zkevm_getTransactionReceiptByL2Hash", tc.Hash.String())
+			require.NoError(t, err)
+
+			if testCase.ExpectedResult != nil {
+				require.NotNil(t, res.Result)
+				require.Nil(t, res.Error)
+
+				var result types.Transaction
+				err = json.Unmarshal(res.Result, &result)
+				require.NoError(t, err)
+			}
+
+			if res.Error != nil || tc.ExpectedError != nil {
+				rpcErr := res.Error.RPCError()
+				assert.Equal(t, tc.ExpectedError.ErrorCode(), rpcErr.ErrorCode())
+				assert.Equal(t, tc.ExpectedError.Error(), rpcErr.Error())
+			}
+		})
+	}
+}
+
+func ptrArgUint64FromUint(n uint) *types.ArgUint64 {
+	tmp := types.ArgUint64(n)
+	return &tmp
+}
+
+func ptrArgUint64FromUint64(n uint64) *types.ArgUint64 {
+	tmp := types.ArgUint64(n)
+	return &tmp
+}
+
+func signTx(tx *ethTypes.Transaction, chainID uint64) *ethTypes.Transaction {
+	privateKey, _ := crypto.GenerateKey()
+	auth, _ := bind.NewKeyedTransactorWithChainID(privateKey, big.NewInt(0).SetUint64(chainID))
+	signedTx, _ := auth.Signer(auth.From, tx)
+	return signedTx
+}
+
 func TestGetExitRootsByGER(t *testing.T) {
 	type testCase struct {
 		Name           string
@@ -2254,53 +2453,26 @@
 		ExpectedResult *types.ExitRoots
 		ExpectedError  types.Error
 		SetupMocks     func(*mockedServer, *mocksWrapper, *testCase)
->>>>>>> 14aefd9c
 	}
 
 	testCases := []testCase{
 		{
-<<<<<<< HEAD
-			Name:           "Get TX receipt Successfully",
-			Hash:           common.HexToHash("0x123"),
-			ExpectedResult: &rpcReceipt,
-			ExpectedError:  nil,
-			SetupMocks: func(m *mocksWrapper, tc testCase) {
-=======
 			Name:           "GER not found",
 			GER:            common.HexToHash("0x123"),
 			ExpectedResult: nil,
 			ExpectedError:  nil,
 			SetupMocks: func(s *mockedServer, m *mocksWrapper, tc *testCase) {
->>>>>>> 14aefd9c
-				m.DbTx.
-					On("Commit", context.Background()).
-					Return(nil).
-					Once()
-
-				m.State.
-					On("BeginStateTransaction", context.Background()).
-					Return(m.DbTx, nil).
-					Once()
-
-				m.State.
-<<<<<<< HEAD
-					On("GetTransactionByL2Hash", context.Background(), tc.Hash, m.DbTx).
-					Return(signedTx, nil).
-					Once()
-
-				m.State.
-					On("GetTransactionReceipt", context.Background(), tc.Hash, m.DbTx).
-					Return(receipt, nil).
-					Once()
-			},
-		},
-		{
-			Name:           "Get TX receipt but tx not found",
-			Hash:           common.HexToHash("0x123"),
-			ExpectedResult: nil,
-			ExpectedError:  nil,
-			SetupMocks: func(m *mocksWrapper, tc testCase) {
-=======
+				m.DbTx.
+					On("Commit", context.Background()).
+					Return(nil).
+					Once()
+
+				m.State.
+					On("BeginStateTransaction", context.Background()).
+					Return(m.DbTx, nil).
+					Once()
+
+				m.State.
 					On("GetExitRootByGlobalExitRoot", context.Background(), tc.GER, m.DbTx).
 					Return(nil, state.ErrNotFound)
 			},
@@ -2311,53 +2483,17 @@
 			ExpectedResult: nil,
 			ExpectedError:  nil,
 			SetupMocks: func(s *mockedServer, m *mocksWrapper, tc *testCase) {
->>>>>>> 14aefd9c
-				m.DbTx.
-					On("Commit", context.Background()).
-					Return(nil).
-					Once()
-
-				m.State.
-					On("BeginStateTransaction", context.Background()).
-					Return(m.DbTx, nil).
-					Once()
-
-				m.State.
-<<<<<<< HEAD
-					On("GetTransactionByL2Hash", context.Background(), tc.Hash, m.DbTx).
-					Return(nil, state.ErrNotFound).
-					Once()
-			},
-		},
-		{
-			Name:           "Get TX receipt but failed to get tx",
-			Hash:           common.HexToHash("0x123"),
-			ExpectedResult: nil,
-			ExpectedError:  types.NewRPCError(types.DefaultErrorCode, "failed to get tx from state"),
-			SetupMocks: func(m *mocksWrapper, tc testCase) {
-				m.DbTx.
-					On("Rollback", context.Background()).
-					Return(nil).
-					Once()
-
-				m.State.
-					On("BeginStateTransaction", context.Background()).
-					Return(m.DbTx, nil).
-					Once()
-
-				m.State.
-					On("GetTransactionByL2Hash", context.Background(), tc.Hash, m.DbTx).
-					Return(nil, errors.New("failed to get tx")).
-					Once()
-			},
-		},
-		{
-			Name:           "TX receipt Not Found",
-			Hash:           common.HexToHash("0x123"),
-			ExpectedResult: nil,
-			ExpectedError:  nil,
-			SetupMocks: func(m *mocksWrapper, tc testCase) {
-=======
+				m.DbTx.
+					On("Commit", context.Background()).
+					Return(nil).
+					Once()
+
+				m.State.
+					On("BeginStateTransaction", context.Background()).
+					Return(m.DbTx, nil).
+					Once()
+
+				m.State.
 					On("GetExitRootByGlobalExitRoot", context.Background(), tc.GER, m.DbTx).
 					Return(nil, fmt.Errorf("failed to load exit roots from state"))
 			},
@@ -2371,85 +2507,15 @@
 			},
 			ExpectedError: nil,
 			SetupMocks: func(s *mockedServer, m *mocksWrapper, tc *testCase) {
->>>>>>> 14aefd9c
-				m.DbTx.
-					On("Commit", context.Background()).
-					Return(nil).
-					Once()
-
-				m.State.
-					On("BeginStateTransaction", context.Background()).
-					Return(m.DbTx, nil).
-					Once()
-
-<<<<<<< HEAD
-				m.State.
-					On("GetTransactionByL2Hash", context.Background(), tc.Hash, m.DbTx).
-					Return(signedTx, nil).
-					Once()
-
-				m.State.
-					On("GetTransactionReceipt", context.Background(), tc.Hash, m.DbTx).
-					Return(nil, state.ErrNotFound).
-					Once()
-			},
-		},
-		{
-			Name:           "TX receipt failed to load",
-			Hash:           common.HexToHash("0x123"),
-			ExpectedResult: nil,
-			ExpectedError:  types.NewRPCError(types.DefaultErrorCode, "failed to get tx receipt from state"),
-			SetupMocks: func(m *mocksWrapper, tc testCase) {
-				m.DbTx.
-					On("Rollback", context.Background()).
-					Return(nil).
-					Once()
-
-				m.State.
-					On("BeginStateTransaction", context.Background()).
-					Return(m.DbTx, nil).
-					Once()
-
-				m.State.
-					On("GetTransactionByL2Hash", context.Background(), tc.Hash, m.DbTx).
-					Return(signedTx, nil).
-					Once()
-
-				m.State.
-					On("GetTransactionReceipt", context.Background(), tc.Hash, m.DbTx).
-					Return(nil, errors.New("failed to get tx receipt from state")).
-					Once()
-			},
-		},
-		{
-			Name:           "Get TX but failed to build response Successfully",
-			Hash:           common.HexToHash("0x123"),
-			ExpectedResult: nil,
-			ExpectedError:  types.NewRPCError(types.DefaultErrorCode, "failed to build the receipt response"),
-			SetupMocks: func(m *mocksWrapper, tc testCase) {
-				m.DbTx.
-					On("Rollback", context.Background()).
-					Return(nil).
-					Once()
-
-				m.State.
-					On("BeginStateTransaction", context.Background()).
-					Return(m.DbTx, nil).
-					Once()
-
-				m.State.
-					On("GetTransactionByL2Hash", context.Background(), tc.Hash, m.DbTx).
-					Return(tx, nil).
-					Once()
-
-				m.State.
-					On("GetTransactionReceipt", context.Background(), tc.Hash, m.DbTx).
-					Return(ethTypes.NewReceipt([]byte{}, false, 0), nil).
-					Once()
-			},
-		},
-	}
-=======
+				m.DbTx.
+					On("Commit", context.Background()).
+					Return(nil).
+					Once()
+
+				m.State.
+					On("BeginStateTransaction", context.Background()).
+					Return(m.DbTx, nil).
+					Once()
 				er := &state.GlobalExitRoot{
 					MainnetExitRoot: tc.ExpectedResult.MainnetExitRoot,
 					RollupExitRoot:  tc.ExpectedResult.RollupExitRoot,
@@ -2461,34 +2527,14 @@
 			},
 		},
 	}
-
 	s, m, _ := newSequencerMockedServer(t)
 	defer s.Stop()
 
 	c := client.NewClient(s.ServerURL)
->>>>>>> 14aefd9c
 
 	for _, testCase := range testCases {
 		t.Run(testCase.Name, func(t *testing.T) {
 			tc := testCase
-<<<<<<< HEAD
-			tc.SetupMocks(m, tc)
-
-			res, err := s.JSONRPCCall("zkevm_getTransactionReceiptByL2Hash", tc.Hash.String())
-			require.NoError(t, err)
-
-			if testCase.ExpectedResult != nil {
-				require.NotNil(t, res.Result)
-				require.Nil(t, res.Error)
-
-				var result types.Transaction
-				err = json.Unmarshal(res.Result, &result)
-				require.NoError(t, err)
-			}
-
-			if res.Error != nil || tc.ExpectedError != nil {
-				rpcErr := res.Error.RPCError()
-=======
 			testCase.SetupMocks(s, m, &tc)
 
 			exitRoots, err := c.ExitRootsByGER(context.Background(), tc.GER)
@@ -2501,34 +2547,9 @@
 
 			if err != nil || tc.ExpectedError != nil {
 				rpcErr := err.(types.RPCError)
->>>>>>> 14aefd9c
 				assert.Equal(t, tc.ExpectedError.ErrorCode(), rpcErr.ErrorCode())
 				assert.Equal(t, tc.ExpectedError.Error(), rpcErr.Error())
 			}
 		})
 	}
-<<<<<<< HEAD
-=======
-}
-
-func ptrUint64(n uint64) *uint64 {
-	return &n
->>>>>>> 14aefd9c
-}
-
-func ptrArgUint64FromUint(n uint) *types.ArgUint64 {
-	tmp := types.ArgUint64(n)
-	return &tmp
-}
-
-func ptrArgUint64FromUint64(n uint64) *types.ArgUint64 {
-	tmp := types.ArgUint64(n)
-	return &tmp
-}
-
-func signTx(tx *ethTypes.Transaction, chainID uint64) *ethTypes.Transaction {
-	privateKey, _ := crypto.GenerateKey()
-	auth, _ := bind.NewKeyedTransactorWithChainID(privateKey, big.NewInt(0).SetUint64(chainID))
-	signedTx, _ := auth.Signer(auth.From, tx)
-	return signedTx
 }