--- conflicted
+++ resolved
@@ -31,7 +31,6 @@
 
 // EthEndpoints contains implementations for the "eth" RPC endpoints
 type EthEndpoints struct {
-<<<<<<< HEAD
 	cfg      Config
 	chainID  uint64
 	pool     types.PoolInterface
@@ -39,14 +38,6 @@
 	etherman types.EthermanInterface
 	storage  storageInterface
 	txMan    DBTxManager
-=======
-	chainID uint64
-	cfg     Config
-	pool    types.PoolInterface
-	state   types.StateInterface
-	storage storageInterface
-	txMan   DBTxManager
->>>>>>> 1ea7e692
 }
 
 // NewEthEndpoints creates an new instance of Eth
