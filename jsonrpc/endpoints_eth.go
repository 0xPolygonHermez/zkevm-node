--- conflicted
+++ resolved
@@ -195,22 +195,8 @@
 		} else if err != nil {
 			return nil, types.NewRPCError(types.DefaultErrorCode, err.Error())
 		}
-		gasEstimationWithFactor := gasEstimation
-		var gasLimitFactor float64
-
-		if getApolloConfig().Enable() {
-			getApolloConfig().RLock()
-			gasLimitFactor = getApolloConfig().GasLimitFactor
-			getApolloConfig().RUnlock()
-		} else {
-			gasLimitFactor = e.cfg.GasLimitFactor
-		}
-
-		if gasLimitFactor > 0 {
-			gasEstimationWithFactor = uint64(float64(gasEstimation) * gasLimitFactor)
-		}
-
-		return hex.EncodeUint64(gasEstimationWithFactor), nil
+		gasEstimation = e.getGasEstimationWithFactorX1(gasEstimation)
+		return hex.EncodeUint64(gasEstimation), nil
 	})
 }
 
@@ -510,14 +496,12 @@
 }
 
 func (e *EthEndpoints) internalGetLogs(ctx context.Context, dbTx pgx.Tx, filter LogFilter) (interface{}, types.Error) {
-<<<<<<< HEAD
 	if e.isDisabled("eth_getLogs") {
 		return RPCErrorResponse(types.DefaultErrorCode, "not supported yet", nil, true)
-=======
+	}
 	if filter.FromBlock == nil {
 		l := types.LatestBlockNumber
 		filter.FromBlock = &l
->>>>>>> 291ac858
 	}
 
 	fromBlockNumber, toBlockNumber, rpcErr := filter.GetNumericBlockNumbers(ctx, e.cfg, e.state, e.etherman, dbTx)
@@ -882,12 +866,9 @@
 
 // internal
 func (e *EthEndpoints) newBlockFilter(wsConn *concurrentWsConn) (interface{}, types.Error) {
-<<<<<<< HEAD
 	if e.isDisabled("eth_newBlockFilter") {
 		return RPCErrorResponse(types.DefaultErrorCode, "not supported yet", nil, true)
 	}
-=======
->>>>>>> 291ac858
 	id, err := e.storage.NewBlockFilter(wsConn)
 	if err != nil {
 		return RPCErrorResponse(types.DefaultErrorCode, "failed to create new block filter", err, true)
@@ -907,12 +888,9 @@
 
 // internal
 func (e *EthEndpoints) newFilter(ctx context.Context, wsConn *concurrentWsConn, filter LogFilter, dbTx pgx.Tx) (interface{}, types.Error) {
-<<<<<<< HEAD
 	if e.isDisabled("eth_newFilter") {
 		return RPCErrorResponse(types.DefaultErrorCode, "not supported yet", nil, true)
 	}
-=======
->>>>>>> 291ac858
 	if filter.ShouldFilterByBlockRange() {
 		_, _, rpcErr := filter.GetNumericBlockNumbers(ctx, e.cfg, e.state, e.etherman, nil)
 		if rpcErr != nil {
@@ -939,7 +917,6 @@
 
 // internal
 func (e *EthEndpoints) newPendingTransactionFilter(wsConn *concurrentWsConn) (interface{}, types.Error) {
-<<<<<<< HEAD
 	if e.isDisabled("eth_newPendingTransactionFilter") {
 		return RPCErrorResponse(types.DefaultErrorCode, "not supported yet", nil, true)
 	}
@@ -951,15 +928,6 @@
 		return RPCErrorResponse(types.DefaultErrorCode, "failed to create new pending transaction filter", err, true)
 	}
 	return id, nil
-=======
-	return nil, types.NewRPCError(types.DefaultErrorCode, "not supported yet")
-	// id, err := e.storage.NewPendingTransactionFilter(wsConn)
-	// if err != nil {
-	// 	return rpcErrorResponse(types.DefaultErrorCode, "failed to create new pending transaction filter", err)
-	// }
-
-	// return id, nil
->>>>>>> 291ac858
 }
 
 // SendRawTransaction has two different ways to handle new transactions:
@@ -1167,11 +1135,7 @@
 	defer wg.Done()
 	start := time.Now()
 
-<<<<<<< HEAD
-	b, err := types.NewBlock(&event.Block, nil, false, false)
-=======
 	b, err := types.NewBlock(context.Background(), e.state, state.Ptr(event.Block.Hash()), &event.Block, nil, false, false, state.Ptr(false), nil)
->>>>>>> 291ac858
 	if err != nil {
 		log.Errorf("failed to build block response to subscription: %v", err)
 		return
@@ -1315,7 +1279,6 @@
 					// will be no more topic filters, so we can break out
 					break out
 				}
-<<<<<<< HEAD
 
 				// check if the topic filter allows any topic
 				acceptAnyTopic := len(logFilter.Topics[i]) == 0
@@ -1324,16 +1287,6 @@
 					continue
 				}
 
-=======
-
-				// check if the topic filter allows any topic
-				acceptAnyTopic := len(logFilter.Topics[i]) == 0
-				if acceptAnyTopic {
-					// since any topic is allowed, we continue to the next topic filters
-					continue
-				}
-
->>>>>>> 291ac858
 				// check if the log has the required topic set
 				logHasTopic := len(l.Topics) > i
 				if !logHasTopic {
@@ -1379,7 +1332,6 @@
 	var workersCount = maxWorkers
 	if workersCount > len(items) {
 		workersCount = len(items)
-<<<<<<< HEAD
 	}
 
 	var jobSize = len(items) / workersCount
@@ -1388,16 +1340,6 @@
 		jobSize++
 	}
 
-=======
-	}
-
-	var jobSize = len(items) / workersCount
-	var rest = len(items) % workersCount
-	if rest > 0 {
-		jobSize++
-	}
-
->>>>>>> 291ac858
 	wg := sync.WaitGroup{}
 	for worker := 0; worker < workersCount; worker++ {
 		rangeStart := worker * jobSize
