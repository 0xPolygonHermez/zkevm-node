package jsonrpc

import (
	"context"
	"encoding/json"
	"errors"
	"fmt"
	"math/big"

	"github.com/0xPolygonHermez/zkevm-node/hex"
	"github.com/0xPolygonHermez/zkevm-node/log"
	"github.com/0xPolygonHermez/zkevm-node/pool/pgpoolstorage"
	"github.com/0xPolygonHermez/zkevm-node/state"
	"github.com/ethereum/go-ethereum/common"
	"github.com/ethereum/go-ethereum/core/types"
	"github.com/gorilla/websocket"
	"github.com/jackc/pgx/v4"
)

// EthEndpoints contains implementations for the "eth" RPC endpoints
type EthEndpoints struct {
	cfg     Config
	pool    jsonRPCTxPool
	state   stateInterface
	storage storageInterface
	txMan   dbTxManager
}

// newEthEndpoints creates an new instance of Eth
func newEthEndpoints(cfg Config, p jsonRPCTxPool, s stateInterface, storage storageInterface) *EthEndpoints {
	e := &EthEndpoints{cfg: cfg, pool: p, state: s, storage: storage}
	s.RegisterNewL2BlockEventHandler(e.onNewL2Block)

	return e
}

// BlockNumber returns current block number
func (e *EthEndpoints) BlockNumber() (interface{}, rpcError) {
	return e.txMan.NewDbTxScope(e.state, func(ctx context.Context, dbTx pgx.Tx) (interface{}, rpcError) {
		lastBlockNumber, err := e.state.GetLastL2BlockNumber(ctx, dbTx)
		if err != nil {
			return "0x0", newRPCError(defaultErrorCode, "failed to get the last block number from state")
		}

		return hex.EncodeUint64(lastBlockNumber), nil
	})
}

// Call executes a new message call immediately and returns the value of
// executed contract and potential error.
// Note, this function doesn't make any changes in the state/blockchain and is
// useful to execute view/pure methods and retrieve values.
func (e *EthEndpoints) Call(arg *txnArgs, number *BlockNumber) (interface{}, rpcError) {
	return e.txMan.NewDbTxScope(e.state, func(ctx context.Context, dbTx pgx.Tx) (interface{}, rpcError) {
		// If the caller didn't supply the gas limit in the message, then we set it to maximum possible => block gas limit
		if arg.Gas == nil || *arg.Gas == argUint64(0) {
			header, err := e.getBlockHeader(ctx, *number, dbTx)
			if err != nil {
				return rpcErrorResponse(defaultErrorCode, "failed to get block header", err)
			}

			gas := argUint64(header.GasLimit)
			arg.Gas = &gas
		}

		blockNumber, rpcErr := number.getNumericBlockNumber(ctx, e.state, dbTx)
		if rpcErr != nil {
			return nil, rpcErr
		}

		sender, tx, err := arg.ToUnsignedTransaction(ctx, e.state, blockNumber, e.cfg, dbTx)
		if err != nil {
			return rpcErrorResponse(defaultErrorCode, "failed to convert arguments into an unsigned transaction", err)
		}

		var blockNumberToProcessTx *uint64
		if number != nil && *number != LatestBlockNumber && *number != PendingBlockNumber {
			blockNumberToProcessTx = &blockNumber
		}

		result := e.state.ProcessUnsignedTransaction(ctx, tx, sender, blockNumberToProcessTx, false, dbTx)
		if result.Failed() {
			data := make([]byte, len(result.ReturnValue))
			copy(data, result.ReturnValue)
			return rpcErrorResponseWithData(revertedErrorCode, result.Err.Error(), &data, nil)
		}

		return argBytesPtr(result.ReturnValue), nil
	})
}

// ChainId returns the chain id of the client
func (e *EthEndpoints) ChainId() (interface{}, rpcError) { //nolint:revive
	return hex.EncodeUint64(e.cfg.ChainID), nil
}

// EstimateGas generates and returns an estimate of how much gas is necessary to
// allow the transaction to complete.
// The transaction will not be added to the blockchain.
// Note that the estimate may be significantly more than the amount of gas actually
// used by the transaction, for a variety of reasons including EVM mechanics and
// node performance.
func (e *EthEndpoints) EstimateGas(arg *txnArgs, number *BlockNumber) (interface{}, rpcError) {
	return e.txMan.NewDbTxScope(e.state, func(ctx context.Context, dbTx pgx.Tx) (interface{}, rpcError) {
		blockNumber, rpcErr := number.getNumericBlockNumber(ctx, e.state, dbTx)
		if rpcErr != nil {
			return nil, rpcErr
		}

		sender, tx, err := arg.ToUnsignedTransaction(ctx, e.state, blockNumber, e.cfg, dbTx)
		if err != nil {
			return rpcErrorResponse(defaultErrorCode, "failed to convert arguments into an unsigned transaction", err)
		}

		var blockNumberToProcessTx *uint64
		if number != nil && *number != LatestBlockNumber && *number != PendingBlockNumber {
			blockNumberToProcessTx = &blockNumber
		}

		gasEstimation, err := e.state.EstimateGas(tx, sender, blockNumberToProcessTx, dbTx)
		if err != nil {
			return rpcErrorResponse(defaultErrorCode, err.Error(), nil)
		}
		return hex.EncodeUint64(gasEstimation), nil
	})
}

// GasPrice returns the average gas price based on the last x blocks
func (e *EthEndpoints) GasPrice() (interface{}, rpcError) {
	ctx := context.Background()
	if e.cfg.SequencerNodeURI != "" {
		return e.getPriceFromSequencerNode()
	}
	gasPrice, err := e.pool.GetGasPrice(ctx)
	if err != nil {
		return "0x0", nil
	}
	return hex.EncodeUint64(gasPrice), nil
}

func (e *EthEndpoints) getPriceFromSequencerNode() (interface{}, rpcError) {
	res, err := JSONRPCCall(e.cfg.SequencerNodeURI, "eth_gasPrice")
	if err != nil {
		return rpcErrorResponse(defaultErrorCode, "failed to get gas price from sequencer node", err)
	}

	if res.Error != nil {
		return rpcErrorResponse(res.Error.Code, res.Error.Message, nil)
	}

	var gasPrice argUint64
	err = json.Unmarshal(res.Result, &gasPrice)
	if err != nil {
		return rpcErrorResponse(defaultErrorCode, "failed to read gas price from sequencer node", err)
	}
	return gasPrice, nil
}

// GetBalance returns the account's balance at the referenced block
func (e *EthEndpoints) GetBalance(address argAddress, number *BlockNumber) (interface{}, rpcError) {
	return e.txMan.NewDbTxScope(e.state, func(ctx context.Context, dbTx pgx.Tx) (interface{}, rpcError) {
		blockNumber, rpcErr := number.getNumericBlockNumber(ctx, e.state, dbTx)
		if rpcErr != nil {
			return nil, rpcErr
		}

		balance, err := e.state.GetBalance(ctx, address.Address(), blockNumber, dbTx)
		if errors.Is(err, state.ErrNotFound) {
			return hex.EncodeUint64(0), nil
		} else if err != nil {
			return rpcErrorResponse(defaultErrorCode, "failed to get balance from state", err)
		}

		return hex.EncodeBig(balance), nil
	})
}

// GetBlockByHash returns information about a block by hash
func (e *EthEndpoints) GetBlockByHash(hash argHash, fullTx bool) (interface{}, rpcError) {
	return e.txMan.NewDbTxScope(e.state, func(ctx context.Context, dbTx pgx.Tx) (interface{}, rpcError) {
		block, err := e.state.GetL2BlockByHash(ctx, hash.Hash(), dbTx)
		if errors.Is(err, state.ErrNotFound) {
			return nil, nil
		} else if err != nil {
			return rpcErrorResponse(defaultErrorCode, "failed to get block by hash from state", err)
		}

		rpcBlock := l2BlockToRPCBlock(block, fullTx)

		return rpcBlock, nil
	})
}

// GetBlockByNumber returns information about a block by block number
func (e *EthEndpoints) GetBlockByNumber(number BlockNumber, fullTx bool) (interface{}, rpcError) {
	return e.txMan.NewDbTxScope(e.state, func(ctx context.Context, dbTx pgx.Tx) (interface{}, rpcError) {
		if number == PendingBlockNumber {
			lastBlock, err := e.state.GetLastL2Block(ctx, dbTx)
			if err != nil {
				return rpcErrorResponse(defaultErrorCode, "couldn't load last block from state to compute the pending block", err)
			}
			header := types.CopyHeader(lastBlock.Header())
			header.ParentHash = lastBlock.Hash()
			header.Number = big.NewInt(0).SetUint64(lastBlock.Number().Uint64() + 1)
			header.TxHash = types.EmptyRootHash
			header.UncleHash = types.EmptyUncleHash
			block := types.NewBlockWithHeader(header)
			rpcBlock := l2BlockToRPCBlock(block, fullTx)

			return rpcBlock, nil
		}
		var err error
		blockNumber, rpcErr := number.getNumericBlockNumber(ctx, e.state, dbTx)
		if rpcErr != nil {
			return nil, rpcErr
		}

		block, err := e.state.GetL2BlockByNumber(ctx, blockNumber, dbTx)
		if errors.Is(err, state.ErrNotFound) {
			return nil, nil
		} else if err != nil {
			return rpcErrorResponse(defaultErrorCode, fmt.Sprintf("couldn't load block from state by number %v", blockNumber), err)
		}

		rpcBlock := l2BlockToRPCBlock(block, fullTx)

		return rpcBlock, nil
	})
}

// GetCode returns account code at given block number
func (e *EthEndpoints) GetCode(address argAddress, number *BlockNumber) (interface{}, rpcError) {
	return e.txMan.NewDbTxScope(e.state, func(ctx context.Context, dbTx pgx.Tx) (interface{}, rpcError) {
		var err error
		blockNumber, rpcErr := number.getNumericBlockNumber(ctx, e.state, dbTx)
		if rpcErr != nil {
			return nil, rpcErr
		}

		code, err := e.state.GetCode(ctx, address.Address(), blockNumber, dbTx)
		if errors.Is(err, state.ErrNotFound) {
			return "0x", nil
		} else if err != nil {
			return rpcErrorResponse(defaultErrorCode, "failed to get code", err)
		}

		return argBytes(code), nil
	})
}

// GetCompilers eth_getCompilers
func (e *EthEndpoints) GetCompilers() (interface{}, rpcError) {
	return []interface{}{}, nil
}

// GetFilterChanges polling method for a filter, which returns
// an array of logs which occurred since last poll.
func (e *EthEndpoints) GetFilterChanges(filterID string) (interface{}, rpcError) {
	filter, err := e.storage.GetFilter(filterID)
	if errors.Is(err, ErrNotFound) {
		return rpcErrorResponse(defaultErrorCode, "filter not found", err)
	} else if err != nil {
		return rpcErrorResponse(defaultErrorCode, "failed to get filter from storage", err)
	}

	switch filter.Type {
	case FilterTypeBlock:
		{
			res, err := e.state.GetL2BlockHashesSince(context.Background(), filter.LastPoll, nil)
			if err != nil {
				return rpcErrorResponse(defaultErrorCode, "failed to get block hashes", err)
			}
			rpcErr := e.updateFilterLastPoll(filter.ID)
			if rpcErr != nil {
				return nil, rpcErr
			}
			if len(res) == 0 {
				return nil, nil
			}
			return res, nil
		}
	case FilterTypePendingTx:
		{
			res, err := e.pool.GetPendingTxHashesSince(context.Background(), filter.LastPoll)
			if err != nil {
				return rpcErrorResponse(defaultErrorCode, "failed to get pending transaction hashes", err)
			}
			rpcErr := e.updateFilterLastPoll(filter.ID)
			if rpcErr != nil {
				return nil, rpcErr
			}
			if len(res) == 0 {
				return nil, nil
			}
			return res, nil
		}
	case FilterTypeLog:
		{
			filterParameters := filter.Parameters.(LogFilter)
			filterParameters.Since = &filter.LastPoll

			resInterface, err := e.internalGetLogs(context.Background(), nil, filterParameters)
			if err != nil {
				return nil, err
			}
			rpcErr := e.updateFilterLastPoll(filter.ID)
			if rpcErr != nil {
				return nil, rpcErr
			}
			res := resInterface.([]rpcLog)
			if len(res) == 0 {
				return nil, nil
			}
			return res, nil
		}
	default:
		return nil, nil
	}
}

// GetFilterLogs returns an array of all logs matching filter
// with given id.
func (e *EthEndpoints) GetFilterLogs(filterID string) (interface{}, rpcError) {
	filter, err := e.storage.GetFilter(filterID)
	if errors.Is(err, ErrNotFound) {
		return nil, nil
	} else if err != nil {
		return rpcErrorResponse(defaultErrorCode, "failed to get filter from storage", err)
	}

	if filter.Type != FilterTypeLog {
		return nil, nil
	}

	filterParameters := filter.Parameters.(LogFilter)
	filterParameters.Since = nil

	return e.GetLogs(filterParameters)
}

// GetLogs returns a list of logs accordingly to the provided filter
func (e *EthEndpoints) GetLogs(filter LogFilter) (interface{}, rpcError) {
	return e.txMan.NewDbTxScope(e.state, func(ctx context.Context, dbTx pgx.Tx) (interface{}, rpcError) {
		return e.internalGetLogs(ctx, dbTx, filter)
	})
}

func (e *EthEndpoints) internalGetLogs(ctx context.Context, dbTx pgx.Tx, filter LogFilter) (interface{}, rpcError) {
	var err error
	var fromBlock uint64 = 0
	if filter.FromBlock != nil {
		var rpcErr rpcError
		fromBlock, rpcErr = filter.FromBlock.getNumericBlockNumber(ctx, e.state, dbTx)
		if rpcErr != nil {
			return nil, rpcErr
		}
	}

	toBlock, rpcErr := filter.ToBlock.getNumericBlockNumber(ctx, e.state, dbTx)
	if rpcErr != nil {
		return nil, rpcErr
	}

	logs, err := e.state.GetLogs(ctx, fromBlock, toBlock, filter.Addresses, filter.Topics, filter.BlockHash, filter.Since, dbTx)
	if err != nil {
		return rpcErrorResponse(defaultErrorCode, "failed to get logs from state", err)
	}

	result := make([]rpcLog, 0, len(logs))
	for _, l := range logs {
		result = append(result, logToRPCLog(*l))
	}

	return result, nil
}

// GetStorageAt gets the value stored for an specific address and position
func (e *EthEndpoints) GetStorageAt(address argAddress, storageKeyStr string, number *BlockNumber) (interface{}, rpcError) {
	storageKey := argHash{}
	err := storageKey.UnmarshalText([]byte(storageKeyStr))
	if err != nil {
		return rpcErrorResponse(defaultErrorCode, "unable to decode storage key: hex string invalid", nil)
	}

	return e.txMan.NewDbTxScope(e.state, func(ctx context.Context, dbTx pgx.Tx) (interface{}, rpcError) {
		var err error
		blockNumber, rpcErr := number.getNumericBlockNumber(ctx, e.state, dbTx)
		if rpcErr != nil {
			return nil, rpcErr
		}

		value, err := e.state.GetStorageAt(ctx, address.Address(), storageKey.Hash().Big(), blockNumber, dbTx)
		if errors.Is(err, state.ErrNotFound) {
			return argBytesPtr(common.Hash{}.Bytes()), nil
		} else if err != nil {
			return rpcErrorResponse(defaultErrorCode, "failed to get storage value from state", err)
		}

		return argBytesPtr(common.BigToHash(value).Bytes()), nil
	})
}

// GetTransactionByBlockHashAndIndex returns information about a transaction by
// block hash and transaction index position.
func (e *EthEndpoints) GetTransactionByBlockHashAndIndex(hash argHash, index Index) (interface{}, rpcError) {
	return e.txMan.NewDbTxScope(e.state, func(ctx context.Context, dbTx pgx.Tx) (interface{}, rpcError) {
		tx, err := e.state.GetTransactionByL2BlockHashAndIndex(ctx, hash.Hash(), uint64(index), dbTx)
		if errors.Is(err, state.ErrNotFound) {
			return nil, nil
		} else if err != nil {
			return rpcErrorResponse(defaultErrorCode, "failed to get transaction", err)
		}

		receipt, err := e.state.GetTransactionReceipt(ctx, tx.Hash(), dbTx)
		if errors.Is(err, state.ErrNotFound) {
			return nil, nil
		} else if err != nil {
			return rpcErrorResponse(defaultErrorCode, "failed to get transaction receipt", err)
		}

		txIndex := uint64(receipt.TransactionIndex)
		return toRPCTransaction(*tx, receipt.BlockNumber, &receipt.BlockHash, &txIndex), nil
	})
}

// GetTransactionByBlockNumberAndIndex returns information about a transaction by
// block number and transaction index position.
func (e *EthEndpoints) GetTransactionByBlockNumberAndIndex(number *BlockNumber, index Index) (interface{}, rpcError) {
	return e.txMan.NewDbTxScope(e.state, func(ctx context.Context, dbTx pgx.Tx) (interface{}, rpcError) {
		var err error
		blockNumber, rpcErr := number.getNumericBlockNumber(ctx, e.state, dbTx)
		if rpcErr != nil {
			return nil, rpcErr
		}

		tx, err := e.state.GetTransactionByL2BlockNumberAndIndex(ctx, blockNumber, uint64(index), dbTx)
		if errors.Is(err, state.ErrNotFound) {
			return nil, nil
		} else if err != nil {
			return rpcErrorResponse(defaultErrorCode, "failed to get transaction", err)
		}

		receipt, err := e.state.GetTransactionReceipt(ctx, tx.Hash(), dbTx)
		if errors.Is(err, state.ErrNotFound) {
			return nil, nil
		} else if err != nil {
			return rpcErrorResponse(defaultErrorCode, "failed to get transaction receipt", err)
		}

		txIndex := uint64(receipt.TransactionIndex)
		return toRPCTransaction(*tx, receipt.BlockNumber, &receipt.BlockHash, &txIndex), nil
	})
}

// GetTransactionByHash returns a transaction by his hash
func (e *EthEndpoints) GetTransactionByHash(hash argHash) (interface{}, rpcError) {
	return e.txMan.NewDbTxScope(e.state, func(ctx context.Context, dbTx pgx.Tx) (interface{}, rpcError) {
		// try to get tx from state
		tx, err := e.state.GetTransactionByHash(ctx, hash.Hash(), dbTx)
		if err != nil && !errors.Is(err, state.ErrNotFound) {
			return rpcErrorResponse(defaultErrorCode, "failed to load transaction by hash from state", err)
		}
		if tx != nil {
			receipt, err := e.state.GetTransactionReceipt(ctx, hash.Hash(), dbTx)
			if errors.Is(err, state.ErrNotFound) {
				return rpcErrorResponse(defaultErrorCode, "transaction receipt not found", err)
			} else if err != nil {
				return rpcErrorResponse(defaultErrorCode, "failed to load transaction receipt from state", err)
			}

			txIndex := uint64(receipt.TransactionIndex)
			return toRPCTransaction(*tx, receipt.BlockNumber, &receipt.BlockHash, &txIndex), nil
		}

		// if the tx does not exist in the state, look for it in the pool
<<<<<<< HEAD
		if e.cfg.SequencerNodeURI != "" {
			return e.getTransactionByHashFromSequencerNode(hash)
		}
		poolTx, err := e.pool.GetTxByHash(ctx, hash)
=======
		poolTx, err := e.pool.GetTxByHash(ctx, hash.Hash())
>>>>>>> f01dc87f
		if errors.Is(err, pgpoolstorage.ErrNotFound) {
			return nil, nil
		} else if err != nil {
			return rpcErrorResponse(defaultErrorCode, "failed to load transaction by hash from pool", err)
		}
		tx = &poolTx.Transaction

		return toRPCTransaction(*tx, nil, nil, nil), nil
	})
}

func (e *EthEndpoints) getTransactionByHashFromSequencerNode(hash common.Hash) (interface{}, rpcError) {
	res, err := JSONRPCCall(e.cfg.SequencerNodeURI, "eth_getTransactionByHash", hash.String())
	if err != nil {
		return rpcErrorResponse(defaultErrorCode, "failed to get tx from sequencer node", err)
	}

	if res.Error != nil {
		return rpcErrorResponse(res.Error.Code, res.Error.Message, nil)
	}

	var tx *rpcTransaction
	err = json.Unmarshal(res.Result, &tx)
	if err != nil {
		return rpcErrorResponse(defaultErrorCode, "failed to read tx from sequencer node", err)
	}
	return tx, nil
}

// GetTransactionCount returns account nonce
func (e *EthEndpoints) GetTransactionCount(address argAddress, number *BlockNumber) (interface{}, rpcError) {
	return e.txMan.NewDbTxScope(e.state, func(ctx context.Context, dbTx pgx.Tx) (interface{}, rpcError) {
		var pendingNonce uint64
		var nonce uint64
		var err error
		if number != nil && *number == PendingBlockNumber {
<<<<<<< HEAD
			if e.cfg.SequencerNodeURI != "" {
				return e.getTransactionCountFromSequencerNode(address, number)
			}
			pendingNonce, err = e.pool.GetNonce(ctx, address)
=======
			pendingNonce, err = e.pool.GetNonce(ctx, address.Address())
>>>>>>> f01dc87f
			if err != nil {
				return rpcErrorResponse(defaultErrorCode, "failed to count pending transactions", err)
			}
		}

		blockNumber, rpcErr := number.getNumericBlockNumber(ctx, e.state, dbTx)
		if rpcErr != nil {
			return nil, rpcErr
		}
		nonce, err = e.state.GetNonce(ctx, address.Address(), blockNumber, dbTx)

		if errors.Is(err, state.ErrNotFound) {
			return hex.EncodeUint64(0), nil
		} else if err != nil {
			return rpcErrorResponse(defaultErrorCode, "failed to count transactions", err)
		}

		if pendingNonce > nonce {
			nonce = pendingNonce
		}

		return hex.EncodeUint64(nonce), nil
	})
}

func (e *EthEndpoints) getTransactionCountFromSequencerNode(address common.Address, number *BlockNumber) (interface{}, rpcError) {
	res, err := JSONRPCCall(e.cfg.SequencerNodeURI, "eth_getTransactionCount", address.String(), number.StringOrHex())
	if err != nil {
		return rpcErrorResponse(defaultErrorCode, "failed to get nonce from sequencer node", err)
	}

	if res.Error != nil {
		return rpcErrorResponse(res.Error.Code, res.Error.Message, nil)
	}

	var nonce argUint64
	err = json.Unmarshal(res.Result, &nonce)
	if err != nil {
		return rpcErrorResponse(defaultErrorCode, "failed to read nonce from sequencer node", err)
	}
	return nonce, nil
}

// GetBlockTransactionCountByHash returns the number of transactions in a
// block from a block matching the given block hash.
func (e *EthEndpoints) GetBlockTransactionCountByHash(hash argHash) (interface{}, rpcError) {
	return e.txMan.NewDbTxScope(e.state, func(ctx context.Context, dbTx pgx.Tx) (interface{}, rpcError) {
		c, err := e.state.GetL2BlockTransactionCountByHash(ctx, hash.Hash(), dbTx)
		if err != nil {
			return rpcErrorResponse(defaultErrorCode, "failed to count transactions", err)
		}

		return argUint64(c), nil
	})
}

// GetBlockTransactionCountByNumber returns the number of transactions in a
// block from a block matching the given block number.
func (e *EthEndpoints) GetBlockTransactionCountByNumber(number *BlockNumber) (interface{}, rpcError) {
	return e.txMan.NewDbTxScope(e.state, func(ctx context.Context, dbTx pgx.Tx) (interface{}, rpcError) {
		if number != nil && *number == PendingBlockNumber {
			if e.cfg.SequencerNodeURI != "" {
				return e.getBlockTransactionCountByNumberFromSequencerNode(number)
			}
			c, err := e.pool.CountPendingTransactions(ctx)
			if err != nil {
				return rpcErrorResponse(defaultErrorCode, "failed to count pending transactions", err)
			}
			return argUint64(c), nil
		}

		var err error
		blockNumber, rpcErr := number.getNumericBlockNumber(ctx, e.state, dbTx)
		if rpcErr != nil {
			return nil, rpcErr
		}

		c, err := e.state.GetL2BlockTransactionCountByNumber(ctx, blockNumber, dbTx)
		if err != nil {
			return rpcErrorResponse(defaultErrorCode, "failed to count transactions", err)
		}

		return argUint64(c), nil
	})
}

func (e *EthEndpoints) getBlockTransactionCountByNumberFromSequencerNode(number *BlockNumber) (interface{}, rpcError) {
	res, err := JSONRPCCall(e.cfg.SequencerNodeURI, "eth_getBlockTransactionCountByNumber", number.StringOrHex())
	if err != nil {
		return rpcErrorResponse(defaultErrorCode, "failed to get tx count by block number from sequencer node", err)
	}

	if res.Error != nil {
		return rpcErrorResponse(res.Error.Code, res.Error.Message, nil)
	}

	var count argUint64
	err = json.Unmarshal(res.Result, &count)
	if err != nil {
		return rpcErrorResponse(defaultErrorCode, "failed to read tx count by block number from sequencer node", err)
	}
	return count, nil
}

// GetTransactionReceipt returns a transaction receipt by his hash
func (e *EthEndpoints) GetTransactionReceipt(hash argHash) (interface{}, rpcError) {
	return e.txMan.NewDbTxScope(e.state, func(ctx context.Context, dbTx pgx.Tx) (interface{}, rpcError) {
		tx, err := e.state.GetTransactionByHash(ctx, hash.Hash(), dbTx)
		if errors.Is(err, state.ErrNotFound) {
			return nil, nil
		} else if err != nil {
			return rpcErrorResponse(defaultErrorCode, "failed to get tx from state", err)
		}

		r, err := e.state.GetTransactionReceipt(ctx, hash.Hash(), dbTx)
		if errors.Is(err, state.ErrNotFound) {
			return nil, nil
		} else if err != nil {
			return rpcErrorResponse(defaultErrorCode, "failed to get tx receipt from state", err)
		}

		receipt, err := receiptToRPCReceipt(*tx, r)
		if err != nil {
			return rpcErrorResponse(defaultErrorCode, "failed to build the receipt response", err)
		}

		return receipt, nil
	})
}

// NewBlockFilter creates a filter in the node, to notify when
// a new block arrives. To check if the state has changed,
// call eth_getFilterChanges.
func (e *EthEndpoints) NewBlockFilter() (interface{}, rpcError) {
	return e.newBlockFilter(nil)
}

// internal
func (e *EthEndpoints) newBlockFilter(wsConn *websocket.Conn) (interface{}, rpcError) {
	id, err := e.storage.NewBlockFilter(wsConn)
	if err != nil {
		return rpcErrorResponse(defaultErrorCode, "failed to create new block filter", err)
	}

	return id, nil
}

// NewFilter creates a filter object, based on filter options,
// to notify when the state changes (logs). To check if the state
// has changed, call eth_getFilterChanges.
func (e *EthEndpoints) NewFilter(filter LogFilter) (interface{}, rpcError) {
	return e.newFilter(nil, filter)
}

// internal
func (e *EthEndpoints) newFilter(wsConn *websocket.Conn, filter LogFilter) (interface{}, rpcError) {
	id, err := e.storage.NewLogFilter(wsConn, filter)
	if errors.Is(err, ErrFilterInvalidPayload) {
		return rpcErrorResponse(invalidParamsErrorCode, err.Error(), nil)
	} else if err != nil {
		return rpcErrorResponse(defaultErrorCode, "failed to create new log filter", err)
	}

	return id, nil
}

// NewPendingTransactionFilter creates a filter in the node, to
// notify when new pending transactions arrive. To check if the
// state has changed, call eth_getFilterChanges.
func (e *EthEndpoints) NewPendingTransactionFilter() (interface{}, rpcError) {
	return e.newPendingTransactionFilter(nil)
}

// internal
func (e *EthEndpoints) newPendingTransactionFilter(wsConn *websocket.Conn) (interface{}, rpcError) {
	return nil, newRPCError(defaultErrorCode, "not supported yet")
	// id, err := e.storage.NewPendingTransactionFilter(wsConn)
	// if err != nil {
	// 	return rpcErrorResponse(defaultErrorCode, "failed to create new pending transaction filter", err)
	// }

	// return id, nil
}

// SendRawTransaction has two different ways to handle new transactions:
// - for Sequencer nodes it tries to add the tx to the pool
// - for Non-Sequencer nodes it relays the Tx to the Sequencer node
func (e *EthEndpoints) SendRawTransaction(input string) (interface{}, rpcError) {
	if e.cfg.SequencerNodeURI != "" {
		return e.relayTxToSequencerNode(input)
	} else {
		return e.tryToAddTxToPool(input)
	}
}

func (e *EthEndpoints) relayTxToSequencerNode(input string) (interface{}, rpcError) {
	res, err := JSONRPCCall(e.cfg.SequencerNodeURI, "eth_sendRawTransaction", input)
	if err != nil {
		return rpcErrorResponse(defaultErrorCode, "failed to relay tx to the sequencer node", err)
	}

	if res.Error != nil {
		return rpcErrorResponse(res.Error.Code, res.Error.Message, nil)
	}

	txHash := res.Result

	return txHash, nil
}

func (e *EthEndpoints) tryToAddTxToPool(input string) (interface{}, rpcError) {
	tx, err := hexToTx(input)
	if err != nil {
		return rpcErrorResponse(invalidParamsErrorCode, "invalid tx input", err)
	}

	log.Infof("adding TX to the pool: %v", tx.Hash().Hex())
	if err := e.pool.AddTx(context.Background(), *tx); err != nil {
		return rpcErrorResponse(defaultErrorCode, err.Error(), nil)
	}
	log.Infof("TX added to the pool: %v", tx.Hash().Hex())

	return tx.Hash().Hex(), nil
}

// UninstallFilter uninstalls a filter with given id.
func (e *EthEndpoints) UninstallFilter(filterID string) (interface{}, rpcError) {
	err := e.storage.UninstallFilter(filterID)
	if errors.Is(err, ErrNotFound) {
		return false, nil
	} else if err != nil {
		return rpcErrorResponse(defaultErrorCode, "failed to uninstall filter", err)
	}

	return true, nil
}

// Syncing returns an object with data about the sync status or false.
// https://eth.wiki/json-rpc/API#eth_syncing
func (e *EthEndpoints) Syncing() (interface{}, rpcError) {
	return e.txMan.NewDbTxScope(e.state, func(ctx context.Context, dbTx pgx.Tx) (interface{}, rpcError) {
		_, err := e.state.GetLastL2BlockNumber(ctx, dbTx)
		if err != nil {
			return rpcErrorResponse(defaultErrorCode, "failed to get last block number from state", err)
		}

		syncInfo, err := e.state.GetSyncingInfo(ctx, dbTx)
		if err != nil {
			return rpcErrorResponse(defaultErrorCode, "failed to get syncing info from state", err)
		}

		if syncInfo.CurrentBlockNumber == syncInfo.LastBlockNumberSeen {
			return false, nil
		}

		return struct {
			S argUint64 `json:"startingBlock"`
			C argUint64 `json:"currentBlock"`
			H argUint64 `json:"highestBlock"`
		}{
			S: argUint64(syncInfo.InitialSyncingBlock),
			C: argUint64(syncInfo.CurrentBlockNumber),
			H: argUint64(syncInfo.LastBlockNumberSeen),
		}, nil
	})
}

// GetUncleByBlockHashAndIndex returns information about a uncle of a
// block by hash and uncle index position
func (e *EthEndpoints) GetUncleByBlockHashAndIndex() (interface{}, rpcError) {
	return nil, nil
}

// GetUncleByBlockNumberAndIndex returns information about a uncle of a
// block by number and uncle index position
func (e *EthEndpoints) GetUncleByBlockNumberAndIndex() (interface{}, rpcError) {
	return nil, nil
}

// GetUncleCountByBlockHash returns the number of uncles in a block
// matching the given block hash
func (e *EthEndpoints) GetUncleCountByBlockHash() (interface{}, rpcError) {
	return "0x0", nil
}

// GetUncleCountByBlockNumber returns the number of uncles in a block
// matching the given block number
func (e *EthEndpoints) GetUncleCountByBlockNumber() (interface{}, rpcError) {
	return "0x0", nil
}

// ProtocolVersion returns the protocol version.
func (e *EthEndpoints) ProtocolVersion() (interface{}, rpcError) {
	return "0x0", nil
}

func hexToTx(str string) (*types.Transaction, error) {
	tx := new(types.Transaction)

	b, err := hex.DecodeHex(str)
	if err != nil {
		return nil, err
	}

	if err := tx.UnmarshalBinary(b); err != nil {
		return nil, err
	}

	return tx, nil
}

func (e *EthEndpoints) getBlockHeader(ctx context.Context, number BlockNumber, dbTx pgx.Tx) (*types.Header, error) {
	switch number {
	case LatestBlockNumber:
		block, err := e.state.GetLastL2Block(ctx, dbTx)
		if err != nil {
			return nil, err
		}
		return block.Header(), nil

	case EarliestBlockNumber:
		header, err := e.state.GetL2BlockHeaderByNumber(ctx, uint64(0), dbTx)
		if err != nil {
			return nil, err
		}
		return header, nil

	case PendingBlockNumber:
		lastBlock, err := e.state.GetLastL2Block(ctx, dbTx)
		if err != nil {
			return nil, err
		}
		parentHash := lastBlock.Hash()
		number := lastBlock.Number().Uint64() + 1

		header := &types.Header{
			ParentHash: parentHash,
			Number:     big.NewInt(0).SetUint64(number),
			Difficulty: big.NewInt(0),
			GasLimit:   lastBlock.Header().GasLimit,
		}
		return header, nil

	default:
		return e.state.GetL2BlockHeaderByNumber(ctx, uint64(number), dbTx)
	}
}

func (e *EthEndpoints) updateFilterLastPoll(filterID string) rpcError {
	err := e.storage.UpdateFilterLastPoll(filterID)
	if err != nil && !errors.Is(err, ErrNotFound) {
		return newRPCError(defaultErrorCode, "failed to update last time the filter changes were requested")
	}
	return nil
}

// Subscribe Creates a new subscription over particular events.
// The node will return a subscription id.
// For each event that matches the subscription a notification with relevant
// data is sent together with the subscription id.
func (e *EthEndpoints) Subscribe(wsConn *websocket.Conn, name string, logFilter *LogFilter) (interface{}, rpcError) {
	switch name {
	case "newHeads":
		return e.newBlockFilter(wsConn)
	case "logs":
		var lf LogFilter
		if logFilter != nil {
			lf = *logFilter
		}
		return e.newFilter(wsConn, lf)
	case "pendingTransactions", "newPendingTransactions":
		return e.newPendingTransactionFilter(wsConn)
	case "syncing":
		return nil, newRPCError(defaultErrorCode, "not supported yet")
	default:
		return nil, newRPCError(defaultErrorCode, "invalid filter name")
	}
}

// Unsubscribe uninstalls the filter based on the provided filterID
func (e *EthEndpoints) Unsubscribe(wsConn *websocket.Conn, filterID string) (interface{}, rpcError) {
	return e.UninstallFilter(filterID)
}

// uninstallFilterByWSConn uninstalls the filters connected to the
// provided web socket connection
func (e *EthEndpoints) uninstallFilterByWSConn(wsConn *websocket.Conn) error {
	return e.storage.UninstallFilterByWSConn(wsConn)
}

// onNewL2Block is triggered when the state triggers the event for a new l2 block
func (e *EthEndpoints) onNewL2Block(event state.NewL2BlockEvent) {
	blockFilters, err := e.storage.GetAllBlockFiltersWithWSConn()
	if err != nil {
		log.Errorf("failed to get all block filters with web sockets connections: %v", err)
	} else {
		for _, filter := range blockFilters {
			b := l2BlockToRPCBlock(&event.Block, false)
			e.sendSubscriptionResponse(filter, b)
		}
	}

	logFilters, err := e.storage.GetAllLogFiltersWithWSConn()
	if err != nil {
		log.Errorf("failed to get all log filters with web sockets connections: %v", err)
	} else {
		for _, filter := range logFilters {
			changes, err := e.GetFilterChanges(filter.ID)
			if err != nil {
				log.Errorf("failed to get filters changes for filter %v with web sockets connections: %v", filter.ID, err)
				continue
			}

			if changes != nil {
				e.sendSubscriptionResponse(filter, changes)
			}
		}
	}
}

func (e *EthEndpoints) sendSubscriptionResponse(filter *Filter, data interface{}) {
	const errMessage = "Unable to write WS message to filter %v, %s"
	result, err := json.Marshal(data)
	if err != nil {
		log.Errorf(fmt.Sprintf(errMessage, filter.ID, err.Error()))
	}

	res := SubscriptionResponse{
		JSONRPC: "2.0",
		Method:  "eth_subscription",
		Params: SubscriptionResponseParams{
			Subscription: filter.ID,
			Result:       result,
		},
	}
	message, err := json.Marshal(res)
	if err != nil {
		log.Errorf(fmt.Sprintf(errMessage, filter.ID, err.Error()))
	}

	err = filter.WsConn.WriteMessage(websocket.TextMessage, message)
	if err != nil {
		log.Errorf(fmt.Sprintf(errMessage, filter.ID, err.Error()))
	}
}<|MERGE_RESOLUTION|>--- conflicted
+++ resolved
@@ -473,14 +473,10 @@
 		}
 
 		// if the tx does not exist in the state, look for it in the pool
-<<<<<<< HEAD
 		if e.cfg.SequencerNodeURI != "" {
-			return e.getTransactionByHashFromSequencerNode(hash)
-		}
-		poolTx, err := e.pool.GetTxByHash(ctx, hash)
-=======
+			return e.getTransactionByHashFromSequencerNode(hash.Hash())
+		}
 		poolTx, err := e.pool.GetTxByHash(ctx, hash.Hash())
->>>>>>> f01dc87f
 		if errors.Is(err, pgpoolstorage.ErrNotFound) {
 			return nil, nil
 		} else if err != nil {
@@ -517,14 +513,10 @@
 		var nonce uint64
 		var err error
 		if number != nil && *number == PendingBlockNumber {
-<<<<<<< HEAD
 			if e.cfg.SequencerNodeURI != "" {
-				return e.getTransactionCountFromSequencerNode(address, number)
-			}
-			pendingNonce, err = e.pool.GetNonce(ctx, address)
-=======
+				return e.getTransactionCountFromSequencerNode(address.Address(), number)
+			}
 			pendingNonce, err = e.pool.GetNonce(ctx, address.Address())
->>>>>>> f01dc87f
 			if err != nil {
 				return rpcErrorResponse(defaultErrorCode, "failed to count pending transactions", err)
 			}
