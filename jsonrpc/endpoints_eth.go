--- conflicted
+++ resolved
@@ -55,7 +55,74 @@
 // useful to execute view/pure methods and retrieve values.
 func (e *EthEndpoints) Call(arg *types.TxArgs, blockArg *types.BlockNumberOrHash) (interface{}, types.Error) {
 	return e.txMan.NewDbTxScope(e.state, func(ctx context.Context, dbTx pgx.Tx) (interface{}, types.Error) {
-<<<<<<< HEAD
+		if arg == nil {
+			return rpcErrorResponse(types.InvalidParamsErrorCode, "missing value for required argument 0", nil)
+		} else if blockArg == nil {
+			return rpcErrorResponse(types.InvalidParamsErrorCode, "missing value for required argument 1", nil)
+		}
+
+		var blockNumber uint64
+		var err error
+		if blockArg.IsHash() {
+			block, err := e.state.GetL2BlockByHash(ctx, blockArg.Hash().Hash(), dbTx)
+			if err != nil {
+				errMsg := fmt.Sprintf("failed to get block by hash %v", blockArg.Hash().Hash())
+				return rpcErrorResponse(types.DefaultErrorCode, errMsg, err)
+			}
+			blockNumber = block.Number().Uint64()
+		} else {
+			var rpcErr types.Error
+			blockNumber, rpcErr = blockArg.Number().GetNumericBlockNumber(ctx, e.state, dbTx)
+			if rpcErr != nil {
+				return nil, rpcErr
+			}
+		}
+
+		// If the caller didn't supply the gas limit in the message, then we set it to maximum possible => block gas limit
+		if arg.Gas == nil || uint64(*arg.Gas) <= 0 {
+			header, err := e.state.GetL2BlockHeaderByNumber(ctx, blockNumber, dbTx)
+			if err != nil {
+				return rpcErrorResponse(types.DefaultErrorCode, "failed to get block header", err)
+			}
+
+			gas := types.ArgUint64(header.GasLimit)
+			arg.Gas = &gas
+		}
+
+		defaultSenderAddress := common.HexToAddress(e.cfg.DefaultSenderAddress)
+		sender, tx, err := arg.ToTransaction(ctx, e.state, blockNumber, e.cfg.MaxCumulativeGasUsed, defaultSenderAddress, dbTx)
+		if err != nil {
+			return rpcErrorResponse(types.DefaultErrorCode, "failed to convert arguments into an unsigned transaction", err)
+		}
+
+		result := e.state.ProcessUnsignedTransaction(ctx, tx, sender, blockNumber, false, dbTx)
+		if result.Failed() {
+			data := make([]byte, len(result.ReturnValue))
+			copy(data, result.ReturnValue)
+			return rpcErrorResponseWithData(types.RevertedErrorCode, result.Err.Error(), &data, nil)
+		}
+
+		return types.ArgBytesPtr(result.ReturnValue), nil
+	})
+}
+
+// ChainId returns the chain id of the client
+func (e *EthEndpoints) ChainId() (interface{}, types.Error) { //nolint:revive
+	return hex.EncodeUint64(e.cfg.ChainID), nil
+}
+
+// EstimateGas generates and returns an estimate of how much gas is necessary to
+// allow the transaction to complete.
+// The transaction will not be added to the blockchain.
+// Note that the estimate may be significantly more than the amount of gas actually
+// used by the transaction, for a variety of reasons including EVM mechanics and
+// node performance.
+func (e *EthEndpoints) EstimateGas(arg *types.TxArgs, blockArg *types.BlockNumberOrHash) (interface{}, types.Error) {
+	return e.txMan.NewDbTxScope(e.state, func(ctx context.Context, dbTx pgx.Tx) (interface{}, types.Error) {
+		if arg == nil {
+			return rpcErrorResponse(types.InvalidParamsErrorCode, "missing value for required argument 0", nil)
+		}
+
 		var blockNumber uint64
 		var err error
 		if blockArg == nil {
@@ -78,77 +145,6 @@
 					return nil, rpcErr
 				}
 			}
-=======
-		if arg == nil {
-			return rpcErrorResponse(types.InvalidParamsErrorCode, "missing value for required argument 0", nil)
-		} else if number == nil {
-			return rpcErrorResponse(types.InvalidParamsErrorCode, "missing value for required argument 1", nil)
->>>>>>> d4cfd780
-		}
-
-		// If the caller didn't supply the gas limit in the message, then we set it to maximum possible => block gas limit
-		if arg.Gas == nil || uint64(*arg.Gas) <= 0 {
-			header, err := e.state.GetL2BlockHeaderByNumber(ctx, blockNumber, dbTx)
-			if err != nil {
-				return rpcErrorResponse(types.DefaultErrorCode, "failed to get block header", err)
-			}
-
-			gas := types.ArgUint64(header.GasLimit)
-			arg.Gas = &gas
-		}
-
-		defaultSenderAddress := common.HexToAddress(e.cfg.DefaultSenderAddress)
-		sender, tx, err := arg.ToTransaction(ctx, e.state, blockNumber, e.cfg.MaxCumulativeGasUsed, defaultSenderAddress, dbTx)
-		if err != nil {
-			return rpcErrorResponse(types.DefaultErrorCode, "failed to convert arguments into an unsigned transaction", err)
-		}
-
-		result := e.state.ProcessUnsignedTransaction(ctx, tx, sender, blockNumber, false, dbTx)
-		if result.Failed() {
-			data := make([]byte, len(result.ReturnValue))
-			copy(data, result.ReturnValue)
-			return rpcErrorResponseWithData(types.RevertedErrorCode, result.Err.Error(), &data, nil)
-		}
-
-		return types.ArgBytesPtr(result.ReturnValue), nil
-	})
-}
-
-// ChainId returns the chain id of the client
-func (e *EthEndpoints) ChainId() (interface{}, types.Error) { //nolint:revive
-	return hex.EncodeUint64(e.cfg.ChainID), nil
-}
-
-// EstimateGas generates and returns an estimate of how much gas is necessary to
-// allow the transaction to complete.
-// The transaction will not be added to the blockchain.
-// Note that the estimate may be significantly more than the amount of gas actually
-// used by the transaction, for a variety of reasons including EVM mechanics and
-// node performance.
-func (e *EthEndpoints) EstimateGas(arg *types.TxArgs, blockArg *types.BlockNumberOrHash) (interface{}, types.Error) {
-	return e.txMan.NewDbTxScope(e.state, func(ctx context.Context, dbTx pgx.Tx) (interface{}, types.Error) {
-		var blockNumber uint64
-		var err error
-		if blockArg == nil {
-			blockNumber, err = e.state.GetLastL2BlockNumber(ctx, dbTx)
-			if err != nil {
-				return rpcErrorResponse(types.DefaultErrorCode, "failed to get last block from state", err)
-			}
-		} else {
-			if blockArg.IsHash() {
-				block, err := e.state.GetL2BlockByHash(ctx, blockArg.Hash().Hash(), dbTx)
-				if err != nil {
-					errMsg := fmt.Sprintf("failed to get block by hash %v", blockArg.Hash().Hash())
-					return rpcErrorResponse(types.DefaultErrorCode, errMsg, err)
-				}
-				blockNumber = block.Number().Uint64()
-			} else {
-				var rpcErr types.Error
-				blockNumber, rpcErr = blockArg.Number().GetNumericBlockNumber(ctx, e.state, dbTx)
-				if rpcErr != nil {
-					return nil, rpcErr
-				}
-			}
 		}
 
 		defaultSenderAddress := common.HexToAddress(e.cfg.DefaultSenderAddress)
