package jsonrpc

import (
	"context"
	"encoding/json"
	"errors"
	"fmt"
	"math/big"
<<<<<<< HEAD
	"strings"
=======
>>>>>>> 291ac858
	"sync"
	"testing"
	"time"

	"github.com/0xPolygonHermez/zkevm-node/encoding"
	"github.com/0xPolygonHermez/zkevm-node/hex"
	"github.com/0xPolygonHermez/zkevm-node/jsonrpc/client"
	"github.com/0xPolygonHermez/zkevm-node/jsonrpc/types"
	"github.com/0xPolygonHermez/zkevm-node/pool"
	"github.com/0xPolygonHermez/zkevm-node/state"
	"github.com/0xPolygonHermez/zkevm-node/state/runtime"
	"github.com/0xPolygonHermez/zkevm-node/test/operations"
	"github.com/ethereum/go-ethereum"
	"github.com/ethereum/go-ethereum/accounts/abi/bind"
	"github.com/ethereum/go-ethereum/common"
	ethTypes "github.com/ethereum/go-ethereum/core/types"
	"github.com/ethereum/go-ethereum/crypto"
	"github.com/ethereum/go-ethereum/rpc"
	"github.com/ethereum/go-ethereum/trie"
	"github.com/jackc/pgx/v4"
	"github.com/stretchr/testify/assert"
	"github.com/stretchr/testify/mock"
	"github.com/stretchr/testify/require"
)

var (
	latest            = "latest"
	blockNumOne       = big.NewInt(1)
	blockNumOneUint64 = blockNumOne.Uint64()
	blockNumTen       = big.NewInt(10)
	blockNumTenUint64 = blockNumTen.Uint64()
	addressArg        = common.HexToAddress("0x123")
	keyArg            = common.HexToHash("0x123")
	blockHash         = common.HexToHash("0x82ba516e76a4bfaba6d1d95c8ccde96e353ce3c683231d011021f43dee7b2d95")
	blockRoot         = common.HexToHash("0xce3c683231d011021f43dee7b2d9582ba516e76a4bfaba6d1d95c8ccde96e353")
	nilUint64         *uint64
)

func TestBlockNumber(t *testing.T) {
	s, m, _ := newSequencerMockedServer(t)
	defer s.Stop()

	zkEVMClient := client.NewClient(s.ServerURL)

	type testCase struct {
		Name           string
		ExpectedResult uint64
		ExpectedError  interface{}
		SetupMocks     func(m *mocksWrapper)
	}

	testCases := []testCase{
		{
			Name:           "get block number successfully",
			ExpectedError:  nil,
			ExpectedResult: blockNumTen.Uint64(),
			SetupMocks: func(m *mocksWrapper) {
				m.DbTx.
					On("Commit", context.Background()).
					Return(nil).
					Once()

				m.State.
					On("BeginStateTransaction", context.Background()).
					Return(m.DbTx, nil).
					Once()

				m.State.
					On("GetLastL2BlockNumber", context.Background(), m.DbTx).
					Return(blockNumTen.Uint64(), nil).
					Once()
			},
		},
		{
			Name:           "failed to get block number",
			ExpectedError:  types.NewRPCError(types.DefaultErrorCode, "failed to get the last block number from state"),
			ExpectedResult: 0,
			SetupMocks: func(m *mocksWrapper) {
				m.DbTx.
					On("Rollback", context.Background()).
					Return(nil).
					Once()

				m.State.
					On("BeginStateTransaction", context.Background()).
					Return(m.DbTx, nil).
					Once()

				m.State.
					On("GetLastL2BlockNumber", context.Background(), m.DbTx).
					Return(uint64(0), errors.New("failed to get last block number")).
					Once()
			},
		},
	}

	for _, testCase := range testCases {
		t.Run(testCase.Name, func(t *testing.T) {
			tc := testCase
			tc.SetupMocks(m)

			result, err := zkEVMClient.BlockNumber(context.Background())
			assert.Equal(t, testCase.ExpectedResult, result)

			if err != nil || testCase.ExpectedError != nil {
				if expectedErr, ok := testCase.ExpectedError.(*types.RPCError); ok {
					rpcErr := err.(types.RPCError)
					assert.Equal(t, expectedErr.ErrorCode(), rpcErr.ErrorCode())
					assert.Equal(t, expectedErr.Error(), rpcErr.Error())
				} else {
					assert.Equal(t, testCase.ExpectedError, err)
				}
			}
		})
	}
}

func TestCall(t *testing.T) {
	s, m, _ := newSequencerMockedServer(t)
	defer s.Stop()

	type testCase struct {
		name           string
		params         []interface{}
		expectedResult []byte
		expectedError  interface{}
		setupMocks     func(Config, *mocksWrapper, *testCase)
	}

	testCases := []*testCase{
		{
			name: "Transaction with all information from a block with EIP-1898",
			params: []interface{}{
				types.TxArgs{
					From:     state.HexToAddressPtr("0x1"),
					To:       state.HexToAddressPtr("0x2"),
					Gas:      types.ArgUint64Ptr(24000),
					GasPrice: types.ArgBytesPtr(big.NewInt(1).Bytes()),
					Value:    types.ArgBytesPtr(big.NewInt(2).Bytes()),
					Data:     types.ArgBytesPtr([]byte("data")),
				},
				map[string]interface{}{
					types.BlockNumberKey: hex.EncodeBig(blockNumOne),
				},
			},
			expectedResult: []byte("hello world"),
			expectedError:  nil,
			setupMocks: func(c Config, m *mocksWrapper, testCase *testCase) {
				nonce := uint64(7)
				m.DbTx.On("Commit", context.Background()).Return(nil).Once()
				m.State.On("BeginStateTransaction", context.Background()).Return(m.DbTx, nil).Once()
				txArgs := testCase.params[0].(types.TxArgs)
				txMatchBy := mock.MatchedBy(func(tx *ethTypes.Transaction) bool {
					gasPrice := big.NewInt(0).SetBytes(*txArgs.GasPrice)
					value := big.NewInt(0).SetBytes(*txArgs.Value)
					match := tx != nil &&
						tx.To().Hex() == txArgs.To.Hex() &&
						tx.Gas() == uint64(*txArgs.Gas) &&
						tx.GasPrice().Uint64() == gasPrice.Uint64() &&
						tx.Value().Uint64() == value.Uint64() &&
						hex.EncodeToHex(tx.Data()) == hex.EncodeToHex(*txArgs.Data) &&
						tx.Nonce() == nonce
					return match
				})
				block := state.NewL2BlockWithHeader(state.NewL2Header(&ethTypes.Header{Number: blockNumOne, Root: blockRoot}))
				m.State.On("GetL2BlockByNumber", context.Background(), blockNumOneUint64, m.DbTx).Return(block, nil).Once()
				m.State.On("GetNonce", context.Background(), *txArgs.From, blockRoot).Return(nonce, nil).Once()
				m.State.
					On("ProcessUnsignedTransaction", context.Background(), txMatchBy, *txArgs.From, &blockNumOneUint64, true, m.DbTx).
					Return(&runtime.ExecutionResult{ReturnValue: testCase.expectedResult}, nil).
					Once()
			},
		},
		{
			name: "Transaction with all information from block by hash with EIP-1898",
			params: []interface{}{
				types.TxArgs{
					From:     state.HexToAddressPtr("0x1"),
					To:       state.HexToAddressPtr("0x2"),
					Gas:      types.ArgUint64Ptr(24000),
					GasPrice: types.ArgBytesPtr(big.NewInt(1).Bytes()),
					Value:    types.ArgBytesPtr(big.NewInt(2).Bytes()),
					Data:     types.ArgBytesPtr([]byte("data")),
				},
				map[string]interface{}{
					types.BlockHashKey: blockHash.String(),
				},
			},
			expectedResult: []byte("hello world"),
			expectedError:  nil,
			setupMocks: func(c Config, m *mocksWrapper, testCase *testCase) {
				nonce := uint64(7)
				m.DbTx.On("Commit", context.Background()).Return(nil).Once()
				m.State.On("BeginStateTransaction", context.Background()).Return(m.DbTx, nil).Once()
				block := state.NewL2BlockWithHeader(state.NewL2Header(&ethTypes.Header{Number: blockNumOne, Root: blockRoot}))
				m.State.
					On("GetL2BlockByHash", context.Background(), blockHash, m.DbTx).
					Return(block, nil).Once()
				txArgs := testCase.params[0].(types.TxArgs)
				txMatchBy := mock.MatchedBy(func(tx *ethTypes.Transaction) bool {
					gasPrice := big.NewInt(0).SetBytes(*txArgs.GasPrice)
					value := big.NewInt(0).SetBytes(*txArgs.Value)
					return tx != nil &&
						tx.To().Hex() == txArgs.To.Hex() &&
						tx.Gas() == uint64(*txArgs.Gas) &&
						tx.GasPrice().Uint64() == gasPrice.Uint64() &&
						tx.Value().Uint64() == value.Uint64() &&
						hex.EncodeToHex(tx.Data()) == hex.EncodeToHex(*txArgs.Data) &&
						tx.Nonce() == nonce
				})
				m.State.On("GetNonce", context.Background(), *txArgs.From, blockRoot).Return(nonce, nil).Once()
				m.State.
					On("ProcessUnsignedTransaction", context.Background(), txMatchBy, *txArgs.From, &blockNumOneUint64, true, m.DbTx).
					Return(&runtime.ExecutionResult{ReturnValue: testCase.expectedResult}, nil).
					Once()
			},
		},
		{
			name: "Transaction with all information from latest block",
			params: []interface{}{
				types.TxArgs{
					From:     state.HexToAddressPtr("0x1"),
					To:       state.HexToAddressPtr("0x2"),
					Gas:      types.ArgUint64Ptr(24000),
					GasPrice: types.ArgBytesPtr(big.NewInt(1).Bytes()),
					Value:    types.ArgBytesPtr(big.NewInt(2).Bytes()),
					Data:     types.ArgBytesPtr([]byte("data")),
				},
				latest,
			},
			expectedResult: []byte("hello world"),
			expectedError:  nil,
			setupMocks: func(c Config, m *mocksWrapper, testCase *testCase) {
				nonce := uint64(7)
				m.DbTx.On("Commit", context.Background()).Return(nil).Once()
				m.State.On("BeginStateTransaction", context.Background()).Return(m.DbTx, nil).Once()
				m.State.On("GetLastL2BlockNumber", context.Background(), m.DbTx).Return(blockNumOne.Uint64(), nil).Once()
				txArgs := testCase.params[0].(types.TxArgs)
				txMatchBy := mock.MatchedBy(func(tx *ethTypes.Transaction) bool {
					gasPrice := big.NewInt(0).SetBytes(*txArgs.GasPrice)
					value := big.NewInt(0).SetBytes(*txArgs.Value)
					match := tx != nil &&
						tx.To().Hex() == txArgs.To.Hex() &&
						tx.Gas() == uint64(*txArgs.Gas) &&
						tx.GasPrice().Uint64() == gasPrice.Uint64() &&
						tx.Value().Uint64() == value.Uint64() &&
						hex.EncodeToHex(tx.Data()) == hex.EncodeToHex(*txArgs.Data) &&
						tx.Nonce() == nonce
					return match
				})
				block := state.NewL2BlockWithHeader(state.NewL2Header(&ethTypes.Header{Number: blockNumOne, Root: blockRoot}))
				m.State.On("GetL2BlockByNumber", context.Background(), blockNumOneUint64, m.DbTx).Return(block, nil).Once()
				m.State.On("GetNonce", context.Background(), *txArgs.From, blockRoot).Return(nonce, nil).Once()
				m.State.
					On("ProcessUnsignedTransaction", context.Background(), txMatchBy, *txArgs.From, nilUint64, true, m.DbTx).
					Return(&runtime.ExecutionResult{ReturnValue: testCase.expectedResult}, nil).
					Once()
			},
		},
		{
			name: "Transaction with all information from block by hash",
			params: []interface{}{
				types.TxArgs{
					From:     state.HexToAddressPtr("0x1"),
					To:       state.HexToAddressPtr("0x2"),
					Gas:      types.ArgUint64Ptr(24000),
					GasPrice: types.ArgBytesPtr(big.NewInt(1).Bytes()),
					Value:    types.ArgBytesPtr(big.NewInt(2).Bytes()),
					Data:     types.ArgBytesPtr([]byte("data")),
				},
				blockHash.String(),
			},
			expectedResult: []byte("hello world"),
			expectedError:  nil,
			setupMocks: func(c Config, m *mocksWrapper, testCase *testCase) {
				nonce := uint64(7)
				m.DbTx.On("Commit", context.Background()).Return(nil).Once()
				m.State.On("BeginStateTransaction", context.Background()).Return(m.DbTx, nil).Once()
				block := state.NewL2BlockWithHeader(state.NewL2Header(&ethTypes.Header{Number: blockNumTen, Root: blockRoot}))
				m.State.
					On("GetL2BlockByHash", context.Background(), blockHash, m.DbTx).
					Return(block, nil).Once()
				txArgs := testCase.params[0].(types.TxArgs)
				txMatchBy := mock.MatchedBy(func(tx *ethTypes.Transaction) bool {
					gasPrice := big.NewInt(0).SetBytes(*txArgs.GasPrice)
					value := big.NewInt(0).SetBytes(*txArgs.Value)
					return tx != nil &&
						tx.To().Hex() == txArgs.To.Hex() &&
						tx.Gas() == uint64(*txArgs.Gas) &&
						tx.GasPrice().Uint64() == gasPrice.Uint64() &&
						tx.Value().Uint64() == value.Uint64() &&
						hex.EncodeToHex(tx.Data()) == hex.EncodeToHex(*txArgs.Data) &&
						tx.Nonce() == nonce
				})
				m.State.On("GetNonce", context.Background(), *txArgs.From, blockRoot).Return(nonce, nil).Once()
				m.State.
					On("ProcessUnsignedTransaction", context.Background(), txMatchBy, *txArgs.From, &blockNumTenUint64, true, m.DbTx).
					Return(&runtime.ExecutionResult{ReturnValue: testCase.expectedResult}, nil).
					Once()
			},
		},
		{
			name: "Transaction with all information from block by number",
			params: []interface{}{
				types.TxArgs{
					From:     state.HexToAddressPtr("0x1"),
					To:       state.HexToAddressPtr("0x2"),
					Gas:      types.ArgUint64Ptr(24000),
					GasPrice: types.ArgBytesPtr(big.NewInt(1).Bytes()),
					Value:    types.ArgBytesPtr(big.NewInt(2).Bytes()),
					Data:     types.ArgBytesPtr([]byte("data")),
				},
				"0xa",
			},
			expectedResult: []byte("hello world"),
			expectedError:  nil,
			setupMocks: func(c Config, m *mocksWrapper, testCase *testCase) {
				nonce := uint64(7)
				m.DbTx.On("Commit", context.Background()).Return(nil).Once()
				m.State.On("BeginStateTransaction", context.Background()).Return(m.DbTx, nil).Once()
				txArgs := testCase.params[0].(types.TxArgs)
				txMatchBy := mock.MatchedBy(func(tx *ethTypes.Transaction) bool {
					gasPrice := big.NewInt(0).SetBytes(*txArgs.GasPrice)
					value := big.NewInt(0).SetBytes(*txArgs.Value)
					return tx != nil &&
						tx.To().Hex() == txArgs.To.Hex() &&
						tx.Gas() == uint64(*txArgs.Gas) &&
						tx.GasPrice().Uint64() == gasPrice.Uint64() &&
						tx.Value().Uint64() == value.Uint64() &&
						hex.EncodeToHex(tx.Data()) == hex.EncodeToHex(*txArgs.Data) &&
						tx.Nonce() == nonce
				})
				block := state.NewL2BlockWithHeader(state.NewL2Header(&ethTypes.Header{Number: blockNumTen, Root: blockRoot}))
				m.State.On("GetL2BlockByNumber", context.Background(), blockNumTenUint64, m.DbTx).Return(block, nil).Once()
				m.State.On("GetNonce", context.Background(), *txArgs.From, blockRoot).Return(nonce, nil).Once()
				m.State.
					On("ProcessUnsignedTransaction", context.Background(), txMatchBy, *txArgs.From, &blockNumTenUint64, true, m.DbTx).
					Return(&runtime.ExecutionResult{ReturnValue: testCase.expectedResult}, nil).
					Once()
			},
		},
		{
			name: "Transaction without from and gas from latest block",
			params: []interface{}{
				types.TxArgs{
					To:       state.HexToAddressPtr("0x2"),
					GasPrice: types.ArgBytesPtr(big.NewInt(0).Bytes()),
					Value:    types.ArgBytesPtr(big.NewInt(2).Bytes()),
					Data:     types.ArgBytesPtr([]byte("data")),
				},
				latest,
			},
			expectedResult: []byte("hello world"),
			expectedError:  nil,
			setupMocks: func(c Config, m *mocksWrapper, testCase *testCase) {
				blockHeader := state.NewL2Header(&ethTypes.Header{GasLimit: s.Config.MaxCumulativeGasUsed})
				m.DbTx.On("Commit", context.Background()).Return(nil).Once()
				m.State.On("BeginStateTransaction", context.Background()).Return(m.DbTx, nil).Once()
				m.State.On("GetLastL2BlockNumber", context.Background(), m.DbTx).Return(blockNumOne.Uint64(), nil).Once()
				m.State.On("GetL2BlockHeaderByNumber", context.Background(), blockNumOne.Uint64(), m.DbTx).Return(blockHeader, nil).Once()
				txArgs := testCase.params[0].(types.TxArgs)
				txMatchBy := mock.MatchedBy(func(tx *ethTypes.Transaction) bool {
					gasPrice := big.NewInt(0).SetBytes(*txArgs.GasPrice)
					value := big.NewInt(0).SetBytes(*txArgs.Value)
					hasTx := tx != nil
					gasMatch := tx.Gas() == blockHeader.GasLimit
					toMatch := tx.To().Hex() == txArgs.To.Hex()
					gasPriceMatch := tx.GasPrice().Uint64() == gasPrice.Uint64()
					valueMatch := tx.Value().Uint64() == value.Uint64()
					dataMatch := hex.EncodeToHex(tx.Data()) == hex.EncodeToHex(*txArgs.Data)
					return hasTx && gasMatch && toMatch && gasPriceMatch && valueMatch && dataMatch
				})
				block := state.NewL2BlockWithHeader(state.NewL2Header(&ethTypes.Header{Number: blockNumOne, Root: blockRoot}))
				m.State.On("GetL2BlockByNumber", context.Background(), blockNumOneUint64, m.DbTx).Return(block, nil).Once()
				m.State.
					On("ProcessUnsignedTransaction", context.Background(), txMatchBy, common.HexToAddress(state.DefaultSenderAddress), nilUint64, true, m.DbTx).
					Return(&runtime.ExecutionResult{ReturnValue: testCase.expectedResult}, nil).
					Once()
			},
		},
		{
			name: "Transaction without from and gas from pending block",
			params: []interface{}{
				types.TxArgs{
					To:       state.HexToAddressPtr("0x2"),
					GasPrice: types.ArgBytesPtr(big.NewInt(0).Bytes()),
					Value:    types.ArgBytesPtr(big.NewInt(2).Bytes()),
					Data:     types.ArgBytesPtr([]byte("data")),
				},
				"pending",
			},
			expectedResult: []byte("hello world"),
			expectedError:  nil,
			setupMocks: func(c Config, m *mocksWrapper, testCase *testCase) {
				blockHeader := state.NewL2Header(&ethTypes.Header{GasLimit: s.Config.MaxCumulativeGasUsed})
				m.DbTx.On("Commit", context.Background()).Return(nil).Once()
				m.State.On("BeginStateTransaction", context.Background()).Return(m.DbTx, nil).Once()
				m.State.On("GetLastL2BlockNumber", context.Background(), m.DbTx).Return(blockNumOne.Uint64(), nil).Once()
				m.State.On("GetL2BlockHeaderByNumber", context.Background(), blockNumOne.Uint64(), m.DbTx).Return(blockHeader, nil).Once()
				txArgs := testCase.params[0].(types.TxArgs)
				txMatchBy := mock.MatchedBy(func(tx *ethTypes.Transaction) bool {
					gasPrice := big.NewInt(0).SetBytes(*txArgs.GasPrice)
					value := big.NewInt(0).SetBytes(*txArgs.Value)
					hasTx := tx != nil
					gasMatch := tx.Gas() == blockHeader.GasLimit
					toMatch := tx.To().Hex() == txArgs.To.Hex()
					gasPriceMatch := tx.GasPrice().Uint64() == gasPrice.Uint64()
					valueMatch := tx.Value().Uint64() == value.Uint64()
					dataMatch := hex.EncodeToHex(tx.Data()) == hex.EncodeToHex(*txArgs.Data)
					return hasTx && gasMatch && toMatch && gasPriceMatch && valueMatch && dataMatch
				})
				block := state.NewL2BlockWithHeader(state.NewL2Header(&ethTypes.Header{Number: blockNumOne, Root: blockRoot}))
				m.State.On("GetL2BlockByNumber", context.Background(), blockNumOneUint64, m.DbTx).Return(block, nil).Once()
				m.State.
					On("ProcessUnsignedTransaction", context.Background(), txMatchBy, common.HexToAddress(state.DefaultSenderAddress), nilUint64, true, m.DbTx).
					Return(&runtime.ExecutionResult{ReturnValue: testCase.expectedResult}, nil).
					Once()
			},
		},
		{
			name: "Transaction without from and gas and failed to get block header",
			params: []interface{}{
				types.TxArgs{
					To:       state.HexToAddressPtr("0x2"),
					GasPrice: types.ArgBytesPtr(big.NewInt(0).Bytes()),
					Value:    types.ArgBytesPtr(big.NewInt(2).Bytes()),
					Data:     types.ArgBytesPtr([]byte("data")),
				},
				latest,
			},
			expectedResult: nil,
			expectedError:  types.NewRPCError(types.DefaultErrorCode, "failed to get block header"),
			setupMocks: func(c Config, m *mocksWrapper, testCase *testCase) {
				m.DbTx.On("Rollback", context.Background()).Return(nil).Once()
				m.State.On("BeginStateTransaction", context.Background()).Return(m.DbTx, nil).Once()
				m.State.On("GetLastL2BlockNumber", context.Background(), m.DbTx).Return(blockNumOne.Uint64(), nil).Once()
				block := state.NewL2BlockWithHeader(state.NewL2Header(&ethTypes.Header{Number: blockNumOne, Root: blockRoot}))
				m.State.On("GetL2BlockByNumber", context.Background(), blockNumOneUint64, m.DbTx).Return(block, nil).Once()
				m.State.On("GetL2BlockHeaderByNumber", context.Background(), blockNumOne.Uint64(), m.DbTx).Return(nil, errors.New("failed to get block header")).Once()
			},
		},
		{
			name: "Transaction with all information but failed to process unsigned transaction",
			params: []interface{}{
				types.TxArgs{
					From:     state.HexToAddressPtr("0x1"),
					To:       state.HexToAddressPtr("0x2"),
					Gas:      types.ArgUint64Ptr(24000),
					GasPrice: types.ArgBytesPtr(big.NewInt(1).Bytes()),
					Value:    types.ArgBytesPtr(big.NewInt(2).Bytes()),
					Data:     types.ArgBytesPtr([]byte("data")),
				},
				latest,
			},
			expectedResult: nil,
			expectedError:  types.NewRPCError(types.DefaultErrorCode, "failed to process unsigned transaction"),
			setupMocks: func(c Config, m *mocksWrapper, testCase *testCase) {
				nonce := uint64(7)
				m.DbTx.On("Rollback", context.Background()).Return(nil).Once()
				m.State.On("BeginStateTransaction", context.Background()).Return(m.DbTx, nil).Once()
				m.State.On("GetLastL2BlockNumber", context.Background(), m.DbTx).Return(blockNumOne.Uint64(), nil).Once()
				txArgs := testCase.params[0].(types.TxArgs)
				txMatchBy := mock.MatchedBy(func(tx *ethTypes.Transaction) bool {
					gasPrice := big.NewInt(0).SetBytes(*txArgs.GasPrice)
					value := big.NewInt(0).SetBytes(*txArgs.Value)
					hasTx := tx != nil
					gasMatch := tx.Gas() == uint64(*txArgs.Gas)
					toMatch := tx.To().Hex() == txArgs.To.Hex()
					gasPriceMatch := tx.GasPrice().Uint64() == gasPrice.Uint64()
					valueMatch := tx.Value().Uint64() == value.Uint64()
					dataMatch := hex.EncodeToHex(tx.Data()) == hex.EncodeToHex(*txArgs.Data)
					nonceMatch := tx.Nonce() == nonce
					return hasTx && gasMatch && toMatch && gasPriceMatch && valueMatch && dataMatch && nonceMatch
				})
				block := state.NewL2BlockWithHeader(state.NewL2Header(&ethTypes.Header{Number: blockNumOne, Root: blockRoot}))
				m.State.On("GetL2BlockByNumber", context.Background(), blockNumOneUint64, m.DbTx).Return(block, nil).Once()
				m.State.On("GetNonce", context.Background(), *txArgs.From, blockRoot).Return(nonce, nil).Once()
				m.State.
					On("ProcessUnsignedTransaction", context.Background(), txMatchBy, *txArgs.From, nilUint64, true, m.DbTx).
					Return(&runtime.ExecutionResult{Err: errors.New("failed to process unsigned transaction")}, nil).
					Once()
			},
		},
		{
			name: "Transaction with all information but reverted to process unsigned transaction",
			params: []interface{}{
				types.TxArgs{
					From:     state.HexToAddressPtr("0x1"),
					To:       state.HexToAddressPtr("0x2"),
					Gas:      types.ArgUint64Ptr(24000),
					GasPrice: types.ArgBytesPtr(big.NewInt(1).Bytes()),
					Value:    types.ArgBytesPtr(big.NewInt(2).Bytes()),
					Data:     types.ArgBytesPtr([]byte("data")),
				},
				latest,
			},
			expectedResult: nil,
			expectedError:  types.NewRPCError(types.RevertedErrorCode, "execution reverted"),
			setupMocks: func(c Config, m *mocksWrapper, testCase *testCase) {
				nonce := uint64(7)
				m.DbTx.On("Rollback", context.Background()).Return(nil).Once()
				m.State.On("BeginStateTransaction", context.Background()).Return(m.DbTx, nil).Once()
				m.State.On("GetLastL2BlockNumber", context.Background(), m.DbTx).Return(blockNumOne.Uint64(), nil).Once()
				txArgs := testCase.params[0].(types.TxArgs)
				txMatchBy := mock.MatchedBy(func(tx *ethTypes.Transaction) bool {
					gasPrice := big.NewInt(0).SetBytes(*txArgs.GasPrice)
					value := big.NewInt(0).SetBytes(*txArgs.Value)
					hasTx := tx != nil
					gasMatch := tx.Gas() == uint64(*txArgs.Gas)
					toMatch := tx.To().Hex() == txArgs.To.Hex()
					gasPriceMatch := tx.GasPrice().Uint64() == gasPrice.Uint64()
					valueMatch := tx.Value().Uint64() == value.Uint64()
					dataMatch := hex.EncodeToHex(tx.Data()) == hex.EncodeToHex(*txArgs.Data)
					nonceMatch := tx.Nonce() == nonce
					return hasTx && gasMatch && toMatch && gasPriceMatch && valueMatch && dataMatch && nonceMatch
				})
				block := state.NewL2BlockWithHeader(state.NewL2Header(&ethTypes.Header{Number: blockNumOne, Root: blockRoot}))
				m.State.On("GetL2BlockByNumber", context.Background(), blockNumOneUint64, m.DbTx).Return(block, nil).Once()
				m.State.On("GetNonce", context.Background(), *txArgs.From, blockRoot).Return(nonce, nil).Once()
				m.State.
					On("ProcessUnsignedTransaction", context.Background(), txMatchBy, *txArgs.From, nilUint64, true, m.DbTx).
					Return(&runtime.ExecutionResult{Err: runtime.ErrExecutionReverted}, nil).
					Once()
			},
		},
	}

	for _, testCase := range testCases {
		t.Run(testCase.name, func(t *testing.T) {
			testCase.setupMocks(s.Config, m, testCase)

			res, err := s.JSONRPCCall("eth_call", testCase.params...)
			require.NoError(t, err)

			if testCase.expectedResult != nil {
				require.NotNil(t, res.Result)
				require.Nil(t, res.Error)

				var s string
				err = json.Unmarshal(res.Result, &s)
				require.NoError(t, err)

				result, err := hex.DecodeHex(s)
				require.NoError(t, err)

				assert.Equal(t, testCase.expectedResult, result)
			}

			if testCase.expectedError != nil {
				expectedErr := testCase.expectedError.(*types.RPCError)
				assert.Equal(t, expectedErr.ErrorCode(), res.Error.Code)
				assert.Equal(t, expectedErr.Error(), res.Error.Message)
			}
		})
	}
}

func TestChainID(t *testing.T) {
	s, _, c := newSequencerMockedServer(t)
	defer s.Stop()

	chainID, err := c.ChainID(context.Background())
	require.NoError(t, err)

	assert.Equal(t, s.ChainID(), chainID.Uint64())
}

func TestCoinbase(t *testing.T) {
	testCases := []struct {
		name                   string
		callSequencer          bool
		trustedCoinbase        *common.Address
		permissionlessCoinbase *common.Address
		error                  error
		expectedCoinbase       common.Address
	}{
		{"Coinbase not configured", true, nil, nil, nil, common.Address{}},
		{"Get trusted sequencer coinbase directly", true, state.Ptr(common.HexToAddress("0x1")), nil, nil, common.HexToAddress("0x1")},
		{"Get trusted sequencer coinbase via permissionless", false, state.Ptr(common.HexToAddress("0x1")), nil, nil, common.HexToAddress("0x1")},
		{"Ignore permissionless config", false, state.Ptr(common.HexToAddress("0x2")), state.Ptr(common.HexToAddress("0x1")), nil, common.HexToAddress("0x2")},
	}

	for _, tc := range testCases {
		t.Run(tc.name, func(t *testing.T) {
			cfg := getSequencerDefaultConfig()
			if tc.trustedCoinbase != nil {
				cfg.L2Coinbase = *tc.trustedCoinbase
			}
			sequencerServer, _, _ := newMockedServerWithCustomConfig(t, cfg)

			var nonSequencerServer *mockedServer
			if !tc.callSequencer {
				cfg = getNonSequencerDefaultConfig(sequencerServer.ServerURL)
				if tc.permissionlessCoinbase != nil {
					cfg.L2Coinbase = *tc.permissionlessCoinbase
				}
				nonSequencerServer, _, _ = newMockedServerWithCustomConfig(t, cfg)
			}

			var res types.Response
			var err error
			if tc.callSequencer {
				res, err = sequencerServer.JSONRPCCall("eth_coinbase")
			} else {
				res, err = nonSequencerServer.JSONRPCCall("eth_coinbase")
			}
			require.NoError(t, err)

			assert.Nil(t, res.Error)
			assert.NotNil(t, res.Result)

			var s string
			err = json.Unmarshal(res.Result, &s)
			require.NoError(t, err)
			result := common.HexToAddress(s)

			assert.Equal(t, tc.expectedCoinbase.String(), result.String())

			sequencerServer.Stop()
			if !tc.callSequencer {
				nonSequencerServer.Stop()
			}
		})
	}
}

func TestEstimateGas(t *testing.T) {
	s, m, _ := newSequencerMockedServer(t)
	defer s.Stop()

	type testCase struct {
		name           string
		params         []interface{}
		expectedResult *uint64
		expectedError  interface{}
		setupMocks     func(Config, *mocksWrapper, *testCase)
	}

	testCases := []testCase{
		{
			name: "Transaction with all information",
			params: []interface{}{
				types.TxArgs{
					From:     state.HexToAddressPtr("0x1"),
					To:       state.HexToAddressPtr("0x2"),
					Gas:      types.ArgUint64Ptr(24000),
					GasPrice: types.ArgBytesPtr(big.NewInt(1).Bytes()),
					Value:    types.ArgBytesPtr(big.NewInt(2).Bytes()),
					Data:     types.ArgBytesPtr([]byte("data")),
				},
			},
			expectedResult: state.Ptr(uint64(100)),
			setupMocks: func(c Config, m *mocksWrapper, testCase *testCase) {
				nonce := uint64(7)
				txArgs := testCase.params[0].(types.TxArgs)
				txMatchBy := mock.MatchedBy(func(tx *ethTypes.Transaction) bool {
					if tx == nil {
						return false
					}

					gasPrice := big.NewInt(0).SetBytes(*txArgs.GasPrice)
					value := big.NewInt(0).SetBytes(*txArgs.Value)

					matchTo := tx.To().Hex() == txArgs.To.Hex()
					matchGasPrice := tx.GasPrice().Uint64() == gasPrice.Uint64()
					matchValue := tx.Value().Uint64() == value.Uint64()
					matchData := hex.EncodeToHex(tx.Data()) == hex.EncodeToHex(*txArgs.Data)
					matchNonce := tx.Nonce() == nonce
					return matchTo && matchGasPrice && matchValue && matchData && matchNonce
				})

				m.DbTx.On("Commit", context.Background()).Return(nil).Once()
				m.State.On("BeginStateTransaction", context.Background()).Return(m.DbTx, nil).Once()

				block := state.NewL2BlockWithHeader(state.NewL2Header(&ethTypes.Header{Number: blockNumTen, Root: blockRoot}))
				m.State.On("GetLastL2Block", context.Background(), m.DbTx).Return(block, nil).Once()

				m.State.
					On("GetNonce", context.Background(), *txArgs.From, blockRoot).
					Return(nonce, nil).
					Once()
				m.State.
					On("EstimateGas", txMatchBy, *txArgs.From, nilUint64, m.DbTx).
					Return(*testCase.expectedResult, nil, nil).
					Once()
			},
		},
		{
			name: "Transaction without from and gas",
			params: []interface{}{
				types.TxArgs{
					To:       state.HexToAddressPtr("0x2"),
					GasPrice: types.ArgBytesPtr(big.NewInt(0).Bytes()),
					Value:    types.ArgBytesPtr(big.NewInt(2).Bytes()),
					Data:     types.ArgBytesPtr([]byte("data")),
				},
			},
			expectedResult: state.Ptr(uint64(100)),
			setupMocks: func(c Config, m *mocksWrapper, testCase *testCase) {
				nonce := uint64(0)
				txArgs := testCase.params[0].(types.TxArgs)
				txMatchBy := mock.MatchedBy(func(tx *ethTypes.Transaction) bool {
					if tx == nil {
						return false
					}

					gasPrice := big.NewInt(0).SetBytes(*txArgs.GasPrice)
					value := big.NewInt(0).SetBytes(*txArgs.Value)
					matchTo := tx.To().Hex() == txArgs.To.Hex()
					matchGasPrice := tx.GasPrice().Uint64() == gasPrice.Uint64()
					matchValue := tx.Value().Uint64() == value.Uint64()
					matchData := hex.EncodeToHex(tx.Data()) == hex.EncodeToHex(*txArgs.Data)
					matchNonce := tx.Nonce() == nonce
					return matchTo && matchGasPrice && matchValue && matchData && matchNonce
				})

				m.DbTx.On("Commit", context.Background()).Return(nil).Once()
				m.State.On("BeginStateTransaction", context.Background()).Return(m.DbTx, nil).Once()

				block := state.NewL2BlockWithHeader(state.NewL2Header(&ethTypes.Header{Number: blockNumTen, Root: blockRoot}))
				m.State.On("GetLastL2Block", context.Background(), m.DbTx).Return(block, nil).Once()

				m.State.
					On("EstimateGas", txMatchBy, common.HexToAddress(state.DefaultSenderAddress), nilUint64, m.DbTx).
					Return(*testCase.expectedResult, nil, nil).
					Once()
			},
		},
	}

	for _, testCase := range testCases {
		t.Run(testCase.name, func(t *testing.T) {
			tc := testCase
			tc.setupMocks(s.Config, m, &tc)

			res, err := s.JSONRPCCall("eth_estimateGas", testCase.params...)
			require.NoError(t, err)

			if testCase.expectedResult != nil {
				require.NotNil(t, res.Result)
				require.Nil(t, res.Error)

				var s string
				err = json.Unmarshal(res.Result, &s)
				require.NoError(t, err)

				result := hex.DecodeUint64(s)

				assert.Equal(t, *testCase.expectedResult, result)
			}

			if testCase.expectedError != nil {
				expectedErr := testCase.expectedError.(*types.RPCError)
				assert.Equal(t, expectedErr.ErrorCode(), res.Error.Code)
				assert.Equal(t, expectedErr.Error(), res.Error.Message)
			}
		})
	}
}

func TestGasPrice(t *testing.T) {
	s, m, c := newSequencerMockedServer(t)
	defer s.Stop()

	testCases := []struct {
		name               string
		gasPrice           uint64
		error              error
		expectedL2GasPrice uint64
		expectedL1GasPrice uint64
	}{
		{"GasPrice nil", 0, nil, 0, 0},
		{"GasPrice with value", 50, nil, 50, 100},
		{"failed to get gas price", 50, errors.New("failed to get gas price"), 0, 0},
	}

	for _, testCase := range testCases {
		t.Run(testCase.name, func(t *testing.T) {
			m.Pool.
				On("GetGasPrices", context.Background()).
				Return(pool.GasPrices{
					L2GasPrice: testCase.gasPrice,
					L1GasPrice: testCase.gasPrice,
				}, testCase.error).
				Once()

			gasPrices, err := c.SuggestGasPrice(context.Background())
			require.NoError(t, err)
			assert.Equal(t, testCase.expectedL2GasPrice, gasPrices.Uint64())
		})
	}
}

func TestGetBalance(t *testing.T) {
	s, m, _ := newSequencerMockedServer(t)
	defer s.Stop()

	type testCase struct {
		name            string
		balance         *big.Int
		params          []interface{}
		expectedBalance uint64
		expectedError   *types.RPCError
		setupMocks      func(m *mocksWrapper, t *testCase)
	}

	testCases := []testCase{
		{
			name:    "get balance but failed to get latest block number",
			balance: big.NewInt(1000),
			params: []interface{}{
				addressArg.String(),
			},
			expectedBalance: 0,
			expectedError:   types.NewRPCError(types.DefaultErrorCode, "failed to get the last block number from state"),
			setupMocks: func(m *mocksWrapper, t *testCase) {
				m.DbTx.
					On("Rollback", context.Background()).
					Return(nil).
					Once()

				m.State.
					On("BeginStateTransaction", context.Background()).
					Return(m.DbTx, nil).
					Once()

				m.State.
					On("GetLastL2Block", context.Background(), m.DbTx).
					Return(nil, errors.New("failed to get last block number")).Once()
			},
		},
		{
			name: "get balance for block nil",
			params: []interface{}{
				addressArg.String(),
			},
			balance:         big.NewInt(1000),
			expectedBalance: 1000,
			expectedError:   nil,
			setupMocks: func(m *mocksWrapper, t *testCase) {
				m.DbTx.
					On("Commit", context.Background()).
					Return(nil).
					Once()

				m.State.
					On("BeginStateTransaction", context.Background()).
					Return(m.DbTx, nil).
					Once()

				block := state.NewL2BlockWithHeader(state.NewL2Header(&ethTypes.Header{Number: blockNumTen, Root: blockRoot}))
				m.State.
					On("GetLastL2Block", context.Background(), m.DbTx).
					Return(block, nil).Once()

				m.State.
					On("GetBalance", context.Background(), addressArg, blockRoot).
					Return(t.balance, nil).
					Once()
			},
		},
		{
			name: "get balance for block by hash with EIP-1898",
			params: []interface{}{
				addressArg.String(),
				map[string]interface{}{
					types.BlockHashKey: blockHash.String(),
				},
			},
			balance:         big.NewInt(1000),
			expectedBalance: 1000,
			expectedError:   nil,
			setupMocks: func(m *mocksWrapper, t *testCase) {
				m.DbTx.
					On("Commit", context.Background()).
					Return(nil).
					Once()

				m.State.
					On("BeginStateTransaction", context.Background()).
					Return(m.DbTx, nil).
					Once()

				block := state.NewL2BlockWithHeader(state.NewL2Header(&ethTypes.Header{Number: blockNumTen, Root: blockRoot}))
				m.State.
					On("GetL2BlockByHash", context.Background(), blockHash, m.DbTx).
					Return(block, nil).
					Once()

				m.State.
					On("GetBalance", context.Background(), addressArg, blockRoot).
					Return(t.balance, nil).
					Once()
			},
		},
		{
			name: "get balance for not found result",
			params: []interface{}{
				addressArg.String(),
			},
			balance:         big.NewInt(1000),
			expectedBalance: 0,
			expectedError:   nil,
			setupMocks: func(m *mocksWrapper, t *testCase) {
				m.DbTx.
					On("Commit", context.Background()).
					Return(nil).
					Once()

				m.State.
					On("BeginStateTransaction", context.Background()).
					Return(m.DbTx, nil).
					Once()

				block := state.NewL2BlockWithHeader(state.NewL2Header(&ethTypes.Header{Number: blockNumTen, Root: blockRoot}))
				m.State.On("GetLastL2Block", context.Background(), m.DbTx).Return(block, nil).Once()

				m.State.
					On("GetBalance", context.Background(), addressArg, blockRoot).
					Return(big.NewInt(0), state.ErrNotFound).
					Once()
			},
		},
		{
			name: "get balance with state failure",
			params: []interface{}{
				addressArg.String(),
			},
			balance:         big.NewInt(1000),
			expectedBalance: 0,
			expectedError:   types.NewRPCError(types.DefaultErrorCode, "failed to get balance from state"),
			setupMocks: func(m *mocksWrapper, t *testCase) {
				m.DbTx.
					On("Rollback", context.Background()).
					Return(nil).
					Once()

				m.State.
					On("BeginStateTransaction", context.Background()).
					Return(m.DbTx, nil).
					Once()

				block := state.NewL2BlockWithHeader(state.NewL2Header(&ethTypes.Header{Number: blockNumTen, Root: blockRoot}))
				m.State.On("GetLastL2Block", context.Background(), m.DbTx).Return(block, nil).Once()

				m.State.
					On("GetBalance", context.Background(), addressArg, blockRoot).
					Return(nil, errors.New("failed to get balance")).
					Once()
			},
		},
	}

	for _, testCase := range testCases {
		t.Run(testCase.name, func(t *testing.T) {
			tc := testCase
			testCase.setupMocks(m, &tc)

			res, err := s.JSONRPCCall("eth_getBalance", tc.params...)
			require.NoError(t, err)

			if tc.expectedBalance != 0 {
				require.NotNil(t, res.Result)
				require.Nil(t, res.Error)

				var balanceStr string
				err = json.Unmarshal(res.Result, &balanceStr)
				require.NoError(t, err)

				balance := new(big.Int)
				balance.SetString(balanceStr, 0)
				assert.Equal(t, tc.expectedBalance, balance.Uint64())
			}

			if tc.expectedError != nil {
				assert.Equal(t, tc.expectedError.ErrorCode(), res.Error.Code)
				assert.Equal(t, tc.expectedError.Error(), res.Error.Message)
			}
		})
	}
}

func TestGetL2BlockByHash(t *testing.T) {
	type testCase struct {
		Name           string
		Hash           common.Hash
		ExpectedResult *ethTypes.Block
		ExpectedError  interface{}
		SetupMocks     func(*mocksWrapper, *testCase)
	}
	st := trie.NewStackTrie(nil)
	testCases := []testCase{
		{
			Name:           "Block not found",
			Hash:           common.HexToHash("0x123"),
			ExpectedResult: nil,
			ExpectedError:  ethereum.NotFound,
			SetupMocks: func(m *mocksWrapper, tc *testCase) {
				m.DbTx.
					On("Commit", context.Background()).
					Return(nil).
					Once()

				m.State.
					On("BeginStateTransaction", context.Background()).
					Return(m.DbTx, nil).
					Once()

				m.State.
					On("GetL2BlockByHash", context.Background(), tc.Hash, m.DbTx).
					Return(nil, state.ErrNotFound)
			},
		},
		{
			Name:           "Failed get block from state",
			Hash:           common.HexToHash("0x234"),
			ExpectedResult: nil,
			ExpectedError:  types.NewRPCError(types.DefaultErrorCode, "failed to get block by hash from state"),
			SetupMocks: func(m *mocksWrapper, tc *testCase) {
				m.DbTx.
					On("Rollback", context.Background()).
					Return(nil).
					Once()

				m.State.
					On("BeginStateTransaction", context.Background()).
					Return(m.DbTx, nil).
					Once()

				m.State.
					On("GetL2BlockByHash", context.Background(), tc.Hash, m.DbTx).
					Return(nil, errors.New("failed to get block from state")).
					Once()
			},
		},
		{
			Name: "get block successfully",
			Hash: common.HexToHash("0x345"),
			ExpectedResult: ethTypes.NewBlock(
				&ethTypes.Header{Number: big.NewInt(1), UncleHash: ethTypes.EmptyUncleHash, Root: ethTypes.EmptyRootHash},
				[]*ethTypes.Transaction{ethTypes.NewTransaction(1, common.Address{}, big.NewInt(1), 1, big.NewInt(1), []byte{})},
				nil,
				[]*ethTypes.Receipt{ethTypes.NewReceipt([]byte{}, false, uint64(0))},
				st,
			),
			ExpectedError: nil,
			SetupMocks: func(m *mocksWrapper, tc *testCase) {
				uncles := make([]*state.L2Header, 0, len(tc.ExpectedResult.Uncles()))
				for _, uncle := range tc.ExpectedResult.Uncles() {
					uncles = append(uncles, state.NewL2Header(uncle))
				}
				block := state.NewL2Block(state.NewL2Header(tc.ExpectedResult.Header()), tc.ExpectedResult.Transactions(), uncles, []*ethTypes.Receipt{ethTypes.NewReceipt([]byte{}, false, uint64(0))}, st)

				m.DbTx.
					On("Commit", context.Background()).
					Return(nil).
					Once()

				m.State.
					On("BeginStateTransaction", context.Background()).
					Return(m.DbTx, nil).
					Once()

				m.State.
					On("GetL2BlockByHash", context.Background(), tc.Hash, m.DbTx).
					Return(block, nil).
					Once()

				for _, tx := range tc.ExpectedResult.Transactions() {
					m.State.
						On("GetTransactionReceipt", context.Background(), tx.Hash(), m.DbTx).
						Return(ethTypes.NewReceipt([]byte{}, false, uint64(0)), nil).
						Once()
				}
			},
		},
	}

	s, m, c := newSequencerMockedServer(t)
	defer s.Stop()

	for _, testCase := range testCases {
		t.Run(testCase.Name, func(t *testing.T) {
			tc := testCase
			testCase.SetupMocks(m, &tc)

			result, err := c.BlockByHash(context.Background(), tc.Hash)

			if result != nil || tc.ExpectedResult != nil {
				assert.Equal(t, tc.ExpectedResult.Number().Uint64(), result.Number().Uint64())
				assert.Equal(t, len(tc.ExpectedResult.Transactions()), len(result.Transactions()))
				assert.Equal(t, tc.ExpectedResult.Hash(), result.Hash())
			}

			if err != nil || tc.ExpectedError != nil {
				if expectedErr, ok := tc.ExpectedError.(*types.RPCError); ok {
					rpcErr := err.(rpc.Error)
					assert.Equal(t, expectedErr.ErrorCode(), rpcErr.ErrorCode())
					assert.Equal(t, expectedErr.Error(), rpcErr.Error())
				} else {
					assert.Equal(t, tc.ExpectedError, err)
				}
			}
		})
	}
}

func TestGetL2BlockByNumber(t *testing.T) {
	type testCase struct {
		Name           string
		Number         *big.Int
		ExpectedResult *types.Block
		ExpectedError  *types.RPCError
		SetupMocks     func(*mocksWrapper, *testCase)
	}

	transactions := []*ethTypes.Transaction{
		ethTypes.NewTx(&ethTypes.LegacyTx{
			Nonce:    1,
			GasPrice: big.NewInt(2),
			Gas:      3,
			To:       state.Ptr(common.HexToAddress("0x4")),
			Value:    big.NewInt(5),
			Data:     types.ArgBytes{6},
		}),
		ethTypes.NewTx(&ethTypes.LegacyTx{
			Nonce:    2,
			GasPrice: big.NewInt(3),
			Gas:      4,
			To:       state.Ptr(common.HexToAddress("0x5")),
			Value:    big.NewInt(6),
			Data:     types.ArgBytes{7},
		}),
	}

	auth := operations.MustGetAuth(operations.DefaultSequencerPrivateKey, operations.DefaultL2ChainID)
	var signedTransactions []*ethTypes.Transaction
	for _, tx := range transactions {
		signedTx, err := auth.Signer(auth.From, tx)
		require.NoError(t, err)
		signedTransactions = append(signedTransactions, signedTx)
	}

	uncles := []*state.L2Header{
		state.NewL2Header(&ethTypes.Header{Number: big.NewInt(222)}),
		state.NewL2Header(&ethTypes.Header{Number: big.NewInt(333)}),
	}

	receipts := []*ethTypes.Receipt{}
	for _, tx := range signedTransactions {
		receipts = append(receipts, &ethTypes.Receipt{
			TxHash: tx.Hash(),
		})
	}

	header := &ethTypes.Header{
		ParentHash:  common.HexToHash("0x1"),
		UncleHash:   common.HexToHash("0x2"),
		Coinbase:    common.HexToAddress("0x3"),
		Root:        common.HexToHash("0x4"),
		TxHash:      common.HexToHash("0x5"),
		ReceiptHash: common.HexToHash("0x6"),
		Difficulty:  big.NewInt(8),
		Number:      big.NewInt(9),
		GasLimit:    10,
		GasUsed:     11,
		Time:        12,
		Extra:       types.ArgBytes{13},
		MixDigest:   common.HexToHash("0x14"),
		Nonce:       ethTypes.EncodeNonce(15),
		Bloom:       ethTypes.CreateBloom(receipts),
	}

	l2Header := state.NewL2Header(header)
	l2Header.GlobalExitRoot = common.HexToHash("0x16")
	l2Header.BlockInfoRoot = common.HexToHash("0x17")
	st := trie.NewStackTrie(nil)
	l2Block := state.NewL2Block(l2Header, signedTransactions, uncles, receipts, st)

	for _, receipt := range receipts {
		receipt.BlockHash = l2Block.Hash()
		receipt.BlockNumber = l2Block.Number()
	}

	rpcTransactions := []types.TransactionOrHash{}
	for _, tx := range signedTransactions {
		sender, _ := state.GetSender(*tx)
		rpcTransactions = append(rpcTransactions,
			types.TransactionOrHash{
				Tx: &types.Transaction{
					Nonce:    types.ArgUint64(tx.Nonce()),
					GasPrice: types.ArgBig(*tx.GasPrice()),
					Gas:      types.ArgUint64(tx.Gas()),
					To:       tx.To(),
					Value:    types.ArgBig(*tx.Value()),
					Input:    tx.Data(),

					Hash:        tx.Hash(),
					From:        sender,
					BlockHash:   state.Ptr(l2Block.Hash()),
					BlockNumber: state.Ptr(types.ArgUint64(l2Block.Number().Uint64())),
				},
			})
	}

	rpcUncles := []common.Hash{}
	for _, uncle := range uncles {
		rpcUncles = append(rpcUncles, uncle.Hash())
	}

	var miner *common.Address
	if l2Block.Coinbase().String() != state.ZeroAddress.String() {
		cb := l2Block.Coinbase()
		miner = &cb
	}

	n := big.NewInt(0).SetUint64(l2Block.Nonce())
	rpcBlockNonce := common.LeftPadBytes(n.Bytes(), 8) //nolint:gomnd

	difficulty := types.ArgUint64(0)
	var totalDifficulty *types.ArgUint64
	if l2Block.Difficulty() != nil {
		difficulty = types.ArgUint64(l2Block.Difficulty().Uint64())
		totalDifficulty = &difficulty
	}

	rpcBlock := &types.Block{
		ParentHash:      l2Block.ParentHash(),
		Sha3Uncles:      l2Block.UncleHash(),
		Miner:           miner,
		StateRoot:       l2Block.Root(),
		TxRoot:          l2Block.TxHash(),
		ReceiptsRoot:    l2Block.ReceiptHash(),
		LogsBloom:       ethTypes.CreateBloom(receipts),
		Difficulty:      difficulty,
		TotalDifficulty: totalDifficulty,
		Size:            types.ArgUint64(l2Block.Size()),
		Number:          types.ArgUint64(l2Block.NumberU64()),
		GasLimit:        types.ArgUint64(l2Block.GasLimit()),
		GasUsed:         types.ArgUint64(l2Block.GasUsed()),
		Timestamp:       types.ArgUint64(l2Block.Time()),
		ExtraData:       l2Block.Extra(),
		MixHash:         l2Block.MixDigest(),
		Nonce:           rpcBlockNonce,
		Hash:            state.Ptr(l2Block.Hash()),
		GlobalExitRoot:  state.Ptr(l2Block.GlobalExitRoot()),
		BlockInfoRoot:   state.Ptr(l2Block.BlockInfoRoot()),
		Uncles:          rpcUncles,
		Transactions:    rpcTransactions,
	}

	testCases := []testCase{
		{
			Name:           "Block not found",
			Number:         big.NewInt(123),
			ExpectedResult: nil,
			ExpectedError:  nil,
			SetupMocks: func(m *mocksWrapper, tc *testCase) {
				m.DbTx.
					On("Commit", context.Background()).
					Return(nil).
					Once()

				m.State.
					On("BeginStateTransaction", context.Background()).
					Return(m.DbTx, nil).
					Once()

				m.State.
					On("GetL2BlockByNumber", context.Background(), tc.Number.Uint64(), m.DbTx).
					Return(nil, state.ErrNotFound)
			},
		},
		{
			Name:           "get specific block successfully",
			Number:         big.NewInt(345),
			ExpectedResult: rpcBlock,
			ExpectedError:  nil,
			SetupMocks: func(m *mocksWrapper, tc *testCase) {
				m.DbTx.
					On("Commit", context.Background()).
					Return(nil).
					Once()

				m.State.
					On("BeginStateTransaction", context.Background()).
					Return(m.DbTx, nil).
					Once()

				m.State.
					On("GetL2BlockByNumber", context.Background(), tc.Number.Uint64(), m.DbTx).
					Return(l2Block, nil).
					Once()

				for _, receipt := range receipts {
					m.State.
						On("GetTransactionReceipt", context.Background(), receipt.TxHash, m.DbTx).
						Return(receipt, nil).
						Once()
				}
				for _, signedTx := range signedTransactions {
					m.State.
						On("GetL2TxHashByTxHash", context.Background(), signedTx.Hash(), m.DbTx).
						Return(signedTx.Hash(), nil).
						Once()
				}
			},
		},
		{
			Name:           "get latest block successfully",
			Number:         nil,
			ExpectedResult: rpcBlock,
			ExpectedError:  nil,
			SetupMocks: func(m *mocksWrapper, tc *testCase) {
				m.DbTx.
					On("Commit", context.Background()).
					Return(nil).
					Once()

				m.State.
					On("BeginStateTransaction", context.Background()).
					Return(m.DbTx, nil).
					Once()

				m.State.
					On("GetLastL2BlockNumber", context.Background(), m.DbTx).
					Return(uint64(tc.ExpectedResult.Number), nil).
					Once()

				m.State.
					On("GetL2BlockByNumber", context.Background(), uint64(tc.ExpectedResult.Number), m.DbTx).
					Return(l2Block, nil).
					Once()

				for _, receipt := range receipts {
					m.State.
						On("GetTransactionReceipt", context.Background(), receipt.TxHash, m.DbTx).
						Return(receipt, nil).
						Once()
				}
				for _, signedTx := range signedTransactions {
					m.State.
						On("GetL2TxHashByTxHash", context.Background(), signedTx.Hash(), m.DbTx).
						Return(signedTx.Hash(), nil).
						Once()
				}
			},
		},
		{
			Name:           "get latest block fails to compute block number",
			Number:         nil,
			ExpectedResult: nil,
			ExpectedError:  types.NewRPCError(types.DefaultErrorCode, "failed to get the last block number from state"),
			SetupMocks: func(m *mocksWrapper, tc *testCase) {
				m.DbTx.
					On("Rollback", context.Background()).
					Return(nil).
					Once()

				m.State.
					On("BeginStateTransaction", context.Background()).
					Return(m.DbTx, nil).
					Once()

				m.State.
					On("GetLastL2BlockNumber", context.Background(), m.DbTx).
					Return(uint64(0), errors.New("failed to get last block number")).
					Once()
			},
		},
		{
			Name:           "get latest block fails to load block by number",
			Number:         nil,
			ExpectedResult: nil,
			ExpectedError:  types.NewRPCError(types.DefaultErrorCode, "couldn't load block from state by number 1"),
			SetupMocks: func(m *mocksWrapper, tc *testCase) {
				m.DbTx.
					On("Rollback", context.Background()).
					Return(nil).
					Once()

				m.State.
					On("BeginStateTransaction", context.Background()).
					Return(m.DbTx, nil).
					Once()

				m.State.
					On("GetLastL2BlockNumber", context.Background(), m.DbTx).
					Return(uint64(1), nil).
					Once()

				m.State.
					On("GetL2BlockByNumber", context.Background(), uint64(1), m.DbTx).
					Return(nil, errors.New("failed to load block by number")).
					Once()
			},
		},
		{
			Name:           "get pending block successfully",
			Number:         common.Big0.SetInt64(int64(types.PendingBlockNumber)),
			ExpectedResult: rpcBlock,
			ExpectedError:  nil,
			SetupMocks: func(m *mocksWrapper, tc *testCase) {
				lastBlockHeader := &ethTypes.Header{Number: big.NewInt(0).SetUint64(uint64(rpcBlock.Number))}
				lastBlockHeader.Number.Sub(lastBlockHeader.Number, big.NewInt(1))
				lastBlock := state.NewL2Block(state.NewL2Header(lastBlockHeader), nil, nil, nil, st)

				tc.ExpectedResult = &types.Block{}
				tc.ExpectedResult.ParentHash = lastBlock.Hash()
				tc.ExpectedResult.Number = types.ArgUint64(lastBlock.Number().Uint64() + 1)
				tc.ExpectedResult.TxRoot = ethTypes.EmptyRootHash
				tc.ExpectedResult.Sha3Uncles = ethTypes.EmptyUncleHash
				tc.ExpectedResult.Size = 501
				tc.ExpectedResult.ExtraData = []byte{}
				tc.ExpectedResult.GlobalExitRoot = state.Ptr(common.Hash{})
				tc.ExpectedResult.BlockInfoRoot = state.Ptr(common.Hash{})
				rpcBlockNonce := common.LeftPadBytes(big.NewInt(0).Bytes(), 8) //nolint:gomnd
				tc.ExpectedResult.Nonce = rpcBlockNonce

				m.DbTx.
					On("Commit", context.Background()).
					Return(nil).
					Once()

				m.State.
					On("BeginStateTransaction", context.Background()).
					Return(m.DbTx, nil).
					Once()

				m.State.
					On("GetLastL2Block", context.Background(), m.DbTx).
					Return(lastBlock, nil).
					Once()
			},
		},
		{
			Name:           "get pending block fails",
			Number:         common.Big0.SetInt64(int64(types.PendingBlockNumber)),
			ExpectedResult: nil,
			ExpectedError:  types.NewRPCError(types.DefaultErrorCode, "couldn't load last block from state to compute the pending block"),
			SetupMocks: func(m *mocksWrapper, tc *testCase) {
				m.DbTx.
					On("Rollback", context.Background()).
					Return(nil).
					Once()

				m.State.
					On("BeginStateTransaction", context.Background()).
					Return(m.DbTx, nil).
					Once()

				m.State.
					On("GetLastL2Block", context.Background(), m.DbTx).
					Return(nil, errors.New("failed to load last block")).
					Once()
			},
		},
	}

	s, m, _ := newSequencerMockedServer(t)
	defer s.Stop()

	zkEVMClient := client.NewClient(s.ServerURL)

	for _, testCase := range testCases {
		t.Run(testCase.Name, func(t *testing.T) {
			tc := testCase
			testCase.SetupMocks(m, &tc)

			result, err := zkEVMClient.BlockByNumber(context.Background(), tc.Number)

			if result != nil || tc.ExpectedResult != nil {
				assert.Equal(t, tc.ExpectedResult.ParentHash.String(), result.ParentHash.String())
				assert.Equal(t, tc.ExpectedResult.Sha3Uncles.String(), result.Sha3Uncles.String())
				if tc.ExpectedResult.Miner != nil {
					assert.Equal(t, tc.ExpectedResult.Miner.String(), result.Miner.String())
				} else {
					assert.Nil(t, result.Miner)
				}
				assert.Equal(t, tc.ExpectedResult.StateRoot.String(), result.StateRoot.String())
				assert.Equal(t, tc.ExpectedResult.TxRoot.String(), result.TxRoot.String())
				assert.Equal(t, tc.ExpectedResult.ReceiptsRoot.String(), result.ReceiptsRoot.String())
				assert.Equal(t, tc.ExpectedResult.LogsBloom, result.LogsBloom)
				assert.Equal(t, tc.ExpectedResult.Difficulty, result.Difficulty)
				assert.Equal(t, tc.ExpectedResult.TotalDifficulty, result.TotalDifficulty)
				assert.Equal(t, tc.ExpectedResult.Size, result.Size)
				assert.Equal(t, tc.ExpectedResult.Number, result.Number)
				assert.Equal(t, tc.ExpectedResult.GasLimit, result.GasLimit)
				assert.Equal(t, tc.ExpectedResult.GasUsed, result.GasUsed)
				assert.Equal(t, tc.ExpectedResult.Timestamp, result.Timestamp)
				assert.Equal(t, tc.ExpectedResult.ExtraData, result.ExtraData)
				assert.Equal(t, tc.ExpectedResult.MixHash, result.MixHash)
				assert.Equal(t, tc.ExpectedResult.Nonce, result.Nonce)
				if tc.ExpectedResult.Hash != nil {
					assert.Equal(t, tc.ExpectedResult.Hash.String(), result.Hash.String())
				} else {
					assert.Nil(t, result.Hash)
				}
				assert.Equal(t, tc.ExpectedResult.GlobalExitRoot, result.GlobalExitRoot)
				assert.Equal(t, tc.ExpectedResult.BlockInfoRoot, result.BlockInfoRoot)

				assert.Equal(t, len(tc.ExpectedResult.Transactions), len(result.Transactions))
				assert.Equal(t, len(tc.ExpectedResult.Uncles), len(result.Uncles))
			}

			if err != nil || tc.ExpectedError != nil {
				rpcErr := err.(types.RPCError)
				assert.Equal(t, tc.ExpectedError.ErrorCode(), rpcErr.ErrorCode())
				assert.Equal(t, tc.ExpectedError.Error(), rpcErr.Error())
			}
		})
	}
}

func TestGetUncleByBlockHashAndIndex(t *testing.T) {
	s, _, _ := newSequencerMockedServer(t)
	defer s.Stop()

	res, err := s.JSONRPCCall("eth_getUncleByBlockHashAndIndex", common.HexToHash("0x123").Hex(), "0x1")
	require.NoError(t, err)

	assert.Equal(t, float64(1), res.ID)
	assert.Equal(t, "2.0", res.JSONRPC)
	assert.Nil(t, res.Error)

	var result interface{}
	err = json.Unmarshal(res.Result, &result)
	require.NoError(t, err)

	assert.Nil(t, result)
}

func TestGetUncleByBlockNumberAndIndex(t *testing.T) {
	s, _, _ := newSequencerMockedServer(t)
	defer s.Stop()

	res, err := s.JSONRPCCall("eth_getUncleByBlockNumberAndIndex", "0x123", "0x1")
	require.NoError(t, err)

	assert.Equal(t, float64(1), res.ID)
	assert.Equal(t, "2.0", res.JSONRPC)
	assert.Nil(t, res.Error)

	var result interface{}
	err = json.Unmarshal(res.Result, &result)
	require.NoError(t, err)

	assert.Nil(t, result)
}

func TestGetUncleCountByBlockHash(t *testing.T) {
	s, _, _ := newSequencerMockedServer(t)
	defer s.Stop()

	res, err := s.JSONRPCCall("eth_getUncleCountByBlockHash", common.HexToHash("0x123"))
	require.NoError(t, err)

	assert.Equal(t, float64(1), res.ID)
	assert.Equal(t, "2.0", res.JSONRPC)
	assert.Nil(t, res.Error)

	var result types.ArgUint64
	err = json.Unmarshal(res.Result, &result)
	require.NoError(t, err)

	assert.Equal(t, uint64(0), uint64(result))
}

func TestGetUncleCountByBlockNumber(t *testing.T) {
	s, _, _ := newSequencerMockedServer(t)
	defer s.Stop()

	res, err := s.JSONRPCCall("eth_getUncleCountByBlockNumber", "0x123")
	require.NoError(t, err)

	assert.Equal(t, float64(1), res.ID)
	assert.Equal(t, "2.0", res.JSONRPC)
	assert.Nil(t, res.Error)

	var result types.ArgUint64
	err = json.Unmarshal(res.Result, &result)
	require.NoError(t, err)

	assert.Equal(t, uint64(0), uint64(result))
}

func TestGetCode(t *testing.T) {
	s, m, _ := newSequencerMockedServer(t)
	defer s.Stop()

	type testCase struct {
		Name           string
		Params         []interface{}
		ExpectedResult []byte
		ExpectedError  interface{}

		SetupMocks func(m *mocksWrapper, tc *testCase)
	}

	testCases := []testCase{
		{
			Name: "failed to identify the block",
			Params: []interface{}{
				addressArg.String(),
			},
			ExpectedResult: nil,
			ExpectedError:  types.NewRPCError(types.DefaultErrorCode, "failed to get the last block number from state"),

			SetupMocks: func(m *mocksWrapper, tc *testCase) {
				m.DbTx.
					On("Rollback", context.Background()).
					Return(nil).
					Once()

				m.State.
					On("BeginStateTransaction", context.Background()).
					Return(m.DbTx, nil).
					Once()

				m.State.
					On("GetLastL2Block", context.Background(), m.DbTx).
					Return(nil, errors.New("failed to get last block number")).
					Once()
			},
		},
		{
			Name: "failed to get code",
			Params: []interface{}{
				addressArg.String(),
				map[string]interface{}{types.BlockNumberKey: hex.EncodeBig(blockNumOne)},
			},
			ExpectedResult: nil,
			ExpectedError:  types.NewRPCError(types.DefaultErrorCode, "failed to get code"),

			SetupMocks: func(m *mocksWrapper, tc *testCase) {
				m.DbTx.
					On("Rollback", context.Background()).
					Return(nil).
					Once()

				m.State.
					On("BeginStateTransaction", context.Background()).
					Return(m.DbTx, nil).
					Once()

				block := state.NewL2BlockWithHeader(state.NewL2Header(&ethTypes.Header{Number: blockNumOne, Root: blockRoot}))
				m.State.On("GetL2BlockByNumber", context.Background(), blockNumOne.Uint64(), m.DbTx).Return(block, nil).Once()

				m.State.
					On("GetCode", context.Background(), addressArg, blockRoot).
					Return(nil, errors.New("failed to get code")).
					Once()
			},
		},
		{
			Name: "code not found",
			Params: []interface{}{
				addressArg.String(),
				map[string]interface{}{types.BlockNumberKey: hex.EncodeBig(blockNumOne)},
			},
			ExpectedResult: []byte{},
			ExpectedError:  nil,

			SetupMocks: func(m *mocksWrapper, tc *testCase) {
				m.DbTx.
					On("Commit", context.Background()).
					Return(nil).
					Once()

				m.State.
					On("BeginStateTransaction", context.Background()).
					Return(m.DbTx, nil).
					Once()

				block := state.NewL2BlockWithHeader(state.NewL2Header(&ethTypes.Header{Number: blockNumOne, Root: blockRoot}))
				m.State.On("GetL2BlockByNumber", context.Background(), blockNumOne.Uint64(), m.DbTx).Return(block, nil).Once()

				m.State.
					On("GetCode", context.Background(), addressArg, blockRoot).
					Return(nil, state.ErrNotFound).
					Once()
			},
		},
		{
			Name: "get code successfully",
			Params: []interface{}{
				addressArg.String(),
				map[string]interface{}{types.BlockNumberKey: hex.EncodeBig(blockNumOne)},
			},
			ExpectedResult: []byte{1, 2, 3},
			ExpectedError:  nil,

			SetupMocks: func(m *mocksWrapper, tc *testCase) {
				m.DbTx.
					On("Commit", context.Background()).
					Return(nil).
					Once()

				m.State.
					On("BeginStateTransaction", context.Background()).
					Return(m.DbTx, nil).
					Once()

				block := state.NewL2BlockWithHeader(state.NewL2Header(&ethTypes.Header{Number: blockNumOne, Root: blockRoot}))
				m.State.On("GetL2BlockByNumber", context.Background(), blockNumOne.Uint64(), m.DbTx).Return(block, nil).Once()

				m.State.
					On("GetCode", context.Background(), addressArg, blockRoot).
					Return(tc.ExpectedResult, nil).
					Once()
			},
		},
		{
			Name: "get code successfully by block hash with EIP-1898",
			Params: []interface{}{
				addressArg.String(),
				map[string]interface{}{types.BlockHashKey: blockHash.String()},
			},
			ExpectedResult: []byte{1, 2, 3},
			ExpectedError:  nil,
			SetupMocks: func(m *mocksWrapper, tc *testCase) {
				m.DbTx.
					On("Commit", context.Background()).
					Return(nil).
					Once()

				m.State.
					On("BeginStateTransaction", context.Background()).
					Return(m.DbTx, nil).
					Once()

				block := state.NewL2BlockWithHeader(state.NewL2Header(&ethTypes.Header{Number: blockNumTen, Root: blockRoot}))
				m.State.
					On("GetL2BlockByHash", context.Background(), blockHash, m.DbTx).
					Return(block, nil).
					Once()

				m.State.
					On("GetCode", context.Background(), addressArg, blockRoot).
					Return(tc.ExpectedResult, nil).
					Once()
			},
		},
	}

	for _, testCase := range testCases {
		t.Run(testCase.Name, func(t *testing.T) {
			tc := testCase
			tc.SetupMocks(m, &tc)

			res, err := s.JSONRPCCall("eth_getCode", tc.Params...)
			require.NoError(t, err)

			if tc.ExpectedResult != nil {
				require.NotNil(t, res.Result)
				require.Nil(t, res.Error)

				var codeStr string
				err = json.Unmarshal(res.Result, &codeStr)
				require.NoError(t, err)

				code, err := hex.DecodeString(codeStr[2:])
				require.NoError(t, err)
				assert.Equal(t, tc.ExpectedResult, code)
			}

			if tc.ExpectedError != nil {
				if expectedErr, ok := tc.ExpectedError.(*types.RPCError); ok {
					assert.Equal(t, expectedErr.ErrorCode(), res.Error.Code)
					assert.Equal(t, expectedErr.Error(), res.Error.Message)
				} else {
					assert.Equal(t, tc.ExpectedError, err)
				}
			}
		})
	}
}

func TestGetStorageAt(t *testing.T) {
	s, m, _ := newSequencerMockedServer(t)
	defer s.Stop()

	type testCase struct {
		Name           string
		Params         []interface{}
		ExpectedResult []byte
		ExpectedError  *types.RPCError

		SetupMocks func(m *mocksWrapper, tc *testCase)
	}

	testCases := []testCase{
		{
			Name: "failed to identify the block",
			Params: []interface{}{
				addressArg.String(),
				keyArg.String(),
			},
			ExpectedResult: nil,
			ExpectedError:  types.NewRPCError(types.DefaultErrorCode, "failed to get the last block number from state"),

			SetupMocks: func(m *mocksWrapper, tc *testCase) {
				m.DbTx.
					On("Rollback", context.Background()).
					Return(nil).
					Once()

				m.State.
					On("BeginStateTransaction", context.Background()).
					Return(m.DbTx, nil).
					Once()

				m.State.
					On("GetLastL2Block", context.Background(), m.DbTx).
					Return(nil, errors.New("failed to get last block number")).
					Once()
			},
		},
		{
			Name: "failed to get storage at",
			Params: []interface{}{
				addressArg.String(),
				keyArg.String(),
				map[string]interface{}{
					types.BlockNumberKey: hex.EncodeBig(blockNumOne),
				},
			},
			ExpectedResult: nil,
			ExpectedError:  types.NewRPCError(types.DefaultErrorCode, "failed to get storage value from state"),

			SetupMocks: func(m *mocksWrapper, tc *testCase) {
				m.DbTx.
					On("Rollback", context.Background()).
					Return(nil).
					Once()

				m.State.
					On("BeginStateTransaction", context.Background()).
					Return(m.DbTx, nil).
					Once()

				blockNumber := big.NewInt(1)
				block := state.NewL2BlockWithHeader(state.NewL2Header(&ethTypes.Header{Number: blockNumber, Root: blockRoot}))
				m.State.On("GetL2BlockByNumber", context.Background(), blockNumber.Uint64(), m.DbTx).Return(block, nil).Once()

				m.State.
					On("GetStorageAt", context.Background(), addressArg, keyArg.Big(), blockRoot).
					Return(nil, errors.New("failed to get storage at")).
					Once()
			},
		},
		{
			Name: "code not found",
			Params: []interface{}{
				addressArg.String(),
				keyArg.String(),
				map[string]interface{}{
					types.BlockNumberKey: hex.EncodeBig(blockNumOne),
				},
			},
			ExpectedResult: common.Hash{}.Bytes(),
			ExpectedError:  nil,

			SetupMocks: func(m *mocksWrapper, tc *testCase) {
				m.DbTx.
					On("Commit", context.Background()).
					Return(nil).
					Once()

				m.State.
					On("BeginStateTransaction", context.Background()).
					Return(m.DbTx, nil).
					Once()

				blockNumber := big.NewInt(1)
				block := state.NewL2BlockWithHeader(state.NewL2Header(&ethTypes.Header{Number: blockNumber, Root: blockRoot}))
				m.State.On("GetL2BlockByNumber", context.Background(), blockNumber.Uint64(), m.DbTx).Return(block, nil).Once()

				m.State.
					On("GetStorageAt", context.Background(), addressArg, keyArg.Big(), blockRoot).
					Return(nil, state.ErrNotFound).
					Once()
			},
		},
		{
			Name: "get code successfully",
			Params: []interface{}{
				addressArg.String(),
				keyArg.String(),
				map[string]interface{}{
					types.BlockNumberKey: hex.EncodeBig(blockNumOne),
				},
			},
			ExpectedResult: common.BigToHash(big.NewInt(123)).Bytes(),
			ExpectedError:  nil,

			SetupMocks: func(m *mocksWrapper, tc *testCase) {
				m.DbTx.
					On("Commit", context.Background()).
					Return(nil).
					Once()

				m.State.
					On("BeginStateTransaction", context.Background()).
					Return(m.DbTx, nil).
					Once()

				blockNumber := big.NewInt(1)
				block := state.NewL2BlockWithHeader(state.NewL2Header(&ethTypes.Header{Number: blockNumber, Root: blockRoot}))
				m.State.On("GetL2BlockByNumber", context.Background(), blockNumber.Uint64(), m.DbTx).Return(block, nil).Once()

				m.State.
					On("GetStorageAt", context.Background(), addressArg, keyArg.Big(), blockRoot).
					Return(big.NewInt(123), nil).
					Once()
			},
		},
		{
			Name: "get code by block hash successfully with EIP-1898",
			Params: []interface{}{
				addressArg.String(),
				keyArg.String(),
				map[string]interface{}{
					types.BlockHashKey: blockHash.String(),
				},
			},
			ExpectedResult: common.BigToHash(big.NewInt(123)).Bytes(),
			ExpectedError:  nil,

			SetupMocks: func(m *mocksWrapper, tc *testCase) {
				m.DbTx.
					On("Commit", context.Background()).
					Return(nil).
					Once()

				m.State.
					On("BeginStateTransaction", context.Background()).
					Return(m.DbTx, nil).
					Once()

				block := state.NewL2BlockWithHeader(state.NewL2Header(&ethTypes.Header{Number: blockNumTen, Root: blockRoot}))
				m.State.
					On("GetL2BlockByHash", context.Background(), blockHash, m.DbTx).
					Return(block, nil).
					Once()

				m.State.
					On("GetStorageAt", context.Background(), addressArg, keyArg.Big(), blockRoot).
					Return(big.NewInt(123), nil).
					Once()
			},
		},
	}

	for _, testCase := range testCases {
		t.Run(testCase.Name, func(t *testing.T) {
			tc := testCase
			tc.SetupMocks(m, &tc)
			res, err := s.JSONRPCCall("eth_getStorageAt", tc.Params...)
			require.NoError(t, err)
			if tc.ExpectedResult != nil {
				require.NotNil(t, res.Result)
				require.Nil(t, res.Error)

				var storage common.Hash
				err = json.Unmarshal(res.Result, &storage)
				require.NoError(t, err)
				assert.Equal(t, tc.ExpectedResult, storage.Bytes())
			}

			if tc.ExpectedError != nil {
				assert.Equal(t, tc.ExpectedError.ErrorCode(), res.Error.Code)
				assert.Equal(t, tc.ExpectedError.Error(), res.Error.Message)
			}
		})
	}
}

func TestGetCompilers(t *testing.T) {
	s, _, _ := newSequencerMockedServer(t)
	defer s.Stop()

	res, err := s.JSONRPCCall("eth_getCompilers")
	require.NoError(t, err)

	assert.Equal(t, float64(1), res.ID)
	assert.Equal(t, "2.0", res.JSONRPC)
	assert.Nil(t, res.Error)

	var result []interface{}
	err = json.Unmarshal(res.Result, &result)
	require.NoError(t, err)

	assert.Equal(t, 0, len(result))
}

func TestSyncing(t *testing.T) {
	s, m, c := newSequencerMockedServer(t)
	defer s.Stop()

	type testCase struct {
		Name           string
		ExpectedResult *ethereum.SyncProgress
		ExpectedError  types.Error
		SetupMocks     func(m *mocksWrapper, tc testCase)
	}

	testCases := []testCase{
		{
			Name:           "failed to get last l2 block number",
			ExpectedResult: nil,
			ExpectedError:  types.NewRPCError(types.DefaultErrorCode, "failed to get last block number from state"),
			SetupMocks: func(m *mocksWrapper, tc testCase) {
				m.DbTx.
					On("Rollback", context.Background()).
					Return(nil).
					Once()

				m.State.
					On("BeginStateTransaction", context.Background()).
					Return(m.DbTx, nil).
					Once()

				m.State.
					On("GetLastL2BlockNumber", context.Background(), m.DbTx).
					Return(uint64(0), errors.New("failed to get last l2 block number from state")).
					Once()
			},
		},
		{
			Name:           "failed to get syncing information",
			ExpectedResult: nil,
			ExpectedError:  types.NewRPCError(types.DefaultErrorCode, "failed to get syncing info from state"),
			SetupMocks: func(m *mocksWrapper, tc testCase) {
				m.DbTx.
					On("Rollback", context.Background()).
					Return(nil).
					Once()

				m.State.
					On("BeginStateTransaction", context.Background()).
					Return(m.DbTx, nil).
					Once()

				m.State.
					On("GetLastL2BlockNumber", context.Background(), m.DbTx).
					Return(uint64(10), nil).
					Once()

				m.State.
					On("GetSyncingInfo", context.Background(), m.DbTx).
					Return(state.SyncingInfo{}, errors.New("failed to get syncing info from state")).
					Once()
			},
		},
		{
			Name:           "get syncing information successfully while syncing",
			ExpectedResult: &ethereum.SyncProgress{StartingBlock: 1, CurrentBlock: 2, HighestBlock: 3},
			ExpectedError:  nil,
			SetupMocks: func(m *mocksWrapper, tc testCase) {
				m.DbTx.
					On("Commit", context.Background()).
					Return(nil).
					Once()

				m.State.
					On("BeginStateTransaction", context.Background()).
					Return(m.DbTx, nil).
					Once()

				m.State.
					On("GetLastL2BlockNumber", context.Background(), m.DbTx).
					Return(uint64(10), nil).
					Once()

				m.State.
					On("GetSyncingInfo", context.Background(), m.DbTx).
					Return(state.SyncingInfo{InitialSyncingBlock: 1, CurrentBlockNumber: 2, LastBlockNumberSeen: 3, LastBlockNumberConsolidated: 3}, nil).
					Once()
			},
		},
		{
			Name:           "get syncing information successfully when synced",
			ExpectedResult: nil,
			ExpectedError:  nil,
			SetupMocks: func(m *mocksWrapper, tc testCase) {
				m.DbTx.
					On("Commit", context.Background()).
					Return(nil).
					Once()

				m.State.
					On("BeginStateTransaction", context.Background()).
					Return(m.DbTx, nil).
					Once()

				m.State.
					On("GetLastL2BlockNumber", context.Background(), m.DbTx).
					Return(uint64(10), nil).
					Once()

				m.State.
					On("GetSyncingInfo", context.Background(), m.DbTx).
					Return(state.SyncingInfo{InitialSyncingBlock: 1, CurrentBlockNumber: 1, LastBlockNumberSeen: 1, LastBlockNumberConsolidated: 1}, nil).
					Once()
			},
		},
		{
			Name:           "get syncing information successfully when synced and trusted state is ahead",
			ExpectedResult: nil,
			ExpectedError:  nil,
			SetupMocks: func(m *mocksWrapper, tc testCase) {
				m.DbTx.
					On("Commit", context.Background()).
					Return(nil).
					Once()

				m.State.
					On("BeginStateTransaction", context.Background()).
					Return(m.DbTx, nil).
					Once()

				m.State.
					On("GetLastL2BlockNumber", context.Background(), m.DbTx).
					Return(uint64(10), nil).
					Once()

				m.State.
					On("GetSyncingInfo", context.Background(), m.DbTx).
					Return(state.SyncingInfo{InitialSyncingBlock: 1, CurrentBlockNumber: 2, LastBlockNumberSeen: 1, LastBlockNumberConsolidated: 1}, nil).
					Once()
			},
		},
	}

	for _, testCase := range testCases {
		t.Run(testCase.Name, func(t *testing.T) {
			testCase.SetupMocks(m, testCase)
			result, err := c.SyncProgress(context.Background())

			if result != nil || testCase.ExpectedResult != nil {
				assert.Equal(t, testCase.ExpectedResult.StartingBlock, result.StartingBlock)
				assert.Equal(t, testCase.ExpectedResult.CurrentBlock, result.CurrentBlock)
				assert.Equal(t, testCase.ExpectedResult.HighestBlock, result.HighestBlock)
			}

			if err != nil || testCase.ExpectedError != nil {
				if expectedErr, ok := testCase.ExpectedError.(*types.RPCError); ok {
					rpcErr := err.(rpc.Error)
					assert.Equal(t, expectedErr.ErrorCode(), rpcErr.ErrorCode())
					assert.Equal(t, expectedErr.Error(), rpcErr.Error())
				} else {
					assert.Equal(t, testCase.ExpectedError, err)
				}
			}
		})
	}
}

func TestGetTransactionL2onByBlockHashAndIndex(t *testing.T) {
	s, m, c := newSequencerMockedServer(t)
	defer s.Stop()

	type testCase struct {
		Name  string
		Hash  common.Hash
		Index uint

		ExpectedResult *ethTypes.Transaction
		ExpectedError  interface{}
		SetupMocks     func(m *mocksWrapper, tc testCase)
	}

	tx := ethTypes.NewTransaction(1, common.HexToAddress("0x111"), big.NewInt(2), 3, big.NewInt(4), []byte{5, 6, 7, 8})
	privateKey, err := crypto.GenerateKey()
	require.NoError(t, err)
	auth, err := bind.NewKeyedTransactorWithChainID(privateKey, big.NewInt(1))
	require.NoError(t, err)
	signedTx, err := auth.Signer(auth.From, tx)
	require.NoError(t, err)

	testCases := []testCase{
		{
			Name:           "Get Tx Successfully",
			Hash:           common.HexToHash("0x999"),
			Index:          uint(1),
			ExpectedResult: signedTx,
			ExpectedError:  nil,
			SetupMocks: func(m *mocksWrapper, tc testCase) {
				tx := tc.ExpectedResult
				m.DbTx.
					On("Commit", context.Background()).
					Return(nil).
					Once()

				m.State.
					On("BeginStateTransaction", context.Background()).
					Return(m.DbTx, nil).
					Once()

				m.State.
					On("GetTransactionByL2BlockHashAndIndex", context.Background(), tc.Hash, uint64(tc.Index), m.DbTx).
					Return(tx, nil).
					Once()

				receipt := ethTypes.NewReceipt([]byte{}, false, 0)
				receipt.BlockHash = common.Hash{}
				receipt.BlockNumber = big.NewInt(1)
				receipt.TransactionIndex = tc.Index

				m.State.
					On("GetTransactionReceipt", context.Background(), tx.Hash(), m.DbTx).
					Return(receipt, nil).
					Once()
			},
		},
		{
			Name:           "Tx not found",
			Hash:           common.HexToHash("0x999"),
			Index:          uint(1),
			ExpectedResult: nil,
			ExpectedError:  ethereum.NotFound,
			SetupMocks: func(m *mocksWrapper, tc testCase) {
				m.DbTx.
					On("Commit", context.Background()).
					Return(nil).
					Once()

				m.State.
					On("BeginStateTransaction", context.Background()).
					Return(m.DbTx, nil).
					Once()

				m.State.
					On("GetTransactionByL2BlockHashAndIndex", context.Background(), tc.Hash, uint64(tc.Index), m.DbTx).
					Return(nil, state.ErrNotFound).
					Once()
			},
		},
		{
			Name:           "Get Tx fail to get tx from state",
			Hash:           common.HexToHash("0x999"),
			Index:          uint(1),
			ExpectedResult: nil,
			ExpectedError:  types.NewRPCError(types.DefaultErrorCode, "failed to get transaction"),
			SetupMocks: func(m *mocksWrapper, tc testCase) {
				m.DbTx.
					On("Rollback", context.Background()).
					Return(nil).
					Once()

				m.State.
					On("BeginStateTransaction", context.Background()).
					Return(m.DbTx, nil).
					Once()

				m.State.
					On("GetTransactionByL2BlockHashAndIndex", context.Background(), tc.Hash, uint64(tc.Index), m.DbTx).
					Return(nil, errors.New("failed to get transaction by block and index from state")).
					Once()
			},
		},
		{
			Name:           "Tx found but receipt not found",
			Hash:           common.HexToHash("0x999"),
			Index:          uint(1),
			ExpectedResult: nil,
			ExpectedError:  ethereum.NotFound,
			SetupMocks: func(m *mocksWrapper, tc testCase) {
				tx := ethTypes.NewTransaction(0, common.Address{}, big.NewInt(0), 0, big.NewInt(0), []byte{})
				m.DbTx.
					On("Commit", context.Background()).
					Return(nil).
					Once()

				m.State.
					On("BeginStateTransaction", context.Background()).
					Return(m.DbTx, nil).
					Once()

				m.State.
					On("GetTransactionByL2BlockHashAndIndex", context.Background(), tc.Hash, uint64(tc.Index), m.DbTx).
					Return(tx, nil).
					Once()

				m.State.
					On("GetTransactionReceipt", context.Background(), tx.Hash(), m.DbTx).
					Return(nil, state.ErrNotFound).
					Once()
			},
		},
		{
			Name:           "Get Tx fail to get tx receipt from state",
			Hash:           common.HexToHash("0x999"),
			Index:          uint(1),
			ExpectedResult: nil,
			ExpectedError:  types.NewRPCError(types.DefaultErrorCode, "failed to get transaction receipt"),
			SetupMocks: func(m *mocksWrapper, tc testCase) {
				tx := ethTypes.NewTransaction(0, common.Address{}, big.NewInt(0), 0, big.NewInt(0), []byte{})
				m.DbTx.
					On("Rollback", context.Background()).
					Return(nil).
					Once()

				m.State.
					On("BeginStateTransaction", context.Background()).
					Return(m.DbTx, nil).
					Once()

				m.State.
					On("GetTransactionByL2BlockHashAndIndex", context.Background(), tc.Hash, uint64(tc.Index), m.DbTx).
					Return(tx, nil).
					Once()

				m.State.
					On("GetTransactionReceipt", context.Background(), tx.Hash(), m.DbTx).
					Return(nil, errors.New("failed to get transaction receipt from state")).
					Once()
			},
		},
	}

	for _, testCase := range testCases {
		t.Run(testCase.Name, func(t *testing.T) {
			tc := testCase
			tc.SetupMocks(m, tc)

			result, err := c.TransactionInBlock(context.Background(), tc.Hash, tc.Index)

			if result != nil || testCase.ExpectedResult != nil {
				assert.Equal(t, testCase.ExpectedResult.Hash(), result.Hash())
			}

			if err != nil || testCase.ExpectedError != nil {
				if expectedErr, ok := testCase.ExpectedError.(*types.RPCError); ok {
					rpcErr := err.(rpc.Error)
					assert.Equal(t, expectedErr.ErrorCode(), rpcErr.ErrorCode())
					assert.Equal(t, expectedErr.Error(), rpcErr.Error())
				} else {
					assert.Equal(t, testCase.ExpectedError, err)
				}
			}
		})
	}
}

func TestGetTransactionByBlockNumberAndIndex(t *testing.T) {
	s, m, _ := newSequencerMockedServer(t)
	defer s.Stop()

	type testCase struct {
		Name        string
		BlockNumber string
		Index       uint

		ExpectedResult *ethTypes.Transaction
		ExpectedError  types.Error
		SetupMocks     func(m *mocksWrapper, tc testCase)
	}

	tx := ethTypes.NewTransaction(1, common.HexToAddress("0x111"), big.NewInt(2), 3, big.NewInt(4), []byte{5, 6, 7, 8})
	privateKey, err := crypto.GenerateKey()
	require.NoError(t, err)
	auth, err := bind.NewKeyedTransactorWithChainID(privateKey, big.NewInt(1))
	require.NoError(t, err)
	signedTx, err := auth.Signer(auth.From, tx)
	require.NoError(t, err)

	testCases := []testCase{
		{
			Name:           "Get Tx Successfully",
			BlockNumber:    "0x1",
			Index:          uint(0),
			ExpectedResult: signedTx,
			ExpectedError:  nil,
			SetupMocks: func(m *mocksWrapper, tc testCase) {
				tx := tc.ExpectedResult
				blockNumber, _ := encoding.DecodeUint64orHex(&tc.BlockNumber)
				m.DbTx.
					On("Commit", context.Background()).
					Return(nil).
					Once()

				m.State.
					On("BeginStateTransaction", context.Background()).
					Return(m.DbTx, nil).
					Once()

				m.State.
					On("GetTransactionByL2BlockNumberAndIndex", context.Background(), blockNumber, uint64(tc.Index), m.DbTx).
					Return(tx, nil).
					Once()

				receipt := ethTypes.NewReceipt([]byte{}, false, 0)
				receipt.BlockHash = common.Hash{}
				receipt.BlockNumber = big.NewInt(1)
				receipt.TransactionIndex = tc.Index
				m.State.
					On("GetTransactionReceipt", context.Background(), tx.Hash(), m.DbTx).
					Return(receipt, nil).
					Once()
			},
		},
		{
			Name:           "failed to identify block number",
			BlockNumber:    latest,
			Index:          uint(0),
			ExpectedResult: nil,
			ExpectedError:  types.NewRPCError(types.DefaultErrorCode, "failed to get the last block number from state"),
			SetupMocks: func(m *mocksWrapper, tc testCase) {
				m.DbTx.
					On("Rollback", context.Background()).
					Return(nil).
					Once()

				m.State.
					On("BeginStateTransaction", context.Background()).
					Return(m.DbTx, nil).
					Once()

				m.State.
					On("GetLastL2BlockNumber", context.Background(), m.DbTx).
					Return(uint64(0), errors.New("failed to get last block number")).
					Once()
			},
		},
		{
			Name:           "Tx not found",
			BlockNumber:    "0x1",
			Index:          uint(0),
			ExpectedResult: nil,
			ExpectedError:  nil,
			SetupMocks: func(m *mocksWrapper, tc testCase) {
				blockNumber, _ := encoding.DecodeUint64orHex(&tc.BlockNumber)
				m.DbTx.
					On("Commit", context.Background()).
					Return(nil).
					Once()

				m.State.
					On("BeginStateTransaction", context.Background()).
					Return(m.DbTx, nil).
					Once()

				m.State.
					On("GetTransactionByL2BlockNumberAndIndex", context.Background(), blockNumber, uint64(tc.Index), m.DbTx).
					Return(nil, state.ErrNotFound).
					Once()
			},
		},
		{
			Name:           "Get Tx fail to get tx from state",
			BlockNumber:    "0x1",
			Index:          uint(0),
			ExpectedResult: nil,
			ExpectedError:  types.NewRPCError(types.DefaultErrorCode, "failed to get transaction"),
			SetupMocks: func(m *mocksWrapper, tc testCase) {
				blockNumber, _ := encoding.DecodeUint64orHex(&tc.BlockNumber)
				m.DbTx.
					On("Rollback", context.Background()).
					Return(nil).
					Once()

				m.State.
					On("BeginStateTransaction", context.Background()).
					Return(m.DbTx, nil).
					Once()

				m.State.
					On("GetTransactionByL2BlockNumberAndIndex", context.Background(), blockNumber, uint64(tc.Index), m.DbTx).
					Return(nil, errors.New("failed to get transaction by block and index from state")).
					Once()
			},
		},
		{
			Name:           "Tx found but receipt not found",
			BlockNumber:    "0x1",
			Index:          uint(0),
			ExpectedResult: nil,
			ExpectedError:  nil,
			SetupMocks: func(m *mocksWrapper, tc testCase) {
				tx := ethTypes.NewTransaction(0, common.Address{}, big.NewInt(0), 0, big.NewInt(0), []byte{})

				blockNumber, _ := encoding.DecodeUint64orHex(&tc.BlockNumber)
				m.DbTx.
					On("Commit", context.Background()).
					Return(nil).
					Once()

				m.State.
					On("BeginStateTransaction", context.Background()).
					Return(m.DbTx, nil).
					Once()

				m.State.
					On("GetTransactionByL2BlockNumberAndIndex", context.Background(), blockNumber, uint64(tc.Index), m.DbTx).
					Return(tx, nil).
					Once()

				m.State.
					On("GetTransactionReceipt", context.Background(), tx.Hash(), m.DbTx).
					Return(nil, state.ErrNotFound).
					Once()
			},
		},
		{
			Name:           "Get Tx fail to get tx receipt from state",
			BlockNumber:    "0x1",
			Index:          uint(0),
			ExpectedResult: nil,
			ExpectedError:  types.NewRPCError(types.DefaultErrorCode, "failed to get transaction receipt"),
			SetupMocks: func(m *mocksWrapper, tc testCase) {
				tx := ethTypes.NewTransaction(0, common.Address{}, big.NewInt(0), 0, big.NewInt(0), []byte{})

				blockNumber, _ := encoding.DecodeUint64orHex(&tc.BlockNumber)
				m.DbTx.
					On("Rollback", context.Background()).
					Return(nil).
					Once()

				m.State.
					On("BeginStateTransaction", context.Background()).
					Return(m.DbTx, nil).
					Once()

				m.State.
					On("GetTransactionByL2BlockNumberAndIndex", context.Background(), blockNumber, uint64(tc.Index), m.DbTx).
					Return(tx, nil).
					Once()

				m.State.
					On("GetTransactionReceipt", context.Background(), tx.Hash(), m.DbTx).
					Return(nil, errors.New("failed to get transaction receipt from state")).
					Once()
			},
		},
	}

	for _, testCase := range testCases {
		t.Run(testCase.Name, func(t *testing.T) {
			tc := testCase
			tc.SetupMocks(m, tc)

			res, err := s.JSONRPCCall("eth_getTransactionByBlockNumberAndIndex", tc.BlockNumber, tc.Index)
			require.NoError(t, err)
			assert.Equal(t, float64(1), res.ID)
			assert.Equal(t, "2.0", res.JSONRPC)

			if res.Result != nil {
				var result interface{}
				err = json.Unmarshal(res.Result, &result)
				require.NoError(t, err)

				if result != nil || testCase.ExpectedResult != nil {
					var tx ethTypes.Transaction
					err = json.Unmarshal(res.Result, &tx)
					require.NoError(t, err)
					assert.Equal(t, testCase.ExpectedResult.Hash(), tx.Hash())
				}
			}

			if res.Error != nil || testCase.ExpectedError != nil {
				assert.Equal(t, testCase.ExpectedError.ErrorCode(), res.Error.Code)
				assert.Equal(t, testCase.ExpectedError.Error(), res.Error.Message)
			}
		})
	}
}

func TestGetTransactionByHash(t *testing.T) {
	s, m, c := newSequencerMockedServer(t)
	defer s.Stop()

	type testCase struct {
		Name            string
		Hash            common.Hash
		ExpectedPending bool
		ExpectedResult  *ethTypes.Transaction
		ExpectedError   interface{}
		SetupMocks      func(m *mocksWrapper, tc testCase)
	}

	tx := ethTypes.NewTransaction(1, common.HexToAddress("0x111"), big.NewInt(2), 3, big.NewInt(4), []byte{5, 6, 7, 8})
	privateKey, err := crypto.GenerateKey()
	require.NoError(t, err)
	auth, err := bind.NewKeyedTransactorWithChainID(privateKey, big.NewInt(1))
	require.NoError(t, err)
	signedTx, err := auth.Signer(auth.From, tx)
	require.NoError(t, err)

	testCases := []testCase{
		{
			Name:            "Get TX Successfully from state",
			Hash:            common.HexToHash("0x123"),
			ExpectedPending: false,
			ExpectedResult:  signedTx,
			ExpectedError:   nil,
			SetupMocks: func(m *mocksWrapper, tc testCase) {
				m.DbTx.
					On("Commit", context.Background()).
					Return(nil).
					Once()

				m.State.
					On("BeginStateTransaction", context.Background()).
					Return(m.DbTx, nil).
					Once()

				m.State.
					On("GetTransactionByHash", context.Background(), tc.Hash, m.DbTx).
					Return(tc.ExpectedResult, nil).
					Once()

				receipt := ethTypes.NewReceipt([]byte{}, false, 0)
				receipt.BlockHash = common.Hash{}
				receipt.BlockNumber = big.NewInt(1)

				m.State.
					On("GetTransactionReceipt", context.Background(), tc.Hash, m.DbTx).
					Return(receipt, nil).
					Once()
			},
		},
		{
			Name:            "Get TX Successfully from pool",
			Hash:            common.HexToHash("0x123"),
			ExpectedPending: true,
			ExpectedResult:  ethTypes.NewTransaction(1, common.Address{}, big.NewInt(1), 1, big.NewInt(1), []byte{}),
			ExpectedError:   nil,
			SetupMocks: func(m *mocksWrapper, tc testCase) {
				m.DbTx.
					On("Commit", context.Background()).
					Return(nil).
					Once()

				m.State.
					On("BeginStateTransaction", context.Background()).
					Return(m.DbTx, nil).
					Once()

				m.State.
					On("GetTransactionByHash", context.Background(), tc.Hash, m.DbTx).
					Return(nil, state.ErrNotFound).
					Once()

				m.Pool.
					On("GetTransactionByHash", context.Background(), tc.Hash).
					Return(&pool.Transaction{Transaction: *tc.ExpectedResult, Status: pool.TxStatusPending}, nil).
					Once()
			},
		},
		{
			Name:            "TX Not Found",
			Hash:            common.HexToHash("0x123"),
			ExpectedPending: false,
			ExpectedResult:  nil,
			ExpectedError:   ethereum.NotFound,
			SetupMocks: func(m *mocksWrapper, tc testCase) {
				m.DbTx.
					On("Commit", context.Background()).
					Return(nil).
					Once()

				m.State.
					On("BeginStateTransaction", context.Background()).
					Return(m.DbTx, nil).
					Once()

				m.State.
					On("GetTransactionByHash", context.Background(), tc.Hash, m.DbTx).
					Return(nil, state.ErrNotFound).
					Once()

				m.Pool.
					On("GetTransactionByHash", context.Background(), tc.Hash).
					Return(nil, pool.ErrNotFound).
					Once()
			},
		},
		{
			Name:            "TX failed to load from the state",
			Hash:            common.HexToHash("0x123"),
			ExpectedPending: false,
			ExpectedResult:  nil,
			ExpectedError:   types.NewRPCError(types.DefaultErrorCode, "failed to load transaction by hash from state"),
			SetupMocks: func(m *mocksWrapper, tc testCase) {
				m.DbTx.
					On("Rollback", context.Background()).
					Return(nil).
					Once()

				m.State.
					On("BeginStateTransaction", context.Background()).
					Return(m.DbTx, nil).
					Once()

				m.State.
					On("GetTransactionByHash", context.Background(), tc.Hash, m.DbTx).
					Return(nil, errors.New("failed to load transaction by hash from state")).
					Once()
			},
		},
		{
			Name:            "TX failed to load from the pool",
			Hash:            common.HexToHash("0x123"),
			ExpectedPending: false,
			ExpectedResult:  nil,
			ExpectedError:   types.NewRPCError(types.DefaultErrorCode, "failed to load transaction by hash from pool"),
			SetupMocks: func(m *mocksWrapper, tc testCase) {
				m.DbTx.
					On("Rollback", context.Background()).
					Return(nil).
					Once()

				m.State.
					On("BeginStateTransaction", context.Background()).
					Return(m.DbTx, nil).
					Once()

				m.State.
					On("GetTransactionByHash", context.Background(), tc.Hash, m.DbTx).
					Return(nil, state.ErrNotFound).
					Once()

				m.Pool.
					On("GetTransactionByHash", context.Background(), tc.Hash).
					Return(nil, errors.New("failed to load transaction by hash from pool")).
					Once()
			},
		},
		{
			Name:            "TX receipt Not Found",
			Hash:            common.HexToHash("0x123"),
			ExpectedPending: false,
			ExpectedResult:  nil,
			ExpectedError:   types.NewRPCError(types.DefaultErrorCode, "transaction receipt not found"),
			SetupMocks: func(m *mocksWrapper, tc testCase) {
				tx := &ethTypes.Transaction{}
				m.DbTx.
					On("Rollback", context.Background()).
					Return(nil).
					Once()

				m.State.
					On("BeginStateTransaction", context.Background()).
					Return(m.DbTx, nil).
					Once()

				m.State.
					On("GetTransactionByHash", context.Background(), tc.Hash, m.DbTx).
					Return(tx, nil).
					Once()

				m.State.
					On("GetTransactionReceipt", context.Background(), tc.Hash, m.DbTx).
					Return(nil, state.ErrNotFound).
					Once()
			},
		},
		{
			Name:            "TX receipt failed to load",
			Hash:            common.HexToHash("0x123"),
			ExpectedPending: false,
			ExpectedResult:  nil,
			ExpectedError:   types.NewRPCError(types.DefaultErrorCode, "failed to load transaction receipt from state"),
			SetupMocks: func(m *mocksWrapper, tc testCase) {
				tx := &ethTypes.Transaction{}
				m.DbTx.
					On("Rollback", context.Background()).
					Return(nil).
					Once()

				m.State.
					On("BeginStateTransaction", context.Background()).
					Return(m.DbTx, nil).
					Once()

				m.State.
					On("GetTransactionByHash", context.Background(), tc.Hash, m.DbTx).
					Return(tx, nil).
					Once()

				m.State.
					On("GetTransactionReceipt", context.Background(), tc.Hash, m.DbTx).
					Return(nil, errors.New("failed to load transaction receipt from state")).
					Once()
			},
		},
	}

	for _, testCase := range testCases {
		t.Run(testCase.Name, func(t *testing.T) {
			tc := testCase
			tc.SetupMocks(m, tc)

			result, pending, err := c.TransactionByHash(context.Background(), testCase.Hash)
			assert.Equal(t, testCase.ExpectedPending, pending)

			if result != nil || testCase.ExpectedResult != nil {
				assert.Equal(t, testCase.ExpectedResult.Hash(), result.Hash())
			}

			if err != nil || testCase.ExpectedError != nil {
				if expectedErr, ok := testCase.ExpectedError.(*types.RPCError); ok {
					rpcErr := err.(rpc.Error)
					assert.Equal(t, expectedErr.ErrorCode(), rpcErr.ErrorCode())
					assert.Equal(t, expectedErr.Error(), rpcErr.Error())
				} else {
					assert.Equal(t, testCase.ExpectedError, err)
				}
			}
		})
	}
}

func TestGetBlockTransactionCountByHash(t *testing.T) {
	s, m, c := newSequencerMockedServer(t)
	defer s.Stop()

	type testCase struct {
		Name           string
		BlockHash      common.Hash
		ExpectedResult uint
		ExpectedError  interface{}
		SetupMocks     func(m *mocksWrapper, tc testCase)
	}

	testCases := []testCase{
		{
			Name:           "Count txs successfully",
			BlockHash:      blockHash,
			ExpectedResult: uint(10),
			ExpectedError:  nil,
			SetupMocks: func(m *mocksWrapper, tc testCase) {
				m.DbTx.
					On("Commit", context.Background()).
					Return(nil).
					Once()

				m.State.
					On("BeginStateTransaction", context.Background()).
					Return(m.DbTx, nil).
					Once()

				m.State.
					On("GetL2BlockTransactionCountByHash", context.Background(), tc.BlockHash, m.DbTx).
					Return(uint64(10), nil).
					Once()
			},
		},
		{
			Name:           "Failed to count txs by hash",
			BlockHash:      blockHash,
			ExpectedResult: 0,
			ExpectedError:  types.NewRPCError(types.DefaultErrorCode, "failed to count transactions"),
			SetupMocks: func(m *mocksWrapper, tc testCase) {
				m.DbTx.
					On("Rollback", context.Background()).
					Return(nil).
					Once()

				m.State.
					On("BeginStateTransaction", context.Background()).
					Return(m.DbTx, nil).
					Once()

				m.State.
					On("GetL2BlockTransactionCountByHash", context.Background(), tc.BlockHash, m.DbTx).
					Return(uint64(0), errors.New("failed to count txs")).
					Once()
			},
		},
	}

	for _, testCase := range testCases {
		t.Run(testCase.Name, func(t *testing.T) {
			tc := testCase
			tc.SetupMocks(m, tc)
			result, err := c.TransactionCount(context.Background(), tc.BlockHash)

			assert.Equal(t, testCase.ExpectedResult, result)

			if err != nil || testCase.ExpectedError != nil {
				if expectedErr, ok := testCase.ExpectedError.(*types.RPCError); ok {
					rpcErr := err.(rpc.Error)
					assert.Equal(t, expectedErr.ErrorCode(), rpcErr.ErrorCode())
					assert.Equal(t, expectedErr.Error(), rpcErr.Error())
				} else {
					assert.Equal(t, testCase.ExpectedError, err)
				}
			}
		})
	}
}

func TestGetBlockTransactionCountByNumber(t *testing.T) {
	s, m, _ := newSequencerMockedServer(t)
	defer s.Stop()

	type testCase struct {
		Name           string
		BlockNumber    string
		ExpectedResult uint
		ExpectedError  types.Error
		SetupMocks     func(m *mocksWrapper, tc testCase)
	}

	testCases := []testCase{
		{
			Name:           "Count txs successfully for latest block",
			BlockNumber:    latest,
			ExpectedResult: uint(10),
			ExpectedError:  nil,
			SetupMocks: func(m *mocksWrapper, tc testCase) {
				blockNumber := uint64(10)
				m.DbTx.
					On("Commit", context.Background()).
					Return(nil).
					Once()

				m.State.
					On("BeginStateTransaction", context.Background()).
					Return(m.DbTx, nil).
					Once()

				m.State.
					On("GetLastL2BlockNumber", context.Background(), m.DbTx).
					Return(blockNumber, nil).
					Once()

				m.State.
					On("GetL2BlockTransactionCountByNumber", context.Background(), blockNumber, m.DbTx).
					Return(uint64(10), nil).
					Once()
			},
		},
		{
			Name:           "Count txs successfully for pending block",
			BlockNumber:    "pending",
			ExpectedResult: uint(10),
			ExpectedError:  nil,
			SetupMocks: func(m *mocksWrapper, tc testCase) {
				m.DbTx.
					On("Commit", context.Background()).
					Return(nil).
					Once()

				m.State.
					On("BeginStateTransaction", context.Background()).
					Return(m.DbTx, nil).
					Once()

				m.Pool.
					On("CountPendingTransactions", context.Background()).
					Return(uint64(10), nil).
					Once()
			},
		},
		{
			Name:           "failed to get last block number",
			BlockNumber:    latest,
			ExpectedResult: 0,
			ExpectedError:  types.NewRPCError(types.DefaultErrorCode, "failed to get the last block number from state"),
			SetupMocks: func(m *mocksWrapper, tc testCase) {
				m.DbTx.
					On("Rollback", context.Background()).
					Return(nil).
					Once()

				m.State.
					On("BeginStateTransaction", context.Background()).
					Return(m.DbTx, nil).
					Once()

				m.State.
					On("GetLastL2BlockNumber", context.Background(), m.DbTx).
					Return(uint64(0), errors.New("failed to get last block number")).
					Once()
			},
		},
		{
			Name:           "failed to count tx",
			BlockNumber:    latest,
			ExpectedResult: 0,
			ExpectedError:  types.NewRPCError(types.DefaultErrorCode, "failed to count transactions"),
			SetupMocks: func(m *mocksWrapper, tc testCase) {
				blockNumber := uint64(10)
				m.DbTx.
					On("Rollback", context.Background()).
					Return(nil).
					Once()

				m.State.
					On("BeginStateTransaction", context.Background()).
					Return(m.DbTx, nil).
					Once()

				m.State.
					On("GetLastL2BlockNumber", context.Background(), m.DbTx).
					Return(blockNumber, nil).
					Once()

				m.State.
					On("GetL2BlockTransactionCountByNumber", context.Background(), blockNumber, m.DbTx).
					Return(uint64(0), errors.New("failed to count")).
					Once()
			},
		},
		{
			Name:           "failed to count pending tx",
			BlockNumber:    "pending",
			ExpectedResult: 0,
			ExpectedError:  types.NewRPCError(types.DefaultErrorCode, "failed to count pending transactions"),
			SetupMocks: func(m *mocksWrapper, tc testCase) {
				m.DbTx.
					On("Rollback", context.Background()).
					Return(nil).
					Once()

				m.State.
					On("BeginStateTransaction", context.Background()).
					Return(m.DbTx, nil).
					Once()

				m.Pool.
					On("CountPendingTransactions", context.Background()).
					Return(uint64(0), errors.New("failed to count")).
					Once()
			},
		},
	}

	for _, testCase := range testCases {
		t.Run(testCase.Name, func(t *testing.T) {
			tc := testCase
			tc.SetupMocks(m, tc)
			res, err := s.JSONRPCCall("eth_getBlockTransactionCountByNumber", tc.BlockNumber)

			require.NoError(t, err)
			assert.Equal(t, float64(1), res.ID)
			assert.Equal(t, "2.0", res.JSONRPC)

			if res.Result != nil {
				var result types.ArgUint64
				err = json.Unmarshal(res.Result, &result)
				require.NoError(t, err)
				assert.Equal(t, testCase.ExpectedResult, uint(result))
			}

			if res.Error != nil || testCase.ExpectedError != nil {
				assert.Equal(t, testCase.ExpectedError.ErrorCode(), res.Error.Code)
				assert.Equal(t, testCase.ExpectedError.Error(), res.Error.Message)
			}
		})
	}
}

func TestGetTransactionCount(t *testing.T) {
	s, m, _ := newSequencerMockedServer(t)
	defer s.Stop()

	type testCase struct {
		Name           string
		Params         []interface{}
		ExpectedResult uint
		ExpectedError  types.Error
		SetupMocks     func(m *mocksWrapper, tc testCase)
	}

	testCases := []testCase{
		{
			Name:           "Count txs successfully",
			Params:         []interface{}{addressArg.String()},
			ExpectedResult: uint(10),
			ExpectedError:  nil,
			SetupMocks: func(m *mocksWrapper, tc testCase) {
				m.DbTx.
					On("Commit", context.Background()).
					Return(nil).
					Once()

				m.State.
					On("BeginStateTransaction", context.Background()).
					Return(m.DbTx, nil).
					Once()

				block := state.NewL2BlockWithHeader(state.NewL2Header(&ethTypes.Header{Number: blockNumTen, Root: blockRoot}))
				m.State.On("GetLastL2Block", context.Background(), m.DbTx).Return(block, nil).Once()

				m.State.
					On("GetNonce", context.Background(), addressArg, blockRoot).
					Return(uint64(10), nil).
					Once()
			},
		},
		{
			Name: "Count txs successfully by block hash with EIP-1898",
			Params: []interface{}{
				addressArg.String(),
				map[string]interface{}{types.BlockHashKey: blockHash.String()},
			},
			ExpectedResult: uint(10),
			ExpectedError:  nil,
			SetupMocks: func(m *mocksWrapper, tc testCase) {
				m.DbTx.
					On("Commit", context.Background()).
					Return(nil).
					Once()

				m.State.
					On("BeginStateTransaction", context.Background()).
					Return(m.DbTx, nil).
					Once()

				block := state.NewL2BlockWithHeader(state.NewL2Header(&ethTypes.Header{Number: blockNumTen, Root: blockRoot}))
				m.State.
					On("GetL2BlockByHash", context.Background(), blockHash, m.DbTx).
					Return(block, nil).
					Once()

				m.State.
					On("GetNonce", context.Background(), addressArg, blockRoot).
					Return(uint64(10), nil).
					Once()
			},
		},
		{
			Name: "Count txs nonce not found",
			Params: []interface{}{
				addressArg.String(),
				latest,
			},
			ExpectedResult: 0,
			ExpectedError:  nil,
			SetupMocks: func(m *mocksWrapper, tc testCase) {
				m.DbTx.
					On("Commit", context.Background()).
					Return(nil).
					Once()

				m.State.
					On("BeginStateTransaction", context.Background()).
					Return(m.DbTx, nil).
					Once()

				m.State.
					On("GetLastL2BlockNumber", context.Background(), m.DbTx).
					Return(blockNumTen.Uint64(), nil).
					Once()

				block := state.NewL2BlockWithHeader(state.NewL2Header(&ethTypes.Header{Number: blockNumTen, Root: blockRoot}))
				m.State.On("GetL2BlockByNumber", context.Background(), blockNumTenUint64, m.DbTx).Return(block, nil).Once()

				m.State.
					On("GetNonce", context.Background(), addressArg, blockRoot).
					Return(uint64(0), state.ErrNotFound).
					Once()
			},
		},
		{
			Name: "failed to get last block number",
			Params: []interface{}{
				addressArg.String(),
				latest,
			},
			ExpectedResult: 0,
			ExpectedError:  types.NewRPCError(types.DefaultErrorCode, "failed to get the last block number from state"),
			SetupMocks: func(m *mocksWrapper, tc testCase) {
				m.DbTx.
					On("Rollback", context.Background()).
					Return(nil).
					Once()

				m.State.
					On("BeginStateTransaction", context.Background()).
					Return(m.DbTx, nil).
					Once()

				m.State.
					On("GetLastL2BlockNumber", context.Background(), m.DbTx).
					Return(uint64(0), errors.New("failed to get last block number")).
					Once()
			},
		},
		{
			Name: "failed to get nonce",
			Params: []interface{}{
				addressArg.String(),
				latest,
			},
			ExpectedResult: 0,
			ExpectedError:  types.NewRPCError(types.DefaultErrorCode, "failed to count transactions"),
			SetupMocks: func(m *mocksWrapper, tc testCase) {
				m.DbTx.
					On("Rollback", context.Background()).
					Return(nil).
					Once()

				m.State.
					On("BeginStateTransaction", context.Background()).
					Return(m.DbTx, nil).
					Once()

				m.State.
					On("GetLastL2BlockNumber", context.Background(), m.DbTx).
					Return(blockNumTen.Uint64(), nil).
					Once()

				block := state.NewL2BlockWithHeader(state.NewL2Header(&ethTypes.Header{Number: blockNumTen, Root: blockRoot}))
				m.State.On("GetL2BlockByNumber", context.Background(), blockNumTenUint64, m.DbTx).Return(block, nil).Once()

				m.State.
					On("GetNonce", context.Background(), addressArg, blockRoot).
					Return(uint64(0), errors.New("failed to get nonce")).
					Once()
			},
		},
	}

	for _, testCase := range testCases {
		t.Run(testCase.Name, func(t *testing.T) {
			tc := testCase
			tc.SetupMocks(m, tc)
			res, err := s.JSONRPCCall("eth_getTransactionCount", tc.Params...)

			require.NoError(t, err)
			assert.Equal(t, float64(1), res.ID)
			assert.Equal(t, "2.0", res.JSONRPC)

			if res.Result != nil {
				var result types.ArgUint64
				err = json.Unmarshal(res.Result, &result)
				require.NoError(t, err)
				assert.Equal(t, testCase.ExpectedResult, uint(result))
			}

			if res.Error != nil || testCase.ExpectedError != nil {
				assert.Equal(t, testCase.ExpectedError.ErrorCode(), res.Error.Code)
				assert.Equal(t, testCase.ExpectedError.Error(), res.Error.Message)
			}
		})
	}
}

func TestGetTransactionReceipt(t *testing.T) {
	s, m, _ := newSequencerMockedServer(t)
	defer s.Stop()

	type testCase struct {
		Name           string
		Hash           common.Hash
		ExpectedResult *types.Receipt
		ExpectedError  *types.RPCError
		SetupMocks     func(m *mocksWrapper, tc testCase)
	}

	chainID := big.NewInt(1)

	privateKey, err := crypto.GenerateKey()
	require.NoError(t, err)
	auth, err := bind.NewKeyedTransactorWithChainID(privateKey, chainID)
	require.NoError(t, err)

	tx := ethTypes.NewTransaction(1, common.HexToAddress("0x111"), big.NewInt(2), 3, big.NewInt(4), []byte{5, 6, 7, 8})
	signedTx, err := auth.Signer(auth.From, tx)
	require.NoError(t, err)

	l2Hash := common.HexToHash("0x987654321")

	log := &ethTypes.Log{Topics: []common.Hash{common.HexToHash("0x1")}, Data: []byte{}}
	logs := []*ethTypes.Log{log}

	stateRoot := common.HexToHash("0x112233")

	receipt := &ethTypes.Receipt{
		Type:              signedTx.Type(),
		PostState:         stateRoot.Bytes(),
		CumulativeGasUsed: 1,
		BlockNumber:       big.NewInt(2),
		GasUsed:           3,
		TxHash:            signedTx.Hash(),
		TransactionIndex:  4,
		ContractAddress:   common.HexToAddress("0x223344"),
		Logs:              logs,
		Status:            ethTypes.ReceiptStatusSuccessful,
		EffectiveGasPrice: big.NewInt(5),
		BlobGasUsed:       6,
		BlobGasPrice:      big.NewInt(7),
		BlockHash:         common.HexToHash("0x1"),
	}

	receipt.Bloom = ethTypes.CreateBloom(ethTypes.Receipts{receipt})

	rpcReceipt := types.Receipt{
		Root:              stateRoot,
		CumulativeGasUsed: types.ArgUint64(receipt.CumulativeGasUsed),
		LogsBloom:         receipt.Bloom,
		Logs:              receipt.Logs,
		Status:            types.ArgUint64(receipt.Status),
		TxHash:            receipt.TxHash,
		TxL2Hash:          &l2Hash,
		TxIndex:           types.ArgUint64(receipt.TransactionIndex),
		BlockHash:         receipt.BlockHash,
		BlockNumber:       types.ArgUint64(receipt.BlockNumber.Uint64()),
		GasUsed:           types.ArgUint64(receipt.GasUsed),
		FromAddr:          auth.From,
		ToAddr:            signedTx.To(),
		ContractAddress:   state.Ptr(receipt.ContractAddress),
		Type:              types.ArgUint64(receipt.Type),
		EffectiveGasPrice: state.Ptr(types.ArgBig(*receipt.EffectiveGasPrice)),
	}

	testCases := []testCase{
		{
			Name:           "Get TX receipt Successfully",
			Hash:           common.HexToHash("0x123"),
			ExpectedResult: &rpcReceipt,
			ExpectedError:  nil,
			SetupMocks: func(m *mocksWrapper, tc testCase) {
				m.DbTx.
					On("Commit", context.Background()).
					Return(nil).
					Once()

				m.State.
					On("BeginStateTransaction", context.Background()).
					Return(m.DbTx, nil).
					Once()

				m.State.
					On("GetTransactionByHash", context.Background(), tc.Hash, m.DbTx).
					Return(signedTx, nil).
					Once()

				m.State.
					On("GetTransactionReceipt", context.Background(), tc.Hash, m.DbTx).
					Return(receipt, nil).
					Once()
			},
		},
		{
			Name:           "Get TX receipt but tx not found",
			Hash:           common.HexToHash("0x123"),
			ExpectedResult: nil,
			ExpectedError:  nil,
			SetupMocks: func(m *mocksWrapper, tc testCase) {
				m.DbTx.
					On("Commit", context.Background()).
					Return(nil).
					Once()

				m.State.
					On("BeginStateTransaction", context.Background()).
					Return(m.DbTx, nil).
					Once()

				m.State.
					On("GetTransactionByHash", context.Background(), tc.Hash, m.DbTx).
					Return(nil, state.ErrNotFound).
					Once()
			},
		},
		{
			Name:           "Get TX receipt but failed to get tx",
			Hash:           common.HexToHash("0x123"),
			ExpectedResult: nil,
			ExpectedError:  types.NewRPCError(types.DefaultErrorCode, "failed to get tx from state"),
			SetupMocks: func(m *mocksWrapper, tc testCase) {
				m.DbTx.
					On("Rollback", context.Background()).
					Return(nil).
					Once()

				m.State.
					On("BeginStateTransaction", context.Background()).
					Return(m.DbTx, nil).
					Once()

				m.State.
					On("GetTransactionByHash", context.Background(), tc.Hash, m.DbTx).
					Return(nil, errors.New("failed to get tx")).
					Once()
			},
		},
		{
			Name:           "TX receipt Not Found",
			Hash:           common.HexToHash("0x123"),
			ExpectedResult: nil,
			ExpectedError:  nil,
			SetupMocks: func(m *mocksWrapper, tc testCase) {
				m.DbTx.
					On("Commit", context.Background()).
					Return(nil).
					Once()

				m.State.
					On("BeginStateTransaction", context.Background()).
					Return(m.DbTx, nil).
					Once()

				m.State.
					On("GetTransactionByHash", context.Background(), tc.Hash, m.DbTx).
					Return(signedTx, nil).
					Once()

				m.State.
					On("GetTransactionReceipt", context.Background(), tc.Hash, m.DbTx).
					Return(nil, state.ErrNotFound).
					Once()
			},
		},
		{
			Name:           "TX receipt failed to load",
			Hash:           common.HexToHash("0x123"),
			ExpectedResult: nil,
			ExpectedError:  types.NewRPCError(types.DefaultErrorCode, "failed to get tx receipt from state"),
			SetupMocks: func(m *mocksWrapper, tc testCase) {
				m.DbTx.
					On("Rollback", context.Background()).
					Return(nil).
					Once()

				m.State.
					On("BeginStateTransaction", context.Background()).
					Return(m.DbTx, nil).
					Once()

				m.State.
					On("GetTransactionByHash", context.Background(), tc.Hash, m.DbTx).
					Return(signedTx, nil).
					Once()

				m.State.
					On("GetTransactionReceipt", context.Background(), tc.Hash, m.DbTx).
					Return(nil, errors.New("failed to get tx receipt from state")).
					Once()
			},
		},
		{
			Name:           "Get TX but failed to build response Successfully",
			Hash:           common.HexToHash("0x123"),
			ExpectedResult: nil,
			ExpectedError:  types.NewRPCError(types.DefaultErrorCode, "failed to build the receipt response"),
			SetupMocks: func(m *mocksWrapper, tc testCase) {
				m.DbTx.
					On("Rollback", context.Background()).
					Return(nil).
					Once()

				m.State.
					On("BeginStateTransaction", context.Background()).
					Return(m.DbTx, nil).
					Once()

				m.State.
					On("GetTransactionByHash", context.Background(), tc.Hash, m.DbTx).
					Return(tx, nil).
					Once()

				m.State.
					On("GetTransactionReceipt", context.Background(), tc.Hash, m.DbTx).
					Return(receipt, nil).
					Once()
			},
		},
	}

	for _, testCase := range testCases {
		t.Run(testCase.Name, func(t *testing.T) {
			tc := testCase
			tc.SetupMocks(m, tc)

			res, err := s.JSONRPCCall("eth_getTransactionReceipt", tc.Hash.String())
			require.NoError(t, err)

			if testCase.ExpectedResult != nil {
				require.NotNil(t, res.Result)
				require.Nil(t, res.Error)

				var result types.Receipt
				err = json.Unmarshal(res.Result, &result)
				require.NoError(t, err)

				assert.Equal(t, rpcReceipt.Root.String(), result.Root.String())
				assert.Equal(t, rpcReceipt.CumulativeGasUsed, result.CumulativeGasUsed)
				assert.Equal(t, rpcReceipt.LogsBloom, result.LogsBloom)
				assert.Equal(t, len(rpcReceipt.Logs), len(result.Logs))
				for i := 0; i < len(rpcReceipt.Logs); i++ {
					assert.Equal(t, rpcReceipt.Logs[i].Address, result.Logs[i].Address)
					assert.Equal(t, rpcReceipt.Logs[i].Topics, result.Logs[i].Topics)
					assert.Equal(t, rpcReceipt.Logs[i].Data, result.Logs[i].Data)
					assert.Equal(t, rpcReceipt.Logs[i].BlockNumber, result.Logs[i].BlockNumber)
					assert.Equal(t, rpcReceipt.Logs[i].TxHash, result.Logs[i].TxHash)
					assert.Equal(t, rpcReceipt.Logs[i].TxIndex, result.Logs[i].TxIndex)
					assert.Equal(t, rpcReceipt.Logs[i].BlockHash, result.Logs[i].BlockHash)
					assert.Equal(t, rpcReceipt.Logs[i].Index, result.Logs[i].Index)
					assert.Equal(t, rpcReceipt.Logs[i].Removed, result.Logs[i].Removed)
				}
				assert.Equal(t, rpcReceipt.Status, result.Status)
				assert.Equal(t, rpcReceipt.TxHash, result.TxHash)
				assert.Nil(t, result.TxL2Hash)
				assert.Equal(t, rpcReceipt.TxIndex, result.TxIndex)
				assert.Equal(t, rpcReceipt.BlockHash, result.BlockHash)
				assert.Equal(t, rpcReceipt.BlockNumber, result.BlockNumber)
				assert.Equal(t, rpcReceipt.GasUsed, result.GasUsed)
				assert.Equal(t, rpcReceipt.FromAddr, result.FromAddr)
				assert.Equal(t, rpcReceipt.ToAddr, result.ToAddr)
				assert.Equal(t, rpcReceipt.ContractAddress, result.ContractAddress)
				assert.Equal(t, rpcReceipt.Type, result.Type)
				assert.Equal(t, rpcReceipt.EffectiveGasPrice, result.EffectiveGasPrice)
			}

			if res.Error != nil || tc.ExpectedError != nil {
				rpcErr := res.Error.RPCError()
				assert.Equal(t, tc.ExpectedError.ErrorCode(), rpcErr.ErrorCode())
				assert.Equal(t, tc.ExpectedError.Error(), rpcErr.Error())
			}
		})
	}
}

func TestSendRawTransactionViaGeth(t *testing.T) {
	s, m, c := newSequencerMockedServer(t)
	defer s.Stop()

	type testCase struct {
		Name          string
		Tx            *ethTypes.Transaction
		ExpectedError interface{}
		SetupMocks    func(t *testing.T, m *mocksWrapper, tc testCase)
	}

	testCases := []testCase{
		{
			Name:          "Send TX successfully",
			Tx:            ethTypes.NewTransaction(1, common.HexToAddress("0x1"), big.NewInt(1), uint64(1), big.NewInt(1), []byte{}),
			ExpectedError: nil,
			SetupMocks: func(t *testing.T, m *mocksWrapper, tc testCase) {
				txMatchByHash := mock.MatchedBy(func(tx ethTypes.Transaction) bool {
					h1 := tx.Hash().Hex()
					h2 := tc.Tx.Hash().Hex()
					return h1 == h2
				})

				m.Pool.
					On("AddTx", context.Background(), txMatchByHash, "").
					Return(nil).
					Once()
			},
		},
		{
			Name:          "Send TX failed to add to the pool",
			Tx:            ethTypes.NewTransaction(1, common.HexToAddress("0x1"), big.NewInt(1), uint64(1), big.NewInt(1), []byte{}),
			ExpectedError: types.NewRPCError(types.DefaultErrorCode, "failed to add TX to the pool"),
			SetupMocks: func(t *testing.T, m *mocksWrapper, tc testCase) {
				txMatchByHash := mock.MatchedBy(func(tx ethTypes.Transaction) bool {
					h1 := tx.Hash().Hex()
					h2 := tc.Tx.Hash().Hex()
					return h1 == h2
				})

				m.Pool.
					On("AddTx", context.Background(), txMatchByHash, "").
					Return(errors.New("failed to add TX to the pool")).
					Once()
			},
		},
	}

	for _, testCase := range testCases {
		t.Run(testCase.Name, func(t *testing.T) {
			tc := testCase
			tc.SetupMocks(t, m, tc)

			err := c.SendTransaction(context.Background(), tc.Tx)

			if err != nil || testCase.ExpectedError != nil {
				if expectedErr, ok := testCase.ExpectedError.(*types.RPCError); ok {
					rpcErr := err.(rpc.Error)
					assert.Equal(t, expectedErr.ErrorCode(), rpcErr.ErrorCode())
					assert.Equal(t, expectedErr.Error(), rpcErr.Error())
				} else {
					assert.Equal(t, testCase.ExpectedError, err)
				}
			}
		})
	}
}

func TestSendRawTransactionJSONRPCCall(t *testing.T) {
	s, m, _ := newSequencerMockedServer(t)
	defer s.Stop()

	type testCase struct {
		Name           string
		Input          string
		ExpectedResult *common.Hash
		ExpectedError  types.Error
		Prepare        func(t *testing.T, tc *testCase)
		SetupMocks     func(t *testing.T, m *mocksWrapper, tc testCase)
	}

	testCases := []testCase{
		{
			Name: "Send TX successfully",
			Prepare: func(t *testing.T, tc *testCase) {
				tx := ethTypes.NewTransaction(1, common.HexToAddress("0x1"), big.NewInt(1), uint64(1), big.NewInt(1), []byte{})

				txBinary, err := tx.MarshalBinary()
				require.NoError(t, err)

				rawTx := hex.EncodeToHex(txBinary)
				require.NoError(t, err)

				tc.Input = rawTx
				tc.ExpectedResult = state.Ptr(tx.Hash())
				tc.ExpectedError = nil
			},
			SetupMocks: func(t *testing.T, m *mocksWrapper, tc testCase) {
				m.Pool.
					On("AddTx", context.Background(), mock.IsType(ethTypes.Transaction{}), "").
					Return(nil).
					Once()
			},
		},
		{
			Name: "Send TX failed to add to the pool",
			Prepare: func(t *testing.T, tc *testCase) {
				tx := ethTypes.NewTransaction(1, common.HexToAddress("0x1"), big.NewInt(1), uint64(1), big.NewInt(1), []byte{})

				txBinary, err := tx.MarshalBinary()
				require.NoError(t, err)

				rawTx := hex.EncodeToHex(txBinary)
				require.NoError(t, err)

				tc.Input = rawTx
				tc.ExpectedResult = nil
				tc.ExpectedError = types.NewRPCError(types.DefaultErrorCode, "failed to add TX to the pool")
			},
			SetupMocks: func(t *testing.T, m *mocksWrapper, tc testCase) {
				m.Pool.
					On("AddTx", context.Background(), mock.IsType(ethTypes.Transaction{}), "").
					Return(errors.New("failed to add TX to the pool")).
					Once()
			},
		},
		{
			Name: "Send invalid tx input",
			Prepare: func(t *testing.T, tc *testCase) {
				tc.Input = "0x1234"
				tc.ExpectedResult = nil
				tc.ExpectedError = types.NewRPCError(types.InvalidParamsErrorCode, "invalid tx input")
			},
			SetupMocks: func(t *testing.T, m *mocksWrapper, tc testCase) {},
		},
	}

	for _, testCase := range testCases {
		t.Run(testCase.Name, func(t *testing.T) {
			tc := testCase
			tc.Prepare(t, &tc)
			tc.SetupMocks(t, m, tc)

			res, err := s.JSONRPCCall("eth_sendRawTransaction", tc.Input)
			require.NoError(t, err)

			assert.Equal(t, float64(1), res.ID)
			assert.Equal(t, "2.0", res.JSONRPC)

			if res.Result != nil || tc.ExpectedResult != nil {
				var result common.Hash
				err = json.Unmarshal(res.Result, &result)
				require.NoError(t, err)
				assert.Equal(t, *tc.ExpectedResult, result)
			}
			if res.Error != nil || tc.ExpectedError != nil {
				assert.Equal(t, tc.ExpectedError.ErrorCode(), res.Error.Code)
				assert.Equal(t, tc.ExpectedError.Error(), res.Error.Message)
			}
		})
	}
}

func TestSendRawTransactionViaGethForNonSequencerNode(t *testing.T) {
	sequencerServer, sequencerMocks, _ := newSequencerMockedServer(t)
	defer sequencerServer.Stop()
	nonSequencerServer, _, nonSequencerClient := newNonSequencerMockedServer(t, sequencerServer.ServerURL)
	defer nonSequencerServer.Stop()

	type testCase struct {
		Name          string
		Tx            *ethTypes.Transaction
		ExpectedError interface{}
		SetupMocks    func(t *testing.T, m *mocksWrapper, tc testCase)
	}

	testCases := []testCase{
		{
			Name:          "Send TX successfully",
			Tx:            ethTypes.NewTransaction(1, common.HexToAddress("0x1"), big.NewInt(1), uint64(1), big.NewInt(1), []byte{}),
			ExpectedError: nil,
			SetupMocks: func(t *testing.T, m *mocksWrapper, tc testCase) {
				txMatchByHash := mock.MatchedBy(func(tx ethTypes.Transaction) bool {
					h1 := tx.Hash().Hex()
					h2 := tc.Tx.Hash().Hex()
					return h1 == h2
				})

				m.Pool.
					On("AddTx", context.Background(), txMatchByHash, "").
					Return(nil).
					Once()
			},
		},
		{
			Name:          "Send TX failed to add to the pool",
			Tx:            ethTypes.NewTransaction(1, common.HexToAddress("0x1"), big.NewInt(1), uint64(1), big.NewInt(1), []byte{}),
			ExpectedError: types.NewRPCError(types.DefaultErrorCode, "failed to add TX to the pool"),
			SetupMocks: func(t *testing.T, m *mocksWrapper, tc testCase) {
				txMatchByHash := mock.MatchedBy(func(tx ethTypes.Transaction) bool {
					h1 := tx.Hash().Hex()
					h2 := tc.Tx.Hash().Hex()
					return h1 == h2
				})

				m.Pool.
					On("AddTx", context.Background(), txMatchByHash, "").
					Return(errors.New("failed to add TX to the pool")).
					Once()
			},
		},
	}

	for _, testCase := range testCases {
		t.Run(testCase.Name, func(t *testing.T) {
			tc := testCase
			tc.SetupMocks(t, sequencerMocks, tc)

			err := nonSequencerClient.SendTransaction(context.Background(), tc.Tx)

			if err != nil || testCase.ExpectedError != nil {
				if expectedErr, ok := testCase.ExpectedError.(*types.RPCError); ok {
					rpcErr := err.(rpc.Error)
					assert.Equal(t, expectedErr.ErrorCode(), rpcErr.ErrorCode())
					assert.Equal(t, expectedErr.Error(), rpcErr.Error())
				} else {
					assert.Equal(t, testCase.ExpectedError, err)
				}
			}
		})
	}
}

func TestSendRawTransactionViaGethForNonSequencerNodeFailsToRelayTxToSequencerNode(t *testing.T) {
	nonSequencerServer, _, nonSequencerClient := newNonSequencerMockedServer(t, "http://wrong.url")
	defer nonSequencerServer.Stop()

	type testCase struct {
		Name          string
		Tx            *ethTypes.Transaction
		ExpectedError interface{}
	}

	testCases := []testCase{
		{
			Name:          "Send TX failed to relay tx to the sequencer node",
			Tx:            ethTypes.NewTransaction(1, common.HexToAddress("0x1"), big.NewInt(1), uint64(1), big.NewInt(1), []byte{}),
			ExpectedError: types.NewRPCError(types.DefaultErrorCode, "failed to relay tx to the sequencer node"),
		},
	}

	for _, testCase := range testCases {
		t.Run(testCase.Name, func(t *testing.T) {
			tc := testCase

			err := nonSequencerClient.SendTransaction(context.Background(), tc.Tx)

			if err != nil || testCase.ExpectedError != nil {
				if expectedErr, ok := testCase.ExpectedError.(*types.RPCError); ok {
					rpcErr := err.(rpc.Error)
					assert.Equal(t, expectedErr.ErrorCode(), rpcErr.ErrorCode())
					assert.Equal(t, expectedErr.Error(), rpcErr.Error())
				} else {
					assert.Equal(t, testCase.ExpectedError, err)
				}
			}
		})
	}
}

func TestProtocolVersion(t *testing.T) {
	s, _, _ := newSequencerMockedServer(t)
	defer s.Stop()

	res, err := s.JSONRPCCall("eth_protocolVersion")
	require.NoError(t, err)

	assert.Equal(t, float64(1), res.ID)
	assert.Equal(t, "2.0", res.JSONRPC)
	assert.Nil(t, res.Error)

	var result string
	err = json.Unmarshal(res.Result, &result)
	require.NoError(t, err)

	assert.Equal(t, "0x0", result)
}

func TestNewFilter(t *testing.T) {
	s, m, _ := newSequencerMockedServer(t)
	defer s.Stop()

	type testCase struct {
		Name           string
		Request        types.LogFilterRequest
		ExpectedResult string
		ExpectedError  types.Error
		SetupMocks     func(m *mocksWrapper, tc testCase)
	}

	hash := common.HexToHash("0x42")
	blockNumber10 := "10"
	blockNumber10010 := "10010"
	blockNumber10011 := "10011"
	testCases := []testCase{
		{
			Name: "New filter by block range created successfully",
			Request: types.LogFilterRequest{
				FromBlock: &blockNumber10,
				ToBlock:   &blockNumber10010,
			},
			ExpectedResult: "1",
			ExpectedError:  nil,
			SetupMocks: func(m *mocksWrapper, tc testCase) {
				m.DbTx.
					On("Commit", context.Background()).
					Return(nil).
					Once()

				m.State.
					On("BeginStateTransaction", context.Background()).
					Return(m.DbTx, nil).
					Once()

				m.Storage.
					On("NewLogFilter", mock.IsType(&concurrentWsConn{}), mock.IsType(LogFilter{})).
					Return("1", nil).
					Once()
			},
		},
		{
			Name: "New filter by block hash created successfully",
			Request: types.LogFilterRequest{
				BlockHash: &hash,
			},
			ExpectedResult: "1",
			ExpectedError:  nil,
			SetupMocks: func(m *mocksWrapper, tc testCase) {
				m.DbTx.
					On("Commit", context.Background()).
					Return(nil).
					Once()

				m.State.
					On("BeginStateTransaction", context.Background()).
					Return(m.DbTx, nil).
					Once()

				m.Storage.
					On("NewLogFilter", mock.IsType(&concurrentWsConn{}), mock.IsType(LogFilter{})).
					Return("1", nil).
					Once()
			},
		},
		{
			Name: "New filter not created due to from block greater than to block",
			Request: types.LogFilterRequest{
				FromBlock: &blockNumber10010,
				ToBlock:   &blockNumber10,
			},
			ExpectedResult: "",
			ExpectedError:  types.NewRPCError(types.InvalidParamsErrorCode, "invalid block range"),
			SetupMocks: func(m *mocksWrapper, tc testCase) {
				m.DbTx.
					On("Rollback", context.Background()).
					Return(nil).
					Once()

				m.State.
					On("BeginStateTransaction", context.Background()).
					Return(m.DbTx, nil).
					Once()
			},
		},
		{
			Name: "New filter not created due to block range bigger than allowed",
			Request: types.LogFilterRequest{
				FromBlock: &blockNumber10,
				ToBlock:   &blockNumber10011,
			},
			ExpectedResult: "",
			ExpectedError:  types.NewRPCError(types.InvalidParamsErrorCode, "logs are limited to a 10000 block range"),
			SetupMocks: func(m *mocksWrapper, tc testCase) {
				m.DbTx.
					On("Rollback", context.Background()).
					Return(nil).
					Once()

				m.State.
					On("BeginStateTransaction", context.Background()).
					Return(m.DbTx, nil).
					Once()
			},
		},
		{
			Name: "failed to create new filter due to error to store",
			Request: types.LogFilterRequest{
				BlockHash: &hash,
			},
			ExpectedResult: "",
			ExpectedError:  types.NewRPCError(types.DefaultErrorCode, "failed to create new log filter"),
			SetupMocks: func(m *mocksWrapper, tc testCase) {
				m.DbTx.
					On("Rollback", context.Background()).
					Return(nil).
					Once()

				m.State.
					On("BeginStateTransaction", context.Background()).
					Return(m.DbTx, nil).
					Once()
				m.Storage.
					On("NewLogFilter", mock.IsType(&concurrentWsConn{}), mock.IsType(LogFilter{})).
					Return("", errors.New("failed to add new filter")).
					Once()
			},
		},
	}

	for _, testCase := range testCases {
		t.Run(testCase.Name, func(t *testing.T) {
			tc := testCase
			tc.SetupMocks(m, tc)

			res, err := s.JSONRPCCall("eth_newFilter", tc.Request)
			require.NoError(t, err)

			assert.Equal(t, float64(1), res.ID)
			assert.Equal(t, "2.0", res.JSONRPC)

			if res.Result != nil {
				var result string
				err = json.Unmarshal(res.Result, &result)
				require.NoError(t, err)
				assert.Equal(t, tc.ExpectedResult, result)
			}

			if res.Error != nil || tc.ExpectedError != nil {
				assert.Equal(t, tc.ExpectedError.ErrorCode(), res.Error.Code)
				assert.Equal(t, tc.ExpectedError.Error(), res.Error.Message)
			}
		})
	}
}

func TestNewBlockFilter(t *testing.T) {
	s, m, _ := newSequencerMockedServer(t)
	defer s.Stop()

	type testCase struct {
		Name           string
		ExpectedResult string
		ExpectedError  types.Error
		SetupMocks     func(m *mocksWrapper, tc testCase)
	}

	testCases := []testCase{
		{
			Name:           "New block filter created successfully",
			ExpectedResult: "1",
			ExpectedError:  nil,
			SetupMocks: func(m *mocksWrapper, tc testCase) {
				m.Storage.
					On("NewBlockFilter", mock.IsType(&concurrentWsConn{})).
					Return("1", nil).
					Once()
			},
		},
		{
			Name:           "failed to create new block filter",
			ExpectedResult: "",
			ExpectedError:  types.NewRPCError(types.DefaultErrorCode, "failed to create new block filter"),
			SetupMocks: func(m *mocksWrapper, tc testCase) {
				m.Storage.
					On("NewBlockFilter", mock.IsType(&concurrentWsConn{})).
					Return("", errors.New("failed to add new block filter")).
					Once()
			},
		},
	}

	for _, testCase := range testCases {
		t.Run(testCase.Name, func(t *testing.T) {
			tc := testCase
			tc.SetupMocks(m, tc)

			res, err := s.JSONRPCCall("eth_newBlockFilter")
			require.NoError(t, err)

			assert.Equal(t, float64(1), res.ID)
			assert.Equal(t, "2.0", res.JSONRPC)

			if res.Result != nil {
				var result string
				err = json.Unmarshal(res.Result, &result)
				require.NoError(t, err)
				assert.Equal(t, tc.ExpectedResult, result)
			}

			if res.Error != nil || tc.ExpectedError != nil {
				assert.Equal(t, tc.ExpectedError.ErrorCode(), res.Error.Code)
				assert.Equal(t, tc.ExpectedError.Error(), res.Error.Message)
			}
		})
	}
}

func TestNewPendingTransactionFilter(t *testing.T) {
	s, m, _ := newSequencerMockedServer(t)
	defer s.Stop()

	type testCase struct {
		Name           string
		ExpectedResult string
		ExpectedError  types.Error
		SetupMocks     func(m *mocksWrapper, tc testCase)
	}

	testCases := []testCase{
		// {
		// 	Name:           "New pending transaction filter created successfully",
		// 	ExpectedResult: "1",
		// 	ExpectedError:  nil,
		// 	SetupMocks: func(m *mocksWrapper, tc testCase) {
		// 		m.Storage.
		// 			On("NewPendingTransactionFilter", mock.IsType(&concurrentWsConn{})).
		// 			Return("1", nil).
		// 			Once()
		// 	},
		// },
		// {
		// 	Name:           "failed to create new pending transaction filter",
		// 	ExpectedResult: "",
		// 	ExpectedError:  types.NewRPCError(types.DefaultErrorCode, "failed to create new pending transaction filter"),
		// 	SetupMocks: func(m *mocksWrapper, tc testCase) {
		// 		m.Storage.
		// 			On("NewPendingTransactionFilter", mock.IsType(&concurrentWsConn{})).
		// 			Return("", errors.New("failed to add new pending transaction filter")).
		// 			Once()
		// 	},
		// },
		{
			Name:           "can't create pending tx filter",
			ExpectedResult: "",
			ExpectedError:  types.NewRPCError(types.DefaultErrorCode, "not supported yet"),
			SetupMocks:     func(m *mocksWrapper, tc testCase) {},
		},
	}

	for _, testCase := range testCases {
		t.Run(testCase.Name, func(t *testing.T) {
			tc := testCase
			tc.SetupMocks(m, tc)

			res, err := s.JSONRPCCall("eth_newPendingTransactionFilter")
			require.NoError(t, err)

			assert.Equal(t, float64(1), res.ID)
			assert.Equal(t, "2.0", res.JSONRPC)

			if res.Result != nil {
				var result string
				err = json.Unmarshal(res.Result, &result)
				require.NoError(t, err)
				assert.Equal(t, tc.ExpectedResult, result)
			}

			if res.Error != nil || tc.ExpectedError != nil {
				assert.Equal(t, tc.ExpectedError.ErrorCode(), res.Error.Code)
				assert.Equal(t, tc.ExpectedError.Error(), res.Error.Message)
			}
		})
	}
}

func TestUninstallFilter(t *testing.T) {
	s, m, _ := newSequencerMockedServer(t)
	defer s.Stop()

	type testCase struct {
		Name           string
		FilterID       string
		ExpectedResult bool
		ExpectedError  types.Error
		SetupMocks     func(m *mocksWrapper, tc testCase)
	}

	testCases := []testCase{
		{
			Name:           "Uninstalls filter successfully",
			FilterID:       "1",
			ExpectedResult: true,
			ExpectedError:  nil,
			SetupMocks: func(m *mocksWrapper, tc testCase) {
				m.Storage.
					On("UninstallFilter", tc.FilterID).
					Return(nil).
					Once()
			},
		},
		{
			Name:           "filter already uninstalled",
			FilterID:       "1",
			ExpectedResult: false,
			ExpectedError:  nil,
			SetupMocks: func(m *mocksWrapper, tc testCase) {
				m.Storage.
					On("UninstallFilter", tc.FilterID).
					Return(ErrNotFound).
					Once()
			},
		},
	}

	for _, testCase := range testCases {
		t.Run(testCase.Name, func(t *testing.T) {
			tc := testCase
			tc.SetupMocks(m, tc)

			res, err := s.JSONRPCCall("eth_uninstallFilter", tc.FilterID)
			require.NoError(t, err)

			assert.Equal(t, float64(1), res.ID)
			assert.Equal(t, "2.0", res.JSONRPC)

			if res.Result != nil {
				var result bool
				err = json.Unmarshal(res.Result, &result)
				require.NoError(t, err)
				assert.Equal(t, tc.ExpectedResult, result)
			}

			if res.Error != nil || tc.ExpectedError != nil {
				assert.Equal(t, tc.ExpectedError.ErrorCode(), res.Error.Code)
				assert.Equal(t, tc.ExpectedError.Error(), res.Error.Message)
			}
		})
	}
}

func TestGetLogs(t *testing.T) {
	s, m, c := newSequencerMockedServer(t)
	defer s.Stop()

	type testCase struct {
		Name           string
		Filter         ethereum.FilterQuery
		ExpectedResult []ethTypes.Log
		ExpectedError  interface{}
		Prepare        func(t *testing.T, tc *testCase)
		SetupMocks     func(m *mocksWrapper, tc testCase)
	}

	testCases := []testCase{
		{
			Name: "Get logs successfully",
			Prepare: func(t *testing.T, tc *testCase) {
				tc.Filter = ethereum.FilterQuery{
					FromBlock: big.NewInt(1), ToBlock: big.NewInt(2),
					Addresses: []common.Address{common.HexToAddress("0x111")},
					Topics:    [][]common.Hash{{common.HexToHash("0x222")}},
				}
				tc.ExpectedResult = []ethTypes.Log{{
					Address: common.Address{}, Topics: []common.Hash{}, Data: []byte{},
					BlockNumber: uint64(1), TxHash: common.Hash{}, TxIndex: uint(1),
					BlockHash: common.Hash{}, Index: uint(1), Removed: false,
				}}
				tc.ExpectedError = nil
			},
			SetupMocks: func(m *mocksWrapper, tc testCase) {
				var since *time.Time
				logs := make([]*ethTypes.Log, 0, len(tc.ExpectedResult))
				for _, log := range tc.ExpectedResult {
					l := log
					logs = append(logs, &l)
				}

				m.DbTx.
					On("Commit", context.Background()).
					Return(nil).
					Once()

				m.State.
					On("BeginStateTransaction", context.Background()).
					Return(m.DbTx, nil).
					Once()

				m.State.
					On("GetLogs", context.Background(), tc.Filter.FromBlock.Uint64(), tc.Filter.ToBlock.Uint64(), tc.Filter.Addresses, tc.Filter.Topics, tc.Filter.BlockHash, since, m.DbTx).
					Return(logs, nil).
					Once()
			},
		},
		{
			Name: "Get logs fails to get logs from state",
			Prepare: func(t *testing.T, tc *testCase) {
				tc.Filter = ethereum.FilterQuery{
					FromBlock: big.NewInt(1), ToBlock: big.NewInt(2),
					Addresses: []common.Address{common.HexToAddress("0x111")},
					Topics:    [][]common.Hash{{common.HexToHash("0x222")}},
				}
				tc.ExpectedResult = nil
				tc.ExpectedError = types.NewRPCError(types.DefaultErrorCode, "failed to get logs from state")
			},
			SetupMocks: func(m *mocksWrapper, tc testCase) {
				var since *time.Time
				m.DbTx.
					On("Rollback", context.Background()).
					Return(nil).
					Once()

				m.State.
					On("BeginStateTransaction", context.Background()).
					Return(m.DbTx, nil).
					Once()

				m.State.
					On("GetLogs", context.Background(), tc.Filter.FromBlock.Uint64(), tc.Filter.ToBlock.Uint64(), tc.Filter.Addresses, tc.Filter.Topics, tc.Filter.BlockHash, since, m.DbTx).
					Return(nil, errors.New("failed to get logs from state")).
					Once()
			},
		},
		{
			Name: "Get logs fails to identify from block",
			Prepare: func(t *testing.T, tc *testCase) {
				tc.Filter = ethereum.FilterQuery{
					FromBlock: big.NewInt(-1), ToBlock: big.NewInt(2),
					Addresses: []common.Address{common.HexToAddress("0x111")},
					Topics:    [][]common.Hash{{common.HexToHash("0x222")}},
				}
				tc.ExpectedResult = nil
				tc.ExpectedError = types.NewRPCError(types.DefaultErrorCode, "failed to get the last block number from state")
			},
			SetupMocks: func(m *mocksWrapper, tc testCase) {
				m.DbTx.
					On("Rollback", context.Background()).
					Return(nil).
					Once()

				m.State.
					On("BeginStateTransaction", context.Background()).
					Return(m.DbTx, nil).
					Once()

				m.State.
					On("GetLastL2BlockNumber", context.Background(), m.DbTx).
					Return(uint64(0), errors.New("failed to get last block number from state")).
					Once()
			},
		},
		{
			Name: "Get logs fails to identify to block",
			Prepare: func(t *testing.T, tc *testCase) {
				tc.Filter = ethereum.FilterQuery{
					FromBlock: big.NewInt(1), ToBlock: big.NewInt(-1),
					Addresses: []common.Address{common.HexToAddress("0x111")},
					Topics:    [][]common.Hash{{common.HexToHash("0x222")}},
				}
				tc.ExpectedResult = nil
				tc.ExpectedError = types.NewRPCError(types.DefaultErrorCode, "failed to get the last block number from state")
			},
			SetupMocks: func(m *mocksWrapper, tc testCase) {
				m.DbTx.
					On("Rollback", context.Background()).
					Return(nil).
					Once()

				m.State.
					On("BeginStateTransaction", context.Background()).
					Return(m.DbTx, nil).
					Once()

				m.State.
					On("GetLastL2BlockNumber", context.Background(), m.DbTx).
					Return(uint64(0), errors.New("failed to get last block number from state")).
					Once()
			},
		},
		{
			Name: "Get logs fails due to max block range limit exceeded",
			Prepare: func(t *testing.T, tc *testCase) {
				tc.Filter = ethereum.FilterQuery{
					FromBlock: big.NewInt(1), ToBlock: big.NewInt(10002),
					Addresses: []common.Address{common.HexToAddress("0x111")},
					Topics:    [][]common.Hash{{common.HexToHash("0x222")}},
				}
				tc.ExpectedResult = nil
				tc.ExpectedError = types.NewRPCError(types.InvalidParamsErrorCode, "logs are limited to a 10000 block range")
			},
			SetupMocks: func(m *mocksWrapper, tc testCase) {
				m.DbTx.
					On("Rollback", context.Background()).
					Return(nil).
					Once()

				m.State.
					On("BeginStateTransaction", context.Background()).
					Return(m.DbTx, nil).
					Once()
			},
		},
		{
			Name: "Get logs fails due to max log count limit exceeded",
			Prepare: func(t *testing.T, tc *testCase) {
				tc.Filter = ethereum.FilterQuery{
					FromBlock: big.NewInt(1), ToBlock: big.NewInt(2),
					Addresses: []common.Address{common.HexToAddress("0x111")},
					Topics:    [][]common.Hash{{common.HexToHash("0x222")}},
				}
				tc.ExpectedResult = nil
				tc.ExpectedError = types.NewRPCError(types.InvalidParamsErrorCode, "query returned more than 10000 results")
			},
			SetupMocks: func(m *mocksWrapper, tc testCase) {
				var since *time.Time
				m.DbTx.
					On("Rollback", context.Background()).
					Return(nil).
					Once()

				m.State.
					On("BeginStateTransaction", context.Background()).
					Return(m.DbTx, nil).
					Once()

				m.State.
					On("GetLogs", context.Background(), tc.Filter.FromBlock.Uint64(), tc.Filter.ToBlock.Uint64(), tc.Filter.Addresses, tc.Filter.Topics, tc.Filter.BlockHash, since, m.DbTx).
					Return(nil, state.ErrMaxLogsCountLimitExceeded).
					Once()
			},
		},
	}

	for _, testCase := range testCases {
		t.Run(testCase.Name, func(t *testing.T) {
			tc := testCase
			tc.Prepare(t, &tc)
			tc.SetupMocks(m, tc)

			result, err := c.FilterLogs(context.Background(), tc.Filter)

			if result != nil || tc.ExpectedResult != nil {
				assert.ElementsMatch(t, tc.ExpectedResult, result)
			}

			if err != nil || tc.ExpectedError != nil {
				if expectedErr, ok := tc.ExpectedError.(*types.RPCError); ok {
					rpcErr := err.(rpc.Error)
					assert.Equal(t, expectedErr.ErrorCode(), rpcErr.ErrorCode())
					assert.Equal(t, expectedErr.Error(), rpcErr.Error())
				} else {
					assert.Equal(t, tc.ExpectedError, err)
				}
			}
		})
	}
}

func TestGetFilterLogs(t *testing.T) {
	s, m, _ := newSequencerMockedServer(t)
	defer s.Stop()

	type testCase struct {
		Name           string
		FilterID       string
		ExpectedResult []ethTypes.Log
		ExpectedError  types.Error
		Prepare        func(t *testing.T, tc *testCase)
		SetupMocks     func(t *testing.T, m *mocksWrapper, tc testCase)
	}

	testCases := []testCase{
		{
			Name: "Get filter logs successfully",
			Prepare: func(t *testing.T, tc *testCase) {
				tc.FilterID = "1"
				tc.ExpectedResult = []ethTypes.Log{{
					Address: common.Address{}, Topics: []common.Hash{}, Data: []byte{},
					BlockNumber: uint64(1), TxHash: common.Hash{}, TxIndex: uint(1),
					BlockHash: common.Hash{}, Index: uint(1), Removed: false,
				}}
				tc.ExpectedError = nil
			},
			SetupMocks: func(t *testing.T, m *mocksWrapper, tc testCase) {
				var since *time.Time
				logs := make([]*ethTypes.Log, 0, len(tc.ExpectedResult))
				for _, log := range tc.ExpectedResult {
					l := log
					logs = append(logs, &l)
				}

				bn1 := types.BlockNumber(1)
				bn2 := types.BlockNumber(2)
				logFilter := LogFilter{
					FromBlock: &bn1,
					ToBlock:   &bn2,
					Addresses: []common.Address{common.HexToAddress("0x111")},
					Topics:    [][]common.Hash{{common.HexToHash("0x222")}},
				}

				filter := &Filter{
					ID:         tc.FilterID,
					Type:       FilterTypeLog,
					LastPoll:   time.Now(),
					Parameters: logFilter,
				}

				m.DbTx.
					On("Commit", context.Background()).
					Return(nil).
					Once()

				m.State.
					On("BeginStateTransaction", context.Background()).
					Return(m.DbTx, nil).
					Once()

				m.Storage.
					On("GetFilter", tc.FilterID).
					Return(filter, nil).
					Once()

				m.State.
					On("GetLogs", context.Background(), uint64(*logFilter.FromBlock), uint64(*logFilter.ToBlock), logFilter.Addresses, logFilter.Topics, logFilter.BlockHash, since, m.DbTx).
					Return(logs, nil).
					Once()
			},
		},
		{
			Name: "Get filter logs filter not found",
			Prepare: func(t *testing.T, tc *testCase) {
				tc.FilterID = "1"
				tc.ExpectedResult = nil
				tc.ExpectedError = nil
			},
			SetupMocks: func(t *testing.T, m *mocksWrapper, tc testCase) {
				m.Storage.
					On("GetFilter", tc.FilterID).
					Return(nil, ErrNotFound).
					Once()
			},
		},
		{
			Name: "Get filter logs failed to get filter",
			Prepare: func(t *testing.T, tc *testCase) {
				tc.FilterID = "1"
				tc.ExpectedResult = nil
				tc.ExpectedError = types.NewRPCError(types.DefaultErrorCode, "failed to get filter from storage")
			},
			SetupMocks: func(t *testing.T, m *mocksWrapper, tc testCase) {
				m.Storage.
					On("GetFilter", tc.FilterID).
					Return(nil, errors.New("failed to get filter")).
					Once()
			},
		},
		{
			Name: "Get filter logs is a valid filter but its not a log filter",
			Prepare: func(t *testing.T, tc *testCase) {
				tc.FilterID = "1"
				tc.ExpectedResult = nil
				tc.ExpectedError = nil
			},
			SetupMocks: func(t *testing.T, m *mocksWrapper, tc testCase) {
				filter := &Filter{
					ID:         tc.FilterID,
					Type:       FilterTypeBlock,
					LastPoll:   time.Now(),
					Parameters: "",
				}

				m.Storage.
					On("GetFilter", tc.FilterID).
					Return(filter, nil).
					Once()
			},
		},
	}

	for _, testCase := range testCases {
		t.Run(testCase.Name, func(t *testing.T) {
			tc := testCase
			tc.Prepare(t, &tc)
			tc.SetupMocks(t, m, tc)

			res, err := s.JSONRPCCall("eth_getFilterLogs", tc.FilterID)
			require.NoError(t, err)
			assert.Equal(t, float64(1), res.ID)
			assert.Equal(t, "2.0", res.JSONRPC)

			if res.Result != nil {
				var result interface{}
				err = json.Unmarshal(res.Result, &result)
				require.NoError(t, err)

				if result != nil || tc.ExpectedResult != nil {
					var logs []ethTypes.Log
					err = json.Unmarshal(res.Result, &logs)
					require.NoError(t, err)
					assert.ElementsMatch(t, tc.ExpectedResult, logs)
				}
			}

			if res.Error != nil || tc.ExpectedError != nil {
				assert.Equal(t, tc.ExpectedError.ErrorCode(), res.Error.Code)
				assert.Equal(t, tc.ExpectedError.Error(), res.Error.Message)
			}
		})
	}
}

func TestGetFilterChanges(t *testing.T) {
	s, m, _ := newSequencerMockedServer(t)
	defer s.Stop()

	type testCase struct {
		Name            string
		FilterID        string
		ExpectedResults []interface{}
		ExpectedErrors  []types.Error
		Prepare         func(t *testing.T, tc *testCase)
		SetupMocks      func(t *testing.T, m *mocksWrapper, tc testCase)
	}

	var nilTx pgx.Tx
	testCases := []testCase{
		{
			Name: "Get block filter changes multiple times successfully",
			Prepare: func(t *testing.T, tc *testCase) {
				tc.FilterID = "2"
				// first call
				tc.ExpectedResults = append(tc.ExpectedResults, []common.Hash{
					common.HexToHash("0x111"),
				})
				tc.ExpectedErrors = append(tc.ExpectedErrors, nil)

				// second call
				tc.ExpectedResults = append(tc.ExpectedResults, []common.Hash{
					common.HexToHash("0x222"),
					common.HexToHash("0x333"),
				})
				tc.ExpectedErrors = append(tc.ExpectedErrors, nil)

				// third call
				tc.ExpectedResults = append(tc.ExpectedResults, []common.Hash{})
				tc.ExpectedErrors = append(tc.ExpectedErrors, nil)
			},
			SetupMocks: func(t *testing.T, m *mocksWrapper, tc testCase) {
				filter := &Filter{
					ID:         tc.FilterID,
					Type:       FilterTypeBlock,
					LastPoll:   time.Now(),
					Parameters: "{}",
				}

				m.Storage.
					On("GetFilter", tc.FilterID).
					Return(filter, nil).
					Once()

				m.State.
					On("GetL2BlockHashesSince", context.Background(), filter.LastPoll, mock.IsType(nilTx)).
					Return(tc.ExpectedResults[0].([]common.Hash), nil).
					Once()

				m.Storage.
					On("UpdateFilterLastPoll", tc.FilterID).
					Run(func(args mock.Arguments) {
						filter.LastPoll = time.Now()

						m.Storage.
							On("GetFilter", tc.FilterID).
							Return(filter, nil).
							Once()

						m.State.
							On("GetL2BlockHashesSince", context.Background(), filter.LastPoll, mock.IsType(nilTx)).
							Return(tc.ExpectedResults[1].([]common.Hash), nil).
							Once()

						m.Storage.
							On("UpdateFilterLastPoll", tc.FilterID).
							Run(func(args mock.Arguments) {
								filter.LastPoll = time.Now()

								m.Storage.
									On("GetFilter", tc.FilterID).
									Return(filter, nil).
									Once()

								m.State.
									On("GetL2BlockHashesSince", context.Background(), filter.LastPoll, mock.IsType(nilTx)).
									Return(tc.ExpectedResults[2].([]common.Hash), nil).
									Once()

								m.Storage.
									On("UpdateFilterLastPoll", tc.FilterID).
									Return(nil).
									Once()
							}).
							Return(nil).
							Once()
					}).
					Return(nil).
					Once()
			},
		},
		{
			Name: "Get pending transactions filter changes multiple times successfully",
			Prepare: func(t *testing.T, tc *testCase) {
				tc.FilterID = "3"
				// first call
				tc.ExpectedResults = append(tc.ExpectedResults, []common.Hash{
					common.HexToHash("0x444"),
				})
				tc.ExpectedErrors = append(tc.ExpectedErrors, nil)

				// second call
				tc.ExpectedResults = append(tc.ExpectedResults, []common.Hash{
					common.HexToHash("0x555"),
					common.HexToHash("0x666"),
				})
				tc.ExpectedErrors = append(tc.ExpectedErrors, nil)

				// third call
				tc.ExpectedResults = append(tc.ExpectedResults, []common.Hash{})
				tc.ExpectedErrors = append(tc.ExpectedErrors, nil)
			},
			SetupMocks: func(t *testing.T, m *mocksWrapper, tc testCase) {
				filter := &Filter{
					ID:         tc.FilterID,
					Type:       FilterTypePendingTx,
					LastPoll:   time.Now(),
					Parameters: "{}",
				}

				m.Storage.
					On("GetFilter", tc.FilterID).
					Return(filter, nil).
					Once()

				m.Pool.
					On("GetPendingTxHashesSince", context.Background(), filter.LastPoll).
					Return(tc.ExpectedResults[0].([]common.Hash), nil).
					Once()

				m.Storage.
					On("UpdateFilterLastPoll", tc.FilterID).
					Run(func(args mock.Arguments) {
						filter.LastPoll = time.Now()

						m.Storage.
							On("GetFilter", tc.FilterID).
							Return(filter, nil).
							Once()

						m.Pool.
							On("GetPendingTxHashesSince", context.Background(), filter.LastPoll).
							Return(tc.ExpectedResults[1].([]common.Hash), nil).
							Once()

						m.Storage.
							On("UpdateFilterLastPoll", tc.FilterID).
							Run(func(args mock.Arguments) {
								filter.LastPoll = time.Now()

								m.Storage.
									On("GetFilter", tc.FilterID).
									Return(filter, nil).
									Once()

								m.Pool.
									On("GetPendingTxHashesSince", context.Background(), filter.LastPoll).
									Return(tc.ExpectedResults[2].([]common.Hash), nil).
									Once()

								m.Storage.
									On("UpdateFilterLastPoll", tc.FilterID).
									Return(nil).
									Once()
							}).
							Return(nil).
							Once()
					}).
					Return(nil).
					Once()
			},
		},
		{
			Name: "Get log filter changes multiple times successfully",
			Prepare: func(t *testing.T, tc *testCase) {
				tc.FilterID = "1"
				// first call
				tc.ExpectedResults = append(tc.ExpectedResults, []ethTypes.Log{{
					Address: common.Address{}, Topics: []common.Hash{}, Data: []byte{},
					BlockNumber: uint64(1), TxHash: common.Hash{}, TxIndex: uint(1),
					BlockHash: common.Hash{}, Index: uint(1), Removed: false,
				}})
				tc.ExpectedErrors = append(tc.ExpectedErrors, nil)

				// second call
				tc.ExpectedResults = append(tc.ExpectedResults, []ethTypes.Log{{
					Address: common.Address{}, Topics: []common.Hash{}, Data: []byte{},
					BlockNumber: uint64(1), TxHash: common.Hash{}, TxIndex: uint(1),
					BlockHash: common.Hash{}, Index: uint(1), Removed: false,
				}, {
					Address: common.Address{}, Topics: []common.Hash{}, Data: []byte{},
					BlockNumber: uint64(1), TxHash: common.Hash{}, TxIndex: uint(1),
					BlockHash: common.Hash{}, Index: uint(1), Removed: false,
				}})
				tc.ExpectedErrors = append(tc.ExpectedErrors, nil)

				// third call
				tc.ExpectedResults = append(tc.ExpectedResults, nil)
				tc.ExpectedErrors = append(tc.ExpectedErrors, nil)
			},
			SetupMocks: func(t *testing.T, m *mocksWrapper, tc testCase) {
				bn1 := types.BlockNumber(1)
				bn2 := types.BlockNumber(2)
				logFilter := LogFilter{
					FromBlock: &bn1, ToBlock: &bn2,
					Addresses: []common.Address{common.HexToAddress("0x111")},
					Topics:    [][]common.Hash{{common.HexToHash("0x222")}},
				}

				filter := &Filter{
					ID:         tc.FilterID,
					Type:       FilterTypeLog,
					LastPoll:   time.Now(),
					Parameters: logFilter,
				}

				m.Storage.
					On("GetFilter", tc.FilterID).
					Return(filter, nil).
					Once()

				expectedLogs := tc.ExpectedResults[0].([]ethTypes.Log)
				logs := make([]*ethTypes.Log, 0, len(expectedLogs))
				for _, log := range expectedLogs {
					l := log
					logs = append(logs, &l)
				}

				m.State.
					On("GetLogs", context.Background(), uint64(*logFilter.FromBlock), uint64(*logFilter.ToBlock), logFilter.Addresses, logFilter.Topics, logFilter.BlockHash, &filter.LastPoll, mock.IsType(nilTx)).
					Return(logs, nil).
					Once()

				m.Storage.
					On("UpdateFilterLastPoll", tc.FilterID).
					Run(func(args mock.Arguments) {
						filter.LastPoll = time.Now()

						m.Storage.
							On("GetFilter", tc.FilterID).
							Return(filter, nil).
							Once()

						expectedLogs = tc.ExpectedResults[1].([]ethTypes.Log)
						logs = make([]*ethTypes.Log, 0, len(expectedLogs))
						for _, log := range expectedLogs {
							l := log
							logs = append(logs, &l)
						}

						m.State.
							On("GetLogs", context.Background(), uint64(*logFilter.FromBlock), uint64(*logFilter.ToBlock), logFilter.Addresses, logFilter.Topics, logFilter.BlockHash, &filter.LastPoll, mock.IsType(nilTx)).
							Return(logs, nil).
							Once()

						m.Storage.
							On("UpdateFilterLastPoll", tc.FilterID).
							Run(func(args mock.Arguments) {
								filter.LastPoll = time.Now()

								m.Storage.
									On("GetFilter", tc.FilterID).
									Return(filter, nil).
									Once()

								m.State.
									On("GetLogs", context.Background(), uint64(*logFilter.FromBlock), uint64(*logFilter.ToBlock), logFilter.Addresses, logFilter.Topics, logFilter.BlockHash, &filter.LastPoll, mock.IsType(nilTx)).
									Return([]*ethTypes.Log{}, nil).
									Once()

								m.Storage.
									On("UpdateFilterLastPoll", tc.FilterID).
									Return(nil).
									Once()
							}).
							Return(nil).
							Once()
					}).
					Return(nil).
					Once()
			},
		},
		{
			Name: "Get filter changes when filter is not found",
			Prepare: func(t *testing.T, tc *testCase) {
				tc.FilterID = "1"
				// first call
				tc.ExpectedResults = append(tc.ExpectedResults, nil)
				tc.ExpectedErrors = append(tc.ExpectedErrors, types.NewRPCError(types.DefaultErrorCode, "filter not found"))
			},
			SetupMocks: func(t *testing.T, m *mocksWrapper, tc testCase) {
				m.Storage.
					On("GetFilter", tc.FilterID).
					Return(nil, ErrNotFound).
					Once()
			},
		},
		{
			Name: "Get filter changes fails to get filter",
			Prepare: func(t *testing.T, tc *testCase) {
				tc.FilterID = "1"
				// first call
				tc.ExpectedResults = append(tc.ExpectedResults, nil)
				tc.ExpectedErrors = append(tc.ExpectedErrors, types.NewRPCError(types.DefaultErrorCode, "failed to get filter from storage"))
			},
			SetupMocks: func(t *testing.T, m *mocksWrapper, tc testCase) {
				m.Storage.
					On("GetFilter", tc.FilterID).
					Return(nil, errors.New("failed to get filter")).
					Once()
			},
		},
		{
			Name: "Get block filter changes fails to get block hashes",
			Prepare: func(t *testing.T, tc *testCase) {
				tc.FilterID = "2"
				tc.ExpectedResults = append(tc.ExpectedResults, nil)
				tc.ExpectedErrors = append(tc.ExpectedErrors, types.NewRPCError(types.DefaultErrorCode, "failed to get block hashes"))
			},
			SetupMocks: func(t *testing.T, m *mocksWrapper, tc testCase) {
				filter := &Filter{
					ID:         tc.FilterID,
					Type:       FilterTypeBlock,
					LastPoll:   time.Now(),
					Parameters: LogFilter{},
				}

				m.Storage.
					On("GetFilter", tc.FilterID).
					Return(filter, nil).
					Once()

				m.State.
					On("GetL2BlockHashesSince", context.Background(), filter.LastPoll, mock.IsType(nilTx)).
					Return([]common.Hash{}, errors.New("failed to get hashes")).
					Once()
			},
		},
		{
			Name: "Get block filter changes fails to update the last time it was requested",
			Prepare: func(t *testing.T, tc *testCase) {
				tc.FilterID = "2"
				tc.ExpectedResults = append(tc.ExpectedResults, nil)
				tc.ExpectedErrors = append(tc.ExpectedErrors, types.NewRPCError(types.DefaultErrorCode, "failed to update last time the filter changes were requested"))
			},
			SetupMocks: func(t *testing.T, m *mocksWrapper, tc testCase) {
				filter := &Filter{
					ID:         tc.FilterID,
					Type:       FilterTypeBlock,
					LastPoll:   time.Now(),
					Parameters: LogFilter{},
				}

				m.Storage.
					On("GetFilter", tc.FilterID).
					Return(filter, nil).
					Once()

				m.State.
					On("GetL2BlockHashesSince", context.Background(), filter.LastPoll, mock.IsType(nilTx)).
					Return([]common.Hash{}, nil).
					Once()

				m.Storage.
					On("UpdateFilterLastPoll", tc.FilterID).
					Return(errors.New("failed to update filter last poll")).
					Once()
			},
		},
		{
			Name: "Get pending transactions filter fails to get the hashes",
			Prepare: func(t *testing.T, tc *testCase) {
				tc.FilterID = "3"
				tc.ExpectedResults = append(tc.ExpectedResults, nil)
				tc.ExpectedErrors = append(tc.ExpectedErrors, types.NewRPCError(types.DefaultErrorCode, "failed to get pending transaction hashes"))
			},
			SetupMocks: func(t *testing.T, m *mocksWrapper, tc testCase) {
				filter := &Filter{
					ID:         tc.FilterID,
					Type:       FilterTypePendingTx,
					LastPoll:   time.Now(),
					Parameters: LogFilter{},
				}

				m.Storage.
					On("GetFilter", tc.FilterID).
					Return(filter, nil).
					Once()

				m.Pool.
					On("GetPendingTxHashesSince", context.Background(), filter.LastPoll).
					Return([]common.Hash{}, errors.New("failed to get pending tx hashes")).
					Once()
			},
		},
		{
			Name: "Get pending transactions fails to update the last time it was requested",
			Prepare: func(t *testing.T, tc *testCase) {
				tc.FilterID = "3"
				tc.ExpectedResults = append(tc.ExpectedResults, nil)
				tc.ExpectedErrors = append(tc.ExpectedErrors, types.NewRPCError(types.DefaultErrorCode, "failed to update last time the filter changes were requested"))
			},
			SetupMocks: func(t *testing.T, m *mocksWrapper, tc testCase) {
				filter := &Filter{
					ID:         tc.FilterID,
					Type:       FilterTypePendingTx,
					LastPoll:   time.Now(),
					Parameters: LogFilter{},
				}

				m.Storage.
					On("GetFilter", tc.FilterID).
					Return(filter, nil).
					Once()

				m.Pool.
					On("GetPendingTxHashesSince", context.Background(), filter.LastPoll).
					Return([]common.Hash{}, nil).
					Once()

				m.Storage.
					On("UpdateFilterLastPoll", tc.FilterID).
					Return(errors.New("failed to update filter last poll")).
					Once()
			},
		},
		{
			Name: "Get log filter changes fails to get logs",
			Prepare: func(t *testing.T, tc *testCase) {
				tc.FilterID = "1"
				tc.ExpectedResults = append(tc.ExpectedResults, nil)
				tc.ExpectedErrors = append(tc.ExpectedErrors, types.NewRPCError(types.DefaultErrorCode, "failed to get logs from state"))
			},
			SetupMocks: func(t *testing.T, m *mocksWrapper, tc testCase) {
				bn1 := types.BlockNumber(1)
				bn2 := types.BlockNumber(2)
				logFilter := LogFilter{

					FromBlock: &bn1, ToBlock: &bn2,
					Addresses: []common.Address{common.HexToAddress("0x111")},
					Topics:    [][]common.Hash{{common.HexToHash("0x222")}},
				}

				filter := &Filter{
					ID:         tc.FilterID,
					Type:       FilterTypeLog,
					LastPoll:   time.Now(),
					Parameters: logFilter,
				}

				m.Storage.
					On("GetFilter", tc.FilterID).
					Return(filter, nil).
					Once()

				m.State.
					On("GetLogs", context.Background(), uint64(*logFilter.FromBlock), uint64(*logFilter.ToBlock), logFilter.Addresses, logFilter.Topics, logFilter.BlockHash, &filter.LastPoll, mock.IsType(nilTx)).
					Return(nil, errors.New("failed to get logs")).
					Once()
			},
		},
		{
			Name: "Get log filter changes fails to update the last time it was requested",
			Prepare: func(t *testing.T, tc *testCase) {
				tc.FilterID = "1"
				tc.ExpectedResults = append(tc.ExpectedResults, nil)
				tc.ExpectedErrors = append(tc.ExpectedErrors, types.NewRPCError(types.DefaultErrorCode, "failed to update last time the filter changes were requested"))
			},
			SetupMocks: func(t *testing.T, m *mocksWrapper, tc testCase) {
				bn1 := types.BlockNumber(1)
				bn2 := types.BlockNumber(2)
				logFilter := LogFilter{
					FromBlock: &bn1, ToBlock: &bn2,
					Addresses: []common.Address{common.HexToAddress("0x111")},
					Topics:    [][]common.Hash{{common.HexToHash("0x222")}},
				}

				filter := &Filter{
					ID:         tc.FilterID,
					Type:       FilterTypeLog,
					LastPoll:   time.Now(),
					Parameters: logFilter,
				}

				m.Storage.
					On("GetFilter", tc.FilterID).
					Return(filter, nil).
					Once()

				m.State.
					On("GetLogs", context.Background(), uint64(*logFilter.FromBlock), uint64(*logFilter.ToBlock), logFilter.Addresses, logFilter.Topics, logFilter.BlockHash, &filter.LastPoll, mock.IsType(nilTx)).
					Return([]*ethTypes.Log{}, nil).
					Once()

				m.Storage.
					On("UpdateFilterLastPoll", tc.FilterID).
					Return(errors.New("failed to update filter last poll")).
					Once()
			},
		},
		{
			Name: "Get filter changes for a unknown log type",
			Prepare: func(t *testing.T, tc *testCase) {
				tc.FilterID = "4"
				tc.ExpectedResults = append(tc.ExpectedResults, nil)
				tc.ExpectedErrors = append(tc.ExpectedErrors, nil)
			},
			SetupMocks: func(t *testing.T, m *mocksWrapper, tc testCase) {
				filter := &Filter{
					Type: "unknown type",
				}

				m.Storage.
					On("GetFilter", tc.FilterID).
					Return(filter, nil).
					Once()
			},
		},
	}

	for _, testCase := range testCases {
		t.Run(testCase.Name, func(t *testing.T) {
			tc := testCase
			tc.Prepare(t, &tc)
			tc.SetupMocks(t, m, tc)

			timesToCall := len(tc.ExpectedResults)

			for i := 0; i < timesToCall; i++ {
				res, err := s.JSONRPCCall("eth_getFilterChanges", tc.FilterID)
				require.NoError(t, err)
				assert.Equal(t, float64(1), res.ID)
				assert.Equal(t, "2.0", res.JSONRPC)

				if res.Result != nil {
					var result interface{}
					err = json.Unmarshal(res.Result, &result)
					require.NoError(t, err)

					if result != nil || tc.ExpectedResults[i] != nil {
						if logs, ok := tc.ExpectedResults[i].([]ethTypes.Log); ok {
							err = json.Unmarshal(res.Result, &logs)
							require.NoError(t, err)
							assert.ElementsMatch(t, tc.ExpectedResults[i], logs)
						}
						if hashes, ok := tc.ExpectedResults[i].([]common.Hash); ok {
							err = json.Unmarshal(res.Result, &hashes)
							require.NoError(t, err)
							assert.ElementsMatch(t, tc.ExpectedResults[i], hashes)
						}
					}
				}

				if res.Error != nil || tc.ExpectedErrors[i] != nil {
					assert.Equal(t, tc.ExpectedErrors[i].ErrorCode(), res.Error.Code)
					assert.Equal(t, tc.ExpectedErrors[i].Error(), res.Error.Message)
				}
			}
		})
	}
}

func TestSubscribeNewHeads(t *testing.T) {
	s, m, _ := newSequencerMockedServer(t)
	defer s.Stop()

	type testCase struct {
		Name          string
		Channel       chan *ethTypes.Header
		ExpectedError interface{}
		SetupMocks    func(m *mocksWrapper, tc testCase)
	}

	testCases := []testCase{
		{
			Name: "Subscribe to new heads Successfully",
			SetupMocks: func(m *mocksWrapper, tc testCase) {
				m.Storage.
					On("NewBlockFilter", mock.IsType(&concurrentWsConn{})).
					Return("0x1", nil).
					Once()
			},
		},
		{
			Name:          "Subscribe fails to add filter to storage",
			ExpectedError: types.NewRPCError(types.DefaultErrorCode, "failed to create new block filter"),
			SetupMocks: func(m *mocksWrapper, tc testCase) {
				m.Storage.
					On("NewBlockFilter", mock.IsType(&concurrentWsConn{})).
					Return("", fmt.Errorf("failed to add filter to storage")).
					Once()
			},
		},
	}

	for _, testCase := range testCases {
		t.Run(testCase.Name, func(t *testing.T) {
			tc := testCase
			tc.SetupMocks(m, tc)

			c := s.GetWSClient()

			ctx := context.Background()
			newHeadsChannel := make(chan *ethTypes.Header, 100)
			sub, err := c.SubscribeNewHead(ctx, newHeadsChannel)

			if sub != nil {
				assert.NotNil(t, sub)
			}

			if err != nil || tc.ExpectedError != nil {
				if expectedErr, ok := tc.ExpectedError.(*types.RPCError); ok {
					rpcErr := err.(rpc.Error)
					assert.Equal(t, expectedErr.ErrorCode(), rpcErr.ErrorCode())
					assert.Equal(t, expectedErr.Error(), rpcErr.Error())
				} else {
					assert.Equal(t, tc.ExpectedError, err)
				}
			}
		})
	}
}

func TestSubscribeNewLogs(t *testing.T) {
	s, m, _ := newSequencerMockedServer(t)
	defer s.Stop()

	type testCase struct {
		Name          string
		Filter        ethereum.FilterQuery
		Channel       chan *ethTypes.Log
		ExpectedError interface{}
		Prepare       func(t *testing.T, tc *testCase)
		SetupMocks    func(m *mocksWrapper, tc testCase)
	}

	testCases := []testCase{
		{
			Name: "Subscribe to new logs by block hash successfully",
			Prepare: func(t *testing.T, tc *testCase) {
				tc.Filter = ethereum.FilterQuery{
					BlockHash: &blockHash,
				}
			},
			SetupMocks: func(m *mocksWrapper, tc testCase) {
				m.DbTx.
					On("Commit", context.Background()).
					Return(nil).
					Once()

				m.State.
					On("BeginStateTransaction", context.Background()).
					Return(m.DbTx, nil).
					Once()

				m.Storage.
					On("NewLogFilter", mock.IsType(&concurrentWsConn{}), mock.IsType(LogFilter{})).
					Return("0x1", nil).
					Once()
			},
		},
		{
			Name:          "Subscribe to new logs fails to add new filter to storage",
			ExpectedError: types.NewRPCError(types.DefaultErrorCode, "failed to create new log filter"),
			Prepare: func(t *testing.T, tc *testCase) {
				tc.Filter = ethereum.FilterQuery{
					BlockHash: &blockHash,
				}
			},
			SetupMocks: func(m *mocksWrapper, tc testCase) {
				m.DbTx.
					On("Rollback", context.Background()).
					Return(nil).
					Once()

				m.State.
					On("BeginStateTransaction", context.Background()).
					Return(m.DbTx, nil).
					Once()

				m.Storage.
					On("NewLogFilter", mock.IsType(&concurrentWsConn{}), mock.IsType(LogFilter{})).
					Return("", fmt.Errorf("failed to add filter to storage")).
					Once()
			},
		},
		{
			Name:          "Subscribe to new logs fails due to max block range limit exceeded",
			ExpectedError: types.NewRPCError(types.InvalidParamsErrorCode, "logs are limited to a 10000 block range"),
			Prepare: func(t *testing.T, tc *testCase) {
				tc.Filter = ethereum.FilterQuery{
					FromBlock: big.NewInt(1), ToBlock: big.NewInt(10002),
				}
			},
			SetupMocks: func(m *mocksWrapper, tc testCase) {
				m.DbTx.
					On("Rollback", context.Background()).
					Return(nil).
					Once()

				m.State.
					On("BeginStateTransaction", context.Background()).
					Return(m.DbTx, nil).
					Once()
			},
		},
	}

	for _, testCase := range testCases {
		t.Run(testCase.Name, func(t *testing.T) {
			tc := testCase
			tc.Prepare(t, &tc)
			tc.SetupMocks(m, tc)

			c := s.GetWSClient()

			ctx := context.Background()
			newLogs := make(chan ethTypes.Log, 100)
			sub, err := c.SubscribeFilterLogs(ctx, tc.Filter, newLogs)

			if sub != nil {
				assert.NotNil(t, sub)
			}

			if err != nil || tc.ExpectedError != nil {
				if expectedErr, ok := tc.ExpectedError.(*types.RPCError); ok {
					rpcErr := err.(rpc.Error)
					assert.Equal(t, expectedErr.ErrorCode(), rpcErr.ErrorCode())
					assert.Equal(t, expectedErr.Error(), rpcErr.Error())
				} else {
					assert.Equal(t, tc.ExpectedError, err)
				}
			}
		})
	}
}

func TestFilterLogs(t *testing.T) {
	logs := []*ethTypes.Log{{
		Address: common.HexToAddress("0x1"),
		Topics: []common.Hash{
			common.HexToHash("0xA"),
			common.HexToHash("0xB"),
		},
	}}

	// empty filter
	filteredLogs := filterLogs(logs, &Filter{Parameters: LogFilter{}})
	assert.Equal(t, 1, len(filteredLogs))

	// filtered by the log address
	filteredLogs = filterLogs(logs, &Filter{Parameters: LogFilter{Addresses: []common.Address{
		common.HexToAddress("0x1"),
	}}})
	assert.Equal(t, 1, len(filteredLogs))

	// filtered by the log address and another random address
	filteredLogs = filterLogs(logs, &Filter{Parameters: LogFilter{Addresses: []common.Address{
		common.HexToAddress("0x1"),
		common.HexToAddress("0x2"),
	}}})
	assert.Equal(t, 1, len(filteredLogs))

	// filtered by unknown address
	filteredLogs = filterLogs(logs, &Filter{Parameters: LogFilter{Addresses: []common.Address{
		common.HexToAddress("0x2"),
	}}})
	assert.Equal(t, 0, len(filteredLogs))

	// filtered by topic0
	filteredLogs = filterLogs(logs, &Filter{Parameters: LogFilter{Topics: [][]common.Hash{
		{common.HexToHash("0xA")},
	}}})
	assert.Equal(t, 1, len(filteredLogs))

	// filtered by topic0 but allows any topic1
	filteredLogs = filterLogs(logs, &Filter{Parameters: LogFilter{Topics: [][]common.Hash{
		{common.HexToHash("0xA")},
		{},
	}}})
	assert.Equal(t, 1, len(filteredLogs))

	// filtered by any topic0 but forces topic1
	filteredLogs = filterLogs(logs, &Filter{Parameters: LogFilter{Topics: [][]common.Hash{
		{},
		{common.HexToHash("0xB")},
	}}})
	assert.Equal(t, 1, len(filteredLogs))

	// filtered by forcing topic0 and topic1
	filteredLogs = filterLogs(logs, &Filter{Parameters: LogFilter{Topics: [][]common.Hash{
		{common.HexToHash("0xA")},
		{common.HexToHash("0xB")},
	}}})
	assert.Equal(t, 1, len(filteredLogs))

	// filtered by forcing topic0 and topic1 to be any of the values
	filteredLogs = filterLogs(logs, &Filter{Parameters: LogFilter{Topics: [][]common.Hash{
		{common.HexToHash("0xA"), common.HexToHash("0xB")},
		{common.HexToHash("0xA"), common.HexToHash("0xB")},
	}}})
	assert.Equal(t, 1, len(filteredLogs))

	// filtered by forcing topic0 and topic1 to wrong values
	filteredLogs = filterLogs(logs, &Filter{Parameters: LogFilter{Topics: [][]common.Hash{
		{common.HexToHash("0xB")},
		{common.HexToHash("0xA")},
	}}})
	assert.Equal(t, 0, len(filteredLogs))

	// filtered by forcing topic0 to wrong value
	filteredLogs = filterLogs(logs, &Filter{Parameters: LogFilter{Topics: [][]common.Hash{
		{common.HexToHash("0xB")},
	}}})
	assert.Equal(t, 0, len(filteredLogs))

	// filtered by accepting any topic0 by forcing topic1 to wrong value
	filteredLogs = filterLogs(logs, &Filter{Parameters: LogFilter{Topics: [][]common.Hash{
		{},
		{common.HexToHash("0xA")},
	}}})
	assert.Equal(t, 0, len(filteredLogs))

	// filtered by accepting any topic0 and topic1 but forcing topic2 that doesn't exist
	filteredLogs = filterLogs(logs, &Filter{Parameters: LogFilter{Topics: [][]common.Hash{
		{},
		{},
		{common.HexToHash("0xA")},
	}}})
	assert.Equal(t, 0, len(filteredLogs))
}

func TestContains(t *testing.T) {
	items := []int{1, 2, 3}
	assert.Equal(t, false, contains(items, 0))
	assert.Equal(t, true, contains(items, 1))
	assert.Equal(t, true, contains(items, 2))
	assert.Equal(t, true, contains(items, 3))
	assert.Equal(t, false, contains(items, 4))
}

func TestParalelize(t *testing.T) {
	items := []int{
		1, 2, 3, 4, 5, 6, 7, 8, 9,
		10, 11, 12, 13, 14, 15, 16,
	}

	results := map[int][]int{}
	mu := &sync.Mutex{}

	parallelize(7, items, func(worker int, items []int) {
		mu.Lock()
		results[worker] = items
		mu.Unlock()
	})

	assert.ElementsMatch(t, []int{1, 2, 3}, results[0])
	assert.ElementsMatch(t, []int{4, 5, 6}, results[1])
	assert.ElementsMatch(t, []int{7, 8, 9}, results[2])
	assert.ElementsMatch(t, []int{10, 11, 12}, results[3])
	assert.ElementsMatch(t, []int{13, 14, 15}, results[4])
	assert.ElementsMatch(t, []int{16}, results[5])
}<|MERGE_RESOLUTION|>--- conflicted
+++ resolved
@@ -6,10 +6,6 @@
 	"errors"
 	"fmt"
 	"math/big"
-<<<<<<< HEAD
-	"strings"
-=======
->>>>>>> 291ac858
 	"sync"
 	"testing"
 	"time"
