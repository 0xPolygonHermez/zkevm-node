package jsonrpc

import (
	"fmt"
	"net/http"
	"testing"
	"time"

	"github.com/0xPolygonHermez/zkevm-node/state"
	"github.com/ethereum/go-ethereum/ethclient"
	"github.com/stretchr/testify/mock"
	"github.com/stretchr/testify/require"
)

const (
	host                      = "localhost"
	maxRequestsPerIPAndSecond = 1000
)

type mockedServer struct {
	Config    Config
	Server    *Server
	ServerURL string
}

type mocks struct {
	Pool              *poolMock
	State             *stateMock
	Storage           *storageMock
	DbTx              *dbTxMock
}

func newMockedServer(t *testing.T, cfg Config) (*mockedServer, *mocks, *ethclient.Client) {
	pool := newPoolMock(t)
	st := newStateMock(t)
	storage := newStorageMock(t)
	dbTx := newDbTxMock(t)
	apis := map[string]bool{
		APIEth:    true,
		APINet:    true,
		APIDebug:  true,
		APIZKEVM:  true,
		APITxPool: true,
		APIWeb3:   true,
	}

	var newL2BlockEventHandler state.NewL2BlockEventHandler = func(e state.NewL2BlockEvent) {}
	st.On("RegisterNewL2BlockEventHandler", mock.IsType(newL2BlockEventHandler)).Once()

<<<<<<< HEAD
	server := NewServer(cfg, pool, st, storage, apis)
=======
	st.On("PrepareWebSocket").Once()

	server := NewServer(cfg, pool, st, gasPriceEstimator, storage, apis)
>>>>>>> a8f63181

	go func() {
		err := server.Start()
		if err != nil {
			panic(err)
		}
	}()

	serverURL := fmt.Sprintf("http://%s:%d", cfg.Host, cfg.Port)
	for {
		fmt.Println("waiting server to get ready...") // fmt is used here to avoid race condition with logs
		res, err := http.Get(serverURL)               //nolint:gosec
		if err == nil && res.StatusCode == http.StatusOK {
			fmt.Println("server ready!") // fmt is used here to avoid race condition with logs
			break
		}
		time.Sleep(10 * time.Millisecond)
	}

	ethClient, err := ethclient.Dial(serverURL)
	require.NoError(t, err)

	msv := &mockedServer{
		Config:    cfg,
		Server:    server,
		ServerURL: serverURL,
	}

	mks := &mocks{
		Pool:              pool,
		State:             st,
		Storage:           storage,
		DbTx:              dbTx,
	}

	return msv, mks, ethClient
}

func getDefaultConfig() Config {
	cfg := Config{
		Host:                      host,
		Port:                      8123,
		MaxRequestsPerIPAndSecond: maxRequestsPerIPAndSecond,
		DefaultSenderAddress:      "0x1111111111111111111111111111111111111111",
		MaxCumulativeGasUsed:      300000,
		ChainID:                   1000,
	}
	return cfg
}

func newSequencerMockedServer(t *testing.T) (*mockedServer, *mocks, *ethclient.Client) {
	cfg := getDefaultConfig()
	return newMockedServer(t, cfg)
}

func newNonSequencerMockedServer(t *testing.T, sequencerNodeURI string) (*mockedServer, *mocks, *ethclient.Client) {
	cfg := getDefaultConfig()
	cfg.Port = 8124
	cfg.SequencerNodeURI = sequencerNodeURI
	return newMockedServer(t, cfg)
}

func (s *mockedServer) Stop() {
	err := s.Server.Stop()
	if err != nil {
		panic(err)
	}
}

func (s *mockedServer) JSONRPCCall(method string, parameters ...interface{}) (Response, error) {
	return JSONRPCCall(s.ServerURL, method, parameters...)
}<|MERGE_RESOLUTION|>--- conflicted
+++ resolved
@@ -47,13 +47,8 @@
 	var newL2BlockEventHandler state.NewL2BlockEventHandler = func(e state.NewL2BlockEvent) {}
 	st.On("RegisterNewL2BlockEventHandler", mock.IsType(newL2BlockEventHandler)).Once()
 
-<<<<<<< HEAD
+	st.On("PrepareWebSocket").Once()
 	server := NewServer(cfg, pool, st, storage, apis)
-=======
-	st.On("PrepareWebSocket").Once()
-
-	server := NewServer(cfg, pool, st, gasPriceEstimator, storage, apis)
->>>>>>> a8f63181
 
 	go func() {
 		err := server.Start()
