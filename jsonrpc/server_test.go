--- conflicted
+++ resolved
@@ -12,15 +12,11 @@
 	"github.com/0xPolygonHermez/zkevm-node/jsonrpc/mocks"
 	"github.com/0xPolygonHermez/zkevm-node/jsonrpc/types"
 	"github.com/0xPolygonHermez/zkevm-node/state"
-<<<<<<< HEAD
-	"github.com/ethereum/go-ethereum/ethclient"
-=======
 	"github.com/ethereum/go-ethereum/common"
 	ethTypes "github.com/ethereum/go-ethereum/core/types"
 	"github.com/ethereum/go-ethereum/ethclient"
 	"github.com/ethereum/go-ethereum/trie"
 	"github.com/stretchr/testify/assert"
->>>>>>> 659b0825
 	"github.com/stretchr/testify/mock"
 	"github.com/stretchr/testify/require"
 )
@@ -37,27 +33,17 @@
 }
 
 type mocksWrapper struct {
-<<<<<<< HEAD
-	Pool    *mocks.PoolMock
-	State   *mocks.StateMock
-	Storage *storageMock
-	DbTx    *mocks.DBTxMock
-=======
 	Pool     *mocks.PoolMock
 	State    *mocks.StateMock
 	Etherman *mocks.EthermanMock
 	Storage  *storageMock
 	DbTx     *mocks.DBTxMock
->>>>>>> 659b0825
 }
 
 func newMockedServer(t *testing.T, cfg Config) (*mockedServer, *mocksWrapper, *ethclient.Client) {
 	pool := mocks.NewPoolMock(t)
 	st := mocks.NewStateMock(t)
-<<<<<<< HEAD
-=======
 	etherman := mocks.NewEthermanMock(t)
->>>>>>> 659b0825
 	storage := newStorageMock(t)
 	dbTx := mocks.NewDBTxMock(t)
 	apis := map[string]bool{
@@ -71,11 +57,6 @@
 
 	var newL2BlockEventHandler state.NewL2BlockEventHandler = func(e state.NewL2BlockEvent) {}
 	st.On("RegisterNewL2BlockEventHandler", mock.IsType(newL2BlockEventHandler)).Once()
-<<<<<<< HEAD
-
-	st.On("PrepareWebSocket").Once()
-	server := NewServer(cfg, chainID, pool, st, storage, apis)
-=======
 	st.On("PrepareWebSocket").Once()
 
 	services := []Service{}
@@ -121,7 +102,6 @@
 		})
 	}
 	server := NewServer(cfg, chainID, pool, st, storage, services)
->>>>>>> 659b0825
 
 	go func() {
 		err := server.Start()
@@ -151,18 +131,11 @@
 	}
 
 	mks := &mocksWrapper{
-<<<<<<< HEAD
-		Pool:    pool,
-		State:   st,
-		Storage: storage,
-		DbTx:    dbTx,
-=======
 		Pool:     pool,
 		State:    st,
 		Etherman: etherman,
 		Storage:  storage,
 		DbTx:     dbTx,
->>>>>>> 659b0825
 	}
 
 	return msv, mks, ethClient
@@ -183,13 +156,10 @@
 	return newMockedServer(t, cfg)
 }
 
-<<<<<<< HEAD
-=======
 func newSequencerMockedServerWithCustomConfig(t *testing.T, cfg Config) (*mockedServer, *mocksWrapper, *ethclient.Client) {
 	return newMockedServer(t, cfg)
 }
 
->>>>>>> 659b0825
 func newNonSequencerMockedServer(t *testing.T, sequencerNodeURI string) (*mockedServer, *mocksWrapper, *ethclient.Client) {
 	cfg := getDefaultConfig()
 	cfg.Port = 9124
@@ -208,10 +178,6 @@
 	return client.JSONRPCCall(s.ServerURL, method, parameters...)
 }
 
-<<<<<<< HEAD
-func (s *mockedServer) ChainID() uint64 {
-	return chainID
-=======
 func (s *mockedServer) JSONRPCBatchCall(calls ...client.BatchCall) ([]types.Response, error) {
 	return client.JSONRPCBatchCall(s.ServerURL, calls...)
 }
@@ -327,5 +293,4 @@
 			}
 		})
 	}
->>>>>>> 659b0825
 }