--- conflicted
+++ resolved
@@ -747,34 +747,14 @@
 // NewZKCountersResponse creates an instance of ZKCounters to be returned
 // by the RPC to the caller
 func NewZKCountersResponse(zkCounters state.ZKCounters, limits ZKCountersLimits, revert *RevertInfo, oocErr error) ZKCountersResponse {
-<<<<<<< HEAD
-	var oocErrMsg string
-	if oocErr != nil {
-		oocErrMsg = oocErr.Error()
-=======
 	var oocErrMsg *string
 	if oocErr != nil {
 		s := oocErr.Error()
 		oocErrMsg = &s
->>>>>>> fe9b257f
 	}
 	return ZKCountersResponse{
 		CountersUsed: ZKCounters{
 			GasUsed:              ArgUint64(zkCounters.GasUsed),
-<<<<<<< HEAD
-			UsedKeccakHashes:     ArgUint64(zkCounters.UsedKeccakHashes),
-			UsedPoseidonHashes:   ArgUint64(zkCounters.UsedPoseidonHashes),
-			UsedPoseidonPaddings: ArgUint64(zkCounters.UsedPoseidonPaddings),
-			UsedMemAligns:        ArgUint64(zkCounters.UsedMemAligns),
-			UsedArithmetics:      ArgUint64(zkCounters.UsedArithmetics),
-			UsedBinaries:         ArgUint64(zkCounters.UsedBinaries),
-			UsedSteps:            ArgUint64(zkCounters.UsedSteps),
-			UsedSHA256Hashes:     ArgUint64(zkCounters.UsedSha256Hashes_V2),
-		},
-		CountersLimits: limits,
-		Revert:         revert,
-		OOCError:       &oocErrMsg,
-=======
 			UsedKeccakHashes:     ArgUint64(zkCounters.KeccakHashes),
 			UsedPoseidonHashes:   ArgUint64(zkCounters.PoseidonHashes),
 			UsedPoseidonPaddings: ArgUint64(zkCounters.PoseidonPaddings),
@@ -787,6 +767,5 @@
 		CountersLimits: limits,
 		Revert:         revert,
 		OOCError:       oocErrMsg,
->>>>>>> fe9b257f
 	}
 }