package jsonrpc

import (
	"context"
	"errors"

	"github.com/ethereum/go-ethereum/common"
	"github.com/ethereum/go-ethereum/core/types"
	"github.com/hermeznetwork/hermez-core/state"
)

// Debug is the debug jsonrpc endpoint
type Debug struct {
	state stateInterface
}

type traceTransactionResponse struct {
	Gas         uint64        `json:"gas"`
	Failed      bool          `json:"failed"`
	ReturnValue string        `json:"returnValue"`
	Operations  []interface{} `json:"operations"`
}

// TraceTransaction creates a response for debug_traceTransaction request.
// See https://geth.ethereum.org/docs/rpc/ns-debug#debug_tracetransaction
func (d *Debug) TraceTransaction(hash common.Hash) (interface{}, error) {
	ctx := context.Background()

	tx, err := d.state.GetTransactionByHash(ctx, hash, "")
	if errors.Is(err, state.ErrNotFound) {
		return genesisIsNotTraceableError{}, nil
	}

<<<<<<< HEAD
	result := d.state.ReplayTransaction(hash)
	if result.Err != nil {
		return nil, err
	}

	rcpt, err := d.state.GetTransactionReceipt(ctx, hash)
=======
	rcpt, err := d.state.GetTransactionReceipt(ctx, hash, "")
>>>>>>> 360e6b91
	if errors.Is(err, state.ErrNotFound) {
		return genesisIsNotTraceableError{}, nil
	}

	operations := make([]interface{}, 0, len(result.VMTrace.Operations))
	for _, operation := range result.VMTrace.Operations {
		operations = append(operations, operation)
	}

	resp := traceTransactionResponse{
		Gas:         tx.Gas(),
		Failed:      rcpt.Status == types.ReceiptStatusFailed,
		ReturnValue: "",
		Operations:  operations,
	}

	return resp, nil
}<|MERGE_RESOLUTION|>--- conflicted
+++ resolved
@@ -31,16 +31,13 @@
 		return genesisIsNotTraceableError{}, nil
 	}
 
-<<<<<<< HEAD
 	result := d.state.ReplayTransaction(hash)
 	if result.Err != nil {
 		return nil, err
 	}
 
-	rcpt, err := d.state.GetTransactionReceipt(ctx, hash)
-=======
 	rcpt, err := d.state.GetTransactionReceipt(ctx, hash, "")
->>>>>>> 360e6b91
+
 	if errors.Is(err, state.ErrNotFound) {
 		return genesisIsNotTraceableError{}, nil
 	}
