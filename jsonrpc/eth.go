--- conflicted
+++ resolved
@@ -318,20 +318,12 @@
 func (e *Eth) GetLogs(filter *LogFilter) (interface{}, error) {
 	ctx := context.Background()
 
-<<<<<<< HEAD
-	fromBlock, err := e.getNumericBlockNumber(ctx, filter.FromBlock)
-=======
-	fromBlock, err := filter.fromBlock.getNumericBlockNumber(ctx, e.state)
->>>>>>> 81e2a1e8
-	if err != nil {
-		return nil, err
-	}
-
-<<<<<<< HEAD
-	toBlock, err := e.getNumericBlockNumber(ctx, filter.ToBlock)
-=======
-	toBlock, err := filter.toBlock.getNumericBlockNumber(ctx, e.state)
->>>>>>> 81e2a1e8
+	fromBlock, err := filter.FromBlock.getNumericBlockNumber(ctx, e.state)
+	if err != nil {
+		return nil, err
+	}
+
+	toBlock, err := filter.ToBlock.getNumericBlockNumber(ctx, e.state)
 	if err != nil {
 		return nil, err
 	}
@@ -553,7 +545,6 @@
 	return tx.Hash().Hex(), nil
 }
 
-<<<<<<< HEAD
 // UninstallFilter uninstalls a filter with given id. Should
 // always be called when watch is no longer needed. Additionally
 // Filters timeout when they aren’t requested with
@@ -562,14 +553,6 @@
 	return e.storage.UninstallFilter(uint64(filterID))
 }
 
-func (e *Eth) getNumericBlockNumber(ctx context.Context, number BlockNumber) (uint64, error) {
-	switch number {
-	case LatestBlockNumber, PendingBlockNumber:
-		lastBatchNumber, err := e.state.GetLastBatchNumber(ctx, "")
-		if err != nil {
-			return 0, err
-		}
-=======
 // Syncing returns an object with data about the sync status or false.
 // https://eth.wiki/json-rpc/API#eth_syncing
 func (e *Eth) Syncing() (interface{}, error) {
@@ -577,7 +560,6 @@
 	if err != nil {
 		return nil, err
 	}
->>>>>>> 81e2a1e8
 
 	if syncInfo.LastBatchNumberSeen == syncInfo.LastBatchNumberConsolidated {
 		return false, nil
