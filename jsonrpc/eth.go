package jsonrpc

import (
	"context"
	"errors"
	"fmt"

	"github.com/ethereum/go-ethereum/common"
	"github.com/ethereum/go-ethereum/core/types"
	"github.com/hermeznetwork/hermez-core/gaspriceestimator"
	"github.com/hermeznetwork/hermez-core/hex"
	"github.com/hermeznetwork/hermez-core/log"
	"github.com/hermeznetwork/hermez-core/state"
)

// Eth contains implementations for the "eth" RPC endpoints
type Eth struct {
<<<<<<< HEAD
	chainIDSelector *chainIDSelector
	pool            jsonRPCTxPool
	state           state.State
	gpe             gaspriceestimator.GasPriceEstimator
=======
	chainIDSelector  *chainIDSelector
	pool             jsonRPCTxPool
	state            state.State
	sequencerAddress common.Address
}

type blockNumberOrHash struct {
	BlockNumber *BlockNumber `json:"blockNumber,omitempty"`
	BlockHash   *common.Hash `json:"blockHash,omitempty"`
>>>>>>> 32ab59d4
}

// BlockNumber returns current block number
func (e *Eth) BlockNumber() (interface{}, error) {
	ctx := context.Background()

	lastBatchNumber, err := e.state.GetLastBatchNumber(ctx)
	if err != nil {
		return nil, err
	}

	return hex.EncodeUint64(lastBatchNumber), nil
}

// Call executes a new message call immediately and returns the value of
// executed contract and potential error.
// Note, this function doesn't make any changes in the state/blockchain and is
// useful to execute view/pure methods and retrieve values.
func (e *Eth) Call(arg *txnArgs, filter blockNumberOrHash) (interface{}, error) {
	tx := arg.ToTransaction()

	// If the caller didn't supply the gas limit in the message, then we set it to maximum possible => block gas limit
	if tx.Gas() == 0 {
		// The filter is empty, use the latest block by default
		if filter.BlockNumber == nil && filter.BlockHash == nil {
			filter.BlockNumber, _ = createBlockNumberPointer("latest")
		}

		header, err := e.getHeaderFromBlockNumberOrHash(&filter)
		if err != nil {
			return nil, fmt.Errorf("failed to get header from block hash or block number")
		}

		gas := argUint64(header.GasLimit)
		arg.Gas = &gas
		tx = arg.ToTransaction()
	}

	ctx := context.Background()
	lastVirtualBatch, err := e.state.GetLastBatch(ctx, true)
	if err != nil {
		return nil, err
	}
	bp, err := e.state.NewBatchProcessor(e.sequencerAddress, lastVirtualBatch.Number().Uint64())
	if err != nil {
		return nil, err
	}

	result := bp.ProcessUnsignedTransaction(tx, *arg.From, e.sequencerAddress)

	if result.Failed() {
		return nil, fmt.Errorf("unable to execute call: %w", result.Err)
	}

	return argBytesPtr(result.ReturnValue), nil
}

// ChainId returns the chain id of the client
func (e *Eth) ChainId() (interface{}, error) { //nolint:golint
	chainID, err := e.chainIDSelector.getChainID()
	if err != nil {
		return nil, err
	}

	return hex.EncodeUint64(chainID), nil
}

// EstimateGas generates and returns an estimate of how much gas is necessary to
// allow the transaction to complete.
// The transaction will not be added to the blockchain.
// Note that the estimate may be significantly more than the amount of gas actually
// used by the transaction, for a variety of reasons including EVM mechanics and
// node performance.
func (e *Eth) EstimateGas(arg *txnArgs, rawNum *BlockNumber) (interface{}, error) {
	tx := arg.ToTransaction()
	gasEstimation := e.state.EstimateGas(tx)
	return hex.EncodeUint64(gasEstimation), nil
}

// GasPrice returns the average gas price based on the last x blocks
func (e *Eth) GasPrice() (interface{}, error) {
	gasPrice, err := e.gpe.GetAvgGasPrice()
	if err != nil {
		return nil, err
	}
	if gasPrice != nil {
		return hex.EncodeUint64(gasPrice.Uint64()), nil
	}
	return hex.EncodeUint64(0), nil
}

// GetBalance returns the account's balance at the referenced block
func (e *Eth) GetBalance(address common.Address, number *BlockNumber) (interface{}, error) {
	batchNumber, err := getNumericBlockNumber(e, *number)
	if err != nil {
		return nil, err
	}

	balance, err := e.state.GetBalance(address, batchNumber)
	if errors.Is(err, state.ErrNotFound) {
		return hex.EncodeUint64(0), nil
	} else if err != nil {
		return nil, err
	}

	return hex.EncodeBig(balance), nil
}

// GetBlockByHash returns information about a block by hash
func (e *Eth) GetBlockByHash(hash common.Hash, fullTx bool) (interface{}, error) {
	ctx := context.Background()

	batch, err := e.state.GetBatchByHash(ctx, hash)
	if errors.Is(err, state.ErrNotFound) {
		return nil, nil
	} else if err != nil {
		return nil, err
	}

	block := batchToRPCBlock(batch, fullTx)

	return block, nil
}

// GetBlockByNumber returns information about a block by block number
func (e *Eth) GetBlockByNumber(number BlockNumber, fullTx bool) (interface{}, error) {
	ctx := context.Background()

	batchNumber, err := getNumericBlockNumber(e, number)
	if err != nil {
		return nil, err
	}

	batch, err := e.state.GetBatchByNumber(ctx, batchNumber)
	if errors.Is(err, state.ErrNotFound) {
		return nil, nil
	} else if err != nil {
		return nil, err
	}

	block := batchToRPCBlock(batch, fullTx)

	return block, nil
}

// GetCode returns account code at given block number
func (e *Eth) GetCode(address common.Address, number *BlockNumber) (interface{}, error) {
	batchNumber, err := getNumericBlockNumber(e, *number)
	if err != nil {
		return nil, err
	}

	code, err := e.state.GetCode(address, batchNumber)
	if errors.Is(err, state.ErrNotFound) {
		return "0x", nil
	} else if err != nil {
		return nil, err
	}

	return argBytes(code), nil
}

// GetTransactionByBlockHashAndIndex returns information about a transaction by
// block hash and transaction index position.
func (e *Eth) GetTransactionByBlockHashAndIndex(hash common.Hash, index Index) (interface{}, error) {
	ctx := context.Background()

	tx, err := e.state.GetTransactionByBatchHashAndIndex(ctx, hash, uint64(index))
	if errors.Is(err, state.ErrNotFound) {
		return nil, nil
	} else if err != nil {
		return nil, err
	}

	receipt, err := e.state.GetTransactionReceipt(ctx, tx.Hash())
	if errors.Is(err, state.ErrNotFound) {
		return nil, nil
	} else if err != nil {
		return nil, err
	}

	return toRPCTransaction(tx, receipt.BlockNumber, receipt.BlockHash, uint64(receipt.TransactionIndex)), nil
}

// GetTransactionByBlockNumberAndIndex returns information about a transaction by
// block number and transaction index position.
func (e *Eth) GetTransactionByBlockNumberAndIndex(number *BlockNumber, index Index) (interface{}, error) {
	ctx := context.Background()

	batchNumber, err := getNumericBlockNumber(e, *number)
	if err != nil {
		return nil, err
	}

	tx, err := e.state.GetTransactionByBatchNumberAndIndex(ctx, batchNumber, uint64(index))
	if errors.Is(err, state.ErrNotFound) {
		return nil, nil
	} else if err != nil {
		return nil, err
	}

	receipt, err := e.state.GetTransactionReceipt(ctx, tx.Hash())
	if errors.Is(err, state.ErrNotFound) {
		return nil, nil
	} else if err != nil {
		return nil, err
	}

	return toRPCTransaction(tx, receipt.BlockNumber, receipt.BlockHash, uint64(receipt.TransactionIndex)), nil
}

// GetTransactionByHash returns a transaction by his hash
func (e *Eth) GetTransactionByHash(hash common.Hash) (interface{}, error) {
	ctx := context.Background()

	tx, err := e.state.GetTransactionByHash(ctx, hash)
	if errors.Is(err, state.ErrNotFound) {
		return nil, nil
	} else if err != nil {
		return nil, err
	}

	receipt, err := e.state.GetTransactionReceipt(ctx, tx.Hash())
	if errors.Is(err, state.ErrNotFound) {
		return nil, nil
	} else if err != nil {
		return nil, err
	}

	return toRPCTransaction(tx, receipt.BlockNumber, receipt.BlockHash, uint64(receipt.TransactionIndex)), nil
}

// GetTransactionCount returns account nonce
func (e *Eth) GetTransactionCount(address common.Address, number *BlockNumber) (interface{}, error) {
	batchNumber, err := getNumericBlockNumber(e, *number)
	if err != nil {
		return nil, err
	}

	nonce, err := e.state.GetNonce(address, batchNumber)
	if err != nil {
		return nil, err
	}

	return hex.EncodeUint64(nonce), nil
}

// GetTransactionReceipt returns a transaction receipt by his hash
func (e *Eth) GetTransactionReceipt(hash common.Hash) (interface{}, error) {
	ctx := context.Background()

	r, err := e.state.GetTransactionReceipt(ctx, hash)
	if errors.Is(err, state.ErrNotFound) {
		return nil, nil
	} else if err != nil {
		return nil, err
	}

	return stateReceiptToRPCReceipt(r), nil
}

// SendRawTransaction sends a raw transaction
func (e *Eth) SendRawTransaction(input string) (interface{}, error) {
	tx, err := hexToTx(input)
	if err != nil {
		log.Warnf("Invalid tx: %v", err)
		return nil, err
	}

	log.Debugf("checking TX signature: %v", tx.Hash().Hex())
	if err := state.CheckSignature(tx); err != nil {
		log.Warnf("Invalid signature[%v]: %v", tx.Hash().Hex(), err)
		return nil, err
	}
	log.Debugf("TX signature OK: %v", tx.Hash().Hex())

	log.Debugf("adding TX to the pool: %v", tx.Hash().Hex())
	if err := e.pool.AddTx(context.Background(), *tx); err != nil {
		log.Warnf("Failed to add TX to the pool[%v]: %v", tx.Hash().Hex(), err)
		return nil, err
	}
	log.Debugf("TX added to the pool: %v", tx.Hash().Hex())

	return tx.Hash().Hex(), nil
}

func getNumericBlockNumber(e *Eth, number BlockNumber) (uint64, error) {
	ctx := context.Background()

	switch number {
	case LatestBlockNumber:
		lastBatchNumber, err := e.state.GetLastBatchNumber(ctx)
		if err != nil {
			return 0, err
		}

		return lastBatchNumber, nil
	case EarliestBlockNumber:
		return 0, fmt.Errorf("fetching the earliest header is not supported")

	case PendingBlockNumber:
		return 0, fmt.Errorf("fetching the pending header is not supported")

	default:
		if number < 0 {
			return 0, fmt.Errorf("invalid argument 0: block number larger than int64")
		}
		return uint64(number), nil
	}
}

func hexToTx(str string) (*types.Transaction, error) {
	tx := new(types.Transaction)

	b, err := hex.DecodeHex(str)
	if err != nil {
		return nil, err
	}

	if err := tx.UnmarshalBinary(b); err != nil {
		return nil, err
	}

	return tx, nil
}

func (e *Eth) getHeaderFromBlockNumberOrHash(bnh *blockNumberOrHash) (*types.Header, error) {
	var (
		header *types.Header
		err    error
	)

	if bnh.BlockNumber != nil {
		header, err = e.getBatchHeader(*bnh.BlockNumber)
		if err != nil {
			return nil, fmt.Errorf("failed to get the header of block %d: %w", *bnh.BlockNumber, err)
		}
	} else if bnh.BlockHash != nil {
		block, err := e.state.GetBatchByHash(context.Background(), *bnh.BlockHash)
		if err != nil {
			return nil, fmt.Errorf("could not find block referenced by the hash %s, err: %v", bnh.BlockHash.String(), err)
		}

		header = block.Header
	}

	return header, nil
}

func (e *Eth) getBatchHeader(number BlockNumber) (*types.Header, error) {
	switch number {
	case LatestBlockNumber:
		batch, err := e.state.GetLastBatch(context.Background(), false)
		if err != nil {
			return nil, err
		}
		return batch.Header, nil

	case EarliestBlockNumber:
		return e.state.GetBatchHeader(context.Background(), uint64(0))

	case PendingBlockNumber:
		return nil, fmt.Errorf("fetching the pending header is not supported")

	default:
		return e.state.GetBatchHeader(context.Background(), uint64(number))
	}
}<|MERGE_RESOLUTION|>--- conflicted
+++ resolved
@@ -15,22 +15,16 @@
 
 // Eth contains implementations for the "eth" RPC endpoints
 type Eth struct {
-<<<<<<< HEAD
-	chainIDSelector *chainIDSelector
-	pool            jsonRPCTxPool
-	state           state.State
-	gpe             gaspriceestimator.GasPriceEstimator
-=======
 	chainIDSelector  *chainIDSelector
 	pool             jsonRPCTxPool
 	state            state.State
 	sequencerAddress common.Address
+	gpe              gaspriceestimator.GasPriceEstimator
 }
 
 type blockNumberOrHash struct {
 	BlockNumber *BlockNumber `json:"blockNumber,omitempty"`
 	BlockHash   *common.Hash `json:"blockHash,omitempty"`
->>>>>>> 32ab59d4
 }
 
 // BlockNumber returns current block number
