package jsonrpc

import (
	"context"
	"errors"
	"fmt"
	"math/big"

	"github.com/ethereum/go-ethereum/common"
	"github.com/ethereum/go-ethereum/core/types"
	"github.com/hermeznetwork/hermez-core/hex"
	"github.com/hermeznetwork/hermez-core/log"
	"github.com/hermeznetwork/hermez-core/state"
)

// Eth contains implementations for the "eth" RPC endpoints
type Eth struct {
	chainIDSelector  *chainIDSelector
	pool             jsonRPCTxPool
	state            stateInterface
	sequencerAddress common.Address
	gpe              gasPriceEstimator
}

type blockNumberOrHash struct {
	BlockNumber *BlockNumber `json:"blockNumber,omitempty"`
	BlockHash   *common.Hash `json:"blockHash,omitempty"`
}

// BlockNumber returns current block number
func (e *Eth) BlockNumber() (interface{}, error) {
	ctx := context.Background()

	lastBatchNumber, err := e.state.GetLastBatchNumber(ctx)
	if err != nil {
		return nil, err
	}

	return hex.EncodeUint64(lastBatchNumber), nil
}

// Call executes a new message call immediately and returns the value of
// executed contract and potential error.
// Note, this function doesn't make any changes in the state/blockchain and is
// useful to execute view/pure methods and retrieve values.
func (e *Eth) Call(arg *txnArgs, number *BlockNumber) (interface{}, error) {
	// If the caller didn't supply the gas limit in the message, then we set it to maximum possible => block gas limit
	if arg.Gas == nil || *arg.Gas == argUint64(0) {
		filter := blockNumberOrHash{
			BlockNumber: number,
		}

		header, err := e.getHeaderFromBlockNumberOrHash(&filter)
		if err != nil {
			log.Errorf("failed to get header from block hash or block number")
			return "0x", nil
		}

		gas := argUint64(header.GasLimit)
		arg.Gas = &gas
	}

	if arg.From == nil {
		from := state.ZeroAddress
		arg.From = &from
	}

	tx := arg.ToTransaction()
	ctx := context.Background()

	batchNumber, err := e.getNumericBlockNumber(ctx, *number)
	if err != nil {
		return "0x", nil
	}

	batch, err := e.state.GetBatchByNumber(ctx, batchNumber)
	if err != nil {
		return "0x", nil
	}

	bp, err := e.state.NewBatchProcessor(ctx, e.sequencerAddress, batch.Header.Root[:])
	if err != nil {
		return "0x", nil
	}

	result := bp.ProcessUnsignedTransaction(ctx, tx, *arg.From, e.sequencerAddress)
	if result.Failed() {
		log.Errorf("unable to execute call: %w", result.Err)
		return "0x", nil
	}

	return argBytesPtr(result.ReturnValue), nil
}

// ChainId returns the chain id of the client
func (e *Eth) ChainId() (interface{}, error) { //nolint:golint
	chainID, err := e.chainIDSelector.getChainID()
	if err != nil {
		return nil, err
	}

	return hex.EncodeUint64(chainID), nil
}

// EstimateGas generates and returns an estimate of how much gas is necessary to
// allow the transaction to complete.
// The transaction will not be added to the blockchain.
// Note that the estimate may be significantly more than the amount of gas actually
// used by the transaction, for a variety of reasons including EVM mechanics and
// node performance.
func (e *Eth) EstimateGas(arg *txnArgs, rawNum *BlockNumber) (interface{}, error) {
	tx := arg.ToTransaction()
	gasEstimation, err := e.state.EstimateGas(tx)
	return hex.EncodeUint64(gasEstimation), err
}

// GasPrice returns the average gas price based on the last x blocks
func (e *Eth) GasPrice() (interface{}, error) {
	ctx := context.Background()
	gasPrice, err := e.gpe.GetAvgGasPrice(ctx)
	if err != nil {
		return nil, err
	}
	if gasPrice != nil {
		return hex.EncodeUint64(gasPrice.Uint64()), nil
	}
	return hex.EncodeUint64(0), nil
}

// GetBalance returns the account's balance at the referenced block
func (e *Eth) GetBalance(address common.Address, number *BlockNumber) (interface{}, error) {
	ctx := context.Background()
	batchNumber, err := e.getNumericBlockNumber(ctx, *number)
	if err != nil {
		return nil, err
	}

	balance, err := e.state.GetBalance(ctx, address, batchNumber)
	if errors.Is(err, state.ErrNotFound) {
		return hex.EncodeUint64(0), nil
	} else if err != nil {
		return nil, err
	}

	return hex.EncodeBig(balance), nil
}

// GetBlockByHash returns information about a block by hash
func (e *Eth) GetBlockByHash(hash common.Hash, fullTx bool) (interface{}, error) {
	ctx := context.Background()

	batch, err := e.state.GetBatchByHash(ctx, hash)
	if errors.Is(err, state.ErrNotFound) {
		return nil, nil
	} else if err != nil {
		return nil, err
	}

	block := batchToRPCBlock(batch, fullTx)

	return block, nil
}

// GetBlockByNumber returns information about a block by block number
func (e *Eth) GetBlockByNumber(number BlockNumber, fullTx bool) (interface{}, error) {
	ctx := context.Background()

	if number == PendingBlockNumber {
		lastBatch, err := e.state.GetLastBatch(context.Background(), true)
		if err != nil {
			return nil, err
		}
		header := &types.Header{
			ParentHash: lastBatch.Hash(),
			Number:     big.NewInt(0).SetUint64(lastBatch.Number().Uint64() + 1),
			Difficulty: big.NewInt(0),
		}
		batch := &state.Batch{Header: header}
		block := batchToRPCBlock(batch, fullTx)

		return block, nil
	}

	batchNumber, err := e.getNumericBlockNumber(ctx, number)
	if err != nil {
		return nil, err
	}

	batch, err := e.state.GetBatchByNumber(ctx, batchNumber)
	if errors.Is(err, state.ErrNotFound) {
		return nil, nil
	} else if err != nil {
		return nil, err
	}

	block := batchToRPCBlock(batch, fullTx)

	return block, nil
}

// GetCode returns account code at given block number
func (e *Eth) GetCode(address common.Address, number *BlockNumber) (interface{}, error) {
	ctx := context.Background()

	batchNumber, err := e.getNumericBlockNumber(ctx, *number)
	if err != nil {
		return nil, err
	}

	code, err := e.state.GetCode(ctx, address, batchNumber)
	if errors.Is(err, state.ErrNotFound) {
		return "0x", nil
	} else if err != nil {
		return nil, err
	}

	return argBytes(code), nil
}

// GetLogs returns a list of logs accordingly to the provided filter
func (e *Eth) GetLogs(filter *LogFilter) (interface{}, error) {
	ctx := context.Background()

	fromBlock, err := e.getNumericBlockNumber(ctx, filter.fromBlock)
	if err != nil {
		return nil, err
	}

	toBlock, err := e.getNumericBlockNumber(ctx, filter.toBlock)
	if err != nil {
		return nil, err
	}

	logs, err := e.state.GetLogs(ctx, fromBlock, toBlock, filter.Addresses, filter.Topics, filter.BlockHash)
	if err != nil {
		return nil, err
	}

	result := make([]rpcLog, 0, len(logs))
	for _, l := range logs {
		result = append(result, logToRPCLog(*l))
	}

	return result, nil
}

// GetStorageAt gets the value stored for an specific address and position
func (e *Eth) GetStorageAt(address common.Address, position common.Hash, number *BlockNumber) (interface{}, error) {
	ctx := context.Background()

	batchNumber, err := e.getNumericBlockNumber(ctx, *number)
	if err != nil {
		return nil, err
	}

	value, err := e.state.GetStorageAt(ctx, address, position.Big(), batchNumber)
	if errors.Is(err, state.ErrNotFound) {
		return argBytesPtr(common.Hash{}.Bytes()), nil
	} else if err != nil {
		return nil, err
	}

	return argBytesPtr(common.BigToHash(value).Bytes()), nil
}

// GetTransactionByBlockHashAndIndex returns information about a transaction by
// block hash and transaction index position.
func (e *Eth) GetTransactionByBlockHashAndIndex(hash common.Hash, index Index) (interface{}, error) {
	ctx := context.Background()

	tx, err := e.state.GetTransactionByBatchHashAndIndex(ctx, hash, uint64(index))
	if errors.Is(err, state.ErrNotFound) {
		return nil, nil
	} else if err != nil {
		return nil, err
	}

	receipt, err := e.state.GetTransactionReceipt(ctx, tx.Hash())
	if errors.Is(err, state.ErrNotFound) {
		return nil, nil
	} else if err != nil {
		return nil, err
	}

	return toRPCTransaction(tx, receipt.BlockNumber, receipt.BlockHash, uint64(receipt.TransactionIndex)), nil
}

// GetTransactionByBlockNumberAndIndex returns information about a transaction by
// block number and transaction index position.
func (e *Eth) GetTransactionByBlockNumberAndIndex(number *BlockNumber, index Index) (interface{}, error) {
	ctx := context.Background()

	batchNumber, err := e.getNumericBlockNumber(ctx, *number)
	if err != nil {
		return nil, err
	}

	tx, err := e.state.GetTransactionByBatchNumberAndIndex(ctx, batchNumber, uint64(index))
	if errors.Is(err, state.ErrNotFound) {
		return nil, nil
	} else if err != nil {
		return nil, err
	}

	receipt, err := e.state.GetTransactionReceipt(ctx, tx.Hash())
	if errors.Is(err, state.ErrNotFound) {
		return nil, nil
	} else if err != nil {
		return nil, err
	}

	return toRPCTransaction(tx, receipt.BlockNumber, receipt.BlockHash, uint64(receipt.TransactionIndex)), nil
}

// GetTransactionByHash returns a transaction by his hash
func (e *Eth) GetTransactionByHash(hash common.Hash) (interface{}, error) {
	ctx := context.Background()

	tx, err := e.state.GetTransactionByHash(ctx, hash)
	if errors.Is(err, state.ErrNotFound) {
		return nil, nil
	} else if err != nil {
		return nil, err
	}

	receipt, err := e.state.GetTransactionReceipt(ctx, tx.Hash())
	if errors.Is(err, state.ErrNotFound) {
		return nil, nil
	} else if err != nil {
		return nil, err
	}

	return toRPCTransaction(tx, receipt.BlockNumber, receipt.BlockHash, uint64(receipt.TransactionIndex)), nil
}

// GetTransactionCount returns account nonce
func (e *Eth) GetTransactionCount(address common.Address, number *BlockNumber) (interface{}, error) {
	ctx := context.Background()
	batchNumber, err := e.getNumericBlockNumber(ctx, *number)
	if err != nil {
		return nil, err
	}

	nonce, err := e.state.GetNonce(ctx, address, batchNumber)
	if errors.Is(err, state.ErrNotFound) {
		return hex.EncodeUint64(0), nil
	} else if err != nil {
		return nil, err
	}

	return hex.EncodeUint64(nonce), nil
}

// GetTransactionReceipt returns a transaction receipt by his hash
func (e *Eth) GetTransactionReceipt(hash common.Hash) (interface{}, error) {
	ctx := context.Background()

	r, err := e.state.GetTransactionReceipt(ctx, hash)
	if errors.Is(err, state.ErrNotFound) {
		return nil, nil
	} else if err != nil {
		return nil, err
	}

	return stateReceiptToRPCReceipt(r), nil
}

// SendRawTransaction sends a raw transaction
func (e *Eth) SendRawTransaction(input string) (interface{}, error) {
	tx, err := hexToTx(input)
	if err != nil {
		log.Warnf("Invalid tx: %v", err)
		return nil, err
	}

	log.Debugf("adding TX to the pool: %v", tx.Hash().Hex())
	if err := e.pool.AddTx(context.Background(), *tx); err != nil {
		log.Warnf("Failed to add TX to the pool[%v]: %v", tx.Hash().Hex(), err)
		return nil, err
	}
	log.Debugf("TX added to the pool: %v", tx.Hash().Hex())

	return tx.Hash().Hex(), nil
}

func (e *Eth) getNumericBlockNumber(ctx context.Context, number BlockNumber) (uint64, error) {
	switch number {
	case LatestBlockNumber, PendingBlockNumber:
		lastBatchNumber, err := e.state.GetLastBatchNumber(ctx)
		if err != nil {
			return 0, err
		}

		return lastBatchNumber, nil
<<<<<<< HEAD
=======

>>>>>>> c74b7c48
	case EarliestBlockNumber:
		return 0, nil

	default:
		if number < 0 {
			return 0, fmt.Errorf("invalid argument 0: block number larger than int64")
		}
		return uint64(number), nil
	}
}

func hexToTx(str string) (*types.Transaction, error) {
	tx := new(types.Transaction)

	b, err := hex.DecodeHex(str)
	if err != nil {
		return nil, err
	}

	if err := tx.UnmarshalBinary(b); err != nil {
		return nil, err
	}

	return tx, nil
}

func (e *Eth) getHeaderFromBlockNumberOrHash(bnh *blockNumberOrHash) (*types.Header, error) {
	var (
		header *types.Header
		err    error
	)

	if bnh.BlockNumber != nil {
		header, err = e.getBatchHeader(*bnh.BlockNumber)
		if err != nil {
			return nil, fmt.Errorf("failed to get the header of block %d: %w", *bnh.BlockNumber, err)
		}
	} else if bnh.BlockHash != nil {
		block, err := e.state.GetBatchByHash(context.Background(), *bnh.BlockHash)
		if err != nil {
			return nil, fmt.Errorf("could not find block referenced by the hash %s, err: %v", bnh.BlockHash.String(), err)
		}

		header = block.Header
	}

	return header, nil
}

func (e *Eth) getBatchHeader(number BlockNumber) (*types.Header, error) {
	switch number {
	case LatestBlockNumber:
		batch, err := e.state.GetLastBatch(context.Background(), false)
		if err != nil {
			return nil, err
		}
		return batch.Header, nil

	case EarliestBlockNumber:
		batch, err := e.state.GetBatchByNumber(context.Background(), 0)
		if err != nil {
			return nil, err
		}
		return batch.Header, nil

	case PendingBlockNumber:
		lastBatch, err := e.state.GetLastBatch(context.Background(), true)
		if err != nil {
			return nil, err
		}
		header := &types.Header{
			ParentHash: lastBatch.Hash(),
			Number:     big.NewInt(0).SetUint64(lastBatch.Number().Uint64() + 1),
			Difficulty: big.NewInt(0),
		}
		return header, nil

	default:
		return e.state.GetBatchHeader(context.Background(), uint64(number))
	}
}<|MERGE_RESOLUTION|>--- conflicted
+++ resolved
@@ -392,10 +392,7 @@
 		}
 
 		return lastBatchNumber, nil
-<<<<<<< HEAD
-=======
-
->>>>>>> c74b7c48
+
 	case EarliestBlockNumber:
 		return 0, nil
 
