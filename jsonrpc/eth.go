package jsonrpc

import (
	"context"
	"errors"
	"fmt"
	"math/big"

	"github.com/ethereum/go-ethereum/common"
	"github.com/ethereum/go-ethereum/core/types"
	"github.com/hermeznetwork/hermez-core/hex"
	"github.com/hermeznetwork/hermez-core/log"
	"github.com/hermeznetwork/hermez-core/state"
)

// Eth contains implementations for the "eth" RPC endpoints
type Eth struct {
	chainIDSelector  *chainIDSelector
	pool             jsonRPCTxPool
	state            stateInterface
	sequencerAddress common.Address
	gpe              gasPriceEstimator
}

type blockNumberOrHash struct {
	BlockNumber *BlockNumber `json:"blockNumber,omitempty"`
	BlockHash   *common.Hash `json:"blockHash,omitempty"`
}

// BlockNumber returns current block number
func (e *Eth) BlockNumber() (interface{}, error) {
	ctx := context.Background()

	lastBatchNumber, err := e.state.GetLastBatchNumber(ctx, "")
	if err != nil {
		return nil, err
	}

	return hex.EncodeUint64(lastBatchNumber), nil
}

// Call executes a new message call immediately and returns the value of
// executed contract and potential error.
// Note, this function doesn't make any changes in the state/blockchain and is
// useful to execute view/pure methods and retrieve values.
func (e *Eth) Call(arg *txnArgs, number *BlockNumber) (interface{}, error) {
	// If the caller didn't supply the gas limit in the message, then we set it to maximum possible => block gas limit
	if arg.Gas == nil || *arg.Gas == argUint64(0) {
		filter := blockNumberOrHash{
			BlockNumber: number,
		}

		header, err := e.getHeaderFromBlockNumberOrHash(&filter)
		if err != nil {
			log.Errorf("failed to get header from block hash or block number")
			return "0x", nil
		}

		gas := argUint64(header.GasLimit)
		arg.Gas = &gas
	}

	if arg.From == nil {
		from := state.ZeroAddress
		arg.From = &from
	}

	tx := arg.ToTransaction()
	ctx := context.Background()

	batchNumber, err := number.getNumericBlockNumber(ctx, e.state)
	if err != nil {
		return "0x", nil
	}

	batch, err := e.state.GetBatchByNumber(ctx, batchNumber, "")
	if err != nil {
		return "0x", nil
	}

	bp, err := e.state.NewBatchProcessor(ctx, e.sequencerAddress, batch.Header.Root[:], "")
	if err != nil {
		return "0x", nil
	}

	result := bp.ProcessUnsignedTransaction(ctx, tx, *arg.From, e.sequencerAddress)
	if result.Failed() {
		log.Errorf("unable to execute call: %w", result.Err)
		return "0x", nil
	}

	return argBytesPtr(result.ReturnValue), nil
}

// ChainId returns the chain id of the client
func (e *Eth) ChainId() (interface{}, error) { //nolint:golint
	chainID, err := e.chainIDSelector.getChainID()
	if err != nil {
		return nil, err
	}

	return hex.EncodeUint64(chainID), nil
}

// EstimateGas generates and returns an estimate of how much gas is necessary to
// allow the transaction to complete.
// The transaction will not be added to the blockchain.
// Note that the estimate may be significantly more than the amount of gas actually
// used by the transaction, for a variety of reasons including EVM mechanics and
// node performance.
func (e *Eth) EstimateGas(arg *txnArgs, rawNum *BlockNumber) (interface{}, error) {
	tx := arg.ToTransaction()
	gasEstimation, err := e.state.EstimateGas(tx, "")
	return hex.EncodeUint64(gasEstimation), err
}

// GasPrice returns the average gas price based on the last x blocks
func (e *Eth) GasPrice() (interface{}, error) {
	ctx := context.Background()
	gasPrice, err := e.gpe.GetAvgGasPrice(ctx)
	if err != nil {
		return nil, err
	}
	if gasPrice != nil {
		return hex.EncodeUint64(gasPrice.Uint64()), nil
	}
	return hex.EncodeUint64(0), nil
}

// GetBalance returns the account's balance at the referenced block
func (e *Eth) GetBalance(address common.Address, number *BlockNumber) (interface{}, error) {
	ctx := context.Background()
	batchNumber, err := number.getNumericBlockNumber(ctx, e.state)
	if err != nil {
		return nil, err
	}

	balance, err := e.state.GetBalance(ctx, address, batchNumber, "")
	if errors.Is(err, state.ErrNotFound) {
		return hex.EncodeUint64(0), nil
	} else if err != nil {
		return nil, err
	}

	return hex.EncodeBig(balance), nil
}

// GetBlockByHash returns information about a block by hash
func (e *Eth) GetBlockByHash(hash common.Hash, fullTx bool) (interface{}, error) {
	ctx := context.Background()

	batch, err := e.state.GetBatchByHash(ctx, hash, "")
	if errors.Is(err, state.ErrNotFound) {
		return nil, nil
	} else if err != nil {
		return nil, err
	}

	block := batchToRPCBlock(batch, fullTx)

	return block, nil
}

// GetBlockByNumber returns information about a block by block number
func (e *Eth) GetBlockByNumber(number BlockNumber, fullTx bool) (interface{}, error) {
	ctx := context.Background()

	if number == PendingBlockNumber {
		lastBatch, err := e.state.GetLastBatch(context.Background(), true, "")
		if err != nil {
			return nil, err
		}
		header := &types.Header{
			ParentHash: lastBatch.Hash(),
			Number:     big.NewInt(0).SetUint64(lastBatch.Number().Uint64() + 1),
			Difficulty: big.NewInt(0),
		}
		batch := &state.Batch{Header: header}
		block := batchToRPCBlock(batch, fullTx)

		return block, nil
	}

	batchNumber, err := number.getNumericBlockNumber(ctx, e.state)
	if err != nil {
		return nil, err
	}

	batch, err := e.state.GetBatchByNumber(ctx, batchNumber, "")
	if errors.Is(err, state.ErrNotFound) {
		return nil, nil
	} else if err != nil {
		return nil, err
	}

	block := batchToRPCBlock(batch, fullTx)

	return block, nil
}

// GetCode returns account code at given block number
func (e *Eth) GetCode(address common.Address, number *BlockNumber) (interface{}, error) {
	ctx := context.Background()

	batchNumber, err := number.getNumericBlockNumber(ctx, e.state)
	if err != nil {
		return nil, err
	}

	code, err := e.state.GetCode(ctx, address, batchNumber, "")
	if errors.Is(err, state.ErrNotFound) {
		return "0x", nil
	} else if err != nil {
		return nil, err
	}

	return argBytes(code), nil
}

// GetLogs returns a list of logs accordingly to the provided filter
func (e *Eth) GetLogs(filter *LogFilter) (interface{}, error) {
	ctx := context.Background()

	fromBlock, err := filter.fromBlock.getNumericBlockNumber(ctx, e.state)
	if err != nil {
		return nil, err
	}

	toBlock, err := filter.toBlock.getNumericBlockNumber(ctx, e.state)
	if err != nil {
		return nil, err
	}

	logs, err := e.state.GetLogs(ctx, fromBlock, toBlock, filter.Addresses, filter.Topics, filter.BlockHash, "")
	if err != nil {
		return nil, err
	}

	result := make([]rpcLog, 0, len(logs))
	for _, l := range logs {
		result = append(result, logToRPCLog(*l))
	}

	return result, nil
}

// GetStorageAt gets the value stored for an specific address and position
func (e *Eth) GetStorageAt(address common.Address, position common.Hash, number *BlockNumber) (interface{}, error) {
	ctx := context.Background()

	batchNumber, err := number.getNumericBlockNumber(ctx, e.state)
	if err != nil {
		return nil, err
	}

	value, err := e.state.GetStorageAt(ctx, address, position.Big(), batchNumber, "")
	if errors.Is(err, state.ErrNotFound) {
		return argBytesPtr(common.Hash{}.Bytes()), nil
	} else if err != nil {
		return nil, err
	}

	return argBytesPtr(common.BigToHash(value).Bytes()), nil
}

// GetTransactionByBlockHashAndIndex returns information about a transaction by
// block hash and transaction index position.
func (e *Eth) GetTransactionByBlockHashAndIndex(hash common.Hash, index Index) (interface{}, error) {
	ctx := context.Background()

	tx, err := e.state.GetTransactionByBatchHashAndIndex(ctx, hash, uint64(index), "")
	if errors.Is(err, state.ErrNotFound) {
		return nil, nil
	} else if err != nil {
		return nil, err
	}

	receipt, err := e.state.GetTransactionReceipt(ctx, tx.Hash(), "")
	if errors.Is(err, state.ErrNotFound) {
		return nil, nil
	} else if err != nil {
		return nil, err
	}

	return toRPCTransaction(tx, receipt.BlockNumber, receipt.BlockHash, uint64(receipt.TransactionIndex)), nil
}

// GetTransactionByBlockNumberAndIndex returns information about a transaction by
// block number and transaction index position.
func (e *Eth) GetTransactionByBlockNumberAndIndex(number *BlockNumber, index Index) (interface{}, error) {
	ctx := context.Background()

	batchNumber, err := number.getNumericBlockNumber(ctx, e.state)
	if err != nil {
		return nil, err
	}

	tx, err := e.state.GetTransactionByBatchNumberAndIndex(ctx, batchNumber, uint64(index), "")
	if errors.Is(err, state.ErrNotFound) {
		return nil, nil
	} else if err != nil {
		return nil, err
	}

	receipt, err := e.state.GetTransactionReceipt(ctx, tx.Hash(), "")
	if errors.Is(err, state.ErrNotFound) {
		return nil, nil
	} else if err != nil {
		return nil, err
	}

	return toRPCTransaction(tx, receipt.BlockNumber, receipt.BlockHash, uint64(receipt.TransactionIndex)), nil
}

// GetTransactionByHash returns a transaction by his hash
func (e *Eth) GetTransactionByHash(hash common.Hash) (interface{}, error) {
	ctx := context.Background()

	tx, err := e.state.GetTransactionByHash(ctx, hash, "")
	if errors.Is(err, state.ErrNotFound) {
		return nil, nil
	} else if err != nil {
		return nil, err
	}

	receipt, err := e.state.GetTransactionReceipt(ctx, tx.Hash(), "")
	if errors.Is(err, state.ErrNotFound) {
		return nil, nil
	} else if err != nil {
		return nil, err
	}

	return toRPCTransaction(tx, receipt.BlockNumber, receipt.BlockHash, uint64(receipt.TransactionIndex)), nil
}

// GetTransactionCount returns account nonce
func (e *Eth) GetTransactionCount(address common.Address, number *BlockNumber) (interface{}, error) {
	ctx := context.Background()
	batchNumber, err := number.getNumericBlockNumber(ctx, e.state)
	if err != nil {
		return nil, err
	}

	nonce, err := e.state.GetNonce(ctx, address, batchNumber, "")
	if errors.Is(err, state.ErrNotFound) {
		return hex.EncodeUint64(0), nil
	} else if err != nil {
		return nil, err
	}

	return hex.EncodeUint64(nonce), nil
}

// GetTransactionReceipt returns a transaction receipt by his hash
func (e *Eth) GetTransactionReceipt(hash common.Hash) (interface{}, error) {
	ctx := context.Background()

	r, err := e.state.GetTransactionReceipt(ctx, hash, "")
	if errors.Is(err, state.ErrNotFound) {
		return nil, nil
	} else if err != nil {
		return nil, err
	}

	return stateReceiptToRPCReceipt(r), nil
}

// SendRawTransaction sends a raw transaction
func (e *Eth) SendRawTransaction(input string) (interface{}, error) {
	tx, err := hexToTx(input)
	if err != nil {
		log.Warnf("Invalid tx: %v", err)
		return nil, err
	}

	log.Debugf("adding TX to the pool: %v", tx.Hash().Hex())
	if err := e.pool.AddTx(context.Background(), *tx); err != nil {
		log.Warnf("Failed to add TX to the pool[%v]: %v", tx.Hash().Hex(), err)
		return nil, err
	}
	log.Debugf("TX added to the pool: %v", tx.Hash().Hex())

	return tx.Hash().Hex(), nil
}

<<<<<<< HEAD
=======
func (e *Eth) getNumericBlockNumber(ctx context.Context, number BlockNumber) (uint64, error) {
	switch number {
	case LatestBlockNumber, PendingBlockNumber:
		lastBatchNumber, err := e.state.GetLastBatchNumber(ctx, "")
		if err != nil {
			return 0, err
		}

		return lastBatchNumber, nil

	case EarliestBlockNumber:
		return 0, nil

	default:
		if number < 0 {
			return 0, fmt.Errorf("invalid argument 0: block number larger than int64")
		}
		return uint64(number), nil
	}
}

>>>>>>> 360e6b91
func hexToTx(str string) (*types.Transaction, error) {
	tx := new(types.Transaction)

	b, err := hex.DecodeHex(str)
	if err != nil {
		return nil, err
	}

	if err := tx.UnmarshalBinary(b); err != nil {
		return nil, err
	}

	return tx, nil
}

func (e *Eth) getHeaderFromBlockNumberOrHash(bnh *blockNumberOrHash) (*types.Header, error) {
	var (
		header *types.Header
		err    error
	)

	if bnh.BlockNumber != nil {
		header, err = e.getBatchHeader(*bnh.BlockNumber)
		if err != nil {
			return nil, fmt.Errorf("failed to get the header of block %d: %w", *bnh.BlockNumber, err)
		}
	} else if bnh.BlockHash != nil {
		block, err := e.state.GetBatchByHash(context.Background(), *bnh.BlockHash, "")
		if err != nil {
			return nil, fmt.Errorf("could not find block referenced by the hash %s, err: %v", bnh.BlockHash.String(), err)
		}

		header = block.Header
	}

	return header, nil
}

func (e *Eth) getBatchHeader(number BlockNumber) (*types.Header, error) {
	switch number {
	case LatestBlockNumber:
		batch, err := e.state.GetLastBatch(context.Background(), false, "")
		if err != nil {
			return nil, err
		}
		return batch.Header, nil

	case EarliestBlockNumber:
		batch, err := e.state.GetBatchByNumber(context.Background(), 0, "")
		if err != nil {
			return nil, err
		}
		return batch.Header, nil

	case PendingBlockNumber:
		lastBatch, err := e.state.GetLastBatch(context.Background(), true, "")
		if err != nil {
			return nil, err
		}
		header := &types.Header{
			ParentHash: lastBatch.Hash(),
			Number:     big.NewInt(0).SetUint64(lastBatch.Number().Uint64() + 1),
			Difficulty: big.NewInt(0),
		}
		return header, nil

	default:
		return e.state.GetBatchHeader(context.Background(), uint64(number), "")
	}
}<|MERGE_RESOLUTION|>--- conflicted
+++ resolved
@@ -383,30 +383,6 @@
 	return tx.Hash().Hex(), nil
 }
 
-<<<<<<< HEAD
-=======
-func (e *Eth) getNumericBlockNumber(ctx context.Context, number BlockNumber) (uint64, error) {
-	switch number {
-	case LatestBlockNumber, PendingBlockNumber:
-		lastBatchNumber, err := e.state.GetLastBatchNumber(ctx, "")
-		if err != nil {
-			return 0, err
-		}
-
-		return lastBatchNumber, nil
-
-	case EarliestBlockNumber:
-		return 0, nil
-
-	default:
-		if number < 0 {
-			return 0, fmt.Errorf("invalid argument 0: block number larger than int64")
-		}
-		return uint64(number), nil
-	}
-}
-
->>>>>>> 360e6b91
 func hexToTx(str string) (*types.Transaction, error) {
 	tx := new(types.Transaction)
 
