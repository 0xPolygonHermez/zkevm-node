package jsonrpc

import (
	"context"
	"encoding/json"
	"errors"
	"fmt"
	"math/big"

	"github.com/ethereum/go-ethereum/common"
	"github.com/ethereum/go-ethereum/core/types"
	"github.com/hermeznetwork/hermez-core/hex"
	"github.com/hermeznetwork/hermez-core/log"
	"github.com/hermeznetwork/hermez-core/state"
)

// Eth contains implementations for the "eth" RPC endpoints
type Eth struct {
	chainIDSelector  *chainIDSelector
	pool             jsonRPCTxPool
	state            stateInterface
	sequencerAddress common.Address
	gpe              gasPriceEstimator
	storage          storageInterface
}

type blockNumberOrHash struct {
	BlockNumber *BlockNumber `json:"blockNumber,omitempty"`
	BlockHash   *common.Hash `json:"blockHash,omitempty"`
}

// BlockNumber returns current block number
func (e *Eth) BlockNumber() (interface{}, error) {
	ctx := context.Background()

	lastBatchNumber, err := e.state.GetLastBatchNumber(ctx, "")
	if err != nil {
		return nil, err
	}

	return hex.EncodeUint64(lastBatchNumber), nil
}

// Call executes a new message call immediately and returns the value of
// executed contract and potential error.
// Note, this function doesn't make any changes in the state/blockchain and is
// useful to execute view/pure methods and retrieve values.
func (e *Eth) Call(arg *txnArgs, number *BlockNumber) (interface{}, error) {
	// If the caller didn't supply the gas limit in the message, then we set it to maximum possible => block gas limit
	if arg.Gas == nil || *arg.Gas == argUint64(0) {
		filter := blockNumberOrHash{
			BlockNumber: number,
		}

		header, err := e.getHeaderFromBlockNumberOrHash(&filter)
		if err != nil {
			log.Errorf("failed to get header from block hash or block number")
			return "0x", nil
		}

		gas := argUint64(header.GasLimit)
		arg.Gas = &gas
	}

	if arg.From == nil {
		from := state.ZeroAddress
		arg.From = &from
	}

	tx := arg.ToTransaction()

	ctx := context.Background()

	batchNumber, err := number.getNumericBlockNumber(ctx, e.state)
	if err != nil {
		return "0x", nil
	}

	batch, err := e.state.GetBatchByNumber(ctx, batchNumber, "")
	if err != nil {
		return "0x", nil
	}

	bp, err := e.state.NewBatchProcessor(ctx, e.sequencerAddress, batch.Header.Root[:], "")
	if err != nil {
		return "0x", nil
	}

	result := bp.ProcessUnsignedTransaction(ctx, tx, *arg.From, e.sequencerAddress)
	if result.Failed() {
		log.Errorf("unable to execute call: %s", result.Err.Error())
		return "0x", nil
	}

	return argBytesPtr(result.ReturnValue), nil
}

// ChainId returns the chain id of the client
func (e *Eth) ChainId() (interface{}, error) { //nolint:revive
	chainID, err := e.chainIDSelector.getChainID()
	if err != nil {
		return nil, err
	}

	return hex.EncodeUint64(chainID), nil
}

// EstimateGas generates and returns an estimate of how much gas is necessary to
// allow the transaction to complete.
// The transaction will not be added to the blockchain.
// Note that the estimate may be significantly more than the amount of gas actually
// used by the transaction, for a variety of reasons including EVM mechanics and
// node performance.
func (e *Eth) EstimateGas(arg *txnArgs, rawNum *BlockNumber) (interface{}, error) {
	tx := arg.ToTransaction()

	if arg.From == nil {
		from := state.ZeroAddress
		arg.From = &from
	}

	gasEstimation, err := e.state.EstimateGas(tx, *arg.From)
	return hex.EncodeUint64(gasEstimation), err
}

// GasPrice returns the average gas price based on the last x blocks
func (e *Eth) GasPrice() (interface{}, error) {
	ctx := context.Background()
	gasPrice, err := e.gpe.GetAvgGasPrice(ctx)
	if err != nil {
		return nil, err
	}
	if gasPrice != nil {
		return hex.EncodeUint64(gasPrice.Uint64()), nil
	}
	return hex.EncodeUint64(0), nil
}

// GetBalance returns the account's balance at the referenced block
func (e *Eth) GetBalance(address common.Address, number *BlockNumber) (interface{}, error) {
	ctx := context.Background()
	batchNumber, err := number.getNumericBlockNumber(ctx, e.state)
	if err != nil {
		return nil, err
	}

	balance, err := e.state.GetBalance(ctx, address, batchNumber, "")
	if errors.Is(err, state.ErrNotFound) {
		return hex.EncodeUint64(0), nil
	} else if err != nil {
		return nil, err
	}

	return hex.EncodeBig(balance), nil
}

// GetBlockByHash returns information about a block by hash
func (e *Eth) GetBlockByHash(hash common.Hash, fullTx bool) (interface{}, error) {
	ctx := context.Background()

	batch, err := e.state.GetBatchByHash(ctx, hash, "")
	if errors.Is(err, state.ErrNotFound) {
		return nil, nil
	} else if err != nil {
		return nil, err
	}

	block := batchToRPCBlock(batch, fullTx)

	return block, nil
}

// GetBlockByNumber returns information about a block by block number
func (e *Eth) GetBlockByNumber(number BlockNumber, fullTx bool) (interface{}, error) {
	ctx := context.Background()

	if number == PendingBlockNumber {
		lastBatch, err := e.state.GetLastBatch(context.Background(), true, "")
		if err != nil {
			return nil, err
		}
		header := &types.Header{
			ParentHash: lastBatch.Hash(),
			Number:     big.NewInt(0).SetUint64(lastBatch.Number().Uint64() + 1),
			Difficulty: big.NewInt(0),
		}
		batch := &state.Batch{Header: header}
		block := batchToRPCBlock(batch, fullTx)

		return block, nil
	}

	batchNumber, err := number.getNumericBlockNumber(ctx, e.state)
	if err != nil {
		return nil, err
	}

	batch, err := e.state.GetBatchByNumber(ctx, batchNumber, "")
	if errors.Is(err, state.ErrNotFound) {
		return nil, nil
	} else if err != nil {
		return nil, err
	}

	block := batchToRPCBlock(batch, fullTx)

	return block, nil
}

// GetCode returns account code at given block number
func (e *Eth) GetCode(address common.Address, number *BlockNumber) (interface{}, error) {
	ctx := context.Background()

	batchNumber, err := number.getNumericBlockNumber(ctx, e.state)
	if err != nil {
		return nil, err
	}

	code, err := e.state.GetCode(ctx, address, batchNumber, "")
	if errors.Is(err, state.ErrNotFound) {
		return "0x", nil
	} else if err != nil {
		return nil, err
	}

	return argBytes(code), nil
}

<<<<<<< HEAD
// GetCompilers eth_getCompilers
func (e *Eth) GetCompilers() (interface{}, error) {
	return []interface{}{}, nil
=======
// GetFilterChanges polling method for a filter, which returns
// an array of logs which occurred since last poll.
func (e *Eth) GetFilterChanges(filterID argUint64) (interface{}, error) {
	filter, err := e.storage.GetFilter(uint64(filterID))
	if errors.Is(err, ErrNotFound) {
		return nil, nil
	} else if err != nil {
		return nil, err
	}

	err = e.storage.UpdateFilterLastPoll(filter.ID)
	if err != nil {
		return nil, err
	}

	switch filter.Type {
	case FilterTypeBlock:
		{
			res, err := e.state.GetBatchHashesSince(context.Background(), filter.LastPoll, "")
			if err != nil {
				return nil, err
			}
			if len(res) == 0 {
				return nil, nil
			}
			return res, nil
		}
	case FilterTypePendingTx:
		{
			res, err := e.pool.GetPendingTxHashesSince(context.Background(), filter.LastPoll)
			if err != nil {
				return nil, err
			}
			if len(res) == 0 {
				return nil, nil
			}
			return res, nil
		}
	case FilterTypeLog:
		{
			filterParameters := &LogFilter{}
			err = json.Unmarshal([]byte(filter.Parameters), filterParameters)
			if err != nil {
				return nil, err
			}

			filterParameters.Since = &filter.LastPoll

			resInterface, err := e.GetLogs(filterParameters)
			if err != nil {
				return nil, err
			}
			res := resInterface.([]rpcLog)
			if len(res) == 0 {
				return nil, nil
			}
			return res, nil
		}
	default:
		return nil, nil
	}
}

// GetFilterLogs returns an array of all logs matching filter
// with given id.
func (e *Eth) GetFilterLogs(filterID argUint64) (interface{}, error) {
	filter, err := e.storage.GetFilter(uint64(filterID))
	if errors.Is(err, ErrNotFound) {
		return nil, nil
	} else if err != nil {
		return nil, err
	}

	if filter.Type != FilterTypeLog {
		return nil, nil
	}

	filterParameters := &LogFilter{}
	err = json.Unmarshal([]byte(filter.Parameters), filterParameters)
	if err != nil {
		return nil, err
	}

	filterParameters.Since = nil

	return e.GetLogs(filterParameters)
>>>>>>> d0a2a3a4
}

// GetLogs returns a list of logs accordingly to the provided filter
func (e *Eth) GetLogs(filter *LogFilter) (interface{}, error) {
	ctx := context.Background()

	fromBlock, err := filter.FromBlock.getNumericBlockNumber(ctx, e.state)
	if err != nil {
		return nil, err
	}

	toBlock, err := filter.ToBlock.getNumericBlockNumber(ctx, e.state)
	if err != nil {
		return nil, err
	}

	logs, err := e.state.GetLogs(ctx, fromBlock, toBlock, filter.Addresses, filter.Topics, filter.BlockHash, filter.Since, "")
	if err != nil {
		return nil, err
	}

	result := make([]rpcLog, 0, len(logs))
	for _, l := range logs {
		result = append(result, logToRPCLog(*l))
	}

	return result, nil
}

// GetStorageAt gets the value stored for an specific address and position
func (e *Eth) GetStorageAt(address common.Address, position common.Hash, number *BlockNumber) (interface{}, error) {
	ctx := context.Background()

	batchNumber, err := number.getNumericBlockNumber(ctx, e.state)
	if err != nil {
		return nil, err
	}

	value, err := e.state.GetStorageAt(ctx, address, position.Big(), batchNumber, "")
	if errors.Is(err, state.ErrNotFound) {
		return argBytesPtr(common.Hash{}.Bytes()), nil
	} else if err != nil {
		return nil, err
	}

	return argBytesPtr(common.BigToHash(value).Bytes()), nil
}

// GetTransactionByBlockHashAndIndex returns information about a transaction by
// block hash and transaction index position.
func (e *Eth) GetTransactionByBlockHashAndIndex(hash common.Hash, index Index) (interface{}, error) {
	ctx := context.Background()

	tx, err := e.state.GetTransactionByBatchHashAndIndex(ctx, hash, uint64(index), "")
	if errors.Is(err, state.ErrNotFound) {
		return nil, nil
	} else if err != nil {
		return nil, err
	}

	receipt, err := e.state.GetTransactionReceipt(ctx, tx.Hash(), "")
	if errors.Is(err, state.ErrNotFound) {
		return nil, nil
	} else if err != nil {
		return nil, err
	}

	return toRPCTransaction(tx, receipt.BlockNumber, receipt.BlockHash, uint64(receipt.TransactionIndex)), nil
}

// GetTransactionByBlockNumberAndIndex returns information about a transaction by
// block number and transaction index position.
func (e *Eth) GetTransactionByBlockNumberAndIndex(number *BlockNumber, index Index) (interface{}, error) {
	ctx := context.Background()

	batchNumber, err := number.getNumericBlockNumber(ctx, e.state)
	if err != nil {
		return nil, err
	}

	tx, err := e.state.GetTransactionByBatchNumberAndIndex(ctx, batchNumber, uint64(index), "")
	if errors.Is(err, state.ErrNotFound) {
		return nil, nil
	} else if err != nil {
		return nil, err
	}

	receipt, err := e.state.GetTransactionReceipt(ctx, tx.Hash(), "")
	if errors.Is(err, state.ErrNotFound) {
		return nil, nil
	} else if err != nil {
		return nil, err
	}

	return toRPCTransaction(tx, receipt.BlockNumber, receipt.BlockHash, uint64(receipt.TransactionIndex)), nil
}

// GetTransactionByHash returns a transaction by his hash
func (e *Eth) GetTransactionByHash(hash common.Hash) (interface{}, error) {
	ctx := context.Background()

	tx, err := e.state.GetTransactionByHash(ctx, hash, "")
	if errors.Is(err, state.ErrNotFound) {
		return nil, nil
	} else if err != nil {
		return nil, err
	}

	receipt, err := e.state.GetTransactionReceipt(ctx, tx.Hash(), "")
	if errors.Is(err, state.ErrNotFound) {
		return nil, nil
	} else if err != nil {
		return nil, err
	}

	return toRPCTransaction(tx, receipt.BlockNumber, receipt.BlockHash, uint64(receipt.TransactionIndex)), nil
}

// GetTransactionCount returns account nonce
func (e *Eth) GetTransactionCount(address common.Address, number *BlockNumber) (interface{}, error) {
	ctx := context.Background()
	batchNumber, err := number.getNumericBlockNumber(ctx, e.state)
	if err != nil {
		return nil, err
	}

	nonce, err := e.state.GetNonce(ctx, address, batchNumber, "")
	if errors.Is(err, state.ErrNotFound) {
		return hex.EncodeUint64(0), nil
	} else if err != nil {
		return nil, err
	}

	return hex.EncodeUint64(nonce), nil
}

// GetBlockTransactionCountByHash returns the number of transactions in a
// block from a block matching the given block hash.
func (e *Eth) GetBlockTransactionCountByHash(hash common.Hash) (interface{}, error) {
	c, err := e.state.GetBatchTransactionCountByHash(context.Background(), hash, "")
	if err != nil {
		return err, nil
	}

	return argUint64(c), nil
}

// GetBlockTransactionCountByNumber returns the number of transactions in a
// block from a block matching the given block number.
func (e *Eth) GetBlockTransactionCountByNumber(number *BlockNumber) (interface{}, error) {
	ctx := context.Background()

	blockNumber, err := number.getNumericBlockNumber(ctx, e.state)
	if err != nil {
		return err, nil
	}

	c, err := e.state.GetBatchTransactionCountByNumber(ctx, blockNumber, "")
	if err != nil {
		return err, nil
	}

	return argUint64(c), nil
}

// GetTransactionReceipt returns a transaction receipt by his hash
func (e *Eth) GetTransactionReceipt(hash common.Hash) (interface{}, error) {
	ctx := context.Background()

	r, err := e.state.GetTransactionReceipt(ctx, hash, "")
	if errors.Is(err, state.ErrNotFound) {
		return nil, nil
	} else if err != nil {
		return nil, err
	}

	return stateReceiptToRPCReceipt(r), nil
}

// NewBlockFilter creates a filter in the node, to notify when
// a new block arrives. To check if the state has changed,
// call eth_getFilterChanges.
func (e *Eth) NewBlockFilter() (interface{}, error) {
	id, err := e.storage.NewBlockFilter()
	if err != nil {
		return nil, err
	}

	return argUint64(id), nil
}

// NewFilter creates a filter object, based on filter options,
// to notify when the state changes (logs). To check if the state
// has changed, call eth_getFilterChanges.
func (e *Eth) NewFilter(filter *LogFilter) (interface{}, error) {
	id, err := e.storage.NewLogFilter(*filter)
	if err != nil {
		return nil, err
	}

	return argUint64(id), nil
}

// NewPendingTransactionFilter creates a filter in the node, to
// notify when new pending transactions arrive. To check if the
// state has changed, call eth_getFilterChanges.
func (e *Eth) NewPendingTransactionFilter(filterID argUint64) (interface{}, error) {
	id, err := e.storage.NewPendingTransactionFilter()
	if err != nil {
		return nil, err
	}

	return argUint64(id), nil
}

// SendRawTransaction sends a raw transaction
func (e *Eth) SendRawTransaction(input string) (interface{}, error) {
	tx, err := hexToTx(input)
	if err != nil {
		log.Warnf("Invalid tx: %v", err)
		return nil, err
	}

	log.Debugf("adding TX to the pool: %v", tx.Hash().Hex())
	if err := e.pool.AddTx(context.Background(), *tx); err != nil {
		log.Warnf("Failed to add TX to the pool[%v]: %v", tx.Hash().Hex(), err)
		return nil, err
	}
	log.Debugf("TX added to the pool: %v", tx.Hash().Hex())

	return tx.Hash().Hex(), nil
}

// UninstallFilter uninstalls a filter with given id. Should
// always be called when watch is no longer needed. Additionally
// Filters timeout when they aren’t requested with
// eth_getFilterChanges for a period of time.
func (e *Eth) UninstallFilter(filterID argUint64) (interface{}, error) {
	return e.storage.UninstallFilter(uint64(filterID))
}

// Syncing returns an object with data about the sync status or false.
// https://eth.wiki/json-rpc/API#eth_syncing
func (e *Eth) Syncing() (interface{}, error) {
	syncInfo, err := e.state.GetSyncingInfo(context.Background(), "")
	if err != nil {
		return nil, err
	}

	if syncInfo.LastBatchNumberSeen == syncInfo.LastBatchNumberConsolidated {
		return false, nil
	}

	return struct {
		S argUint64 `json:"startingBlock"`
		C argUint64 `json:"currentBlock"`
		H argUint64 `json:"highestBlock"`
	}{
		S: argUint64(syncInfo.InitialSyncingBatch),
		C: argUint64(syncInfo.LastBatchNumberConsolidated),
		H: argUint64(syncInfo.LastBatchNumberSeen),
	}, nil
}

// GetUncleByBlockHashAndIndex returns information about a uncle of a
// block by hash and uncle index position
func (e *Eth) GetUncleByBlockHashAndIndex() (interface{}, error) {
	return nil, nil
}

// GetUncleByBlockHashAndIndex returns information about a uncle of a
// block by number and uncle index position
func (e *Eth) GetUncleByBlockNumberAndIndex() (interface{}, error) {
	return nil, nil
}

// GetUncleCountByBlockHash returns the number of uncles in a block
// matching the given block hash
func (e *Eth) GetUncleCountByBlockHash() (interface{}, error) {
	return "0x", nil
}

// GetUncleCountByBlockNumber returns the number of uncles in a block
// matching the given block number
func (e *Eth) GetUncleCountByBlockNumber() (interface{}, error) {
	return "0x", nil
}

// ProtocolVersion
func (e *Eth) ProtocolVersion() (interface{}, error) {
	return "0x0", nil
}

func hexToTx(str string) (*types.Transaction, error) {
	tx := new(types.Transaction)

	b, err := hex.DecodeHex(str)
	if err != nil {
		return nil, err
	}

	if err := tx.UnmarshalBinary(b); err != nil {
		return nil, err
	}

	return tx, nil
}

func (e *Eth) getHeaderFromBlockNumberOrHash(bnh *blockNumberOrHash) (*types.Header, error) {
	var (
		header *types.Header
		err    error
	)

	if bnh.BlockNumber != nil {
		header, err = e.getBatchHeader(*bnh.BlockNumber)
		if err != nil {
			return nil, fmt.Errorf("failed to get the header of block %d: %s", *bnh.BlockNumber, err.Error())
		}
	} else if bnh.BlockHash != nil {
		block, err := e.state.GetBatchByHash(context.Background(), *bnh.BlockHash, "")
		if err != nil {
			return nil, fmt.Errorf("could not find block referenced by the hash %s, err: %v", bnh.BlockHash.String(), err)
		}

		header = block.Header
	}

	return header, nil
}

func (e *Eth) getBatchHeader(number BlockNumber) (*types.Header, error) {
	switch number {
	case LatestBlockNumber:
		batch, err := e.state.GetLastBatch(context.Background(), false, "")
		if err != nil {
			return nil, err
		}
		return batch.Header, nil

	case EarliestBlockNumber:
		batch, err := e.state.GetBatchByNumber(context.Background(), 0, "")
		if err != nil {
			return nil, err
		}
		return batch.Header, nil

	case PendingBlockNumber:
		lastBatch, err := e.state.GetLastBatch(context.Background(), true, "")
		if err != nil {
			return nil, err
		}
		header := &types.Header{
			ParentHash: lastBatch.Hash(),
			Number:     big.NewInt(0).SetUint64(lastBatch.Number().Uint64() + 1),
			Difficulty: big.NewInt(0),
		}
		return header, nil

	default:
		return e.state.GetBatchHeader(context.Background(), uint64(number), "")
	}
}<|MERGE_RESOLUTION|>--- conflicted
+++ resolved
@@ -226,11 +226,11 @@
 	return argBytes(code), nil
 }
 
-<<<<<<< HEAD
 // GetCompilers eth_getCompilers
 func (e *Eth) GetCompilers() (interface{}, error) {
 	return []interface{}{}, nil
-=======
+}
+
 // GetFilterChanges polling method for a filter, which returns
 // an array of logs which occurred since last poll.
 func (e *Eth) GetFilterChanges(filterID argUint64) (interface{}, error) {
@@ -317,7 +317,6 @@
 	filterParameters.Since = nil
 
 	return e.GetLogs(filterParameters)
->>>>>>> d0a2a3a4
 }
 
 // GetLogs returns a list of logs accordingly to the provided filter
