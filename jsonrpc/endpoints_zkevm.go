--- conflicted
+++ resolved
@@ -307,7 +307,6 @@
 	})
 }
 
-<<<<<<< HEAD
 // GetTransactionByL2Hash returns a transaction by his l2 hash
 func (z *ZKEVMEndpoints) GetTransactionByL2Hash(hash types.ArgHash) (interface{}, types.Error) {
 	return z.txMan.NewDbTxScope(z.state, func(ctx context.Context, dbTx pgx.Tx) (interface{}, types.Error) {
@@ -396,7 +395,8 @@
 		return RPCErrorResponse(types.DefaultErrorCode, "failed to read tx loaded by l2 hash from sequencer node", err, true)
 	}
 	return tx, nil
-=======
+}
+
 // GetExitRootsByGER returns the exit roots accordingly to the provided Global Exit Root
 func (z *ZKEVMEndpoints) GetExitRootsByGER(globalExitRoot common.Hash) (interface{}, types.Error) {
 	return z.txMan.NewDbTxScope(z.state, func(ctx context.Context, dbTx pgx.Tx) (interface{}, types.Error) {
@@ -412,5 +412,4 @@
 			RollupExitRoot:  exitRoots.RollupExitRoot,
 		}, nil
 	})
->>>>>>> 14aefd9c
 }