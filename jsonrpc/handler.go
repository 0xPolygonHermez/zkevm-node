--- conflicted
+++ resolved
@@ -6,10 +6,7 @@
 	"net/http"
 	"reflect"
 	"strings"
-<<<<<<< HEAD
 	"time"
-=======
->>>>>>> 291ac858
 	"unicode"
 
 	"github.com/0xPolygonHermez/zkevm-node/jsonrpc/metrics"
