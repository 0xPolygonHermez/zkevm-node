--- conflicted
+++ resolved
@@ -156,26 +156,17 @@
 }
 
 // HandleWs handle websocket requests
-<<<<<<< HEAD
-func (h *Handler) HandleWs(reqBody []byte, wsConn *websocket.Conn) ([]byte, error) {
-=======
 func (h *Handler) HandleWs(reqBody []byte, wsConn *websocket.Conn, httpReq *http.Request) ([]byte, error) {
 	log.Debugf("WS message received: %v", string(reqBody))
->>>>>>> 659b0825
 	var req types.Request
 	if err := json.Unmarshal(reqBody, &req); err != nil {
 		return types.NewResponse(req, nil, types.NewRPCError(types.InvalidRequestErrorCode, "Invalid json request")).Bytes()
 	}
 
 	handleReq := handleRequest{
-<<<<<<< HEAD
-		Request: req,
-		wsConn:  wsConn,
-=======
 		Request:     req,
 		wsConn:      wsConn,
 		HttpRequest: httpReq,
->>>>>>> 659b0825
 	}
 
 	return h.Handle(handleReq).Bytes()
@@ -206,13 +197,8 @@
 	}
 }
 
-<<<<<<< HEAD
-func (h *Handler) registerService(serviceName string, service interface{}) {
-	st := reflect.TypeOf(service)
-=======
 func (h *Handler) registerService(service Service) {
 	st := reflect.TypeOf(service.Service)
->>>>>>> 659b0825
 	if st.Kind() == reflect.Struct {
 		panic(fmt.Sprintf("jsonrpc: service '%s' must be a pointer to struct", service.Name))
 	}
@@ -244,13 +230,8 @@
 		funcMap[name] = fd
 	}
 
-<<<<<<< HEAD
-	h.serviceMap[serviceName] = &serviceData{
-		sv:      reflect.ValueOf(service),
-=======
 	h.serviceMap[service.Name] = &serviceData{
 		sv:      reflect.ValueOf(service.Service),
->>>>>>> 659b0825
 		funcMap: funcMap,
 	}
 }
