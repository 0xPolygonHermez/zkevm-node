package jsonrpc

import (
	"context"
	"encoding/hex"
	"encoding/json"
	"errors"
	"fmt"
	"strings"

	"github.com/0xPolygonHermez/zkevm-node/jsonrpc/types"
	"github.com/0xPolygonHermez/zkevm-node/log"
	"github.com/0xPolygonHermez/zkevm-node/state"
	"github.com/0xPolygonHermez/zkevm-node/state/runtime/instrumentation"
	"github.com/ethereum/go-ethereum/common"
	ethTypes "github.com/ethereum/go-ethereum/core/types"
	"github.com/jackc/pgx/v4"
)

var defaultTraceConfig = &traceConfig{
	DisableStorage:   false,
	DisableStack:     false,
	EnableMemory:     false,
	EnableReturnData: false,
	Tracer:           nil,
}

// DebugEndpoints is the debug jsonrpc endpoint
type DebugEndpoints struct {
	state types.StateInterface
	txMan dbTxManager
}

type traceConfig struct {
	DisableStorage   bool            `json:"disableStorage"`
	DisableStack     bool            `json:"disableStack"`
	EnableMemory     bool            `json:"enableMemory"`
	EnableReturnData bool            `json:"enableReturnData"`
	Tracer           *string         `json:"tracer"`
	TracerConfig     json.RawMessage `json:"tracerConfig"`
}

// StructLogRes represents the debug trace information for each opcode
type StructLogRes struct {
	Pc            uint64             `json:"pc"`
	Op            string             `json:"op"`
	Gas           uint64             `json:"gas"`
	GasCost       uint64             `json:"gasCost"`
	Depth         int                `json:"depth"`
	Error         string             `json:"error,omitempty"`
	Stack         *[]types.ArgBig    `json:"stack,omitempty"`
	Memory        *[]string          `json:"memory,omitempty"`
	Storage       *map[string]string `json:"storage,omitempty"`
	RefundCounter uint64             `json:"refund,omitempty"`
}

type traceTransactionResponse struct {
	Gas         uint64         `json:"gas"`
	Failed      bool           `json:"failed"`
	ReturnValue interface{}    `json:"returnValue"`
	StructLogs  []StructLogRes `json:"structLogs"`
}

type traceBlockTransactionResponse struct {
	Result traceTransactionResponse `json:"result"`
}

// TraceTransaction creates a response for debug_traceTransaction request.
// See https://geth.ethereum.org/docs/interacting-with-geth/rpc/ns-debug#debugtracetransaction
func (d *DebugEndpoints) TraceTransaction(hash types.ArgHash, cfg *traceConfig) (interface{}, types.Error) {
	return d.txMan.NewDbTxScope(d.state, func(ctx context.Context, dbTx pgx.Tx) (interface{}, types.Error) {
		return d.buildTraceTransaction(ctx, hash.Hash(), cfg, dbTx)
	})
}

// TraceBlockByNumber creates a response for debug_traceBlockByNumber request.
// See https://geth.ethereum.org/docs/interacting-with-geth/rpc/ns-debug#debugtraceblockbynumber
func (d *DebugEndpoints) TraceBlockByNumber(number types.BlockNumber, cfg *traceConfig) (interface{}, types.Error) {
	return d.txMan.NewDbTxScope(d.state, func(ctx context.Context, dbTx pgx.Tx) (interface{}, types.Error) {
		blockNumber, rpcErr := number.GetNumericBlockNumber(ctx, d.state, dbTx)
		if rpcErr != nil {
			return nil, rpcErr
		}

		block, err := d.state.GetL2BlockByNumber(ctx, blockNumber, dbTx)
		if errors.Is(err, state.ErrNotFound) {
			return nil, types.NewRPCError(types.DefaultErrorCode, fmt.Sprintf("block #%d not found", blockNumber))
		} else if err == state.ErrNotFound {
			return rpcErrorResponse(types.DefaultErrorCode, "failed to get block by number", err)
		}

		traces, rpcErr := d.buildTraceBlock(ctx, block.Transactions(), cfg, dbTx)
		if err != nil {
			return nil, rpcErr
		}

		return traces, nil
	})
}

// TraceBlockByHash creates a response for debug_traceBlockByHash request.
// See https://geth.ethereum.org/docs/interacting-with-geth/rpc/ns-debug#debugtraceblockbyhash
func (d *DebugEndpoints) TraceBlockByHash(hash types.ArgHash, cfg *traceConfig) (interface{}, types.Error) {
	return d.txMan.NewDbTxScope(d.state, func(ctx context.Context, dbTx pgx.Tx) (interface{}, types.Error) {
		block, err := d.state.GetL2BlockByHash(ctx, hash.Hash(), dbTx)
		if errors.Is(err, state.ErrNotFound) {
			return nil, types.NewRPCError(types.DefaultErrorCode, fmt.Sprintf("block %s not found", hash.Hash().String()))
		} else if err == state.ErrNotFound {
			return rpcErrorResponse(types.DefaultErrorCode, "failed to get block by hash", err)
		}

		traces, rpcErr := d.buildTraceBlock(ctx, block.Transactions(), cfg, dbTx)
		if err != nil {
			return nil, rpcErr
		}

		return traces, nil
	})
}

func (d *DebugEndpoints) buildTraceBlock(ctx context.Context, txs []*ethTypes.Transaction, cfg *traceConfig, dbTx pgx.Tx) (interface{}, types.Error) {
	traces := []traceBlockTransactionResponse{}
	for _, tx := range txs {
		traceTransaction, err := d.buildTraceTransaction(ctx, tx.Hash(), cfg, dbTx)
		if err != nil {
			errMsg := fmt.Sprintf("failed to get trace for transaction %v", tx.Hash().String())
			return rpcErrorResponse(types.DefaultErrorCode, errMsg, err)
		}
		traceBlockTransaction := traceBlockTransactionResponse{
			Result: traceTransaction.(traceTransactionResponse),
		}
		traces = append(traces, traceBlockTransaction)
	}

	return traces, nil
}

func (d *DebugEndpoints) buildTraceTransaction(ctx context.Context, hash common.Hash, cfg *traceConfig, dbTx pgx.Tx) (interface{}, types.Error) {
<<<<<<< HEAD
	traceConfig := state.TraceConfig{}

	if cfg != nil {
		traceConfig.DisableStack = cfg.DisableStack
		traceConfig.DisableStorage = cfg.DisableStorage
		traceConfig.EnableMemory = cfg.EnableMemory
		traceConfig.EnableReturnData = cfg.EnableReturnData
		traceConfig.Tracer = cfg.Tracer
		traceConfig.TracerConfig = cfg.TracerConfig
	}

	// check tracer
	if traceConfig.Tracer != nil && *traceConfig.Tracer != "" && !isBuiltInTracer(*traceConfig.Tracer) && !isJSCustomTracer(*traceConfig.Tracer) {
		return rpcErrorResponse(types.DefaultErrorCode, "invalid tracer", nil)
=======
	trcCfg := cfg
	if trcCfg == nil {
		trcCfg = defaultTraceConfig
>>>>>>> 9b3747ba
	}

	stateTraceConfig := state.TraceConfig{
		DisableStack:     trcCfg.DisableStack,
		DisableStorage:   trcCfg.DisableStorage,
		EnableMemory:     trcCfg.EnableMemory,
		EnableReturnData: trcCfg.EnableReturnData,
		Tracer:           trcCfg.Tracer,
	}
	result, err := d.state.DebugTransaction(ctx, hash, stateTraceConfig, dbTx)
	if errors.Is(err, state.ErrNotFound) {
		return rpcErrorResponse(types.DefaultErrorCode, "transaction not found", nil)
	} else if err != nil {
		const errorMessage = "failed to get trace"
		log.Errorf("%v: %v", errorMessage, err)
		return nil, types.NewRPCError(types.DefaultErrorCode, errorMessage)
	}

	if stateTraceConfig.Tracer != nil && *stateTraceConfig.Tracer != "" && len(result.ExecutorTraceResult) > 0 {
		return result.ExecutorTraceResult, nil
	}

	failed := result.Failed()
	var returnValue interface{}
	if stateTraceConfig.EnableReturnData {
		returnValue = common.Bytes2Hex(result.ReturnValue)
	}

	structLogs := d.buildStructLogs(result.StructLogs, *trcCfg)

	resp := traceTransactionResponse{
		Gas:         result.GasUsed,
		Failed:      failed,
		ReturnValue: returnValue,
		StructLogs:  structLogs,
	}

	return resp, nil
}

func (d *DebugEndpoints) buildStructLogs(stateStructLogs []instrumentation.StructLog, cfg traceConfig) []StructLogRes {
	structLogs := make([]StructLogRes, 0, len(stateStructLogs))
	for _, structLog := range stateStructLogs {
		errRes := ""
		if structLog.Err != nil {
			errRes = structLog.Err.Error()
		}

		op := structLog.Op
		if op == "SHA3" {
			op = "KECCAK256"
		}

		structLogRes := StructLogRes{
			Pc:            structLog.Pc,
			Op:            op,
			Gas:           structLog.Gas,
			GasCost:       structLog.GasCost,
			Depth:         structLog.Depth,
			Error:         errRes,
			RefundCounter: structLog.RefundCounter,
		}

		stack := make([]types.ArgBig, 0, len(structLog.Stack))
		if !cfg.DisableStack && len(structLog.Stack) > 0 {
			for _, stackItem := range structLog.Stack {
				if stackItem != nil {
					stack = append(stack, types.ArgBig(*stackItem))
				}
			}
		}
		structLogRes.Stack = &stack

		const memoryChunkSize = 32
		memory := make([]string, 0, len(structLog.Memory))
		if cfg.EnableMemory {
			for i := 0; i < len(structLog.Memory); i = i + memoryChunkSize {
				slice32Bytes := make([]byte, memoryChunkSize)
				copy(slice32Bytes, structLog.Memory[i:i+memoryChunkSize])
				memoryStringItem := hex.EncodeToString(slice32Bytes)
				memory = append(memory, memoryStringItem)
			}
		}
		structLogRes.Memory = &memory

		if !cfg.DisableStorage && len(structLog.Storage) > 0 {
			storage := make(map[string]string, len(structLog.Storage))
			for storageKey, storageValue := range structLog.Storage {
				k := hex.EncodeToString(storageKey.Bytes())
				v := hex.EncodeToString(storageValue.Bytes())
				storage[k] = v
			}
			structLogRes.Storage = &storage
		}

		structLogs = append(structLogs, structLogRes)
	}
	return structLogs
}

// isBuiltInTracer checks if the tracer is one of the
// built-in tracers
func isBuiltInTracer(tracer string) bool {
	// built-in tracers
	switch tracer {
	case "callTracer", "4byteTracer", "prestateTracer", "noopTracer":
		return true
	default:
		return false
	}
}

// isJSCustomTracer checks if the tracer contains the
// functions result and fault which are required for a custom tracer
// https://geth.ethereum.org/docs/developers/evm-tracing/custom-tracer
func isJSCustomTracer(tracer string) bool {
	return strings.Contains(tracer, "result") && strings.Contains(tracer, "fault")
}<|MERGE_RESOLUTION|>--- conflicted
+++ resolved
@@ -136,26 +136,14 @@
 }
 
 func (d *DebugEndpoints) buildTraceTransaction(ctx context.Context, hash common.Hash, cfg *traceConfig, dbTx pgx.Tx) (interface{}, types.Error) {
-<<<<<<< HEAD
-	traceConfig := state.TraceConfig{}
-
-	if cfg != nil {
-		traceConfig.DisableStack = cfg.DisableStack
-		traceConfig.DisableStorage = cfg.DisableStorage
-		traceConfig.EnableMemory = cfg.EnableMemory
-		traceConfig.EnableReturnData = cfg.EnableReturnData
-		traceConfig.Tracer = cfg.Tracer
-		traceConfig.TracerConfig = cfg.TracerConfig
-	}
-
-	// check tracer
-	if traceConfig.Tracer != nil && *traceConfig.Tracer != "" && !isBuiltInTracer(*traceConfig.Tracer) && !isJSCustomTracer(*traceConfig.Tracer) {
-		return rpcErrorResponse(types.DefaultErrorCode, "invalid tracer", nil)
-=======
 	trcCfg := cfg
 	if trcCfg == nil {
 		trcCfg = defaultTraceConfig
->>>>>>> 9b3747ba
+	}
+
+	// check tracer
+	if trcCfg.Tracer != nil && *trcCfg.Tracer != "" && !isBuiltInTracer(*trcCfg.Tracer) && !isJSCustomTracer(*trcCfg.Tracer) {
+		return rpcErrorResponse(types.DefaultErrorCode, "invalid tracer", nil)
 	}
 
 	stateTraceConfig := state.TraceConfig{
@@ -164,6 +152,7 @@
 		EnableMemory:     trcCfg.EnableMemory,
 		EnableReturnData: trcCfg.EnableReturnData,
 		Tracer:           trcCfg.Tracer,
+		TracerConfig:     cfg.TracerConfig,
 	}
 	result, err := d.state.DebugTransaction(ctx, hash, stateTraceConfig, dbTx)
 	if errors.Is(err, state.ErrNotFound) {
