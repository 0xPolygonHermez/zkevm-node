--- conflicted
+++ resolved
@@ -425,20 +425,30 @@
       }
     },
     {
-<<<<<<< HEAD
+      "name": "zkevm_estimateCounters",
+      "summary": "Estimates the transaction ZK Counters",
+      "params": [
+        {
+          "$ref": "#/components/contentDescriptors/Transaction"
+        }
+      ],
+      "result": {
+        "name": "counters",
+        "description": "The counters used, limits and revert info when tx reverted",
+        "schema": {
+          "$ref": "#/components/schemas/ZKCountersResponse"
+        }
+      }
+    },
+    {
       "name": "zkevm_estimateFee",
       "summary": "Estimates the transaction Fee following the effective gas price rules",
-=======
-      "name": "zkevm_estimateCounters",
-      "summary": "Estimates the transaction ZK Counters",
->>>>>>> 93a5a647
       "params": [
         {
           "$ref": "#/components/contentDescriptors/Transaction"
         }
       ],
       "result": {
-<<<<<<< HEAD
         "name": "fee",
         "description": "The amount of the fee",
         "schema": {
@@ -459,12 +469,6 @@
         "description": "The amount of gas price",
         "schema": {
           "$ref": "#/components/schemas/Integer"
-=======
-        "name": "counters",
-        "description": "The counters used, limits and revert info when tx reverted",
-        "schema": {
-          "$ref": "#/components/schemas/ZKCountersResponse"
->>>>>>> 93a5a647
         }
       }
     }
