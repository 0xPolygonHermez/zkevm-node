-- +migrate Up
CREATE SCHEMA state

-- History
CREATE TABLE state.block
(
    block_num   BIGINT PRIMARY KEY,
    block_hash  BYTEA                       NOT NULL,
    parent_hash BYTEA,

    received_at TIMESTAMP WITHOUT TIME ZONE NOT NULL
);

CREATE TABLE state.batch
(
    batch_num            BIGINT PRIMARY KEY,
    batch_hash           BYTEA,
    block_num            BIGINT                      NOT NULL REFERENCES state.block (block_num) ON DELETE CASCADE,
    sequencer            BYTEA,
    aggregator           BYTEA,
    consolidated_tx_hash BYTEA,
    header               jsonb,
    uncles               jsonb,
    raw_txs_data         BYTEA
);

CREATE TABLE state.transaction
(
    hash         BYTEA PRIMARY KEY,
    from_address BYTEA,
    encoded      VARCHAR,
    decoded      jsonb,
    batch_num    BIGINT NOT NULL REFERENCES state.batch (batch_num) ON DELETE CASCADE
);
    
CREATE TABLE state.sequencer
(
    address     BYTEA NOT NULL,
    url         VARCHAR NOT NULL,
    chain_id    BIGINT PRIMARY KEY,
    block_num   BIGINT NOT NULL REFERENCES state.block (block_num) ON DELETE CASCADE
);

<<<<<<< HEAD
CREATE TABLE state.misc
(
    last_batch_num_seen BIGINT
);

CREATE OR REPLACE FUNCTION populate_misc() RETURNS TRIGGER 
AS 'BEGIN INSERT INTO state.misc (last_batch_num_seen) VALUES(0); RETURN NULL; END;'
LANGUAGE plpgsql;

CREATE TRIGGER delete_misc
    AFTER DELETE ON state.misc
    EXECUTE PROCEDURE populate_misc();

DELETE FROM state.misc;
=======
CREATE TABLE state.receipt
(
    type integer,
    post_state BYTEA,
    status BIGINT,
    cumulative_gas_used BIGINT,
    gas_used BIGINT,
    block_num BIGINT NOT NULL REFERENCES state.block (block_num) ON DELETE CASCADE,
    tx_hash BYTEA NOT NULL REFERENCES state.transaction (hash) ON DELETE CASCADE,
    tx_index integer
);
>>>>>>> 624d714b
<|MERGE_RESOLUTION|>--- conflicted
+++ resolved
@@ -41,7 +41,18 @@
     block_num   BIGINT NOT NULL REFERENCES state.block (block_num) ON DELETE CASCADE
 );
 
-<<<<<<< HEAD
+CREATE TABLE state.receipt
+(
+    type integer,
+    post_state BYTEA,
+    status BIGINT,
+    cumulative_gas_used BIGINT,
+    gas_used BIGINT,
+    block_num BIGINT NOT NULL REFERENCES state.block (block_num) ON DELETE CASCADE,
+    tx_hash BYTEA NOT NULL REFERENCES state.transaction (hash) ON DELETE CASCADE,
+    tx_index integer
+);
+
 CREATE TABLE state.misc
 (
     last_batch_num_seen BIGINT
@@ -55,17 +66,4 @@
     AFTER DELETE ON state.misc
     EXECUTE PROCEDURE populate_misc();
 
-DELETE FROM state.misc;
-=======
-CREATE TABLE state.receipt
-(
-    type integer,
-    post_state BYTEA,
-    status BIGINT,
-    cumulative_gas_used BIGINT,
-    gas_used BIGINT,
-    block_num BIGINT NOT NULL REFERENCES state.block (block_num) ON DELETE CASCADE,
-    tx_hash BYTEA NOT NULL REFERENCES state.transaction (hash) ON DELETE CASCADE,
-    tx_index integer
-);
->>>>>>> 624d714b
+DELETE FROM state.misc;