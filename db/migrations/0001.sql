--- conflicted
+++ resolved
@@ -6,39 +6,6 @@
 -- +migrate Up
 CREATE SCHEMA state;
 
-<<<<<<< HEAD
--- History
-CREATE TABLE state.block
-(
-    block_num   BIGINT PRIMARY KEY,
-    block_hash  BYTEA                    NOT NULL,
-    parent_hash BYTEA,
-
-    received_at TIMESTAMP WITH TIME ZONE NOT NULL
-);
-
-CREATE TABLE state.batch
-(
-    batch_num            BIGINT PRIMARY KEY,
-    batch_hash           BYTEA,
-    block_num            BIGINT                   NOT NULL REFERENCES state.block (block_num) ON DELETE CASCADE,
-    sequencer            BYTEA,
-    aggregator           BYTEA,
-    consolidated_tx_hash BYTEA,
-    header               jsonb,
-    uncles               jsonb,
-    raw_txs_data         BYTEA,
-    matic_collateral     NUMERIC(78, 0),
-    chain_id             BIGINT,
-    global_exit_root     BYTEA,
-    rollup_exit_root     BYTEA,
-
-    received_at          TIMESTAMP WITH TIME ZONE NOT NULL,
-    consolidated_at      TIMESTAMP WITH TIME ZONE
-);
-
-CREATE INDEX ON state.batch ((header ->> 'stateRoot'));
-=======
 CREATE TABLE state.block ( --L1 block
     block_num BIGINT PRIMARY KEY,
     block_hash VARCHAR NOT NULL,
@@ -98,7 +65,6 @@
     decoded jsonb,
     l2_block_num BIGINT NOT NULL REFERENCES state.l2block (block_num) ON DELETE CASCADE
 );
->>>>>>> dc6bde85
 
 CREATE TABLE state.exit_root
 (
@@ -111,16 +77,9 @@
 
 CREATE TABLE state.sync_info
 (
-<<<<<<< HEAD
-    address   BYTEA   NOT NULL,
-    url       VARCHAR NOT NULL,
-    chain_id  BIGINT PRIMARY KEY,
-    block_num BIGINT  NOT NULL REFERENCES state.block (block_num) ON DELETE CASCADE
-=======
     last_batch_num_seen BIGINT,
     last_batch_num_consolidated BIGINT,
     init_sync_batch BIGINT
->>>>>>> dc6bde85
 );
 
 -- Insert default values into sync_info table
@@ -128,20 +87,6 @@
 
 CREATE TABLE state.receipt
 (
-<<<<<<< HEAD
-    type                integer,
-    post_state          BYTEA,
-    status              BIGINT,
-    cumulative_gas_used BIGINT,
-    gas_used            BIGINT,
-    batch_num           BIGINT NOT NULL REFERENCES state.batch (batch_num) ON DELETE CASCADE,
-    batch_hash          BYTEA  NOT NULL,
-    tx_hash             BYTEA  NOT NULL REFERENCES state.transaction (hash) ON DELETE CASCADE,
-    tx_index            integer,
-    tx_from             BYTEA,
-    tx_to               BYTEA,
-    contract_address    BYTEA
-=======
     tx_hash VARCHAR NOT NULL PRIMARY KEY REFERENCES state.transaction (hash) ON DELETE CASCADE,
     type integer,
     post_state BYTEA,
@@ -151,34 +96,24 @@
     block_num BIGINT NOT NULL REFERENCES state.l2block (block_num) ON DELETE CASCADE,
     tx_index integer,
     contract_address VARCHAR
->>>>>>> dc6bde85
 );
 
 CREATE TABLE state.log
 (
-<<<<<<< HEAD
-    log_index         integer,
-    transaction_index integer,
-    transaction_hash  BYTEA  NOT NULL REFERENCES state.transaction (hash) ON DELETE CASCADE,
-    batch_hash        BYTEA  NOT NULL,
-    batch_num         BIGINT NOT NULL REFERENCES state.batch (batch_num) ON DELETE CASCADE,
-    address           BYTEA  NOT NULL,
-    data              BYTEA,
-    topic0            BYTEA  NOT NULL,
-    topic1            BYTEA,
-    topic2            BYTEA,
-    topic3            BYTEA
+    tx_hash VARCHAR NOT NULL PRIMARY KEY REFERENCES state.transaction (hash) ON DELETE CASCADE,
+    log_index integer,
+    address VARCHAR NOT NULL,
+    data VARCHAR,
+    topic0 VARCHAR NOT NULL,
+    topic1 VARCHAR,
+    topic2 VARCHAR,
+    topic3 VARCHAR
 );
 
-CREATE TABLE state.misc
-(
-    last_batch_num_seen         BIGINT,
-    last_batch_num_consolidated BIGINT,
-    init_sync_batch             BIGINT
+CREATE TABLE state.merkletree (
+    hash BYTEA PRIMARY KEY,
+    data BYTEA NOT NULL
 );
-
--- Insert default values into misc table
-INSERT INTO state.misc (last_batch_num_seen, last_batch_num_consolidated, init_sync_batch) VALUES (0, 0, 0);
 
 CREATE SCHEMA pool;
 
@@ -200,34 +135,6 @@
     used_binaries          INTEGER,
     used_steps             INTEGER,
     received_at            TIMESTAMP WITH TIME ZONE NOT NULL
-=======
-    tx_hash VARCHAR NOT NULL PRIMARY KEY REFERENCES state.transaction (hash) ON DELETE CASCADE,
-    log_index integer,
-    address VARCHAR NOT NULL,
-    data VARCHAR,
-    topic0 VARCHAR NOT NULL,
-    topic1 VARCHAR,
-    topic2 VARCHAR,
-    topic3 VARCHAR
-);
-
-CREATE TABLE state.merkletree (
-    hash BYTEA PRIMARY KEY,
-    data BYTEA NOT NULL
-);
-
-CREATE SCHEMA pool
-
-CREATE TABLE pool.txs (
-    hash      VARCHAR PRIMARY KEY,
-    encoded   VARCHAR,
-    decoded   jsonb,
-    state     varchar(15),
-    gas_price DECIMAL(78,0),
-    nonce     DECIMAL(78,0),
-    is_claims BOOLEAN,
-    received_at TIMESTAMP WITH TIME ZONE NOT NULL
->>>>>>> dc6bde85
 );
 
 CREATE INDEX idx_state_gas_price_nonce ON pool.txs (state, gas_price, nonce);
@@ -239,25 +146,7 @@
     timestamp TIMESTAMP WITH TIME ZONE NOT NULL
 );
 
-<<<<<<< HEAD
--- Table that stores all MerkleTree nodes
-CREATE TABLE state.merkletree
-(
-    hash BYTEA PRIMARY KEY,
-    data BYTEA NOT NULL
-);
-
--- Table that stores all smart contract code
-CREATE TABLE state.sc_code
-(
-    hash BYTEA PRIMARY KEY,
-    data BYTEA
-);
-
-CREATE SCHEMA rpc;
-=======
 CREATE SCHEMA rpc
->>>>>>> dc6bde85
 
 CREATE TABLE rpc.filters
 (
