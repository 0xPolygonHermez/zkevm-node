/dist/
/test/e2e/keystore

/test/vectors/src/**/*md
/test/vectors/src/**/*js
/test/vectors/src/**/*sol
/test/vectors/src/**/*sh
/test/vectors/src/package.json

/test/contracts/bin/**/*.bin
/test/contracts/bin/**/*.abi

/tools/datastreamer/*.bin
/test/datastreamer/*.db/*
/test/*.bin
/test/*.db/*

**/.DS_Store
.vscode
.idea/
.env
out.dat

cmd/__debug_bin

<<<<<<< HEAD
.venv
=======
.venv

*metrics.txt
>>>>>>> 9ea4ab41
<|MERGE_RESOLUTION|>--- conflicted
+++ resolved
@@ -23,10 +23,6 @@
 
 cmd/__debug_bin
 
-<<<<<<< HEAD
-.venv
-=======
 .venv
 
-*metrics.txt
->>>>>>> 9ea4ab41
+*metrics.txt