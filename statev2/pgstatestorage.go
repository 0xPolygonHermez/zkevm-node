--- conflicted
+++ resolved
@@ -65,11 +65,6 @@
 	getL2BlockHashesSinceSQL                 = "SELECT block_hash FROM statev2.l2block WHERE received_at >= $1"
 	getTransactionLogsSQL                    = "SELECT t.l2_block_num, b.block_hash, l.tx_hash, l.log_index, l.address, l.data, l.topic0, l.topic1, l.topic2, l.topic3 FROM statev2.log l INNER JOIN statev2.transaction t ON t.hash = l.tx_hash INNER JOIN statev2.l2block b ON b.block_num = t.l2_block_num WHERE t.hash = $1"
 	getLogsByBlockHashSQL                    = "SELECT t.l2_block_num, b.block_hash, l.tx_hash, l.log_index, l.address, l.data, l.topic0, l.topic1, l.topic2, l.topic3 FROM statev2.log l INNER JOIN statev2.transaction t ON t.hash = l.tx_hash INNER JOIN statev2.l2block b ON b.block_num = t.l2_block_num WHERE b.block_hash = $1"
-<<<<<<< HEAD
-	getLogsByFilter                          = "SELECT t.l2_block_num, b.block_hash, l.tx_hash, l.log_index, l.address, l.data, l.topic0, l.topic1, l.topic2, l.topic3 FROM statev2.log l INNER JOIN statev2.transaction t ON t.hash = l.tx_hash INNER JOIN statev2.l2block b ON b.block_num = t.l2_block_num WHERE l.batch_num BETWEEN $1 AND $2 AND (l.address = any($3) OR $3 IS NULL) AND (l.topic0 = any($4) OR $4 IS NULL) AND (l.topic1 = any($5) OR $5 IS NULL) AND (l.topic2 = any($6) OR $6 IS NULL) AND (l.topic3 = any($7) OR $7 IS NULL) AND (b.received_at >= $8 OR $8 IS NULL)"
-	getBatchNumByBlockNum                    = "SELECT batch_num FROM statev2.virtual_batch WHERE block_num = $1 ORDER BY batch_num ASC LIMIT 1"
-	getTxsHashesBeforeBatchNum               = "SELECT hash FROM statev2.transaction JOIN statev2.l2block ON statev2.transaction.l2_block_num = statev2.l2block.block_num AND statev2.l2block.batch_num < $1"
-=======
 	getLogsByFilterSQL                       = "SELECT t.l2_block_num, b.block_hash, l.tx_hash, l.log_index, l.address, l.data, l.topic0, l.topic1, l.topic2, l.topic3 FROM statev2.log l INNER JOIN statev2.transaction t ON t.hash = l.tx_hash INNER JOIN statev2.l2block b ON b.block_num = t.l2_block_num WHERE l.batch_num BETWEEN $1 AND $2 AND (l.address = any($3) OR $3 IS NULL) AND (l.topic0 = any($4) OR $4 IS NULL) AND (l.topic1 = any($5) OR $5 IS NULL) AND (l.topic2 = any($6) OR $6 IS NULL) AND (l.topic3 = any($7) OR $7 IS NULL) AND (b.received_at >= $8 OR $8 IS NULL)"
 	getSyncingInfoSQL                        = `
 		SELECT coalesce(MIN(initial_blocks.block_num), 0) as init_sync_block
@@ -89,7 +84,8 @@
 	addTransactionSQL = "INSERT INTO statev2.transaction (hash, from_address, encoded, decoded, l2_block_num) VALUES($1, $2, $3, $4, $5)"
 	addReceiptSQL     = "INSERT INTO statev2.receipt (tx_hash, type, post_state, status, cumulative_gas_used, gas_used, block_num, tx_index, contract_address) VALUES ($1, $2, $3, $4, $5, $6, $7, $8, $9)"
 	addLogSQL         = "INSERT INTO statev2.log (transaction_hash, log_index, transaction_index, address, data, topic0, topic1, topic2, topic3) VALUES ($1, $2, $3, $4, $5, $6, $7, $8, $9)"
->>>>>>> d7671d66
+	getBatchNumByBlockNum                    = "SELECT batch_num FROM statev2.virtual_batch WHERE block_num = $1 ORDER BY batch_num ASC LIMIT 1"
+	getTxsHashesBeforeBatchNum               = "SELECT hash FROM statev2.transaction JOIN statev2.l2block ON statev2.transaction.l2_block_num = statev2.l2block.block_num AND statev2.l2block.batch_num < $1"
 )
 
 // PostgresStorage implements the Storage interface
