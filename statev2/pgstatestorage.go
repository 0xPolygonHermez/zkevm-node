--- conflicted
+++ resolved
@@ -65,8 +65,7 @@
 	getL2BlockHashesSinceSQL                 = "SELECT block_hash FROM statev2.l2block WHERE received_at >= $1"
 	getTransactionLogsSQL                    = "SELECT t.l2_block_num, b.block_hash, l.tx_hash, l.log_index, l.address, l.data, l.topic0, l.topic1, l.topic2, l.topic3 FROM statev2.log l INNER JOIN statev2.transaction t ON t.hash = l.tx_hash INNER JOIN statev2.l2block b ON b.block_num = t.l2_block_num WHERE t.hash = $1"
 	getLogsByBlockHashSQL                    = "SELECT t.l2_block_num, b.block_hash, l.tx_hash, l.log_index, l.address, l.data, l.topic0, l.topic1, l.topic2, l.topic3 FROM statev2.log l INNER JOIN statev2.transaction t ON t.hash = l.tx_hash INNER JOIN statev2.l2block b ON b.block_num = t.l2_block_num WHERE b.block_hash = $1"
-<<<<<<< HEAD
-	getLogsByFilter                          = "SELECT t.l2_block_num, b.block_hash, l.tx_hash, l.log_index, l.address, l.data, l.topic0, l.topic1, l.topic2, l.topic3 FROM statev2.log l INNER JOIN statev2.transaction t ON t.hash = l.tx_hash INNER JOIN statev2.l2block b ON b.block_num = t.l2_block_num WHERE l.batch_num BETWEEN $1 AND $2 AND (l.address = any($3) OR $3 IS NULL) AND (l.topic0 = any($4) OR $4 IS NULL) AND (l.topic1 = any($5) OR $5 IS NULL) AND (l.topic2 = any($6) OR $6 IS NULL) AND (l.topic3 = any($7) OR $7 IS NULL) AND (b.received_at >= $8 OR $8 IS NULL)"
+	getLogsByFilterSQL                       = "SELECT t.l2_block_num, b.block_hash, l.tx_hash, l.log_index, l.address, l.data, l.topic0, l.topic1, l.topic2, l.topic3 FROM statev2.log l INNER JOIN statev2.transaction t ON t.hash = l.tx_hash INNER JOIN statev2.l2block b ON b.block_num = t.l2_block_num WHERE l.batch_num BETWEEN $1 AND $2 AND (l.address = any($3) OR $3 IS NULL) AND (l.topic0 = any($4) OR $4 IS NULL) AND (l.topic1 = any($5) OR $5 IS NULL) AND (l.topic2 = any($6) OR $6 IS NULL) AND (l.topic3 = any($7) OR $7 IS NULL) AND (b.received_at >= $8 OR $8 IS NULL)"
 	getSyncingInfoSQL                        = `
 		SELECT coalesce(MIN(initial_blocks.block_num), 0) as init_sync_block
 			 , coalesce(MAX(virtual_blocks.block_num), 0) as last_block_num_seen
@@ -82,12 +81,9 @@
 		 INNER JOIN statev2.l2block consolidated_blocks
 			ON consolidated_blocks.batch_num = sy.last_batch_num_consolidated;
 	`
-=======
-	getLogsByFilterSQL                       = "SELECT t.l2_block_num, b.block_hash, l.tx_hash, l.log_index, l.address, l.data, l.topic0, l.topic1, l.topic2, l.topic3 FROM statev2.log l INNER JOIN statev2.transaction t ON t.hash = l.tx_hash INNER JOIN statev2.l2block b ON b.block_num = t.l2_block_num WHERE l.batch_num BETWEEN $1 AND $2 AND (l.address = any($3) OR $3 IS NULL) AND (l.topic0 = any($4) OR $4 IS NULL) AND (l.topic1 = any($5) OR $5 IS NULL) AND (l.topic2 = any($6) OR $6 IS NULL) AND (l.topic3 = any($7) OR $7 IS NULL) AND (b.received_at >= $8 OR $8 IS NULL)"
-	addTransactionSQL                        = "INSERT INTO statev2.transaction (hash, from_address, encoded, decoded, l2_block_num) VALUES($1, $2, $3, $4, $5)"
-	addReceiptSQL                            = "INSERT INTO statev2.receipt (tx_hash, type, post_state, status, cumulative_gas_used, gas_used, block_num, tx_index, contract_address) VALUES ($1, $2, $3, $4, $5, $6, $7, $8, $9)"
-	addLogSQL                                = "INSERT INTO statev2.log (transaction_hash, log_index, transaction_index, address, data, topic0, topic1, topic2, topic3) VALUES ($1, $2, $3, $4, $5, $6, $7, $8, $9)"
->>>>>>> b06932bb
+	addTransactionSQL = "INSERT INTO statev2.transaction (hash, from_address, encoded, decoded, l2_block_num) VALUES($1, $2, $3, $4, $5)"
+	addReceiptSQL     = "INSERT INTO statev2.receipt (tx_hash, type, post_state, status, cumulative_gas_used, gas_used, block_num, tx_index, contract_address) VALUES ($1, $2, $3, $4, $5, $6, $7, $8, $9)"
+	addLogSQL         = "INSERT INTO statev2.log (transaction_hash, log_index, transaction_index, address, data, topic0, topic1, topic2, topic3) VALUES ($1, $2, $3, $4, $5, $6, $7, $8, $9)"
 )
 
 // PostgresStorage implements the Storage interface
@@ -843,9 +839,6 @@
 	return lastBlockNumber, nil
 }
 
-<<<<<<< HEAD
-// GetL2BlockByHash gets a l2 block from its hash
-=======
 // GetLastL2Block retrieves the latest L2 Block from the State data base
 func (p *PostgresStorage) GetLastL2Block(ctx context.Context, dbTx pgx.Tx) (*types.Block, error) {
 	header := &types.Header{}
@@ -871,7 +864,7 @@
 	return block, nil
 }
 
->>>>>>> b06932bb
+// GetL2BlockByHash gets a l2 block from its hash
 func (p *PostgresStorage) GetL2BlockByHash(ctx context.Context, hash common.Hash, dbTx pgx.Tx) (*types.Block, error) {
 	header := &types.Header{}
 	uncles := []*types.Header{}
