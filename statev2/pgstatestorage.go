package statev2

import (
	"context"
	"errors"
	"math/big"
	"time"

	"github.com/ethereum/go-ethereum/common"
	"github.com/ethereum/go-ethereum/core/types"
	"github.com/hermeznetwork/hermez-core/hex"
	"github.com/jackc/pgx/v4"
	"github.com/jackc/pgx/v4/pgxpool"
)

const (
	addGlobalExitRootSQL                   = "INSERT INTO statev2.exit_root (block_num, global_exit_root_num, mainnet_exit_root, rollup_exit_root, global_exit_root) VALUES ($1, $2, $3, $4, $5)"
	getLatestExitRootSQL                   = "SELECT block_num, global_exit_root_num, mainnet_exit_root, rollup_exit_root, global_exit_root FROM statev2.exit_root ORDER BY global_exit_root_num DESC LIMIT 1"
	getLatestExitRootBlockNumSQL           = "SELECT block_num FROM statev2.exit_root ORDER BY global_exit_root_num DESC LIMIT 1"
<<<<<<< HEAD
	addVirtualBatchSQL                     = "INSERT INTO statev2.virtual_batch (batch_num, tx_hash, sequencer, block_num) VALUES ($1, $2, $3, $4)"
	addForcedBatchSQL                      = "INSERT INTO statev2.forced_batch (forced_batch_num, global_exit_root, timestamp, raw_txs_data, sequencer, batch_num, block_num) VALUES ($1, $2, $3, $4, $5, $6, $7)"
=======
>>>>>>> 4ac22fc9
	getForcedBatchSQL                      = "SELECT block_num, batch_num, forced_batch_num, global_exit_root, timestamp, raw_txs_data, sequencer FROM statev2.forced_batch WHERE forced_batch_num = $1"
	addBlockSQL                            = "INSERT INTO statev2.block (block_num, block_hash, parent_hash, received_at) VALUES ($1, $2, $3, $4)"
	getLastBlockSQL                        = "SELECT block_num, block_hash, parent_hash, received_at FROM statev2.block ORDER BY block_num DESC LIMIT 1"
	getPreviousBlockSQL                    = "SELECT block_num, block_hash, parent_hash, received_at FROM statev2.block ORDER BY block_num DESC LIMIT 1 OFFSET $1"
	resetSQL                               = "DELETE FROM statev2.block WHERE block_num > $1"
	resetTrustedStateSQL                   = "DELETE FROM statev2.batch WHERE batch_num > $1"
	addVerifiedBatchSQL                    = "INSERT INTO statev2.verified_batch (block_num, batch_num, tx_hash, aggregator) VALUES ($1, $2, $3, $4)"
	getVerifiedBatchSQL                    = "SELECT block_num, batch_num, tx_hash, aggregator FROM statev2.verified_batch WHERE batch_num = $1"
<<<<<<< HEAD
	getLastBatchSQL                        = "SELECT batch_num, global_exit_root, timestamp from statev2.batch ORDER BY batch_num DESC LIMIT 1"
	getLastBatchNumberSQL                  = "SELECT COALESCE(MAX(batch_num), 0) FROM statev2.batch"
=======
	getLastNBatchesSQL                     = "SELECT batch_num, global_exit_root, timestamp from statev2.batch ORDER BY batch_num DESC LIMIT $1"
>>>>>>> 4ac22fc9
	getLastBatchTimeSQL                    = "SELECT timestamp FROM statev2.batch ORDER BY batch_num DESC LIMIT 1"
	getLastVirtualBatchNumSQL              = "SELECT batch_num FROM statev2.virtual_batch ORDER BY batch_num DESC LIMIT 1"
	getLastVirtualBatchBlockNumSQL         = "SELECT block_num FROM statev2.virtual_batch ORDER BY batch_num DESC LIMIT 1"
	getLastBlockNumSQL                     = "SELECT block_num FROM statev2.block ORDER BY block_num DESC LIMIT 1"
	getBlockTimeByNumSQL                   = "SELECT received_at FROM statev2.block WHERE block_num = $1"
	getBatchByNumberSQL                    = "SELECT batch_num, global_exit_root, timestamp from statev2.batch WHERE batch_num = $1"
	getEncodedTransactionsByBatchNumberSQL = "SELECT encoded from statev2.transaction WHERE batch_num = $1"
	getLastBatchSeenSQL                    = "SELECT last_batch_num_seen FROM statev2.sync_info LIMIT 1"
	updateLastBatchSeenSQL                 = "UPDATE statev2.sync_info SET last_batch_num_seen = $1"
<<<<<<< HEAD
	resetTrustedBatchSQL                   = "DELETE FROM statev2.batch WHERE batch_num > $1"
	storeBatchHeaderSQL                    = "INSERT INTO statev2.batch (batch_num, global_exit_root, timestamp, sequencer, raw_txs_data) VALUES ($1, $2, $3, $4, $5)"
	getNextForcedBatchesSQL                = "SELECT forced_batch_num, global_exit_root, timestamp, raw_txs_data, sequencer, batch_num, block_num FROM statev2.forced_batch WHERE batch_num IS NULL LIMIT $1"
	addBatchNumberInForcedBatchSQL         = "UPDATE statev2.forced_batch SET batch_num = $2 WHERE forced_batch_num = $1"
=======
	getL2BlockByNumberSQL                  = "SELECT l2_block_num, encoded, header, uncles, received_at from statev2.transaction WHERE batch_num = $1"
>>>>>>> 4ac22fc9
)

// PostgresStorage implements the Storage interface
type PostgresStorage struct {
	*pgxpool.Pool
}

// NewPostgresStorage creates a new StateDB
func NewPostgresStorage(db *pgxpool.Pool) *PostgresStorage {
	return &PostgresStorage{
		db,
	}
}

// getExecQuerier determines which execQuerier to use, dbTx or the main pgxpool
func (p *PostgresStorage) getExecQuerier(dbTx pgx.Tx) execQuerier {
	if dbTx != nil {
		return dbTx
	}
	return p
}

// Reset resets the state to a block
<<<<<<< HEAD
func (s *PostgresStorage) Reset(ctx context.Context, blockNumber uint64, dbTx pgx.Tx) error {
	if _, err := dbTx.Exec(ctx, resetSQL, blockNumber); err != nil {
=======
func (p *PostgresStorage) Reset(ctx context.Context, block *Block, dbTx pgx.Tx) error {
	e := p.getExecQuerier(dbTx)
	if _, err := e.Exec(ctx, resetSQL, block.BlockNumber); err != nil {
>>>>>>> 4ac22fc9
		return err
	}
	// TODO: Remove consolidations
	return nil
}

func (p *PostgresStorage) ResetTrustedState(ctx context.Context, batchNum uint64, dbTx pgx.Tx) error {
	e := p.getExecQuerier(dbTx)
	if _, err := e.Exec(ctx, resetTrustedStateSQL, batchNum); err != nil {
		return err
	}
	// TODO: Remove consolidations
	return nil
}

// AddBlock adds a new block to the State Store
func (p *PostgresStorage) AddBlock(ctx context.Context, block *Block, dbTx pgx.Tx) error {
	e := p.getExecQuerier(dbTx)
	_, err := e.Exec(ctx, addBlockSQL, block.BlockNumber, block.BlockHash.String(), block.ParentHash.String(), block.ReceivedAt)
	return err
}

// GetLastBlock returns the last L1 block.
func (s *PostgresStorage) GetLastBlock(ctx context.Context, dbTx pgx.Tx) (*Block, error) {
	var (
		blockHash  string
		parentHash string
		block      Block
	)
	q := s.getQuerier(dbTx)

	err := q.QueryRow(ctx, getLastBlockSQL).Scan(&block.BlockNumber, &blockHash, &parentHash, &block.ReceivedAt)
	if errors.Is(err, pgx.ErrNoRows) {
		return nil, ErrStateNotSynchronized
	}
	block.BlockHash = common.HexToHash(blockHash)
	block.ParentHash = common.HexToHash(parentHash)
	return &block, err
}

// GetPreviousBlock gets the offset previous L1 block respect to latest.
func (s *PostgresStorage) GetPreviousBlock(ctx context.Context, offset uint64, dbTx pgx.Tx) (*Block, error) {
	var (
		blockHash  string
		parentHash string
		block      Block
	)
	q := s.getQuerier(dbTx)

	err := q.QueryRow(ctx, getPreviousBlockSQL, offset).Scan(&block.BlockNumber, &blockHash, &parentHash, &block.ReceivedAt)
	if errors.Is(err, pgx.ErrNoRows) {
		return nil, ErrNotFound
	}
	block.BlockHash = common.HexToHash(blockHash)
	block.ParentHash = common.HexToHash(parentHash)
	return &block, err
}

// AddGlobalExitRoot adds a new ExitRoot to the db
func (p *PostgresStorage) AddGlobalExitRoot(ctx context.Context, exitRoot *GlobalExitRoot, dbTx pgx.Tx) error {
	e := p.getExecQuerier(dbTx)
	_, err := e.Exec(ctx, addGlobalExitRootSQL, exitRoot.BlockNumber, exitRoot.GlobalExitRootNum.String(), exitRoot.MainnetExitRoot, exitRoot.RollupExitRoot, exitRoot.GlobalExitRoot)
	return err
}

// GetLatestExitRoot get the latest ExitRoot synced.
func (p *PostgresStorage) GetLatestGlobalExitRoot(ctx context.Context, dbTx pgx.Tx) (*GlobalExitRoot, error) {
	var (
		exitRoot  GlobalExitRoot
		globalNum uint64
		err       error
	)

	e := p.getExecQuerier(dbTx)
	err = e.QueryRow(ctx, getLatestExitRootSQL).Scan(&exitRoot.BlockNumber, &globalNum, &exitRoot.MainnetExitRoot, &exitRoot.RollupExitRoot, &exitRoot.GlobalExitRoot)

	if errors.Is(err, pgx.ErrNoRows) {
		return nil, ErrNotFound
	} else if err != nil {
		return nil, err
	}
	exitRoot.GlobalExitRootNum = new(big.Int).SetUint64(globalNum)
	return &exitRoot, nil
}

// GetNumberOfBlocksSinceLastGERUpdate gets number of blocks since last global exit root update
func (p *PostgresStorage) GetNumberOfBlocksSinceLastGERUpdate(ctx context.Context, dbTx pgx.Tx) (uint64, error) {
	var (
		lastBlockNum         uint64
		lastExitRootBlockNum uint64
		err                  error
	)
	e := p.getExecQuerier(dbTx)
	err = e.QueryRow(ctx, getLastBlockNumSQL).Scan(&lastBlockNum)
	if errors.Is(err, pgx.ErrNoRows) {
		return 0, ErrNotFound
	} else if err != nil {
		return 0, err
	}

	err = p.QueryRow(ctx, getLatestExitRootBlockNumSQL).Scan(&lastExitRootBlockNum)
	if errors.Is(err, pgx.ErrNoRows) {
		return 0, ErrNotFound
	} else if err != nil {
		return 0, err
	}

	return lastBlockNum - lastExitRootBlockNum, nil
}

func (p *PostgresStorage) GetLastSendSequenceTime(ctx context.Context, dbTx pgx.Tx) (time.Time, error) {
	var (
		blockNum  uint64
		timestamp time.Time
	)
	e := p.getExecQuerier(dbTx)
	err := e.QueryRow(ctx, getLastVirtualBatchBlockNumSQL).Scan(&blockNum)

	if errors.Is(err, pgx.ErrNoRows) {
		return time.Time{}, ErrNotFound
	} else if err != nil {
		return time.Time{}, err
	}

	err = p.QueryRow(ctx, getBlockTimeByNumSQL, blockNum).Scan(&timestamp)

	if errors.Is(err, pgx.ErrNoRows) {
		return time.Time{}, ErrNotFound
	} else if err != nil {
		return time.Time{}, err
	}

	return timestamp, nil
}

<<<<<<< HEAD
// AddForcedBatch adds a new ForcedBatch to the db
func (s *PostgresStorage) AddForcedBatch(ctx context.Context, forcedBatch *ForcedBatch, tx pgx.Tx) error {
	_, err := tx.Exec(ctx, addForcedBatchSQL, forcedBatch.ForcedBatchNumber, forcedBatch.GlobalExitRoot.String(), forcedBatch.ForcedAt, forcedBatch.RawTxsData, forcedBatch.Sequencer.String(), forcedBatch.BatchNumber, forcedBatch.BlockNumber)
	return err
}

=======
>>>>>>> 4ac22fc9
// GetForcedBatch get an L1 forcedBatch.
func (p *PostgresStorage) GetForcedBatch(ctx context.Context, forcedBatchNumber uint64, dbTx pgx.Tx) (*ForcedBatch, error) {
	var (
		forcedBatch    ForcedBatch
		globalExitRoot string
		rawTxs         string
		seq            string
	)
	e := p.getExecQuerier(dbTx)
	err := e.QueryRow(ctx, getForcedBatchSQL, forcedBatchNumber).Scan(&forcedBatch.BlockNumber, &forcedBatch.ForcedBatchNumber, &globalExitRoot, &forcedBatch.ForcedAt, &rawTxs, &seq)
	if errors.Is(err, pgx.ErrNoRows) {
		return nil, ErrNotFound
	} else if err != nil {
		return nil, err
	}
	forcedBatch.RawTxsData, err = hex.DecodeString(rawTxs)
	if err != nil {
		return nil, err
	}
	forcedBatch.Sequencer = common.HexToAddress(seq)
	forcedBatch.GlobalExitRoot = common.HexToHash(globalExitRoot)
	return &forcedBatch, nil
}

// AddVerifiedBatch adds a new VerifiedBatch to the db
func (p *PostgresStorage) AddVerifiedBatch(ctx context.Context, verifiedBatch *VerifiedBatch, dbTx pgx.Tx) error {
	e := p.getExecQuerier(dbTx)
	_, err := e.Exec(ctx, addVerifiedBatchSQL, verifiedBatch.BlockNumber, verifiedBatch.BatchNumber, verifiedBatch.TxHash.String(), verifiedBatch.Aggregator.String())
	return err
}

// GetVerifiedBatch get an L1 verifiedBatch.
func (p *PostgresStorage) GetVerifiedBatch(ctx context.Context, batchNumber uint64, dbTx pgx.Tx) (*VerifiedBatch, error) {
	var (
		verifiedBatch VerifiedBatch
		txHash        string
		agg           string
	)
	e := p.getExecQuerier(dbTx)
	err := e.QueryRow(ctx, getVerifiedBatchSQL, batchNumber).Scan(&verifiedBatch.BlockNumber, &verifiedBatch.BatchNumber, &txHash, &agg)
	if errors.Is(err, pgx.ErrNoRows) {
		return nil, ErrNotFound
	} else if err != nil {
		return nil, err
	}
	verifiedBatch.Aggregator = common.HexToAddress(agg)
	verifiedBatch.TxHash = common.HexToHash(txHash)
	return &verifiedBatch, nil
}

func (p *PostgresStorage) GetLastNBatches(ctx context.Context, numBatches uint, dbTx pgx.Tx) ([]*Batch, error) {
	e := p.getExecQuerier(dbTx)
	rows, err := e.Query(ctx, getLastNBatchesSQL, numBatches)
	if errors.Is(err, pgx.ErrNoRows) {
		return nil, ErrStateNotSynchronized
	} else if err != nil {
		return nil, err
	}
	defer rows.Close()

	batches := make([]*Batch, 0, len(rows.RawValues()))

	for rows.Next() {
		var (
			batch  Batch
			gerStr string
		)
		err := rows.Scan(&batch.BatchNumber, &gerStr, &batch.Timestamp)
		if err != nil {
			return nil, err
		}

		batch.GlobalExitRootNum = new(big.Int).SetBytes(common.FromHex(gerStr))
		batches = append(batches, &batch)
	}

	return batches, nil
}

// 	GetLastBatchNumber(ctx context.Context) (uint64, error)
func (s *PostgresStorage) GetLastBatchNumber(ctx context.Context, dbTx pgx.Tx) (uint64, error) {
	var batchNumber uint64
	q := s.getQuerier(dbTx)

	err := q.QueryRow(ctx, getLastBatchNumberSQL).Scan(&batchNumber)
	if errors.Is(err, pgx.ErrNoRows) {
		return 0, ErrStateNotSynchronized
	}
	return batchNumber, err
}

// GetLastBatchTime gets last trusted batch time
func (p *PostgresStorage) GetLastBatchTime(ctx context.Context, dbTx pgx.Tx) (time.Time, error) {
	var timestamp time.Time
	e := p.getExecQuerier(dbTx)
	err := e.QueryRow(ctx, getLastBatchTimeSQL).Scan(&timestamp)

	if errors.Is(err, pgx.ErrNoRows) {
		return time.Time{}, ErrStateNotSynchronized
	} else if err != nil {
		return time.Time{}, err
	}
	return timestamp, nil
}

// GetLastVirtualBatchNum gets last virtual batch num
func (p *PostgresStorage) GetLastVirtualBatchNum(ctx context.Context, dbTx pgx.Tx) (uint64, error) {
	var batchNum uint64
	e := p.getExecQuerier(dbTx)
	err := e.QueryRow(ctx, getLastVirtualBatchNumSQL).Scan(&batchNum)

	if errors.Is(err, pgx.ErrNoRows) {
		return 0, ErrNotFound
	} else if err != nil {
		return 0, err
	}
	return batchNum, nil
}

// SetLastBatchNumberSeenOnEthereum sets the last batch number that affected
// the roll-up in order to allow the components to know if the state
// is synchronized or not
func (p *PostgresStorage) SetLastBatchNumberSeenOnEthereum(ctx context.Context, batchNumber uint64, dbTx pgx.Tx) error {
	e := p.getExecQuerier(dbTx)
	_, err := e.Exec(ctx, updateLastBatchSeenSQL, batchNumber)
	return err
}

// GetLastBatchNumberSeenOnEthereum returns the last batch number stored
// in the state that represents the last batch number that affected the
// roll-up in the Ethereum network.
func (p *PostgresStorage) GetLastBatchNumberSeenOnEthereum(ctx context.Context, dbTx pgx.Tx) (uint64, error) {
	var batchNumber uint64
	e := p.getExecQuerier(dbTx)
	err := e.QueryRow(ctx, getLastBatchSeenSQL).Scan(&batchNumber)

	if err != nil {
		return 0, err
	}

	return batchNumber, nil
}

func (p *PostgresStorage) GetBatchByNumber(ctx context.Context, batchNumber uint64, dbTx pgx.Tx) (*Batch, error) {
	var (
		batch  Batch
		gerStr string
	)
	e := p.getExecQuerier(dbTx)
	err := e.QueryRow(ctx, getBatchByNumberSQL, batchNumber).Scan(&batch.BatchNumber, &gerStr, &batch.Timestamp)

	if errors.Is(err, pgx.ErrNoRows) {
		return nil, ErrStateNotSynchronized
	} else if err != nil {
		return nil, err
	}
	batch.GlobalExitRootNum = new(big.Int).SetBytes(common.FromHex(gerStr))
	return &batch, nil
}

func (p *PostgresStorage) GetEncodedTransactionsByBatchNumber(ctx context.Context, batchNumber uint64, dbTx pgx.Tx) (encoded []string, err error) {
	e := p.getExecQuerier(dbTx)
	rows, err := e.Query(ctx, getEncodedTransactionsByBatchNumberSQL, batchNumber)
	if !errors.Is(err, pgx.ErrNoRows) && err != nil {
		return nil, err
	}
	defer rows.Close()

	txs := make([]string, 0, len(rows.RawValues()))

	for rows.Next() {
		var encoded string
		err := rows.Scan(&encoded)
		if err != nil {
			return nil, err
		}

		txs = append(txs, encoded)
	}
	return txs, nil
}

<<<<<<< HEAD
// ResetTrustedState resets the batches which the batch number is highter than the input.
func (s *PostgresStorage) ResetTrustedBatch(ctx context.Context, batchNumber uint64, dbTx pgx.Tx) error {
	_, err := dbTx.Exec(ctx, resetTrustedBatchSQL, batchNumber)
	return err
}

// AddVirtualBatch adds a new virtual batch to the storage.
func (s *PostgresStorage) AddVirtualBatch(ctx context.Context, virtualBatch *VirtualBatch, dbTx pgx.Tx) error {
	_, err := dbTx.Exec(ctx, addVirtualBatchSQL, virtualBatch.BatchNumber, virtualBatch.TxHash.String(), virtualBatch.Sequencer.String(), virtualBatch.BlockNumber)
	return err
}

// StoreBatchHeader adds a new trusted batch header to the storage.
func (s *PostgresStorage) StoreBatchHeader(ctx context.Context, batch Batch, dbTx pgx.Tx) error {
	_, err := dbTx.Exec(ctx, storeBatchHeaderSQL, batch.BatchNumber, batch.GlobalExitRoot.String(), batch.Timestamp, batch.Coinbase.String(), batch.BatchL2Data)
	return err
}

// GetNextForcedBatches gets the next forced batches from the queue.
func (s *PostgresStorage) GetNextForcedBatches(ctx context.Context, nextForcedBatches int, dbTx pgx.Tx) ([]ForcedBatch, error) {
	q := s.getQuerier(dbTx)
	// Get the next forced batches
	rows, err := q.Query(ctx, getNextForcedBatchesSQL, nextForcedBatches)
=======
func (p *PostgresStorage) GetL2BlockByNumber(ctx context.Context, blockNumber uint64, dbTx pgx.Tx) (*L2Block, error) {
	var block L2Block
	var encoded string
	e := p.getExecQuerier(dbTx)
	err := e.QueryRow(ctx, getL2BlockByNumberSQL, blockNumber).Scan(&block.BlockNumber, &encoded, &block.Header, &block.Uncles, &block.ReceivedAt)
>>>>>>> 4ac22fc9

	if errors.Is(err, pgx.ErrNoRows) {
		return nil, ErrStateNotSynchronized
	} else if err != nil {
		return nil, err
	}
<<<<<<< HEAD
	defer rows.Close()

	batches := make([]ForcedBatch, 0, len(rows.RawValues()))

	for rows.Next() {
		var (
			forcedBatch    ForcedBatch
			globalExitRoot string
			rawTxs         string
			seq            string
		)
		err := rows.Scan(&forcedBatch.ForcedBatchNumber, &globalExitRoot, &forcedBatch.ForcedAt, &rawTxs, &seq, &forcedBatch.BatchNumber, &forcedBatch.BlockNumber)
		if err != nil {
			return nil, err
		}
		forcedBatch.RawTxsData, err = hex.DecodeString(rawTxs)
		if err != nil {
			return nil, err
		}
		forcedBatch.Sequencer = common.HexToAddress(seq)
		forcedBatch.GlobalExitRoot = common.HexToHash(globalExitRoot)
		batches = append(batches, forcedBatch)
	}

	return batches, nil
}

// AddBatchNumberInForcedBatch updates the forced_batch table with the batchNumber.
func (s *PostgresStorage) AddBatchNumberInForcedBatch(ctx context.Context, forceBatchNumber, batchNumber uint64, dbTx pgx.Tx) error {
	_, err := dbTx.Exec(ctx, addBatchNumberInForcedBatchSQL, forceBatchNumber, batchNumber)
	return err
=======

	block.Transactions = make([]*types.Transaction, 1)

	b, err := hex.DecodeHex(encoded)
	if err != nil {
		return nil, err
	}

	tx := new(types.Transaction)
	if err := tx.UnmarshalBinary(b); err != nil {
		return nil, err
	}

	block.Transactions[0] = tx

	return &block, nil
>>>>>>> 4ac22fc9
}<|MERGE_RESOLUTION|>--- conflicted
+++ resolved
@@ -17,11 +17,8 @@
 	addGlobalExitRootSQL                   = "INSERT INTO statev2.exit_root (block_num, global_exit_root_num, mainnet_exit_root, rollup_exit_root, global_exit_root) VALUES ($1, $2, $3, $4, $5)"
 	getLatestExitRootSQL                   = "SELECT block_num, global_exit_root_num, mainnet_exit_root, rollup_exit_root, global_exit_root FROM statev2.exit_root ORDER BY global_exit_root_num DESC LIMIT 1"
 	getLatestExitRootBlockNumSQL           = "SELECT block_num FROM statev2.exit_root ORDER BY global_exit_root_num DESC LIMIT 1"
-<<<<<<< HEAD
 	addVirtualBatchSQL                     = "INSERT INTO statev2.virtual_batch (batch_num, tx_hash, sequencer, block_num) VALUES ($1, $2, $3, $4)"
 	addForcedBatchSQL                      = "INSERT INTO statev2.forced_batch (forced_batch_num, global_exit_root, timestamp, raw_txs_data, sequencer, batch_num, block_num) VALUES ($1, $2, $3, $4, $5, $6, $7)"
-=======
->>>>>>> 4ac22fc9
 	getForcedBatchSQL                      = "SELECT block_num, batch_num, forced_batch_num, global_exit_root, timestamp, raw_txs_data, sequencer FROM statev2.forced_batch WHERE forced_batch_num = $1"
 	addBlockSQL                            = "INSERT INTO statev2.block (block_num, block_hash, parent_hash, received_at) VALUES ($1, $2, $3, $4)"
 	getLastBlockSQL                        = "SELECT block_num, block_hash, parent_hash, received_at FROM statev2.block ORDER BY block_num DESC LIMIT 1"
@@ -30,12 +27,9 @@
 	resetTrustedStateSQL                   = "DELETE FROM statev2.batch WHERE batch_num > $1"
 	addVerifiedBatchSQL                    = "INSERT INTO statev2.verified_batch (block_num, batch_num, tx_hash, aggregator) VALUES ($1, $2, $3, $4)"
 	getVerifiedBatchSQL                    = "SELECT block_num, batch_num, tx_hash, aggregator FROM statev2.verified_batch WHERE batch_num = $1"
-<<<<<<< HEAD
 	getLastBatchSQL                        = "SELECT batch_num, global_exit_root, timestamp from statev2.batch ORDER BY batch_num DESC LIMIT 1"
 	getLastBatchNumberSQL                  = "SELECT COALESCE(MAX(batch_num), 0) FROM statev2.batch"
-=======
 	getLastNBatchesSQL                     = "SELECT batch_num, global_exit_root, timestamp from statev2.batch ORDER BY batch_num DESC LIMIT $1"
->>>>>>> 4ac22fc9
 	getLastBatchTimeSQL                    = "SELECT timestamp FROM statev2.batch ORDER BY batch_num DESC LIMIT 1"
 	getLastVirtualBatchNumSQL              = "SELECT batch_num FROM statev2.virtual_batch ORDER BY batch_num DESC LIMIT 1"
 	getLastVirtualBatchBlockNumSQL         = "SELECT block_num FROM statev2.virtual_batch ORDER BY batch_num DESC LIMIT 1"
@@ -45,14 +39,11 @@
 	getEncodedTransactionsByBatchNumberSQL = "SELECT encoded from statev2.transaction WHERE batch_num = $1"
 	getLastBatchSeenSQL                    = "SELECT last_batch_num_seen FROM statev2.sync_info LIMIT 1"
 	updateLastBatchSeenSQL                 = "UPDATE statev2.sync_info SET last_batch_num_seen = $1"
-<<<<<<< HEAD
 	resetTrustedBatchSQL                   = "DELETE FROM statev2.batch WHERE batch_num > $1"
 	storeBatchHeaderSQL                    = "INSERT INTO statev2.batch (batch_num, global_exit_root, timestamp, sequencer, raw_txs_data) VALUES ($1, $2, $3, $4, $5)"
 	getNextForcedBatchesSQL                = "SELECT forced_batch_num, global_exit_root, timestamp, raw_txs_data, sequencer, batch_num, block_num FROM statev2.forced_batch WHERE batch_num IS NULL LIMIT $1"
 	addBatchNumberInForcedBatchSQL         = "UPDATE statev2.forced_batch SET batch_num = $2 WHERE forced_batch_num = $1"
-=======
 	getL2BlockByNumberSQL                  = "SELECT l2_block_num, encoded, header, uncles, received_at from statev2.transaction WHERE batch_num = $1"
->>>>>>> 4ac22fc9
 )
 
 // PostgresStorage implements the Storage interface
@@ -76,14 +67,9 @@
 }
 
 // Reset resets the state to a block
-<<<<<<< HEAD
 func (s *PostgresStorage) Reset(ctx context.Context, blockNumber uint64, dbTx pgx.Tx) error {
-	if _, err := dbTx.Exec(ctx, resetSQL, blockNumber); err != nil {
-=======
-func (p *PostgresStorage) Reset(ctx context.Context, block *Block, dbTx pgx.Tx) error {
-	e := p.getExecQuerier(dbTx)
-	if _, err := e.Exec(ctx, resetSQL, block.BlockNumber); err != nil {
->>>>>>> 4ac22fc9
+	e := s.getExecQuerier(dbTx)
+	if _, err := e.Exec(ctx, resetSQL, blockNumber); err != nil {
 		return err
 	}
 	// TODO: Remove consolidations
@@ -113,7 +99,7 @@
 		parentHash string
 		block      Block
 	)
-	q := s.getQuerier(dbTx)
+	q := s.getExecQuerier(dbTx)
 
 	err := q.QueryRow(ctx, getLastBlockSQL).Scan(&block.BlockNumber, &blockHash, &parentHash, &block.ReceivedAt)
 	if errors.Is(err, pgx.ErrNoRows) {
@@ -131,7 +117,7 @@
 		parentHash string
 		block      Block
 	)
-	q := s.getQuerier(dbTx)
+	q := s.getExecQuerier(dbTx)
 
 	err := q.QueryRow(ctx, getPreviousBlockSQL, offset).Scan(&block.BlockNumber, &blockHash, &parentHash, &block.ReceivedAt)
 	if errors.Is(err, pgx.ErrNoRows) {
@@ -219,15 +205,12 @@
 	return timestamp, nil
 }
 
-<<<<<<< HEAD
 // AddForcedBatch adds a new ForcedBatch to the db
 func (s *PostgresStorage) AddForcedBatch(ctx context.Context, forcedBatch *ForcedBatch, tx pgx.Tx) error {
 	_, err := tx.Exec(ctx, addForcedBatchSQL, forcedBatch.ForcedBatchNumber, forcedBatch.GlobalExitRoot.String(), forcedBatch.ForcedAt, forcedBatch.RawTxsData, forcedBatch.Sequencer.String(), forcedBatch.BatchNumber, forcedBatch.BlockNumber)
 	return err
 }
 
-=======
->>>>>>> 4ac22fc9
 // GetForcedBatch get an L1 forcedBatch.
 func (p *PostgresStorage) GetForcedBatch(ctx context.Context, forcedBatchNumber uint64, dbTx pgx.Tx) (*ForcedBatch, error) {
 	var (
@@ -310,7 +293,7 @@
 // 	GetLastBatchNumber(ctx context.Context) (uint64, error)
 func (s *PostgresStorage) GetLastBatchNumber(ctx context.Context, dbTx pgx.Tx) (uint64, error) {
 	var batchNumber uint64
-	q := s.getQuerier(dbTx)
+	q := s.getExecQuerier(dbTx)
 
 	err := q.QueryRow(ctx, getLastBatchNumberSQL).Scan(&batchNumber)
 	if errors.Is(err, pgx.ErrNoRows) {
@@ -410,44 +393,38 @@
 	return txs, nil
 }
 
-<<<<<<< HEAD
 // ResetTrustedState resets the batches which the batch number is highter than the input.
 func (s *PostgresStorage) ResetTrustedBatch(ctx context.Context, batchNumber uint64, dbTx pgx.Tx) error {
-	_, err := dbTx.Exec(ctx, resetTrustedBatchSQL, batchNumber)
+	e := s.getExecQuerier(dbTx)
+	_, err := e.Exec(ctx, resetTrustedBatchSQL, batchNumber)
 	return err
 }
 
 // AddVirtualBatch adds a new virtual batch to the storage.
 func (s *PostgresStorage) AddVirtualBatch(ctx context.Context, virtualBatch *VirtualBatch, dbTx pgx.Tx) error {
-	_, err := dbTx.Exec(ctx, addVirtualBatchSQL, virtualBatch.BatchNumber, virtualBatch.TxHash.String(), virtualBatch.Sequencer.String(), virtualBatch.BlockNumber)
+	e := s.getExecQuerier(dbTx)
+	_, err := e.Exec(ctx, addVirtualBatchSQL, virtualBatch.BatchNumber, virtualBatch.TxHash.String(), virtualBatch.Sequencer.String(), virtualBatch.BlockNumber)
 	return err
 }
 
 // StoreBatchHeader adds a new trusted batch header to the storage.
 func (s *PostgresStorage) StoreBatchHeader(ctx context.Context, batch Batch, dbTx pgx.Tx) error {
-	_, err := dbTx.Exec(ctx, storeBatchHeaderSQL, batch.BatchNumber, batch.GlobalExitRoot.String(), batch.Timestamp, batch.Coinbase.String(), batch.BatchL2Data)
+	e := s.getExecQuerier(dbTx)
+	_, err := e.Exec(ctx, storeBatchHeaderSQL, batch.BatchNumber, batch.GlobalExitRoot.String(), batch.Timestamp, batch.Coinbase.String(), batch.BatchL2Data)
 	return err
 }
 
 // GetNextForcedBatches gets the next forced batches from the queue.
 func (s *PostgresStorage) GetNextForcedBatches(ctx context.Context, nextForcedBatches int, dbTx pgx.Tx) ([]ForcedBatch, error) {
-	q := s.getQuerier(dbTx)
+	q := s.getExecQuerier(dbTx)
 	// Get the next forced batches
 	rows, err := q.Query(ctx, getNextForcedBatchesSQL, nextForcedBatches)
-=======
-func (p *PostgresStorage) GetL2BlockByNumber(ctx context.Context, blockNumber uint64, dbTx pgx.Tx) (*L2Block, error) {
-	var block L2Block
-	var encoded string
-	e := p.getExecQuerier(dbTx)
-	err := e.QueryRow(ctx, getL2BlockByNumberSQL, blockNumber).Scan(&block.BlockNumber, &encoded, &block.Header, &block.Uncles, &block.ReceivedAt)
->>>>>>> 4ac22fc9
 
 	if errors.Is(err, pgx.ErrNoRows) {
 		return nil, ErrStateNotSynchronized
 	} else if err != nil {
 		return nil, err
 	}
-<<<<<<< HEAD
 	defer rows.Close()
 
 	batches := make([]ForcedBatch, 0, len(rows.RawValues()))
@@ -477,9 +454,22 @@
 
 // AddBatchNumberInForcedBatch updates the forced_batch table with the batchNumber.
 func (s *PostgresStorage) AddBatchNumberInForcedBatch(ctx context.Context, forceBatchNumber, batchNumber uint64, dbTx pgx.Tx) error {
-	_, err := dbTx.Exec(ctx, addBatchNumberInForcedBatchSQL, forceBatchNumber, batchNumber)
-	return err
-=======
+	e := s.getExecQuerier(dbTx)
+	_, err := e.Exec(ctx, addBatchNumberInForcedBatchSQL, forceBatchNumber, batchNumber)
+	return err
+}
+
+func (p *PostgresStorage) GetL2BlockByNumber(ctx context.Context, blockNumber uint64, dbTx pgx.Tx) (*L2Block, error) {
+	var block L2Block
+	var encoded string
+	e := p.getExecQuerier(dbTx)
+	err := e.QueryRow(ctx, getL2BlockByNumberSQL, blockNumber).Scan(&block.BlockNumber, &encoded, &block.Header, &block.Uncles, &block.ReceivedAt)
+
+	if errors.Is(err, pgx.ErrNoRows) {
+		return nil, ErrStateNotSynchronized
+	} else if err != nil {
+		return nil, err
+	}
 
 	block.Transactions = make([]*types.Transaction, 1)
 
@@ -496,5 +486,4 @@
 	block.Transactions[0] = tx
 
 	return &block, nil
->>>>>>> 4ac22fc9
 }