package statev2

import (
	"context"
	"errors"
	"math/big"
	"time"

	"github.com/ethereum/go-ethereum/common"
	"github.com/ethereum/go-ethereum/core/types"
	"github.com/hermeznetwork/hermez-core/hex"
	"github.com/jackc/pgx/v4"
	"github.com/jackc/pgx/v4/pgxpool"
)

const (
	addGlobalExitRootSQL                   = "INSERT INTO statev2.exit_root (block_num, global_exit_root_num, mainnet_exit_root, rollup_exit_root, global_exit_root) VALUES ($1, $2, $3, $4, $5)"
	getLatestExitRootSQL                   = "SELECT block_num, global_exit_root_num, mainnet_exit_root, rollup_exit_root, global_exit_root FROM statev2.exit_root ORDER BY global_exit_root_num DESC LIMIT 1"
	getLatestExitRootBlockNumSQL           = "SELECT block_num FROM statev2.exit_root ORDER BY global_exit_root_num DESC LIMIT 1"
	addVirtualBatchSQL                     = "INSERT INTO statev2.virtual_batch (batch_num, tx_hash, sequencer, block_num) VALUES ($1, $2, $3, $4)"
	addForcedBatchSQL                      = "INSERT INTO statev2.forced_batch (forced_batch_num, global_exit_root, timestamp, raw_txs_data, sequencer, batch_num, block_num) VALUES ($1, $2, $3, $4, $5, $6, $7)"
	getForcedBatchSQL                      = "SELECT forced_batch_num, global_exit_root, timestamp, raw_txs_data, sequencer, batch_num, block_num FROM statev2.forced_batch WHERE forced_batch_num = $1"
	addBlockSQL                            = "INSERT INTO statev2.block (block_num, block_hash, parent_hash, received_at) VALUES ($1, $2, $3, $4)"
	getLastBlockSQL                        = "SELECT block_num, block_hash, parent_hash, received_at FROM statev2.block ORDER BY block_num DESC LIMIT 1"
	getPreviousBlockSQL                    = "SELECT block_num, block_hash, parent_hash, received_at FROM statev2.block ORDER BY block_num DESC LIMIT 1 OFFSET $1"
	resetSQL                               = "DELETE FROM statev2.block WHERE block_num > $1"
	resetTrustedStateSQL                   = "DELETE FROM statev2.batch WHERE batch_num > $1"
	addVerifiedBatchSQL                    = "INSERT INTO statev2.verified_batch (block_num, batch_num, tx_hash, aggregator) VALUES ($1, $2, $3, $4)"
	getVerifiedBatchSQL                    = "SELECT block_num, batch_num, tx_hash, aggregator FROM statev2.verified_batch WHERE batch_num = $1"
	getLastBatchNumberSQL                  = "SELECT COALESCE(MAX(batch_num), 0) FROM statev2.batch"
	getLastNBatchesSQL                     = "SELECT batch_num, global_exit_root, timestamp from statev2.batch ORDER BY batch_num DESC LIMIT $1"
	getLastBatchTimeSQL                    = "SELECT timestamp FROM statev2.batch ORDER BY batch_num DESC LIMIT 1"
	getLastVirtualBatchNumSQL              = "SELECT batch_num FROM statev2.virtual_batch ORDER BY batch_num DESC LIMIT 1"
	getLastVirtualBatchBlockNumSQL         = "SELECT block_num FROM statev2.virtual_batch ORDER BY batch_num DESC LIMIT 1"
	getLastBlockNumSQL                     = "SELECT block_num FROM statev2.block ORDER BY block_num DESC LIMIT 1"
	getBlockTimeByNumSQL                   = "SELECT received_at FROM statev2.block WHERE block_num = $1"
	getBatchByNumberSQL                    = "SELECT batch_num, global_exit_root, timestamp from statev2.batch WHERE batch_num = $1"
	getEncodedTransactionsByBatchNumberSQL = "SELECT encoded from statev2.transaction WHERE batch_num = $1"
	getLastBatchSeenSQL                    = "SELECT last_batch_num_seen FROM statev2.sync_info LIMIT 1"
	updateLastBatchSeenSQL                 = "UPDATE statev2.sync_info SET last_batch_num_seen = $1"
	resetTrustedBatchSQL                   = "DELETE FROM statev2.batch WHERE batch_num > $1"
	storeBatchHeaderSQL                    = "INSERT INTO statev2.batch (batch_num, global_exit_root, timestamp, sequencer, raw_txs_data) VALUES ($1, $2, $3, $4, $5)"
	getNextForcedBatchesSQL                = "SELECT forced_batch_num, global_exit_root, timestamp, raw_txs_data, sequencer, batch_num, block_num FROM statev2.forced_batch WHERE batch_num IS NULL LIMIT $1"
	addBatchNumberInForcedBatchSQL         = "UPDATE statev2.forced_batch SET batch_num = $2 WHERE forced_batch_num = $1"
	getL2BlockByNumberSQL                  = "SELECT l2_block_num, encoded, header, uncles, received_at from statev2.transaction WHERE batch_num = $1"
<<<<<<< HEAD
	getTransactionByHashSQL                = "SELECT transaction.encoded FROM statev2.transaction WHERE hash = $1"
	getReceiptSQL                          = "SELECT r.tx_hash, r.type, r.post_state, r.status, r.cumulative_gas_used, r.gas_used, r.contract_address, t.encoded, t.l2_block_num, b.block_hash FROM statev2.receipt r INNER JOIN statev2.transaction t ON t.hash = r.tx_hash INNER JOIN statev2.l2block b ON b.block_num = t.l2_block_num WHERE r.tx_hash = $1"
	getTransactionByBlockHashAndIndexSQL   = "SELECT t.encoded FROM statev2.transaction t INNER JOIN statev2.l2block b ON t.l2_block_num = b.batch_num WHERE b.block_hash = $1 AND 0 = $2"
	getTransactionByBlockNumberAndIndexSQL = "SELECT t.encoded FROM statev2.transaction t WHERE t.l2_block_num = $1 AND 0 = $2"
	getBlockTransactionCountByHashSQL      = "SELECT COUNT(*) FROM statev2.transaction t INNER JOIN statev2.l2block b ON b.block_num = t.l2_block_num WHERE b.block_hash = $1"
	getBlockTransactionCountByNumberSQL    = "SELECT COUNT(*) FROM state.transaction t WHERE t.l2_block_num = $1"
	getTransactionLogsSQL                  = "SELECT t.l2_block_num, b.block_hash, l.tx_hash, l.log_index, l.address, l.data, l.topic0, l.topic1, l.topic2, l.topic3 FROM state.log l INNER JOIN statev2.transaction t ON t.hash = l.tx_hash INNER JOIN statev2.l2block b ON b.block_num = t.l2_block_num WHERE transaction_hash = $1"
=======
	addL2BlockSQL                          = "INSERT INTO statev2.l2block (block_num, block_hash, parent_hash, state_root, received_at) VALUES ($1, $2, $3, $4, $5)"
>>>>>>> 9e1897d8
)

// PostgresStorage implements the Storage interface
type PostgresStorage struct {
	*pgxpool.Pool
}

// NewPostgresStorage creates a new StateDB
func NewPostgresStorage(db *pgxpool.Pool) *PostgresStorage {
	return &PostgresStorage{
		db,
	}
}

// getExecQuerier determines which execQuerier to use, dbTx or the main pgxpool
func (p *PostgresStorage) getExecQuerier(dbTx pgx.Tx) execQuerier {
	if dbTx != nil {
		return dbTx
	}
	return p
}

// Reset resets the state to a block
func (p *PostgresStorage) Reset(ctx context.Context, blockNumber uint64, dbTx pgx.Tx) error {
	e := p.getExecQuerier(dbTx)
	if _, err := e.Exec(ctx, resetSQL, blockNumber); err != nil {
		return err
	}
	// TODO: Remove consolidations
	return nil
}

func (p *PostgresStorage) ResetTrustedState(ctx context.Context, batchNum uint64, dbTx pgx.Tx) error {
	e := p.getExecQuerier(dbTx)
	if _, err := e.Exec(ctx, resetTrustedStateSQL, batchNum); err != nil {
		return err
	}
	// TODO: Remove consolidations
	return nil
}

// AddBlock adds a new block to the State Store
func (p *PostgresStorage) AddBlock(ctx context.Context, block *Block, dbTx pgx.Tx) error {
	e := p.getExecQuerier(dbTx)
	_, err := e.Exec(ctx, addBlockSQL, block.BlockNumber, block.BlockHash.String(), block.ParentHash.String(), block.ReceivedAt)
	return err
}

// GetLastBlock returns the last L1 block.
func (p *PostgresStorage) GetLastBlock(ctx context.Context, dbTx pgx.Tx) (*Block, error) {
	var (
		blockHash  string
		parentHash string
		block      Block
	)
	q := p.getExecQuerier(dbTx)

	err := q.QueryRow(ctx, getLastBlockSQL).Scan(&block.BlockNumber, &blockHash, &parentHash, &block.ReceivedAt)
	if errors.Is(err, pgx.ErrNoRows) {
		return nil, ErrStateNotSynchronized
	}
	block.BlockHash = common.HexToHash(blockHash)
	block.ParentHash = common.HexToHash(parentHash)
	return &block, err
}

// GetPreviousBlock gets the offset previous L1 block respect to latest.
func (p *PostgresStorage) GetPreviousBlock(ctx context.Context, offset uint64, dbTx pgx.Tx) (*Block, error) {
	var (
		blockHash  string
		parentHash string
		block      Block
	)
	q := p.getExecQuerier(dbTx)

	err := q.QueryRow(ctx, getPreviousBlockSQL, offset).Scan(&block.BlockNumber, &blockHash, &parentHash, &block.ReceivedAt)
	if errors.Is(err, pgx.ErrNoRows) {
		return nil, ErrNotFound
	}
	block.BlockHash = common.HexToHash(blockHash)
	block.ParentHash = common.HexToHash(parentHash)
	return &block, err
}

// AddGlobalExitRoot adds a new ExitRoot to the db
func (p *PostgresStorage) AddGlobalExitRoot(ctx context.Context, exitRoot *GlobalExitRoot, dbTx pgx.Tx) error {
	e := p.getExecQuerier(dbTx)
	_, err := e.Exec(ctx, addGlobalExitRootSQL, exitRoot.BlockNumber, exitRoot.GlobalExitRootNum.String(), exitRoot.MainnetExitRoot, exitRoot.RollupExitRoot, exitRoot.GlobalExitRoot)
	return err
}

// GetLatestExitRoot get the latest ExitRoot synced.
func (p *PostgresStorage) GetLatestGlobalExitRoot(ctx context.Context, dbTx pgx.Tx) (*GlobalExitRoot, error) {
	var (
		exitRoot  GlobalExitRoot
		globalNum uint64
		err       error
	)

	e := p.getExecQuerier(dbTx)
	err = e.QueryRow(ctx, getLatestExitRootSQL).Scan(&exitRoot.BlockNumber, &globalNum, &exitRoot.MainnetExitRoot, &exitRoot.RollupExitRoot, &exitRoot.GlobalExitRoot)

	if errors.Is(err, pgx.ErrNoRows) {
		return nil, ErrNotFound
	} else if err != nil {
		return nil, err
	}
	exitRoot.GlobalExitRootNum = new(big.Int).SetUint64(globalNum)
	return &exitRoot, nil
}

// GetNumberOfBlocksSinceLastGERUpdate gets number of blocks since last global exit root update
func (p *PostgresStorage) GetNumberOfBlocksSinceLastGERUpdate(ctx context.Context, dbTx pgx.Tx) (uint64, error) {
	var (
		lastBlockNum         uint64
		lastExitRootBlockNum uint64
		err                  error
	)
	e := p.getExecQuerier(dbTx)
	err = e.QueryRow(ctx, getLastBlockNumSQL).Scan(&lastBlockNum)
	if errors.Is(err, pgx.ErrNoRows) {
		return 0, ErrNotFound
	} else if err != nil {
		return 0, err
	}

	err = p.QueryRow(ctx, getLatestExitRootBlockNumSQL).Scan(&lastExitRootBlockNum)
	if errors.Is(err, pgx.ErrNoRows) {
		return 0, ErrNotFound
	} else if err != nil {
		return 0, err
	}

	return lastBlockNum - lastExitRootBlockNum, nil
}

func (p *PostgresStorage) GetTimeForLatestBatchVirtualization(ctx context.Context, dbTx pgx.Tx) (time.Time, error) {
	var (
		blockNum  uint64
		timestamp time.Time
	)
	e := p.getExecQuerier(dbTx)
	err := e.QueryRow(ctx, getLastVirtualBatchBlockNumSQL).Scan(&blockNum)

	if errors.Is(err, pgx.ErrNoRows) {
		return time.Time{}, ErrNotFound
	} else if err != nil {
		return time.Time{}, err
	}

	err = p.QueryRow(ctx, getBlockTimeByNumSQL, blockNum).Scan(&timestamp)

	if errors.Is(err, pgx.ErrNoRows) {
		return time.Time{}, ErrNotFound
	} else if err != nil {
		return time.Time{}, err
	}

	return timestamp, nil
}

// AddForcedBatch adds a new ForcedBatch to the db
func (p *PostgresStorage) AddForcedBatch(ctx context.Context, forcedBatch *ForcedBatch, tx pgx.Tx) error {
	_, err := tx.Exec(ctx, addForcedBatchSQL, forcedBatch.ForcedBatchNumber, forcedBatch.GlobalExitRoot.String(), forcedBatch.ForcedAt, forcedBatch.RawTxsData, forcedBatch.Sequencer.String(), forcedBatch.BatchNumber, forcedBatch.BlockNumber)
	return err
}

// GetForcedBatch get an L1 forcedBatch.
func (p *PostgresStorage) GetForcedBatch(ctx context.Context, forcedBatchNumber uint64, dbTx pgx.Tx) (*ForcedBatch, error) {
	var (
		forcedBatch    ForcedBatch
		globalExitRoot string
		rawTxs         string
		seq            string
	)
	e := p.getExecQuerier(dbTx)
	err := e.QueryRow(ctx, getForcedBatchSQL, forcedBatchNumber).Scan(&forcedBatch.ForcedBatchNumber, &globalExitRoot, &forcedBatch.ForcedAt, &rawTxs, &seq, &forcedBatch.BatchNumber, &forcedBatch.BlockNumber)
	if errors.Is(err, pgx.ErrNoRows) {
		return nil, ErrNotFound
	} else if err != nil {
		return nil, err
	}
	forcedBatch.RawTxsData, err = hex.DecodeString(rawTxs)
	if err != nil {
		return nil, err
	}
	forcedBatch.Sequencer = common.HexToAddress(seq)
	forcedBatch.GlobalExitRoot = common.HexToHash(globalExitRoot)
	return &forcedBatch, nil
}

// AddVerifiedBatch adds a new VerifiedBatch to the db
func (p *PostgresStorage) AddVerifiedBatch(ctx context.Context, verifiedBatch *VerifiedBatch, dbTx pgx.Tx) error {
	e := p.getExecQuerier(dbTx)
	_, err := e.Exec(ctx, addVerifiedBatchSQL, verifiedBatch.BlockNumber, verifiedBatch.BatchNumber, verifiedBatch.TxHash.String(), verifiedBatch.Aggregator.String())
	return err
}

// GetVerifiedBatch get an L1 verifiedBatch.
func (p *PostgresStorage) GetVerifiedBatch(ctx context.Context, batchNumber uint64, dbTx pgx.Tx) (*VerifiedBatch, error) {
	var (
		verifiedBatch VerifiedBatch
		txHash        string
		agg           string
	)
	e := p.getExecQuerier(dbTx)
	err := e.QueryRow(ctx, getVerifiedBatchSQL, batchNumber).Scan(&verifiedBatch.BlockNumber, &verifiedBatch.BatchNumber, &txHash, &agg)
	if errors.Is(err, pgx.ErrNoRows) {
		return nil, ErrNotFound
	} else if err != nil {
		return nil, err
	}
	verifiedBatch.Aggregator = common.HexToAddress(agg)
	verifiedBatch.TxHash = common.HexToHash(txHash)
	return &verifiedBatch, nil
}

func (p *PostgresStorage) GetLastNBatches(ctx context.Context, numBatches uint, dbTx pgx.Tx) ([]*Batch, error) {
	e := p.getExecQuerier(dbTx)
	rows, err := e.Query(ctx, getLastNBatchesSQL, numBatches)
	if errors.Is(err, pgx.ErrNoRows) {
		return nil, ErrStateNotSynchronized
	} else if err != nil {
		return nil, err
	}
	defer rows.Close()

	batches := make([]*Batch, 0, len(rows.RawValues()))

	for rows.Next() {
		var (
			batch  Batch
			gerStr string
		)
		err := rows.Scan(&batch.BatchNumber, &gerStr, &batch.Timestamp)
		if err != nil {
			return nil, err
		}

		batch.GlobalExitRootNum = new(big.Int).SetBytes(common.FromHex(gerStr))
		batches = append(batches, &batch)
	}

	return batches, nil
}

// GetLastBatchNumber get last trusted batch number
func (p *PostgresStorage) GetLastBatchNumber(ctx context.Context, dbTx pgx.Tx) (uint64, error) {
	var batchNumber uint64
	q := p.getExecQuerier(dbTx)

	err := q.QueryRow(ctx, getLastBatchNumberSQL).Scan(&batchNumber)
	if errors.Is(err, pgx.ErrNoRows) {
		return 0, ErrStateNotSynchronized
	}
	return batchNumber, err
}

// GetLastBatchTime gets last trusted batch time
func (p *PostgresStorage) GetLastBatchTime(ctx context.Context, dbTx pgx.Tx) (time.Time, error) {
	var timestamp time.Time
	e := p.getExecQuerier(dbTx)
	err := e.QueryRow(ctx, getLastBatchTimeSQL).Scan(&timestamp)

	if errors.Is(err, pgx.ErrNoRows) {
		return time.Time{}, ErrStateNotSynchronized
	} else if err != nil {
		return time.Time{}, err
	}
	return timestamp, nil
}

// GetLastVirtualBatchNum gets last virtual batch num
func (p *PostgresStorage) GetLastVirtualBatchNum(ctx context.Context, dbTx pgx.Tx) (uint64, error) {
	var batchNum uint64
	e := p.getExecQuerier(dbTx)
	err := e.QueryRow(ctx, getLastVirtualBatchNumSQL).Scan(&batchNum)

	if errors.Is(err, pgx.ErrNoRows) {
		return 0, ErrNotFound
	} else if err != nil {
		return 0, err
	}
	return batchNum, nil
}

// SetLastBatchNumberSeenOnEthereum sets the last batch number that affected
// the roll-up in order to allow the components to know if the state
// is synchronized or not
func (p *PostgresStorage) SetLastBatchNumberSeenOnEthereum(ctx context.Context, batchNumber uint64, dbTx pgx.Tx) error {
	e := p.getExecQuerier(dbTx)
	_, err := e.Exec(ctx, updateLastBatchSeenSQL, batchNumber)
	return err
}

// GetLastBatchNumberSeenOnEthereum returns the last batch number stored
// in the state that represents the last batch number that affected the
// roll-up in the Ethereum network.
func (p *PostgresStorage) GetLastBatchNumberSeenOnEthereum(ctx context.Context, dbTx pgx.Tx) (uint64, error) {
	var batchNumber uint64
	e := p.getExecQuerier(dbTx)
	err := e.QueryRow(ctx, getLastBatchSeenSQL).Scan(&batchNumber)

	if err != nil {
		return 0, err
	}

	return batchNumber, nil
}

func (p *PostgresStorage) GetBatchByNumber(ctx context.Context, batchNumber uint64, dbTx pgx.Tx) (*Batch, error) {
	var (
		batch  Batch
		gerStr string
	)
	e := p.getExecQuerier(dbTx)
	err := e.QueryRow(ctx, getBatchByNumberSQL, batchNumber).Scan(&batch.BatchNumber, &gerStr, &batch.Timestamp)

	if errors.Is(err, pgx.ErrNoRows) {
		return nil, ErrStateNotSynchronized
	} else if err != nil {
		return nil, err
	}
	batch.GlobalExitRootNum = new(big.Int).SetBytes(common.FromHex(gerStr))
	return &batch, nil
}

func (p *PostgresStorage) GetEncodedTransactionsByBatchNumber(ctx context.Context, batchNumber uint64, dbTx pgx.Tx) (encoded []string, err error) {
	e := p.getExecQuerier(dbTx)
	rows, err := e.Query(ctx, getEncodedTransactionsByBatchNumberSQL, batchNumber)
	if !errors.Is(err, pgx.ErrNoRows) && err != nil {
		return nil, err
	}
	defer rows.Close()

	txs := make([]string, 0, len(rows.RawValues()))

	for rows.Next() {
		var encoded string
		err := rows.Scan(&encoded)
		if err != nil {
			return nil, err
		}

		txs = append(txs, encoded)
	}
	return txs, nil
}

// ResetTrustedState resets the batches which the batch number is highter than the input.
func (p *PostgresStorage) ResetTrustedBatch(ctx context.Context, batchNumber uint64, dbTx pgx.Tx) error {
	e := p.getExecQuerier(dbTx)
	_, err := e.Exec(ctx, resetTrustedBatchSQL, batchNumber)
	return err
}

// AddVirtualBatch adds a new virtual batch to the storage.
func (p *PostgresStorage) AddVirtualBatch(ctx context.Context, virtualBatch *VirtualBatch, dbTx pgx.Tx) error {
	e := p.getExecQuerier(dbTx)
	_, err := e.Exec(ctx, addVirtualBatchSQL, virtualBatch.BatchNumber, virtualBatch.TxHash.String(), virtualBatch.Sequencer.String(), virtualBatch.BlockNumber)
	return err
}

// StoreBatchHeader adds a new trusted batch header to the storage.
func (p *PostgresStorage) StoreBatchHeader(ctx context.Context, batch Batch, dbTx pgx.Tx) error {
	e := p.getExecQuerier(dbTx)
	_, err := e.Exec(ctx, storeBatchHeaderSQL, batch.BatchNumber, batch.GlobalExitRoot.String(), batch.Timestamp, batch.Coinbase.String(), batch.BatchL2Data)
	return err
}

// GetNextForcedBatches gets the next forced batches from the queue.
func (p *PostgresStorage) GetNextForcedBatches(ctx context.Context, nextForcedBatches int, dbTx pgx.Tx) ([]ForcedBatch, error) {
	q := p.getExecQuerier(dbTx)
	// Get the next forced batches
	rows, err := q.Query(ctx, getNextForcedBatchesSQL, nextForcedBatches)

	if errors.Is(err, pgx.ErrNoRows) {
		return nil, ErrStateNotSynchronized
	} else if err != nil {
		return nil, err
	}
	defer rows.Close()

	batches := make([]ForcedBatch, 0, len(rows.RawValues()))

	for rows.Next() {
		var (
			forcedBatch    ForcedBatch
			globalExitRoot string
			rawTxs         string
			seq            string
		)
		err := rows.Scan(&forcedBatch.ForcedBatchNumber, &globalExitRoot, &forcedBatch.ForcedAt, &rawTxs, &seq, &forcedBatch.BatchNumber, &forcedBatch.BlockNumber)
		if err != nil {
			return nil, err
		}
		forcedBatch.RawTxsData, err = hex.DecodeString(rawTxs)
		if err != nil {
			return nil, err
		}
		forcedBatch.Sequencer = common.HexToAddress(seq)
		forcedBatch.GlobalExitRoot = common.HexToHash(globalExitRoot)
		batches = append(batches, forcedBatch)
	}

	return batches, nil
}

// AddBatchNumberInForcedBatch updates the forced_batch table with the batchNumber.
func (p *PostgresStorage) AddBatchNumberInForcedBatch(ctx context.Context, forceBatchNumber, batchNumber uint64, dbTx pgx.Tx) error {
	e := p.getExecQuerier(dbTx)
	_, err := e.Exec(ctx, addBatchNumberInForcedBatchSQL, forceBatchNumber, batchNumber)
	return err
}

func (p *PostgresStorage) GetL2BlockByNumber(ctx context.Context, blockNumber uint64, dbTx pgx.Tx) (*L2Block, error) {
	var block L2Block
	var encoded string
	e := p.getExecQuerier(dbTx)
	err := e.QueryRow(ctx, getL2BlockByNumberSQL, blockNumber).Scan(&block.BlockNumber, &encoded, &block.Header, &block.Uncles, &block.ReceivedAt)

	if errors.Is(err, pgx.ErrNoRows) {
		return nil, ErrStateNotSynchronized
	} else if err != nil {
		return nil, err
	}

	block.Transactions = make([]*types.Transaction, 1)

	tx, err := decodeTx(encoded)
	if err != nil {
		return nil, err
	}

	block.Transactions[0] = tx

	return &block, nil
}

// GetTransactionByHash gets a transaction accordingly to the provided transaction hash
func (p *PostgresStorage) GetTransactionByHash(ctx context.Context, transactionHash common.Hash, dbTx pgx.Tx) (*types.Transaction, error) {
	var encoded string
	q := p.getExecQuerier(dbTx)
	err := q.QueryRow(ctx, getTransactionByHashSQL, transactionHash).Scan(&encoded)

	if errors.Is(err, pgx.ErrNoRows) {
		return nil, ErrNotFound
	} else if err != nil {
		return nil, err
	}

	tx, err := decodeTx(encoded)
	if err != nil {
		return nil, err
	}

<<<<<<< HEAD
	return tx, nil
}

// GetTransactionReceipt gets a transaction receipt accordingly to the provided transaction hash
func (p *PostgresStorage) GetTransactionReceipt(ctx context.Context, transactionHash common.Hash, dbTx pgx.Tx) (*types.Receipt, error) {
	var encodedTx string
	var l2BlockNum uint64
	var l2BlockHash string

	receipt := types.Receipt{}
	q := p.getExecQuerier(dbTx)
	err := q.QueryRow(ctx, getReceiptSQL, transactionHash).
		Scan(&receipt.TxHash,
			&receipt.Type,
			&receipt.PostState,
			&receipt.Status,
			&receipt.CumulativeGasUsed,
			&receipt.GasUsed,
			&receipt.ContractAddress,
			&encodedTx,
			&l2BlockNum,
			&l2BlockHash,
		)

	if errors.Is(err, pgx.ErrNoRows) {
		return nil, ErrNotFound
	} else if err != nil {
		return nil, err
	}

	logs, err := p.getTransactionLogs(ctx, transactionHash, dbTx)
	if !errors.Is(err, pgx.ErrNoRows) && err != nil {
		return nil, err
	}

	receipt.BlockNumber = big.NewInt(0).SetUint64(l2BlockNum)
	receipt.BlockHash = common.HexToHash(l2BlockHash)
	receipt.TransactionIndex = 0

	receipt.Logs = logs
	receipt.Bloom = types.CreateBloom(types.Receipts{&receipt})

	return &receipt, nil
}

// GetTransactionByBlockHashAndIndex gets a transaction accordingly to the block hash and transaction index provided.
// since we only have a single transaction per l2 block, any index different from 0 will return a not found result
func (p *PostgresStorage) GetTransactionByBlockHashAndIndex(ctx context.Context, blockHash common.Hash, index uint64, dbTx pgx.Tx) (*types.Transaction, error) {
	var encoded string
	q := p.getExecQuerier(dbTx)
	err := q.QueryRow(ctx, getTransactionByBlockHashAndIndexSQL, blockHash.Hex(), index).Scan(&encoded)
	if errors.Is(err, pgx.ErrNoRows) {
		return nil, ErrNotFound
	} else if err != nil {
		return nil, err
	}

	tx, err := decodeTx(encoded)
	if err != nil {
		return nil, err
	}

	return tx, nil
}

// GetTransactionByBlockNumberAndIndex gets a transaction accordingly to the block number and transaction index provided.
// since we only have a single transaction per l2 block, any index different from 0 will return a not found result
func (p *PostgresStorage) GetTransactionByBlockNumberAndIndex(ctx context.Context, blockNumber uint64, index uint64, dbTx pgx.Tx) (*types.Transaction, error) {
	var encoded string
	q := p.getExecQuerier(dbTx)
	err := q.QueryRow(ctx, getTransactionByBlockNumberAndIndexSQL, blockNumber, index).Scan(&encoded)
	if errors.Is(err, pgx.ErrNoRows) {
		return nil, ErrNotFound
	} else if err != nil {
		return nil, err
	}

	tx, err := decodeTx(encoded)
	if err != nil {
		return nil, err
	}

	return tx, nil
}

// GetBlockTransactionCountByHash returns the number of transactions related to the provided block hash
func (p *PostgresStorage) GetBlockTransactionCountByHash(ctx context.Context, blockHash common.Hash, dbTx pgx.Tx) (uint64, error) {
	var count uint64
	q := p.getExecQuerier(dbTx)
	err := q.QueryRow(ctx, getBlockTransactionCountByHashSQL, blockHash.Hex()).Scan(&count)
	if err != nil {
		return 0, err
	}
	return count, nil
}

// GetBlockTransactionCountByNumber returns the number of transactions related to the provided block number
func (p *PostgresStorage) GetBlockTransactionCountByNumber(ctx context.Context, blockNumber uint64, dbTx pgx.Tx) (uint64, error) {
	var count uint64
	q := p.getExecQuerier(dbTx)
	err := q.QueryRow(ctx, getBlockTransactionCountByNumberSQL, blockNumber).Scan(&count)
	if err != nil {
		return 0, err
	}
	return count, nil
}

// getTransactionLogs returns the logs of a transaction by transaction hash
func (p *PostgresStorage) getTransactionLogs(ctx context.Context, transactionHash common.Hash, dbTx pgx.Tx) ([]*types.Log, error) {
	q := p.getExecQuerier(dbTx)
	rows, err := q.Query(ctx, getTransactionLogsSQL, transactionHash)
	if !errors.Is(err, pgx.ErrNoRows) && err != nil {
		return nil, err
	}
	defer rows.Close()

	logs := make([]*types.Log, 0, len(rows.RawValues()))

	for rows.Next() {
		var log types.Log
		var txHash, logAddress, logData, topic0 string
		var topic1, topic2, topic3 *string

		err := rows.Scan(
			&log.BlockNumber,
			&log.BlockHash,
			&txHash,
			&log.Index,
			&logAddress,
			&logData,
			&topic0,
			&topic1,
			&topic2,
			&topic3)
		if err != nil {
			return nil, err
		}

		log.TxHash = common.HexToHash(txHash)
		log.Address = common.HexToAddress(logAddress)
		log.TxIndex = uint(0)
		log.Data = []byte(logData)

		log.Topics = []common.Hash{common.HexToHash(topic0)}
		if topic1 != nil {
			log.Topics = append(log.Topics, common.HexToHash(*topic1))
		}

		if topic2 != nil {
			log.Topics = append(log.Topics, common.HexToHash(*topic2))
		}

		if topic3 != nil {
			log.Topics = append(log.Topics, common.HexToHash(*topic3))
		}

		logs = append(logs, &log)
	}

	return logs, nil
}

// decodeTx decodes a string rlp tx representation into a types.Transaction instance
func decodeTx(encodedTx string) (*types.Transaction, error) {
	b, err := hex.DecodeHex(encodedTx)
	if err != nil {
		return nil, err
	}

	tx := new(types.Transaction)
	if err := tx.UnmarshalBinary(b); err != nil {
		return nil, err
	}
	return tx, nil
=======
	return &block, nil
}

// AddL2Block adds a new L2 block to the State Store
func (p *PostgresStorage) AddL2Block(ctx context.Context, l2block *L2Block, dbTx pgx.Tx) error {
	e := p.getExecQuerier(dbTx)
	_, err := e.Exec(ctx, addL2BlockSQL, l2block.BlockNumber, l2block.Hash().String(), l2block.Header.ParentHash.String(), l2block.Header.Root.String(), l2block.ReceivedAt)
	return err
>>>>>>> 9e1897d8
}<|MERGE_RESOLUTION|>--- conflicted
+++ resolved
@@ -43,7 +43,6 @@
 	getNextForcedBatchesSQL                = "SELECT forced_batch_num, global_exit_root, timestamp, raw_txs_data, sequencer, batch_num, block_num FROM statev2.forced_batch WHERE batch_num IS NULL LIMIT $1"
 	addBatchNumberInForcedBatchSQL         = "UPDATE statev2.forced_batch SET batch_num = $2 WHERE forced_batch_num = $1"
 	getL2BlockByNumberSQL                  = "SELECT l2_block_num, encoded, header, uncles, received_at from statev2.transaction WHERE batch_num = $1"
-<<<<<<< HEAD
 	getTransactionByHashSQL                = "SELECT transaction.encoded FROM statev2.transaction WHERE hash = $1"
 	getReceiptSQL                          = "SELECT r.tx_hash, r.type, r.post_state, r.status, r.cumulative_gas_used, r.gas_used, r.contract_address, t.encoded, t.l2_block_num, b.block_hash FROM statev2.receipt r INNER JOIN statev2.transaction t ON t.hash = r.tx_hash INNER JOIN statev2.l2block b ON b.block_num = t.l2_block_num WHERE r.tx_hash = $1"
 	getTransactionByBlockHashAndIndexSQL   = "SELECT t.encoded FROM statev2.transaction t INNER JOIN statev2.l2block b ON t.l2_block_num = b.batch_num WHERE b.block_hash = $1 AND 0 = $2"
@@ -51,9 +50,7 @@
 	getBlockTransactionCountByHashSQL      = "SELECT COUNT(*) FROM statev2.transaction t INNER JOIN statev2.l2block b ON b.block_num = t.l2_block_num WHERE b.block_hash = $1"
 	getBlockTransactionCountByNumberSQL    = "SELECT COUNT(*) FROM state.transaction t WHERE t.l2_block_num = $1"
 	getTransactionLogsSQL                  = "SELECT t.l2_block_num, b.block_hash, l.tx_hash, l.log_index, l.address, l.data, l.topic0, l.topic1, l.topic2, l.topic3 FROM state.log l INNER JOIN statev2.transaction t ON t.hash = l.tx_hash INNER JOIN statev2.l2block b ON b.block_num = t.l2_block_num WHERE transaction_hash = $1"
-=======
 	addL2BlockSQL                          = "INSERT INTO statev2.l2block (block_num, block_hash, parent_hash, state_root, received_at) VALUES ($1, $2, $3, $4, $5)"
->>>>>>> 9e1897d8
 )
 
 // PostgresStorage implements the Storage interface
@@ -510,7 +507,6 @@
 		return nil, err
 	}
 
-<<<<<<< HEAD
 	return tx, nil
 }
 
@@ -685,8 +681,6 @@
 		return nil, err
 	}
 	return tx, nil
-=======
-	return &block, nil
 }
 
 // AddL2Block adds a new L2 block to the State Store
@@ -694,5 +688,4 @@
 	e := p.getExecQuerier(dbTx)
 	_, err := e.Exec(ctx, addL2BlockSQL, l2block.BlockNumber, l2block.Hash().String(), l2block.Header.ParentHash.String(), l2block.Header.Root.String(), l2block.ReceivedAt)
 	return err
->>>>>>> 9e1897d8
 }