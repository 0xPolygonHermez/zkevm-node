package statev2

import (
	"context"
	"encoding/hex"
	"errors"
	"math/big"
	"time"

	"github.com/ethereum/go-ethereum/common"
	"github.com/jackc/pgx/v4"
	"github.com/jackc/pgx/v4/pgxpool"
)

const (
	addGlobalExitRootSQL                   = "INSERT INTO statev2.exit_root (block_num, global_exit_root_num, mainnet_exit_root, rollup_exit_root, global_exit_root) VALUES ($1, $2, $3, $4, $5)"
	getLatestExitRootSQL                   = "SELECT block_num, global_exit_root_num, mainnet_exit_root, rollup_exit_root, global_exit_root FROM statev2.exit_root ORDER BY global_exit_root_num DESC LIMIT 1"
	getLatestExitRootBlockNumSQL           = "SELECT block_num FROM statev2.exit_root ORDER BY global_exit_root_num DESC LIMIT 1"
<<<<<<< HEAD
	addForcedBatchSQL                      = "INSERT INTO statev2.forced_batch (block_num, forced_batch_num, global_exit_root, timestamp, raw_txs_data, sequencer) VALUES ($1, $2, $3, $4, $5, $6)"
	addVirtualBatchSQL                     = "INSERT INTO statev2.virtual_batch (batch_num, tx_hash, sequencer, block_num) VALUES ($1, $2, $3, $4)"
	getForcedBatchSQL                      = "SELECT block_num, forced_batch_num, global_exit_root, timestamp, raw_txs_data, sequencer FROM statev2.forced_batch WHERE forced_batch_num = $1"
=======
	addForcedBatchSQL                      = "INSERT INTO statev2.forced_batch (block_num, forced_batch_num, global_exit_root, timestamp, raw_txs_data, sequencer, batch_num) VALUES ($1, $2, $3, $4, $5, $6, $7)"
	getForcedBatchSQL                      = "SELECT block_num, batch_num, forced_batch_num, global_exit_root, timestamp, raw_txs_data, sequencer FROM statev2.forced_batch WHERE forced_batch_num = $1"
>>>>>>> bbeca9f5
	addBlockSQL                            = "INSERT INTO statev2.block (block_num, block_hash, parent_hash, received_at) VALUES ($1, $2, $3, $4)"
	getLastBlockSQL                        = "SELECT * FROM statev2.block ORDER BY block_num DESC LIMIT 1"
	getPreviousBlockSQL                    = "SELECT * FROM statev2.block ORDER BY block_num DESC LIMIT 1 OFFSET $1"
	resetSQL                               = "DELETE FROM statev2.block WHERE block_num > $1"
	addVerifiedBatchSQL                    = "INSERT INTO statev2.verified_batch (block_num, batch_num, tx_hash, aggregator) VALUES ($1, $2, $3, $4)"
	getVerifiedBatchSQL                    = "SELECT block_num, batch_num, tx_hash, aggregator FROM statev2.verified_batch WHERE batch_num = $1"
	getLastBatchSQL                        = "SELECT batch_num, global_exit_root, timestamp from statev2.batch ORDER BY batch_num DESC LIMIT 1"
	getLastBatchNumberSQL                  = "SELECT COALESCE(MAX(batch_num), 0) FROM statev2.batch"
	getLastBatchTimeSQL                    = "SELECT timestamp FROM statev2.batch ORDER BY batch_num DESC LIMIT 1"
	getLastVirtualBatchNumSQL              = "SELECT batch_num FROM statev2.virtual_batch ORDER BY batch_num DESC LIMIT 1"
	getLastVirtualBatchBlockNumSQL         = "SELECT block_num FROM statev2.virtual_batch ORDER BY batch_num DESC LIMIT 1"
	getLastBlockNumSQL                     = "SELECT block_num FROM statev2.block ORDER BY block_num DESC LIMIT 1"
	getBlockTimeByNumSQL                   = "SELECT received_at FROM statev2.block WHERE block_num = $1"
	getBatchByNumberSQL                    = "SELECT batch_num, global_exit_root, timestamp from statev2.batch WHERE batch_num = $1"
	getEncodedTransactionsByBatchNumberSQL = "SELECT encoded from statev2.transaction where batch_num = $1"
	getLastBatchSeenSQL                    = "SELECT last_batch_num_seen FROM statev2.sync_info LIMIT 1"
	updateLastBatchSeenSQL                 = "UPDATE statev2.sync_info SET last_batch_num_seen = $1"
	resetTrustedBatchSQL                   = "DELETE FROM statev2.batch WHERE batch_num > $1"
)

// PostgresStorage implements the Storage interface
type PostgresStorage struct {
	*pgxpool.Pool
}

// NewPostgresStorage creates a new StateDB
func NewPostgresStorage(db *pgxpool.Pool) *PostgresStorage {
	return &PostgresStorage{
		db,
	}
}

// Reset resets the state to a block
func (s *PostgresStorage) Reset(ctx context.Context, block *Block, tx pgx.Tx) error {
	if _, err := tx.Exec(ctx, resetSQL, block.BlockNumber); err != nil {
		return err
	}
	//Remove consolidations
	//TODO
	return nil
}

// AddBlock adds a new block to the State Store
func (s *PostgresStorage) AddBlock(ctx context.Context, block *Block, tx pgx.Tx) error {
	_, err := tx.Exec(ctx, addBlockSQL, block.BlockNumber, block.BlockHash.String(), block.ParentHash.String(), block.ReceivedAt)
	return err
}

// GetLastBlock returns the last L1 block.
func (s *PostgresStorage) GetLastBlock(ctx context.Context) (*Block, error) {
	var block Block
	err := s.QueryRow(ctx, getLastBlockSQL).Scan(&block.BlockNumber, &block.BlockHash, &block.ParentHash, &block.ReceivedAt)
	if errors.Is(err, pgx.ErrNoRows) {
		return nil, ErrStateNotSynchronized
	}
	return &block, err
}

// GetPreviousBlock gets the offset previous L1 block respect to latest.
func (s *PostgresStorage) GetPreviousBlock(ctx context.Context, offset uint64) (*Block, error) {
	var block Block
	err := s.QueryRow(ctx, getPreviousBlockSQL, offset).Scan(&block.BlockNumber, &block.BlockHash, &block.ParentHash, &block.ReceivedAt)
	if errors.Is(err, pgx.ErrNoRows) {
		return nil, ErrNotFound
	}
	return &block, err
}

// AddGlobalExitRoot adds a new ExitRoot to the db
func (s *PostgresStorage) AddGlobalExitRoot(ctx context.Context, exitRoot *GlobalExitRoot, tx pgx.Tx) error {
	_, err := tx.Exec(ctx, addGlobalExitRootSQL, exitRoot.BlockNumber, exitRoot.GlobalExitRootNum.String(), exitRoot.MainnetExitRoot, exitRoot.RollupExitRoot, exitRoot.GlobalExitRoot)
	return err
}

// GetLatestExitRoot get the latest ExitRoot synced.
func (s *PostgresStorage) GetLatestGlobalExitRoot(ctx context.Context, tx pgx.Tx) (*GlobalExitRoot, error) {
	var (
		exitRoot  GlobalExitRoot
		globalNum uint64
		err       error
	)
	if tx == nil {
		err = s.QueryRow(ctx, getLatestExitRootSQL).Scan(&exitRoot.BlockNumber, &globalNum, &exitRoot.MainnetExitRoot, &exitRoot.RollupExitRoot, &exitRoot.GlobalExitRoot)
	} else {
		err = tx.QueryRow(ctx, getLatestExitRootSQL).Scan(&exitRoot.BlockNumber, &globalNum, &exitRoot.MainnetExitRoot, &exitRoot.RollupExitRoot, &exitRoot.GlobalExitRoot)
	}
	if errors.Is(err, pgx.ErrNoRows) {
		return nil, ErrNotFound
	} else if err != nil {
		return nil, err
	}
	exitRoot.GlobalExitRootNum = new(big.Int).SetUint64(globalNum)
	return &exitRoot, nil
}

// GetNumberOfBlocksSinceLastGERUpdate gets number of blocks since last global exit root update
func (s *PostgresStorage) GetNumberOfBlocksSinceLastGERUpdate(ctx context.Context) (uint64, error) {
	var (
		lastBlockNum         uint64
		lastExitRootBlockNum uint64
		err                  error
	)
	err = s.QueryRow(ctx, getLastBlockNumSQL).Scan(&lastBlockNum)
	if errors.Is(err, pgx.ErrNoRows) {
		return 0, ErrNotFound
	} else if err != nil {
		return 0, err
	}

	err = s.QueryRow(ctx, getLatestExitRootBlockNumSQL).Scan(&lastExitRootBlockNum)
	if errors.Is(err, pgx.ErrNoRows) {
		return 0, ErrNotFound
	} else if err != nil {
		return 0, err
	}

	return lastBlockNum - lastExitRootBlockNum, nil
}

func (s *PostgresStorage) GetLastSendSequenceTime(ctx context.Context) (time.Time, error) {
	var (
		blockNum  uint64
		timestamp time.Time
	)
	err := s.QueryRow(ctx, getLastVirtualBatchBlockNumSQL).Scan(&blockNum)

	if errors.Is(err, pgx.ErrNoRows) {
		return time.Time{}, ErrNotFound
	} else if err != nil {
		return time.Time{}, err
	}

	err = s.QueryRow(ctx, getBlockTimeByNumSQL, blockNum).Scan(&timestamp)

	if errors.Is(err, pgx.ErrNoRows) {
		return time.Time{}, ErrNotFound
	} else if err != nil {
		return time.Time{}, err
	}

	return timestamp, nil
}

// AddForcedBatch adds a new ForcedBatch to the db
func (s *PostgresStorage) AddForcedBatch(ctx context.Context, forcedBatch *ForcedBatch, tx pgx.Tx) error {
	_, err := tx.Exec(ctx, addForcedBatchSQL, forcedBatch.BlockNumber, forcedBatch.ForcedBatchNumber, forcedBatch.GlobalExitRoot.String(), forcedBatch.ForcedAt, forcedBatch.RawTxsData, forcedBatch.Sequencer.String(), forcedBatch.BatchNumber)
	return err
}

// GetForcedBatch get an L1 forcedBatch.
func (s *PostgresStorage) GetForcedBatch(ctx context.Context, tx pgx.Tx, forcedBatchNumber uint64) (*ForcedBatch, error) {
	var (
		forcedBatch    ForcedBatch
		globalExitRoot string
		rawTxs         string
		seq            string
	)
	err := tx.QueryRow(ctx, getForcedBatchSQL, forcedBatchNumber).Scan(&forcedBatch.BlockNumber, &forcedBatch.BatchNumber, &forcedBatch.ForcedBatchNumber, &globalExitRoot, &forcedBatch.ForcedAt, &rawTxs, &seq)
	if errors.Is(err, pgx.ErrNoRows) {
		return nil, ErrNotFound
	} else if err != nil {
		return nil, err
	}
	forcedBatch.RawTxsData, err = hex.DecodeString(rawTxs)
	if err != nil {
		return nil, err
	}
	forcedBatch.Sequencer = common.HexToAddress(seq)
	forcedBatch.GlobalExitRoot = common.HexToHash(globalExitRoot)
	return &forcedBatch, nil
}

// AddVerifiedBatch adds a new VerifiedBatch to the db
func (s *PostgresStorage) AddVerifiedBatch(ctx context.Context, verifiedBatch *VerifiedBatch, tx pgx.Tx) error {
	_, err := tx.Exec(ctx, addVerifiedBatchSQL, verifiedBatch.BlockNumber, verifiedBatch.BatchNumber, verifiedBatch.TxHash.String(), verifiedBatch.Aggregator.String())
	return err
}

// GetVerifiedBatch get an L1 verifiedBatch.
func (s *PostgresStorage) GetVerifiedBatch(ctx context.Context, tx pgx.Tx, batchNumber uint64) (*VerifiedBatch, error) {
	var (
		verifiedBatch VerifiedBatch
		txHash        string
		agg           string
	)
	err := tx.QueryRow(ctx, getVerifiedBatchSQL, batchNumber).Scan(&verifiedBatch.BlockNumber, &verifiedBatch.BatchNumber, &txHash, &agg)
	if errors.Is(err, pgx.ErrNoRows) {
		return nil, ErrNotFound
	} else if err != nil {
		return nil, err
	}
	verifiedBatch.Aggregator = common.HexToAddress(agg)
	verifiedBatch.TxHash = common.HexToHash(txHash)
	return &verifiedBatch, nil
}

func (s *PostgresStorage) GetLastBatch(ctx context.Context, tx pgx.Tx) (*Batch, error) {
	var (
		batch  Batch
		gerStr string
	)
	err := s.QueryRow(ctx, getLastBatchSQL).Scan(&batch.BatchNumber, &gerStr, &batch.Timestamp)

	if errors.Is(err, pgx.ErrNoRows) {
		return nil, ErrStateNotSynchronized
	} else if err != nil {
		return nil, err
	}
	batch.GlobalExitRootNum = new(big.Int).SetBytes(common.FromHex(gerStr))
	return &batch, nil
}

// 	GetLastBatchNumber(ctx context.Context) (uint64, error)
func (s *PostgresStorage) GetLastBatchNumber(ctx context.Context) (uint64, error) {
	var batchNumber uint64
	err := s.QueryRow(ctx, getLastBatchNumberSQL).Scan(&batchNumber)
	if errors.Is(err, pgx.ErrNoRows) {
		return 0, ErrStateNotSynchronized
	}
	return batchNumber, err
}

// GetLastBatchTime gets last trusted batch time
func (s *PostgresStorage) GetLastBatchTime(ctx context.Context) (time.Time, error) {
	var timestamp time.Time
	err := s.QueryRow(ctx, getLastBatchTimeSQL).Scan(&timestamp)

	if errors.Is(err, pgx.ErrNoRows) {
		return time.Time{}, ErrStateNotSynchronized
	} else if err != nil {
		return time.Time{}, err
	}
	return timestamp, nil
}

// GetLastVirtualBatchNum gets last virtual batch num
func (s *PostgresStorage) GetLastVirtualBatchNum(ctx context.Context) (uint64, error) {
	var batchNum uint64
	err := s.QueryRow(ctx, getLastVirtualBatchNumSQL).Scan(&batchNum)

	if errors.Is(err, pgx.ErrNoRows) {
		return 0, ErrNotFound
	} else if err != nil {
		return 0, err
	}
	return batchNum, nil
}

// SetLastBatchNumberSeenOnEthereum sets the last batch number that affected
// the roll-up in order to allow the components to know if the state
// is synchronized or not
func (s *PostgresStorage) SetLastBatchNumberSeenOnEthereum(ctx context.Context, batchNumber uint64) error {
	_, err := s.Exec(ctx, updateLastBatchSeenSQL, batchNumber)
	return err
}

// GetLastBatchNumberSeenOnEthereum returns the last batch number stored
// in the state that represents the last batch number that affected the
// roll-up in the Ethereum network.
func (s *PostgresStorage) GetLastBatchNumberSeenOnEthereum(ctx context.Context) (uint64, error) {
	var batchNumber uint64
	err := s.QueryRow(ctx, getLastBatchSeenSQL).Scan(&batchNumber)

	if err != nil {
		return 0, err
	}

	return batchNumber, nil
}

func (s *PostgresStorage) GetBatchByNumber(ctx context.Context, batchNumber uint64, tx pgx.Tx) (*Batch, error) {
	var (
		batch  Batch
		gerStr string
	)
	err := s.QueryRow(ctx, getBatchByNumberSQL, batchNumber).Scan(&batch.BatchNumber, &gerStr, &batch.Timestamp)

	if errors.Is(err, pgx.ErrNoRows) {
		return nil, ErrStateNotSynchronized
	} else if err != nil {
		return nil, err
	}
	batch.GlobalExitRootNum = new(big.Int).SetBytes(common.FromHex(gerStr))
	return &batch, nil
}

func (s *PostgresStorage) GetEncodedTransactionsByBatchNumber(ctx context.Context, batchNumber uint64, tx pgx.Tx) (encoded []string, err error) {
	rows, err := s.Query(ctx, getEncodedTransactionsByBatchNumberSQL, batchNumber)
	if !errors.Is(err, pgx.ErrNoRows) && err != nil {
		return nil, err
	}
	defer rows.Close()

	txs := make([]string, 0, len(rows.RawValues()))

	for rows.Next() {
		var encoded string
		err := rows.Scan(&encoded)
		if err != nil {
			return nil, err
		}

		txs = append(txs, encoded)
	}
	return txs, nil
}

// ResetTrustedState resets the batches which the batch number is highter than the input.
func (s *PostgresStorage) ResetTrustedBatch(ctx context.Context, batchNumber uint64, tx pgx.Tx) error {
	_, err := tx.Exec(ctx, resetTrustedBatchSQL, batchNumber)
	return err
}

// AddVirtualBatch adds a new virtual batch to the storage.
func (s *PostgresStorage) AddVirtualBatch(ctx context.Context, virtualBatch *VirtualBatch, tx pgx.Tx) error {
	_, err := tx.Exec(ctx, addVirtualBatchSQL, virtualBatch.BatchNumber, virtualBatch.TxHash.String(), virtualBatch.Sequencer.String(), virtualBatch.BlockNumber)
	return err
}<|MERGE_RESOLUTION|>--- conflicted
+++ resolved
@@ -16,14 +16,9 @@
 	addGlobalExitRootSQL                   = "INSERT INTO statev2.exit_root (block_num, global_exit_root_num, mainnet_exit_root, rollup_exit_root, global_exit_root) VALUES ($1, $2, $3, $4, $5)"
 	getLatestExitRootSQL                   = "SELECT block_num, global_exit_root_num, mainnet_exit_root, rollup_exit_root, global_exit_root FROM statev2.exit_root ORDER BY global_exit_root_num DESC LIMIT 1"
 	getLatestExitRootBlockNumSQL           = "SELECT block_num FROM statev2.exit_root ORDER BY global_exit_root_num DESC LIMIT 1"
-<<<<<<< HEAD
-	addForcedBatchSQL                      = "INSERT INTO statev2.forced_batch (block_num, forced_batch_num, global_exit_root, timestamp, raw_txs_data, sequencer) VALUES ($1, $2, $3, $4, $5, $6)"
 	addVirtualBatchSQL                     = "INSERT INTO statev2.virtual_batch (batch_num, tx_hash, sequencer, block_num) VALUES ($1, $2, $3, $4)"
-	getForcedBatchSQL                      = "SELECT block_num, forced_batch_num, global_exit_root, timestamp, raw_txs_data, sequencer FROM statev2.forced_batch WHERE forced_batch_num = $1"
-=======
 	addForcedBatchSQL                      = "INSERT INTO statev2.forced_batch (block_num, forced_batch_num, global_exit_root, timestamp, raw_txs_data, sequencer, batch_num) VALUES ($1, $2, $3, $4, $5, $6, $7)"
 	getForcedBatchSQL                      = "SELECT block_num, batch_num, forced_batch_num, global_exit_root, timestamp, raw_txs_data, sequencer FROM statev2.forced_batch WHERE forced_batch_num = $1"
->>>>>>> bbeca9f5
 	addBlockSQL                            = "INSERT INTO statev2.block (block_num, block_hash, parent_hash, received_at) VALUES ($1, $2, $3, $4)"
 	getLastBlockSQL                        = "SELECT * FROM statev2.block ORDER BY block_num DESC LIMIT 1"
 	getPreviousBlockSQL                    = "SELECT * FROM statev2.block ORDER BY block_num DESC LIMIT 1 OFFSET $1"
@@ -40,8 +35,11 @@
 	getBatchByNumberSQL                    = "SELECT batch_num, global_exit_root, timestamp from statev2.batch WHERE batch_num = $1"
 	getEncodedTransactionsByBatchNumberSQL = "SELECT encoded from statev2.transaction where batch_num = $1"
 	getLastBatchSeenSQL                    = "SELECT last_batch_num_seen FROM statev2.sync_info LIMIT 1"
+	getLastForcedBatchNumberSequencedSQL   = "SELECT last_forced_batch_num_sequenced FROM statev2.sync_info LIMIT 1"
 	updateLastBatchSeenSQL                 = "UPDATE statev2.sync_info SET last_batch_num_seen = $1"
 	resetTrustedBatchSQL                   = "DELETE FROM statev2.batch WHERE batch_num > $1"
+	storeBatchHeaderSQL                    = "INSERT INTO statev2.batch (batch_num, global_exit_root, timestamp, sequencer, raw_txs_data) VALUES ($1, $2, $3, $4, $5)"
+	getNextForcedBatchesSQL                = "SELECT * FROM statev2.forced_batch LIMIT $1 OFFSET $2"
 )
 
 // PostgresStorage implements the Storage interface
@@ -57,8 +55,8 @@
 }
 
 // Reset resets the state to a block
-func (s *PostgresStorage) Reset(ctx context.Context, block *Block, tx pgx.Tx) error {
-	if _, err := tx.Exec(ctx, resetSQL, block.BlockNumber); err != nil {
+func (s *PostgresStorage) Reset(ctx context.Context, blockNumber uint64, tx pgx.Tx) error {
+	if _, err := tx.Exec(ctx, resetSQL, blockNumber); err != nil {
 		return err
 	}
 	//Remove consolidations
@@ -68,7 +66,7 @@
 
 // AddBlock adds a new block to the State Store
 func (s *PostgresStorage) AddBlock(ctx context.Context, block *Block, tx pgx.Tx) error {
-	_, err := tx.Exec(ctx, addBlockSQL, block.BlockNumber, block.BlockHash.String(), block.ParentHash.String(), block.ReceivedAt)
+	_, err := tx.Exec(ctx, addBlockSQL, block.BlockNumber, block.BlockHash, block.ParentHash, block.ReceivedAt)
 	return err
 }
 
@@ -341,4 +339,73 @@
 func (s *PostgresStorage) AddVirtualBatch(ctx context.Context, virtualBatch *VirtualBatch, tx pgx.Tx) error {
 	_, err := tx.Exec(ctx, addVirtualBatchSQL, virtualBatch.BatchNumber, virtualBatch.TxHash.String(), virtualBatch.Sequencer.String(), virtualBatch.BlockNumber)
 	return err
+}
+
+// StoreBatchHeader adds a new trusted batch header to the storage.
+func (s *PostgresStorage) StoreBatchHeader(ctx context.Context, batch Batch, tx pgx.Tx) error {
+	_, err := tx.Exec(ctx, storeBatchHeaderSQL, batch.BatchNumber, batch.GlobalExitRoot.String(), batch.Timestamp, batch.Coinbase.String(), batch.BatchL2Data)
+	return err
+}
+
+// GetLastForcedBatchNumberSequenced gets the last synced forced batch number.
+func (s *PostgresStorage) GetLastForcedBatchNumberSequenced(ctx context.Context, tx pgx.Tx) (uint64, error) {
+	var (
+		lastForcedBatchNumberSequenced uint64
+		err                            error
+	)
+	if tx == nil {
+		err = s.QueryRow(ctx, getLastForcedBatchNumberSequencedSQL).Scan(&lastForcedBatchNumberSequenced)
+	} else {
+		err = tx.QueryRow(ctx, getLastForcedBatchNumberSequencedSQL).Scan(&lastForcedBatchNumberSequenced)
+	}
+	if errors.Is(err, pgx.ErrNoRows) {
+		return 0, nil
+	}
+	return lastForcedBatchNumberSequenced, err
+}
+
+// GetNextForcedBatches gets the next forced batches from the queue.
+func (s *PostgresStorage) GetNextForcedBatches(ctx context.Context, nextForcedBatches int, tx pgx.Tx) ([]ForcedBatch, error) {
+	var rows pgx.Rows
+
+	lastForcedBatchNumberSequenced, err := s.GetLastForcedBatchNumberSequenced(ctx, tx)
+	if err != nil {
+		return nil, err
+	}
+	// Get the next forced batches
+	if tx == nil {
+		rows, err = s.Query(ctx, getNextForcedBatchesSQL, uint64(nextForcedBatches), lastForcedBatchNumberSequenced)
+	} else {
+		rows, err = tx.Query(ctx, getNextForcedBatchesSQL, uint64(nextForcedBatches), lastForcedBatchNumberSequenced)
+	}
+	if errors.Is(err, pgx.ErrNoRows) {
+		return nil, ErrStateNotSynchronized
+	} else if err != nil {
+		return nil, err
+	}
+	defer rows.Close()
+
+	batches := make([]ForcedBatch, 0, len(rows.RawValues()))
+
+	for rows.Next() {
+		var (
+			forcedBatch    ForcedBatch
+			globalExitRoot string
+			rawTxs         string
+			seq            string
+		)
+		err := rows.Scan(&forcedBatch.ForcedBatchNumber, &globalExitRoot, &forcedBatch.ForcedAt, &rawTxs, &seq, &forcedBatch.BatchNumber, &forcedBatch.BlockNumber)
+		if err != nil {
+			return nil, err
+		}
+		forcedBatch.RawTxsData, err = hex.DecodeString(rawTxs)
+		if err != nil {
+			return nil, err
+		}
+		forcedBatch.Sequencer = common.HexToAddress(seq)
+		forcedBatch.GlobalExitRoot = common.HexToHash(globalExitRoot)
+		batches = append(batches, forcedBatch)
+	}
+
+	return batches, nil
 }