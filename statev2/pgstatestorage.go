--- conflicted
+++ resolved
@@ -49,11 +49,11 @@
 }
 
 // getQuerier determines which queryer to use, dbTx or the main pgxpool.
-func (s *PostgresStorage) getQuerier(dbTx pgx.Tx) querier {
+func (p *PostgresStorage) getQuerier(dbTx pgx.Tx) querier {
 	if dbTx != nil {
 		return dbTx
 	}
-	return s
+	return p
 }
 
 // Reset resets the state to a block
@@ -201,22 +201,14 @@
 	return &verifiedBatch, nil
 }
 
-<<<<<<< HEAD
 func (p *PostgresStorage) GetLastBatch(ctx context.Context, dbTx pgx.Tx) (*Batch, error) {
-=======
-func (s *PostgresStorage) GetLastBatch(ctx context.Context, dbTx pgx.Tx) (*Batch, error) {
->>>>>>> c337f480
 	var (
 		batch  Batch
 		gerStr string
 	)
-<<<<<<< HEAD
-	err := p.QueryRow(ctx, getLastBatchSQL).Scan(&batch.BatchNumber, &gerStr, &batch.Timestamp)
-=======
-	q := s.getQuerier(dbTx)
+	q := p.getQuerier(dbTx)
 
 	err := q.QueryRow(ctx, getLastBatchSQL).Scan(&batch.BatchNumber, &gerStr, &batch.Timestamp)
->>>>>>> c337f480
 
 	if errors.Is(err, pgx.ErrNoRows) {
 		return nil, ErrStateNotSynchronized
@@ -275,22 +267,14 @@
 	return batchNumber, nil
 }
 
-<<<<<<< HEAD
 func (p *PostgresStorage) GetBatchByNumber(ctx context.Context, batchNumber uint64, dbTx pgx.Tx) (*Batch, error) {
-=======
-func (s *PostgresStorage) GetBatchByNumber(ctx context.Context, batchNumber uint64, dbTx pgx.Tx) (*Batch, error) {
->>>>>>> c337f480
 	var (
 		batch  Batch
 		gerStr string
 	)
-<<<<<<< HEAD
-	err := p.QueryRow(ctx, getBatchByNumberSQL, batchNumber).Scan(&batch.BatchNumber, &gerStr, &batch.Timestamp)
-=======
-	q := s.getQuerier(dbTx)
+	q := p.getQuerier(dbTx)
 
 	err := q.QueryRow(ctx, getBatchByNumberSQL, batchNumber).Scan(&batch.BatchNumber, &gerStr, &batch.Timestamp)
->>>>>>> c337f480
 
 	if errors.Is(err, pgx.ErrNoRows) {
 		return nil, ErrStateNotSynchronized
@@ -301,15 +285,10 @@
 	return &batch, nil
 }
 
-<<<<<<< HEAD
 func (p *PostgresStorage) GetEncodedTransactionsByBatchNumber(ctx context.Context, batchNumber uint64, dbTx pgx.Tx) (encoded []string, err error) {
-	rows, err := p.Query(ctx, getEncodedTransactionsByBatchNumberSQL, batchNumber)
-=======
-func (s *PostgresStorage) GetEncodedTransactionsByBatchNumber(ctx context.Context, batchNumber uint64, dbTx pgx.Tx) (encoded []string, err error) {
-	q := s.getQuerier(dbTx)
+	q := p.getQuerier(dbTx)
 
 	rows, err := q.Query(ctx, getEncodedTransactionsByBatchNumberSQL, batchNumber)
->>>>>>> c337f480
 	if !errors.Is(err, pgx.ErrNoRows) && err != nil {
 		return nil, err
 	}
