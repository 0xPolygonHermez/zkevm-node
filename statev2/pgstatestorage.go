--- conflicted
+++ resolved
@@ -15,14 +15,9 @@
 const (
 	addGlobalExitRootSQL                   = "INSERT INTO statev2.exit_root (block_num, global_exit_root_num, mainnet_exit_root, rollup_exit_root, global_exit_root) VALUES ($1, $2, $3, $4, $5)"
 	getLatestExitRootSQL                   = "SELECT block_num, global_exit_root_num, mainnet_exit_root, rollup_exit_root, global_exit_root FROM statev2.exit_root ORDER BY global_exit_root_num DESC LIMIT 1"
-<<<<<<< HEAD
+	getLatestExitRootBlockNumSQL           = "SELECT block_num FROM statev2.exit_root ORDER BY global_exit_root_num DESC LIMIT 1"
 	addForcedBatchSQL                      = "INSERT INTO statev2.forced_batch (block_num, forced_batch_num, global_exit_root, timestamp, raw_txs_data, sequencer, batch_num) VALUES ($1, $2, $3, $4, $5, $6, $7)"
 	getForcedBatchSQL                      = "SELECT block_num, batch_num, forced_batch_num, global_exit_root, timestamp, raw_txs_data, sequencer FROM statev2.forced_batch WHERE forced_batch_num = $1"
-=======
-	getLatestExitRootBlockNumSQL           = "SELECT block_num FROM statev2.exit_root ORDER BY global_exit_root_num DESC LIMIT 1"
-	addForcedBatchSQL                      = "INSERT INTO statev2.forced_batch (block_num, forced_batch_num, global_exit_root, timestamp, raw_txs_data, sequencer) VALUES ($1, $2, $3, $4, $5, $6)"
-	getForcedBatchSQL                      = "SELECT block_num, forced_batch_num, global_exit_root, timestamp, raw_txs_data, sequencer FROM statev2.forced_batch WHERE forced_batch_num = $1"
->>>>>>> 94d765e4
 	addBlockSQL                            = "INSERT INTO statev2.block (block_num, block_hash, parent_hash, received_at) VALUES ($1, $2, $3, $4)"
 	resetSQL                               = "DELETE FROM statev2.block WHERE block_num > $1"
 	addVerifiedBatchSQL                    = "INSERT INTO statev2.verified_batch (block_num, batch_num, tx_hash, aggregator) VALUES ($1, $2, $3, $4)"
