package statev2

import (
	"context"
	"encoding/json"
	"errors"
	"fmt"
	"math/big"
	"time"

	"github.com/ethereum/go-ethereum/common"
	"github.com/ethereum/go-ethereum/core/types"
	"github.com/ethereum/go-ethereum/trie"
	"github.com/hermeznetwork/hermez-core/hex"
	"github.com/jackc/pgx/v4"
	"github.com/jackc/pgx/v4/pgxpool"
)

const maxTopics = 4

const (
	addGlobalExitRootSQL                     = "INSERT INTO statev2.exit_root (block_num, global_exit_root_num, mainnet_exit_root, rollup_exit_root, global_exit_root) VALUES ($1, $2, $3, $4, $5)"
	getLatestExitRootSQL                     = "SELECT block_num, global_exit_root_num, mainnet_exit_root, rollup_exit_root, global_exit_root FROM statev2.exit_root ORDER BY global_exit_root_num DESC LIMIT 1"
	getLatestExitRootBlockNumSQL             = "SELECT block_num FROM statev2.exit_root ORDER BY global_exit_root_num DESC LIMIT 1"
	addVirtualBatchSQL                       = "INSERT INTO statev2.virtual_batch (batch_num, tx_hash, coinbase, block_num) VALUES ($1, $2, $3, $4)"
	addForcedBatchSQL                        = "INSERT INTO statev2.forced_batch (forced_batch_num, global_exit_root, timestamp, raw_txs_data, coinbase, batch_num, block_num) VALUES ($1, $2, $3, $4, $5, $6, $7)"
	getForcedBatchSQL                        = "SELECT forced_batch_num, global_exit_root, timestamp, raw_txs_data, coinbase, batch_num, block_num FROM statev2.forced_batch WHERE forced_batch_num = $1"
	addBlockSQL                              = "INSERT INTO statev2.block (block_num, block_hash, parent_hash, received_at) VALUES ($1, $2, $3, $4)"
	getLastBlockSQL                          = "SELECT block_num, block_hash, parent_hash, received_at FROM statev2.block ORDER BY block_num DESC LIMIT 1"
	getPreviousBlockSQL                      = "SELECT block_num, block_hash, parent_hash, received_at FROM statev2.block ORDER BY block_num DESC LIMIT 1 OFFSET $1"
	resetSQL                                 = "DELETE FROM statev2.block WHERE block_num > $1"
	resetTrustedStateSQL                     = "DELETE FROM statev2.batch WHERE batch_num > $1"
	addVerifiedBatchSQL                      = "INSERT INTO statev2.verified_batch (block_num, batch_num, tx_hash, aggregator) VALUES ($1, $2, $3, $4)"
	getVerifiedBatchSQL                      = "SELECT block_num, batch_num, tx_hash, aggregator FROM statev2.verified_batch WHERE batch_num = $1"
	getLastBatchNumberSQL                    = "SELECT COALESCE(MAX(batch_num), 0) FROM statev2.batch"
	getLastNBatchesSQL                       = "SELECT batch_num, global_exit_root, local_exit_root, state_root, timestamp, coinbase, raw_txs_data from statev2.batch ORDER BY batch_num DESC LIMIT $1"
	getLastBatchTimeSQL                      = "SELECT timestamp FROM statev2.batch ORDER BY batch_num DESC LIMIT 1"
	getLastVirtualBatchNumSQL                = "SELECT batch_num FROM statev2.virtual_batch ORDER BY batch_num DESC LIMIT 1"
	getLastVirtualBatchBlockNumSQL           = "SELECT block_num FROM statev2.virtual_batch ORDER BY batch_num DESC LIMIT 1"
	getLastBlockNumSQL                       = "SELECT block_num FROM statev2.block ORDER BY block_num DESC LIMIT 1"
	getLastL2BlockNumber                     = "SELECT block_num FROM statev2.l2block ORDER BY block_num DESC LIMIT 1"
	getBlockTimeByNumSQL                     = "SELECT received_at FROM statev2.block WHERE block_num = $1"
	getForcedBatchByBatchNumSQL              = "SELECT forced_batch_num, global_exit_root, timestamp, raw_txs_data, coinbase, batch_num, block_num from statev2.forced_batch WHERE batch_num = $1"
	getBatchByNumberSQL                      = "SELECT batch_num, global_exit_root, local_exit_root, state_root, timestamp, coinbase, raw_txs_data from statev2.batch WHERE batch_num = $1"
	getProcessingContextSQL                  = "SELECT batch_num, global_exit_root, timestamp, coinbase from statev2.batch WHERE batch_num = $1"
	getEncodedTransactionsByBatchNumberSQL   = "SELECT encoded FROM statev2.transaction t INNER JOIN statev2.l2block b ON t.l2_block_num = b.block_num WHERE b.batch_num = $1"
	getLastBatchSeenSQL                      = "SELECT last_batch_num_seen FROM statev2.sync_info LIMIT 1"
	updateLastBatchSeenSQL                   = "UPDATE statev2.sync_info SET last_batch_num_seen = $1"
	resetTrustedBatchSQL                     = "DELETE FROM statev2.batch WHERE batch_num > $1"
	isBatchClosedSQL                         = "SELECT global_exit_root IS NOT NULL AND state_root IS NOT NULL FROM statev2.batch WHERE batch_num = $1 LIMIT 1"
	addGenesisBatchSQL                       = `INSERT INTO statev2.batch (batch_num, global_exit_root, local_exit_root, state_root, timestamp, coinbase, raw_txs_data) VALUES ($1, $2, $3, $4, $5, $6, $7)`
	openBatchSQL                             = "INSERT INTO statev2.batch (batch_num, global_exit_root, timestamp, coinbase) VALUES ($1, $2, $3, $4)"
	closeBatchSQL                            = "UPDATE statev2.batch SET state_root = $1, local_exit_root = $2, raw_txs_data = $3 WHERE batch_num = $4"
	getNextForcedBatchesSQL                  = "SELECT forced_batch_num, global_exit_root, timestamp, raw_txs_data, coinbase, batch_num, block_num FROM statev2.forced_batch WHERE batch_num IS NULL LIMIT $1"
	addBatchNumberInForcedBatchSQL           = "UPDATE statev2.forced_batch SET batch_num = $2 WHERE forced_batch_num = $1"
	getL2BlockByNumberSQL                    = "SELECT header, uncles, received_at FROM statev2.l2block b WHERE b.block_num = $1"
	getL2BlockHeaderByNumberSQL              = "SELECT header FROM statev2.l2block b WHERE b.block_num = $1"
	getTransactionByHashSQL                  = "SELECT transaction.encoded FROM statev2.transaction WHERE hash = $1"
	getReceiptSQL                            = "SELECT r.tx_hash, r.type, r.post_state, r.status, r.cumulative_gas_used, r.gas_used, r.contract_address, t.encoded, t.l2_block_num, b.block_hash FROM statev2.receipt r INNER JOIN statev2.transaction t ON t.hash = r.tx_hash INNER JOIN statev2.l2block b ON b.block_num = t.l2_block_num WHERE r.tx_hash = $1"
	getTransactionByL2BlockHashAndIndexSQL   = "SELECT t.encoded FROM statev2.transaction t INNER JOIN statev2.l2block b ON t.l2_block_num = b.batch_num WHERE b.block_hash = $1 AND 0 = $2"
	getTransactionByL2BlockNumberAndIndexSQL = "SELECT t.encoded FROM statev2.transaction t WHERE t.l2_block_num = $1 AND 0 = $2"
	getL2BlockTransactionCountByHashSQL      = "SELECT COUNT(*) FROM statev2.transaction t INNER JOIN statev2.l2block b ON b.block_num = t.l2_block_num WHERE b.block_hash = $1"
	getL2BlockTransactionCountByNumberSQL    = "SELECT COUNT(*) FROM statev2.transaction t WHERE t.l2_block_num = $1"
	addL2BlockSQL                            = "INSERT INTO statev2.l2block (block_num, block_hash, header, uncles, parent_hash, state_root, received_at, batch_num) VALUES ($1, $2, $3, $4, $5, $6, $7, $8)"
	getLastConsolidatedBlockNumberSQL        = "SELECT b.block_num FROM statev2.l2block b INNER JOIN statev2.verified_batch vb ON vb.batch_num = b.batch_num ORDER BY b.block_num DESC LIMIT 1"
<<<<<<< HEAD
	getLastVirtualBlockNumberSQL             = "SELECT b.block_num FROM statev2.l2block b INNER JOIN statev2.virtual_batch vb ON vb.batch_num = b.batch_num ORDER BY b.block_num DESC LIMIT 1"
	getLastVirtualBlockHeaderSQL             = "SELECT b.header FROM statev2.l2block b INNER JOIN statev2.virtual_batch vb ON vb.batch_num = b.batch_num ORDER BY b.block_num DESC LIMIT 1"
=======
>>>>>>> 2e2e926a
	getL2BlockByHashSQL                      = "SELECT header, uncles, received_at FROM statev2.l2block b WHERE b.block_hash = $1"
	getLastL2BlockSQL                        = "SELECT header, uncles, received_at FROM statev2.l2block b ORDER BY b.block_num DESC LIMIT 1"
	getL2BlockHeaderByHashSQL                = "SELECT header FROM statev2.l2block b WHERE b.block_hash = $1"
	getTxsByBlockNumSQL                      = "SELECT encoded FROM statev2.transaction WHERE l2_block_num = $1"
	getL2BlockHashesSinceSQL                 = "SELECT block_hash FROM statev2.l2block WHERE received_at >= $1"
	getTransactionLogsSQL                    = "SELECT t.l2_block_num, b.block_hash, l.tx_hash, l.log_index, l.address, l.data, l.topic0, l.topic1, l.topic2, l.topic3 FROM statev2.log l INNER JOIN statev2.transaction t ON t.hash = l.tx_hash INNER JOIN statev2.l2block b ON b.block_num = t.l2_block_num WHERE t.hash = $1"
	getLogsByBlockHashSQL                    = "SELECT t.l2_block_num, b.block_hash, l.tx_hash, l.log_index, l.address, l.data, l.topic0, l.topic1, l.topic2, l.topic3 FROM statev2.log l INNER JOIN statev2.transaction t ON t.hash = l.tx_hash INNER JOIN statev2.l2block b ON b.block_num = t.l2_block_num WHERE b.block_hash = $1"
	getLogsByFilterSQL                       = "SELECT t.l2_block_num, b.block_hash, l.tx_hash, l.log_index, l.address, l.data, l.topic0, l.topic1, l.topic2, l.topic3 FROM statev2.log l INNER JOIN statev2.transaction t ON t.hash = l.tx_hash INNER JOIN statev2.l2block b ON b.block_num = t.l2_block_num WHERE l.batch_num BETWEEN $1 AND $2 AND (l.address = any($3) OR $3 IS NULL) AND (l.topic0 = any($4) OR $4 IS NULL) AND (l.topic1 = any($5) OR $5 IS NULL) AND (l.topic2 = any($6) OR $6 IS NULL) AND (l.topic3 = any($7) OR $7 IS NULL) AND (b.received_at >= $8 OR $8 IS NULL)"
	getSyncingInfoSQL                        = `
		SELECT coalesce(MIN(initial_blocks.block_num), 0) as init_sync_block
			 , coalesce(MAX(virtual_blocks.block_num), 0) as last_block_num_seen
			 , coalesce(MAX(consolidated_blocks.block_num), 0) as last_block_num_consolidated
			 , coalesce(MIN(sy.init_sync_batch), 0) as init_sync_batch
			 , coalesce(MIN(sy.last_batch_num_seen), 0) as last_batch_num_seen
			 , coalesce(MIN(sy.last_batch_num_consolidated), 0) as last_batch_num_consolidated
		  FROM statev2.sync_info sy
		 INNER JOIN statev2.l2block initial_blocks
			ON initial_blocks.batch_num = sy.init_sync_batch
		 INNER JOIN statev2.l2block virtual_blocks
			ON virtual_blocks.batch_num = sy.last_batch_num_seen
		 INNER JOIN statev2.l2block consolidated_blocks
			ON consolidated_blocks.batch_num = sy.last_batch_num_consolidated;
	`
	addTransactionSQL          = "INSERT INTO statev2.transaction (hash, from_address, encoded, decoded, l2_block_num) VALUES($1, $2, $3, $4, $5)"
	addReceiptSQL              = "INSERT INTO statev2.receipt (tx_hash, type, post_state, status, cumulative_gas_used, gas_used, block_num, tx_index, contract_address) VALUES ($1, $2, $3, $4, $5, $6, $7, $8, $9)"
	addLogSQL                  = "INSERT INTO statev2.log (transaction_hash, log_index, transaction_index, address, data, topic0, topic1, topic2, topic3) VALUES ($1, $2, $3, $4, $5, $6, $7, $8, $9)"
	getBatchNumByBlockNum      = "SELECT batch_num FROM statev2.virtual_batch WHERE block_num = $1 ORDER BY batch_num ASC LIMIT 1"
	getTxsHashesBeforeBatchNum = "SELECT hash FROM statev2.transaction JOIN statev2.l2block ON statev2.transaction.l2_block_num = statev2.l2block.block_num AND statev2.l2block.batch_num <= $1"
)

// PostgresStorage implements the Storage interface
type PostgresStorage struct {
	*pgxpool.Pool
}

// NewPostgresStorage creates a new StateDB
func NewPostgresStorage(db *pgxpool.Pool) *PostgresStorage {
	return &PostgresStorage{
		db,
	}
}

// getExecQuerier determines which execQuerier to use, dbTx or the main pgxpool
func (p *PostgresStorage) getExecQuerier(dbTx pgx.Tx) execQuerier {
	if dbTx != nil {
		return dbTx
	}
	return p
}

// Reset resets the state to a block for the given DB tx
func (p *PostgresStorage) Reset(ctx context.Context, blockNumber uint64, dbTx pgx.Tx) error {
	e := p.getExecQuerier(dbTx)
	if _, err := e.Exec(ctx, resetSQL, blockNumber); err != nil {
		return err
	}
	// TODO: Remove consolidations
	return nil
}

func (p *PostgresStorage) ResetTrustedState(ctx context.Context, batchNum uint64, dbTx pgx.Tx) error {
	e := p.getExecQuerier(dbTx)
	if _, err := e.Exec(ctx, resetTrustedStateSQL, batchNum); err != nil {
		return err
	}
	// TODO: Remove consolidations
	return nil
}

// AddBlock adds a new block to the State Store
func (p *PostgresStorage) AddBlock(ctx context.Context, block *Block, dbTx pgx.Tx) error {
	e := p.getExecQuerier(dbTx)
	_, err := e.Exec(ctx, addBlockSQL, block.BlockNumber, block.BlockHash.String(), block.ParentHash.String(), block.ReceivedAt)
	return err
}

// GetTxsOlderThanNL1Blocks get txs hashes to delete from tx pool
func (p *PostgresStorage) GetTxsOlderThanNL1Blocks(ctx context.Context, nL1Blocks uint64, dbTx pgx.Tx) ([]common.Hash, error) {
	var batchNum, blockNum uint64
	e := p.getExecQuerier(dbTx)

	err := e.QueryRow(ctx, getLastBlockNumSQL).Scan(&blockNum)
	if errors.Is(err, pgx.ErrNoRows) {
		return nil, ErrNotFound
	} else if err != nil {
		return nil, err
	}

	blockNum = blockNum - nL1Blocks
	if blockNum <= 0 {
		return nil, errors.New("blockNumDiff is too big, there are no txs to delete")
	}

	err = e.QueryRow(ctx, getBatchNumByBlockNum, blockNum).Scan(&batchNum)
	if errors.Is(err, pgx.ErrNoRows) {
		return nil, ErrNotFound
	} else if err != nil {
		return nil, err
	}

	rows, err := e.Query(ctx, getTxsHashesBeforeBatchNum, batchNum)
	if errors.Is(err, pgx.ErrNoRows) {
		return nil, ErrNotFound
	} else if err != nil {
		return nil, err
	}
	hashes := make([]common.Hash, 0, len(rows.RawValues()))
	for rows.Next() {
		var hash string
		err := rows.Scan(&hash)
		if err != nil {
			return nil, err
		}
		hashes = append(hashes, common.HexToHash(hash))
	}

	return hashes, nil
}

// GetLastBlock returns the last L1 block.
func (p *PostgresStorage) GetLastBlock(ctx context.Context, dbTx pgx.Tx) (*Block, error) {
	var (
		blockHash  string
		parentHash string
		block      Block
	)
	q := p.getExecQuerier(dbTx)

	err := q.QueryRow(ctx, getLastBlockSQL).Scan(&block.BlockNumber, &blockHash, &parentHash, &block.ReceivedAt)
	if errors.Is(err, pgx.ErrNoRows) {
		return nil, ErrStateNotSynchronized
	}
	block.BlockHash = common.HexToHash(blockHash)
	block.ParentHash = common.HexToHash(parentHash)
	return &block, err
}

// GetPreviousBlock gets the offset previous L1 block respect to latest.
func (p *PostgresStorage) GetPreviousBlock(ctx context.Context, offset uint64, dbTx pgx.Tx) (*Block, error) {
	var (
		blockHash  string
		parentHash string
		block      Block
	)
	q := p.getExecQuerier(dbTx)

	err := q.QueryRow(ctx, getPreviousBlockSQL, offset).Scan(&block.BlockNumber, &blockHash, &parentHash, &block.ReceivedAt)
	if errors.Is(err, pgx.ErrNoRows) {
		return nil, ErrNotFound
	}
	block.BlockHash = common.HexToHash(blockHash)
	block.ParentHash = common.HexToHash(parentHash)
	return &block, err
}

// AddGlobalExitRoot adds a new ExitRoot to the db
func (p *PostgresStorage) AddGlobalExitRoot(ctx context.Context, exitRoot *GlobalExitRoot, dbTx pgx.Tx) error {
	e := p.getExecQuerier(dbTx)
	_, err := e.Exec(ctx, addGlobalExitRootSQL, exitRoot.BlockNumber, exitRoot.GlobalExitRootNum.String(), exitRoot.MainnetExitRoot, exitRoot.RollupExitRoot, exitRoot.GlobalExitRoot)
	return err
}

// GetLatestExitRoot get the latest ExitRoot synced.
func (p *PostgresStorage) GetLatestGlobalExitRoot(ctx context.Context, dbTx pgx.Tx) (*GlobalExitRoot, error) {
	var (
		exitRoot  GlobalExitRoot
		globalNum uint64
		err       error
	)

	e := p.getExecQuerier(dbTx)
	err = e.QueryRow(ctx, getLatestExitRootSQL).Scan(&exitRoot.BlockNumber, &globalNum, &exitRoot.MainnetExitRoot, &exitRoot.RollupExitRoot, &exitRoot.GlobalExitRoot)

	if errors.Is(err, pgx.ErrNoRows) {
		return nil, ErrNotFound
	} else if err != nil {
		return nil, err
	}
	exitRoot.GlobalExitRootNum = new(big.Int).SetUint64(globalNum)
	return &exitRoot, nil
}

// GetNumberOfBlocksSinceLastGERUpdate gets number of blocks since last global exit root update
func (p *PostgresStorage) GetNumberOfBlocksSinceLastGERUpdate(ctx context.Context, dbTx pgx.Tx) (uint64, error) {
	var (
		lastBlockNum         uint64
		lastExitRootBlockNum uint64
		err                  error
	)
	e := p.getExecQuerier(dbTx)
	err = e.QueryRow(ctx, getLastBlockNumSQL).Scan(&lastBlockNum)
	if errors.Is(err, pgx.ErrNoRows) {
		return 0, ErrNotFound
	} else if err != nil {
		return 0, err
	}

	err = p.QueryRow(ctx, getLatestExitRootBlockNumSQL).Scan(&lastExitRootBlockNum)
	if errors.Is(err, pgx.ErrNoRows) {
		return 0, ErrNotFound
	} else if err != nil {
		return 0, err
	}

	return lastBlockNum - lastExitRootBlockNum, nil
}

func (p *PostgresStorage) GetTimeForLatestBatchVirtualization(ctx context.Context, dbTx pgx.Tx) (time.Time, error) {
	var (
		blockNum  uint64
		timestamp time.Time
	)
	e := p.getExecQuerier(dbTx)
	err := e.QueryRow(ctx, getLastVirtualBatchBlockNumSQL).Scan(&blockNum)

	if errors.Is(err, pgx.ErrNoRows) {
		return time.Time{}, ErrNotFound
	} else if err != nil {
		return time.Time{}, err
	}

	err = p.QueryRow(ctx, getBlockTimeByNumSQL, blockNum).Scan(&timestamp)

	if errors.Is(err, pgx.ErrNoRows) {
		return time.Time{}, ErrNotFound
	} else if err != nil {
		return time.Time{}, err
	}

	return timestamp, nil
}

// AddForcedBatch adds a new ForcedBatch to the db
func (p *PostgresStorage) AddForcedBatch(ctx context.Context, forcedBatch *ForcedBatch, tx pgx.Tx) error {
	_, err := tx.Exec(ctx, addForcedBatchSQL, forcedBatch.ForcedBatchNumber, forcedBatch.GlobalExitRoot.String(), forcedBatch.ForcedAt, forcedBatch.RawTxsData, forcedBatch.Sequencer.String(), forcedBatch.BatchNumber, forcedBatch.BlockNumber)
	return err
}

// GetForcedBatch get an L1 forcedBatch.
func (p *PostgresStorage) GetForcedBatch(ctx context.Context, forcedBatchNumber uint64, dbTx pgx.Tx) (*ForcedBatch, error) {
	var (
		forcedBatch    ForcedBatch
		globalExitRoot string
		rawTxs         string
		seq            string
	)
	e := p.getExecQuerier(dbTx)
	err := e.QueryRow(ctx, getForcedBatchSQL, forcedBatchNumber).Scan(&forcedBatch.ForcedBatchNumber, &globalExitRoot, &forcedBatch.ForcedAt, &rawTxs, &seq, &forcedBatch.BatchNumber, &forcedBatch.BlockNumber)
	if errors.Is(err, pgx.ErrNoRows) {
		return nil, ErrNotFound
	} else if err != nil {
		return nil, err
	}
	forcedBatch.RawTxsData, err = hex.DecodeString(rawTxs)
	if err != nil {
		return nil, err
	}
	forcedBatch.Sequencer = common.HexToAddress(seq)
	forcedBatch.GlobalExitRoot = common.HexToHash(globalExitRoot)
	return &forcedBatch, nil
}

// GetForcedBatchByBatchNumber gets an L1 forcedBatch by batch number.
func (p *PostgresStorage) GetForcedBatchByBatchNumber(ctx context.Context, batchNumber uint64, dbTx pgx.Tx) (*ForcedBatch, error) {
	var (
		forcedBatch    ForcedBatch
		globalExitRoot string
		rawTxs         string
		seq            string
	)
	e := p.getExecQuerier(dbTx)
	err := e.QueryRow(ctx, getForcedBatchByBatchNumSQL, batchNumber).Scan(&forcedBatch.ForcedBatchNumber, &globalExitRoot, &forcedBatch.ForcedAt, &rawTxs, &seq, &forcedBatch.BatchNumber, &forcedBatch.BlockNumber)
	if errors.Is(err, pgx.ErrNoRows) {
		return nil, ErrNotFound
	} else if err != nil {
		return nil, err
	}
	forcedBatch.RawTxsData, err = hex.DecodeString(rawTxs)
	if err != nil {
		return nil, err
	}
	forcedBatch.Sequencer = common.HexToAddress(seq)
	forcedBatch.GlobalExitRoot = common.HexToHash(globalExitRoot)
	return &forcedBatch, nil
}

// AddVerifiedBatch adds a new VerifiedBatch to the db
func (p *PostgresStorage) AddVerifiedBatch(ctx context.Context, verifiedBatch *VerifiedBatch, dbTx pgx.Tx) error {
	e := p.getExecQuerier(dbTx)
	_, err := e.Exec(ctx, addVerifiedBatchSQL, verifiedBatch.BlockNumber, verifiedBatch.BatchNumber, verifiedBatch.TxHash.String(), verifiedBatch.Aggregator.String())
	return err
}

// GetVerifiedBatch get an L1 verifiedBatch.
func (p *PostgresStorage) GetVerifiedBatch(ctx context.Context, batchNumber uint64, dbTx pgx.Tx) (*VerifiedBatch, error) {
	var (
		verifiedBatch VerifiedBatch
		txHash        string
		agg           string
	)
	e := p.getExecQuerier(dbTx)
	err := e.QueryRow(ctx, getVerifiedBatchSQL, batchNumber).Scan(&verifiedBatch.BlockNumber, &verifiedBatch.BatchNumber, &txHash, &agg)
	if errors.Is(err, pgx.ErrNoRows) {
		return nil, ErrNotFound
	} else if err != nil {
		return nil, err
	}
	verifiedBatch.Aggregator = common.HexToAddress(agg)
	verifiedBatch.TxHash = common.HexToHash(txHash)
	return &verifiedBatch, nil
}

func (p *PostgresStorage) GetLastNBatches(ctx context.Context, numBatches uint, dbTx pgx.Tx) ([]*Batch, error) {
	e := p.getExecQuerier(dbTx)
	rows, err := e.Query(ctx, getLastNBatchesSQL, numBatches)
	if errors.Is(err, pgx.ErrNoRows) {
		return nil, ErrStateNotSynchronized
	} else if err != nil {
		return nil, err
	}
	defer rows.Close()

	batches := make([]*Batch, 0, len(rows.RawValues()))

	for rows.Next() {
		batch, err := scanBatch(rows)
		if err != nil {
			return nil, err
		}
		batches = append(batches, &batch)
	}

	return batches, nil
}

// GetLastBatchNumber get last trusted batch number
func (p *PostgresStorage) GetLastBatchNumber(ctx context.Context, dbTx pgx.Tx) (uint64, error) {
	var batchNumber uint64
	q := p.getExecQuerier(dbTx)

	err := q.QueryRow(ctx, getLastBatchNumberSQL).Scan(&batchNumber)
	if errors.Is(err, pgx.ErrNoRows) {
		return 0, ErrStateNotSynchronized
	}
	return batchNumber, err
}

// GetLastBatchTime gets last trusted batch time
func (p *PostgresStorage) GetLastBatchTime(ctx context.Context, dbTx pgx.Tx) (time.Time, error) {
	var timestamp time.Time
	e := p.getExecQuerier(dbTx)
	err := e.QueryRow(ctx, getLastBatchTimeSQL).Scan(&timestamp)

	if errors.Is(err, pgx.ErrNoRows) {
		return time.Time{}, ErrStateNotSynchronized
	} else if err != nil {
		return time.Time{}, err
	}
	return timestamp, nil
}

// GetLastVirtualBatchNum gets last virtual batch num
func (p *PostgresStorage) GetLastVirtualBatchNum(ctx context.Context, dbTx pgx.Tx) (uint64, error) {
	var batchNum uint64
	e := p.getExecQuerier(dbTx)
	err := e.QueryRow(ctx, getLastVirtualBatchNumSQL).Scan(&batchNum)

	if errors.Is(err, pgx.ErrNoRows) {
		return 0, ErrNotFound
	} else if err != nil {
		return 0, err
	}
	return batchNum, nil
}

// SetLastBatchNumberSeenOnEthereum sets the last batch number that affected
// the roll-up in order to allow the components to know if the state
// is synchronized or not
func (p *PostgresStorage) SetLastBatchNumberSeenOnEthereum(ctx context.Context, batchNumber uint64, dbTx pgx.Tx) error {
	e := p.getExecQuerier(dbTx)
	_, err := e.Exec(ctx, updateLastBatchSeenSQL, batchNumber)
	return err
}

// GetLastBatchNumberSeenOnEthereum returns the last batch number stored
// in the state that represents the last batch number that affected the
// roll-up in the Ethereum network.
func (p *PostgresStorage) GetLastBatchNumberSeenOnEthereum(ctx context.Context, dbTx pgx.Tx) (uint64, error) {
	var batchNumber uint64
	e := p.getExecQuerier(dbTx)
	err := e.QueryRow(ctx, getLastBatchSeenSQL).Scan(&batchNumber)

	if err != nil {
		return 0, err
	}

	return batchNumber, nil
}

func (p *PostgresStorage) GetBatchByNumber(ctx context.Context, batchNumber uint64, dbTx pgx.Tx) (*Batch, error) {
	e := p.getExecQuerier(dbTx)
	row := e.QueryRow(ctx, getBatchByNumberSQL, batchNumber)
	batch, err := scanBatch(row)

	if errors.Is(err, pgx.ErrNoRows) {
		return nil, ErrStateNotSynchronized
	} else if err != nil {
		return nil, err
	}
	return &batch, nil
}

func (p *PostgresStorage) GetProcessingContext(ctx context.Context, batchNumber uint64, dbTx pgx.Tx) (*ProcessingContext, error) {
	e := p.getExecQuerier(dbTx)
	row := e.QueryRow(ctx, getProcessingContextSQL, batchNumber)
	processingContext := ProcessingContext{}
	var (
		gerStr      string
		coinbaseStr string
	)
	if err := row.Scan(
		&processingContext.BatchNumber,
		&gerStr,
		&processingContext.Timestamp,
		&coinbaseStr,
	); errors.Is(err, pgx.ErrNoRows) {
		return nil, ErrStateNotSynchronized
	} else if err != nil {
		return nil, err
	}
	processingContext.GlobalExitRoot = common.HexToHash(gerStr)
	processingContext.Coinbase = common.HexToAddress(coinbaseStr)

	return &processingContext, nil
}

func scanBatch(row pgx.Row) (Batch, error) {
	batch := Batch{}
	var (
		gerStr      string
		lerStr      string
		stateStr    string
		coinbaseStr string
	)
	if err := row.Scan(
		&batch.BatchNumber,
		&gerStr,
		&lerStr,
		&stateStr,
		&batch.Timestamp,
		&coinbaseStr,
		&batch.BatchL2Data,
	); err != nil {
		return batch, err
	}
	batch.GlobalExitRoot = common.HexToHash(gerStr)
	batch.LocalExitRoot = common.HexToHash(lerStr)
	batch.StateRoot = common.HexToHash(stateStr)
	batch.Coinbase = common.HexToAddress(coinbaseStr)
	return batch, nil
}

func (p *PostgresStorage) GetEncodedTransactionsByBatchNumber(ctx context.Context, batchNumber uint64, dbTx pgx.Tx) (encoded []string, err error) {
	e := p.getExecQuerier(dbTx)
	rows, err := e.Query(ctx, getEncodedTransactionsByBatchNumberSQL, batchNumber)
	if !errors.Is(err, pgx.ErrNoRows) && err != nil {
		return nil, err
	}
	defer rows.Close()

	txs := make([]string, 0, len(rows.RawValues()))

	for rows.Next() {
		var encoded string
		err := rows.Scan(&encoded)
		if err != nil {
			return nil, err
		}

		txs = append(txs, encoded)
	}
	return txs, nil
}

// ResetTrustedState resets the batches which the batch number is highter than the input.
func (p *PostgresStorage) ResetTrustedBatch(ctx context.Context, batchNumber uint64, dbTx pgx.Tx) error {
	e := p.getExecQuerier(dbTx)
	_, err := e.Exec(ctx, resetTrustedBatchSQL, batchNumber)
	return err
}

// AddVirtualBatch adds a new virtual batch to the storage.
func (p *PostgresStorage) AddVirtualBatch(ctx context.Context, virtualBatch *VirtualBatch, dbTx pgx.Tx) error {
	e := p.getExecQuerier(dbTx)
	_, err := e.Exec(ctx, addVirtualBatchSQL, virtualBatch.BatchNumber, virtualBatch.TxHash.String(), virtualBatch.Coinbase.String(), virtualBatch.BlockNumber)
	return err
}

func (p *PostgresStorage) storeGenesisBatch(ctx context.Context, batch Batch, dbTx pgx.Tx) error {
	if batch.BatchNumber != 0 {
		return fmt.Errorf("unexpected batch number. Got %d, should be 0", batch.BatchNumber)
	}
	e := p.getExecQuerier(dbTx)
	_, err := e.Exec(
		ctx,
		addGenesisBatchSQL,
		batch.BatchNumber,
		batch.GlobalExitRoot.String(),
		batch.LocalExitRoot.String(),
		batch.StateRoot.String(),
		batch.Timestamp,
		batch.Coinbase.String(),
		batch.BatchL2Data,
	)

	return err
}

// openBatch adds a new batch into the state, with the necessary data to start processing transactions within it.
// It's meant to be used by sequencers, since they don't necessarely know what transactions are going to be added
// in this batch yet. In other words it's the creation of a WIP batch.
// Note that this will add a batch with batch number N + 1, where N it's the greates batch number on the state.
func (p *PostgresStorage) openBatch(ctx context.Context, batchContext ProcessingContext, dbTx pgx.Tx) error {
	e := p.getExecQuerier(dbTx)
	_, err := e.Exec(
		ctx, openBatchSQL,
		batchContext.BatchNumber,
		batchContext.GlobalExitRoot.String(),
		batchContext.Timestamp,
		batchContext.Coinbase.String(),
	)
	return err
}

func (p *PostgresStorage) closeBatch(ctx context.Context, receipt ProcessingReceipt, rawTxs []byte, dbTx pgx.Tx) error {
	e := p.getExecQuerier(dbTx)
	_, err := e.Exec(ctx, closeBatchSQL, receipt.StateRoot.String(), receipt.LocalExitRoot.String(), rawTxs, receipt.BatchNumber)
	return err
}

// IsBatchClosed indicates if the batch referenced by batchNum is closed or not
func (p *PostgresStorage) IsBatchClosed(ctx context.Context, batchNum uint64, dbTx pgx.Tx) (bool, error) {
	q := p.getExecQuerier(dbTx)
	var isClosed bool
	err := q.QueryRow(ctx, isBatchClosedSQL, batchNum).Scan(&isClosed)
	return isClosed, err
}

// GetNextForcedBatches gets the next forced batches from the queue.
func (p *PostgresStorage) GetNextForcedBatches(ctx context.Context, nextForcedBatches int, dbTx pgx.Tx) ([]ForcedBatch, error) {
	q := p.getExecQuerier(dbTx)
	// Get the next forced batches
	rows, err := q.Query(ctx, getNextForcedBatchesSQL, nextForcedBatches)

	if errors.Is(err, pgx.ErrNoRows) {
		return nil, ErrStateNotSynchronized
	} else if err != nil {
		return nil, err
	}
	defer rows.Close()

	batches := make([]ForcedBatch, 0, len(rows.RawValues()))

	for rows.Next() {
		var (
			forcedBatch    ForcedBatch
			globalExitRoot string
			rawTxs         string
			seq            string
		)
		err := rows.Scan(&forcedBatch.ForcedBatchNumber, &globalExitRoot, &forcedBatch.ForcedAt, &rawTxs, &seq, &forcedBatch.BatchNumber, &forcedBatch.BlockNumber)
		if err != nil {
			return nil, err
		}
		forcedBatch.RawTxsData, err = hex.DecodeString(rawTxs)
		if err != nil {
			return nil, err
		}
		forcedBatch.Sequencer = common.HexToAddress(seq)
		forcedBatch.GlobalExitRoot = common.HexToHash(globalExitRoot)
		batches = append(batches, forcedBatch)
	}

	return batches, nil
}

// AddBatchNumberInForcedBatch updates the forced_batch table with the batchNumber.
func (p *PostgresStorage) AddBatchNumberInForcedBatch(ctx context.Context, forceBatchNumber, batchNumber uint64, dbTx pgx.Tx) error {
	e := p.getExecQuerier(dbTx)
	_, err := e.Exec(ctx, addBatchNumberInForcedBatchSQL, forceBatchNumber, batchNumber)
	return err
}

// GetL2BlockByNumber gets a l2 block by its number
func (p *PostgresStorage) GetL2BlockByNumber(ctx context.Context, blockNumber uint64, dbTx pgx.Tx) (*types.Block, error) {
	header := &types.Header{}
	uncles := []*types.Header{}
	receivedAt := time.Time{}
	q := p.getExecQuerier(dbTx)
	err := q.QueryRow(ctx, getL2BlockByNumberSQL, blockNumber).
		Scan(&header, &uncles, &receivedAt)

	if errors.Is(err, pgx.ErrNoRows) {
		return nil, ErrNotFound
	} else if err != nil {
		return nil, err
	}

	transactions, err := p.GetTxsByBlockNumber(ctx, header.Number.Uint64(), dbTx)
	if errors.Is(err, pgx.ErrNoRows) {
		transactions = []*types.Transaction{}
	} else if err != nil {
		return nil, err
	}

	block := types.NewBlock(header, transactions, uncles, nil, &trie.StackTrie{})
	return block, nil
}

// GetTransactionByHash gets a transaction accordingly to the provided transaction hash
func (p *PostgresStorage) GetTransactionByHash(ctx context.Context, transactionHash common.Hash, dbTx pgx.Tx) (*types.Transaction, error) {
	var encoded string
	q := p.getExecQuerier(dbTx)
	err := q.QueryRow(ctx, getTransactionByHashSQL, transactionHash).Scan(&encoded)

	if errors.Is(err, pgx.ErrNoRows) {
		return nil, ErrNotFound
	} else if err != nil {
		return nil, err
	}

	tx, err := decodeTx(encoded)
	if err != nil {
		return nil, err
	}

	return tx, nil
}

// GetTransactionReceipt gets a transaction receipt accordingly to the provided transaction hash
func (p *PostgresStorage) GetTransactionReceipt(ctx context.Context, transactionHash common.Hash, dbTx pgx.Tx) (*types.Receipt, error) {
	var encodedTx string
	var l2BlockNum uint64
	var l2BlockHash string

	receipt := types.Receipt{}
	q := p.getExecQuerier(dbTx)
	err := q.QueryRow(ctx, getReceiptSQL, transactionHash).
		Scan(&receipt.TxHash,
			&receipt.Type,
			&receipt.PostState,
			&receipt.Status,
			&receipt.CumulativeGasUsed,
			&receipt.GasUsed,
			&receipt.ContractAddress,
			&encodedTx,
			&l2BlockNum,
			&l2BlockHash,
		)

	if errors.Is(err, pgx.ErrNoRows) {
		return nil, ErrNotFound
	} else if err != nil {
		return nil, err
	}

	logs, err := p.getTransactionLogs(ctx, transactionHash, dbTx)
	if !errors.Is(err, pgx.ErrNoRows) && err != nil {
		return nil, err
	}

	receipt.BlockNumber = big.NewInt(0).SetUint64(l2BlockNum)
	receipt.BlockHash = common.HexToHash(l2BlockHash)
	receipt.TransactionIndex = 0

	receipt.Logs = logs
	receipt.Bloom = types.CreateBloom(types.Receipts{&receipt})

	return &receipt, nil
}

// GetTransactionByL2BlockHashAndIndex gets a transaction accordingly to the block hash and transaction index provided.
// since we only have a single transaction per l2 block, any index different from 0 will return a not found result
func (p *PostgresStorage) GetTransactionByL2BlockHashAndIndex(ctx context.Context, blockHash common.Hash, index uint64, dbTx pgx.Tx) (*types.Transaction, error) {
	var encoded string
	q := p.getExecQuerier(dbTx)
	err := q.QueryRow(ctx, getTransactionByL2BlockHashAndIndexSQL, blockHash.String(), index).Scan(&encoded)
	if errors.Is(err, pgx.ErrNoRows) {
		return nil, ErrNotFound
	} else if err != nil {
		return nil, err
	}

	tx, err := decodeTx(encoded)
	if err != nil {
		return nil, err
	}

	return tx, nil
}

// GetTransactionByL2BlockNumberAndIndex gets a transaction accordingly to the block number and transaction index provided.
// since we only have a single transaction per l2 block, any index different from 0 will return a not found result
func (p *PostgresStorage) GetTransactionByL2BlockNumberAndIndex(ctx context.Context, blockNumber uint64, index uint64, dbTx pgx.Tx) (*types.Transaction, error) {
	var encoded string
	q := p.getExecQuerier(dbTx)
	err := q.QueryRow(ctx, getTransactionByL2BlockNumberAndIndexSQL, blockNumber, index).Scan(&encoded)
	if errors.Is(err, pgx.ErrNoRows) {
		return nil, ErrNotFound
	} else if err != nil {
		return nil, err
	}

	tx, err := decodeTx(encoded)
	if err != nil {
		return nil, err
	}

	return tx, nil
}

// GetL2BlockTransactionCountByHash returns the number of transactions related to the provided block hash
func (p *PostgresStorage) GetL2BlockTransactionCountByHash(ctx context.Context, blockHash common.Hash, dbTx pgx.Tx) (uint64, error) {
	var count uint64
	q := p.getExecQuerier(dbTx)
	err := q.QueryRow(ctx, getL2BlockTransactionCountByHashSQL, blockHash.String()).Scan(&count)
	if err != nil {
		return 0, err
	}
	return count, nil
}

// GetL2BlockTransactionCountByNumber returns the number of transactions related to the provided block number
func (p *PostgresStorage) GetL2BlockTransactionCountByNumber(ctx context.Context, blockNumber uint64, dbTx pgx.Tx) (uint64, error) {
	var count uint64
	q := p.getExecQuerier(dbTx)
	err := q.QueryRow(ctx, getL2BlockTransactionCountByNumberSQL, blockNumber).Scan(&count)
	if err != nil {
		return 0, err
	}
	return count, nil
}

// getTransactionLogs returns the logs of a transaction by transaction hash
func (p *PostgresStorage) getTransactionLogs(ctx context.Context, transactionHash common.Hash, dbTx pgx.Tx) ([]*types.Log, error) {
	q := p.getExecQuerier(dbTx)
	rows, err := q.Query(ctx, getTransactionLogsSQL, transactionHash)
	if !errors.Is(err, pgx.ErrNoRows) && err != nil {
		return nil, err
	}
	defer rows.Close()

	logs := make([]*types.Log, 0, len(rows.RawValues()))

	for rows.Next() {
		var log types.Log
		var txHash, logAddress, logData, topic0 string
		var topic1, topic2, topic3 *string

		err := rows.Scan(&log.BlockNumber, &log.BlockHash, &txHash, &log.Index,
			&logAddress, &logData, &topic0, &topic1, &topic2, &topic3)
		if err != nil {
			return nil, err
		}

		log.TxHash = common.HexToHash(txHash)
		log.Address = common.HexToAddress(logAddress)
		log.TxIndex = uint(0)
		log.Data = []byte(logData)

		log.Topics = []common.Hash{common.HexToHash(topic0)}
		if topic1 != nil {
			log.Topics = append(log.Topics, common.HexToHash(*topic1))
		}

		if topic2 != nil {
			log.Topics = append(log.Topics, common.HexToHash(*topic2))
		}

		if topic3 != nil {
			log.Topics = append(log.Topics, common.HexToHash(*topic3))
		}

		logs = append(logs, &log)
	}

	return logs, nil
}

// decodeTx decodes a string rlp tx representation into a types.Transaction instance
func decodeTx(encodedTx string) (*types.Transaction, error) {
	b, err := hex.DecodeHex(encodedTx)
	if err != nil {
		return nil, err
	}

	tx := new(types.Transaction)
	if err := tx.UnmarshalBinary(b); err != nil {
		return nil, err
	}
	return tx, nil
}

// AddL2Block adds a new L2 block to the State Store
func (p *PostgresStorage) AddL2Block(ctx context.Context, batchNumber uint64, l2Block *types.Block, receipts []*types.Receipt, dbTx pgx.Tx) error {
	e := p.getExecQuerier(dbTx)

	var header = "{}"
	if l2Block.Header() != nil {
		headerBytes, err := json.Marshal(l2Block.Header())
		if err != nil {
			return err
		}
		header = string(headerBytes)
	}

	var uncles = "[]"
	if l2Block.Uncles() != nil {
		unclesBytes, err := json.Marshal(l2Block.Uncles())
		if err != nil {
			return err
		}
		uncles = string(unclesBytes)
	}

	if _, err := e.Exec(ctx, addL2BlockSQL,
		l2Block.Number().Uint64(), l2Block.Hash().String(), header, uncles,
		l2Block.ParentHash().String(), l2Block.Root().String(),
		l2Block.ReceivedAt, batchNumber); err != nil {
		return err
	}

	for _, tx := range l2Block.Transactions() {
		binary, err := tx.MarshalBinary()
		if err != nil {
			return err
		}
		encoded := hex.EncodeToHex(binary)

		binary, err = tx.MarshalJSON()
		if err != nil {
			return err
		}
		decoded := string(binary)

		_, err = e.Exec(ctx, addTransactionSQL, tx.Hash().String(), "", encoded, decoded, l2Block.Number().Uint64())
		if err != nil {
			return err
		}
	}

	for _, receipt := range receipts {
		err := p.AddReceipt(ctx, receipt, dbTx)
		if err != nil {
			return err
		}

		for _, log := range receipt.Logs {
			err := p.AddLog(ctx, log, dbTx)
			if err != nil {
				return err
			}
		}
	}

	return nil
}

// GetLastConsolidatedL2BlockNumber gets the last l2 block verified
func (p *PostgresStorage) GetLastConsolidatedL2BlockNumber(ctx context.Context, dbTx pgx.Tx) (uint64, error) {
	var lastConsolidatedBlockNumber uint64
	q := p.getExecQuerier(dbTx)
	err := q.QueryRow(ctx, getLastConsolidatedBlockNumberSQL, common.Hash{}).Scan(&lastConsolidatedBlockNumber)

	if errors.Is(err, pgx.ErrNoRows) {
		return 0, ErrNotFound
	} else if err != nil {
		return 0, err
	}

	return lastConsolidatedBlockNumber, nil
}

// GetLastL2BlockNumber gets the last l2 block number
func (p *PostgresStorage) GetLastL2BlockNumber(ctx context.Context, dbTx pgx.Tx) (uint64, error) {
	var lastBlockNumber uint64
	q := p.getExecQuerier(dbTx)
	err := q.QueryRow(ctx, getLastL2BlockNumber).Scan(&lastBlockNumber)

	if errors.Is(err, pgx.ErrNoRows) {
		return 0, ErrNotFound
	} else if err != nil {
		return 0, err
	}

	return lastBlockNumber, nil
}

// GetLastL2BlockHeader gets the last l2 block number
func (p *PostgresStorage) GetLastL2BlockHeader(ctx context.Context, dbTx pgx.Tx) (*types.Header, error) {
	header := &types.Header{}
	q := p.getExecQuerier(dbTx)
	err := q.QueryRow(ctx, getLastVirtualBlockHeaderSQL).Scan(&header)

	if errors.Is(err, pgx.ErrNoRows) {
		return nil, ErrNotFound
	} else if err != nil {
		return nil, err
	}

	return header, nil
}

// GetLastL2Block retrieves the latest L2 Block from the State data base
func (p *PostgresStorage) GetLastL2Block(ctx context.Context, dbTx pgx.Tx) (*types.Block, error) {
	var (
		headerStr  string
		unclesStr  string
		receivedAt time.Time
	)
	q := p.getExecQuerier(dbTx)
	err := q.QueryRow(ctx, getLastL2BlockSQL).Scan(&headerStr, &unclesStr, &receivedAt)

	if errors.Is(err, pgx.ErrNoRows) {
		return nil, ErrNotFound
	} else if err != nil {
		return nil, err
	}

	header := &types.Header{}
	uncles := []*types.Header{}

	if err := json.Unmarshal([]byte(headerStr), header); err != nil {
		return nil, err
	}
	if unclesStr != "[]" {
		if err := json.Unmarshal([]byte(unclesStr), &uncles); err != nil {
			return nil, err
		}
	}

	transactions, err := p.GetTxsByBlockNumber(ctx, header.Number.Uint64(), dbTx)
	if errors.Is(err, pgx.ErrNoRows) {
		transactions = []*types.Transaction{}
	} else if err != nil {
		return nil, err
	}

	block := types.NewBlock(header, transactions, uncles, nil, &trie.StackTrie{})
	return block, nil
}

// GetL2BlockByHash gets a l2 block from its hash
func (p *PostgresStorage) GetL2BlockByHash(ctx context.Context, hash common.Hash, dbTx pgx.Tx) (*types.Block, error) {
	header := &types.Header{}
	uncles := []*types.Header{}
	receivedAt := time.Time{}
	q := p.getExecQuerier(dbTx)
	err := q.QueryRow(ctx, getL2BlockByHashSQL, hash.String()).
		Scan(&header, &uncles, &receivedAt)

	if errors.Is(err, pgx.ErrNoRows) {
		return nil, ErrNotFound
	} else if err != nil {
		return nil, err
	}

	transactions, err := p.GetTxsByBlockNumber(ctx, header.Number.Uint64(), dbTx)
	if errors.Is(err, pgx.ErrNoRows) {
		transactions = []*types.Transaction{}
	} else if err != nil {
		return nil, err
	}

	block := types.NewBlock(header, transactions, uncles, nil, &trie.StackTrie{})
	return block, nil
}

// GetTxsByBlockNum returns all the txs in a given block
func (p *PostgresStorage) GetTxsByBlockNumber(ctx context.Context, blockNumber uint64, dbTx pgx.Tx) ([]*types.Transaction, error) {
	q := p.getExecQuerier(dbTx)
	rows, err := q.Query(ctx, getTxsByBlockNumSQL, blockNumber)

	if errors.Is(err, pgx.ErrNoRows) {
		return nil, ErrNotFound
	} else if err != nil {
		return nil, err
	}

	defer rows.Close()

	txs := make([]*types.Transaction, 0, len(rows.RawValues()))
	var encoded string
	for rows.Next() {
		if err = rows.Scan(&encoded); err != nil {
			return nil, err
		}

		tx, err := decodeTx(encoded)
		if err != nil {
			return nil, err
		}
		txs = append(txs, tx)
	}

	return txs, nil
}

// GetL2BlockHeaderByHash gets the block header by block number
func (p *PostgresStorage) GetL2BlockHeaderByHash(ctx context.Context, hash common.Hash, dbTx pgx.Tx) (*types.Header, error) {
	header := &types.Header{}
	q := p.getExecQuerier(dbTx)
	err := q.QueryRow(ctx, getL2BlockHeaderByHashSQL, hash.String()).Scan(&header)

	if errors.Is(err, pgx.ErrNoRows) {
		return nil, ErrNotFound
	} else if err != nil {
		return nil, err
	}
	return header, nil
}

// GetL2BlockHeaderByNumber gets the block header by block number
func (p *PostgresStorage) GetL2BlockHeaderByNumber(ctx context.Context, blockNumber uint64, dbTx pgx.Tx) (*types.Header, error) {
	header := &types.Header{}
	q := p.getExecQuerier(dbTx)
	err := q.QueryRow(ctx, getL2BlockHeaderByNumberSQL, blockNumber).Scan(&header)

	if errors.Is(err, pgx.ErrNoRows) {
		return nil, ErrNotFound
	} else if err != nil {
		return nil, err
	}
	return header, nil
}

// GetL2BlockHashesSince gets the block hashes added since the provided date
func (p *PostgresStorage) GetL2BlockHashesSince(ctx context.Context, since time.Time, dbTx pgx.Tx) ([]common.Hash, error) {
	q := p.getExecQuerier(dbTx)
	rows, err := q.Query(ctx, getL2BlockHashesSinceSQL, since)
	if errors.Is(err, pgx.ErrNoRows) {
		return []common.Hash{}, nil
	} else if err != nil {
		return nil, err
	}
	defer rows.Close()

	blockHashes := make([]common.Hash, 0, len(rows.RawValues()))

	for rows.Next() {
		var blockHash string
		err := rows.Scan(&blockHash)
		if err != nil {
			return nil, err
		}

		blockHashes = append(blockHashes, common.HexToHash(blockHash))
	}

	return blockHashes, nil
}

// GetLogs returns the logs that match the filter
func (p *PostgresStorage) GetLogs(ctx context.Context, fromBlock uint64, toBlock uint64, addresses []common.Address, topics [][]common.Hash, blockHash *common.Hash, since *time.Time, dbTx pgx.Tx) ([]*types.Log, error) {
	var err error
	var rows pgx.Rows
	q := p.getExecQuerier(dbTx)
	if blockHash != nil {
		rows, err = q.Query(ctx, getLogsByBlockHashSQL, blockHash.String())
	} else {
		args := []interface{}{fromBlock, toBlock}

		if len(addresses) > 0 {
			args = append(args, p.addressesToBytes(addresses))
		} else {
			args = append(args, nil)
		}

		for i := 0; i < maxTopics; i++ {
			if len(topics) > i && len(topics[i]) > 0 {
				args = append(args, p.hashesToBytes(topics[i]))
			} else {
				args = append(args, nil)
			}
		}

		args = append(args, since)

		rows, err = q.Query(ctx, getLogsByFilterSQL, args...)
	}

	if err != nil {
		return nil, err
	}
	defer rows.Close()

	logs := make([]*types.Log, 0, len(rows.RawValues()))

	for rows.Next() {
		var log types.Log
		var txHash, logAddress, logData, topic0 string
		var topic1, topic2, topic3 *string

		err := rows.Scan(&log.BlockNumber, &log.BlockHash, &txHash, &log.Index,
			&logAddress, &logData, &topic0, &topic1, &topic2, &topic3)
		if err != nil {
			return nil, err
		}

		log.TxHash = common.HexToHash(txHash)
		log.Address = common.HexToAddress(logAddress)
		log.TxIndex = uint(0)
		log.Data = []byte(logData)

		log.Topics = []common.Hash{common.HexToHash(topic0)}
		if topic1 != nil {
			log.Topics = append(log.Topics, common.HexToHash(*topic1))
		}

		if topic2 != nil {
			log.Topics = append(log.Topics, common.HexToHash(*topic2))
		}

		if topic3 != nil {
			log.Topics = append(log.Topics, common.HexToHash(*topic3))
		}

		logs = append(logs, &log)
	}

	return logs, nil
}

// GetSyncingInfo returns information regarding the syncing status of the node
func (p *PostgresStorage) GetSyncingInfo(ctx context.Context, dbTx pgx.Tx) (SyncingInfo, error) {
	var info SyncingInfo
	q := p.getExecQuerier(dbTx)
	err := q.QueryRow(ctx, getSyncingInfoSQL).
		Scan(&info.InitialSyncingBlock, &info.LastBlockNumberSeen, &info.LastBlockNumberConsolidated,
			&info.InitialSyncingBatch, &info.LastBatchNumberSeen, &info.LastBatchNumberConsolidated)
	if err != nil {
		return SyncingInfo{}, nil
	}

	lastBlockNumber, err := p.GetLastL2BlockNumber(ctx, dbTx)
	if err != nil {
		return SyncingInfo{}, nil
	}
	info.CurrentBlockNumber = lastBlockNumber

	lastBatchNumber, err := p.GetLastBatchNumber(ctx, dbTx)
	if err != nil {
		return SyncingInfo{}, nil
	}
	info.CurrentBatchNumber = lastBatchNumber

	return info, err
}

func (p *PostgresStorage) addressesToBytes(addresses []common.Address) [][]byte {
	converted := make([][]byte, 0, len(addresses))

	for _, address := range addresses {
		converted = append(converted, address.Bytes())
	}

	return converted
}

func (p *PostgresStorage) hashesToBytes(hashes []common.Hash) [][]byte {
	converted := make([][]byte, 0, len(hashes))

	for _, hash := range hashes {
		converted = append(converted, hash.Bytes())
	}

	return converted
}

// AddReceipt adds a new receipt to the State Store
func (p *PostgresStorage) AddReceipt(ctx context.Context, receipt *types.Receipt, dbTx pgx.Tx) error {
	e := p.getExecQuerier(dbTx)
	// INSERT INTO statev2.receipt (tx_hash, type, post_state, status, cumulative_gas_used, gas_used, block_num, tx_index, contract_address) VALUES ($1, $2, $3, $4, $5, $6, $7, $8, $9)
	_, err := e.Exec(ctx, addReceiptSQL, receipt.TxHash.String(), receipt.Type, receipt.PostState, receipt.Status, receipt.CumulativeGasUsed, receipt.GasUsed, receipt.BlockNumber.Uint64(), receipt.TransactionIndex, receipt.ContractAddress.String())
	return err
}

// AddLog adds a new log to the State Store
func (p *PostgresStorage) AddLog(ctx context.Context, l *types.Log, dbTx pgx.Tx) error {
	var topicsAsBytes [maxTopics]*[]byte
	for i := 0; i < len(l.Topics); i++ {
		topicBytes := l.Topics[i].Bytes()
		topicsAsBytes[i] = &topicBytes
	}

	e := p.getExecQuerier(dbTx)
	_, err := e.Exec(ctx, addLogSQL, l.TxHash.String(), l.Index, l.TxIndex,
		l.Address.String(), l.Data, topicsAsBytes[0], topicsAsBytes[1], topicsAsBytes[2], topicsAsBytes[3])
	return err
}<|MERGE_RESOLUTION|>--- conflicted
+++ resolved
@@ -63,11 +63,7 @@
 	getL2BlockTransactionCountByNumberSQL    = "SELECT COUNT(*) FROM statev2.transaction t WHERE t.l2_block_num = $1"
 	addL2BlockSQL                            = "INSERT INTO statev2.l2block (block_num, block_hash, header, uncles, parent_hash, state_root, received_at, batch_num) VALUES ($1, $2, $3, $4, $5, $6, $7, $8)"
 	getLastConsolidatedBlockNumberSQL        = "SELECT b.block_num FROM statev2.l2block b INNER JOIN statev2.verified_batch vb ON vb.batch_num = b.batch_num ORDER BY b.block_num DESC LIMIT 1"
-<<<<<<< HEAD
-	getLastVirtualBlockNumberSQL             = "SELECT b.block_num FROM statev2.l2block b INNER JOIN statev2.virtual_batch vb ON vb.batch_num = b.batch_num ORDER BY b.block_num DESC LIMIT 1"
 	getLastVirtualBlockHeaderSQL             = "SELECT b.header FROM statev2.l2block b INNER JOIN statev2.virtual_batch vb ON vb.batch_num = b.batch_num ORDER BY b.block_num DESC LIMIT 1"
-=======
->>>>>>> 2e2e926a
 	getL2BlockByHashSQL                      = "SELECT header, uncles, received_at FROM statev2.l2block b WHERE b.block_hash = $1"
 	getLastL2BlockSQL                        = "SELECT header, uncles, received_at FROM statev2.l2block b ORDER BY b.block_num DESC LIMIT 1"
 	getL2BlockHeaderByHashSQL                = "SELECT header FROM statev2.l2block b WHERE b.block_hash = $1"
