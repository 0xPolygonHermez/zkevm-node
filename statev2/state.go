--- conflicted
+++ resolved
@@ -374,7 +374,6 @@
 	return jsTracer.GetResult()
 }
 
-<<<<<<< HEAD
 func (s *State) GetLastConsolidatedBlockNumber(ctx context.Context, dbTx pgx.Tx) (uint64, error) {
 	panic("not implemented yet")
 }
@@ -437,7 +436,8 @@
 
 func (s *State) ProcessUnsignedTransaction(ctx context.Context, tx *types.Transaction, senderAddress, sequencerAddress common.Address, blockNumber uint64, dbTx pgx.Tx) *runtime.ExecutionResult {
 	panic("not implemented yet")
-=======
+}
+
 // AddVirtualBatch adds a virtual batch to the database
 func (s *State) AddVirtualBatch(ctx context.Context, virtualBatch VirtualBatch, tx pgx.Tx) error {
 	// TODO: implement
@@ -448,5 +448,4 @@
 func (s *State) GetNextForcedBatches(ctx context.Context, nextForcedBatches int, tx pgx.Tx) (*[]ForcedBatch, error) {
 	// TODO: implement
 	return nil, nil
->>>>>>> bbeca9f5
 }