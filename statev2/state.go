--- conflicted
+++ resolved
@@ -219,11 +219,7 @@
 		return nil, ErrInvalidBatchNumber
 	}
 
-<<<<<<< HEAD
-	batchL2Data, err := encodeTransactions(txs)
-=======
 	batchL2Data, err := EncodeTransactions(txs)
->>>>>>> 2a00308e
 	if err != nil {
 		return nil, err
 	}
