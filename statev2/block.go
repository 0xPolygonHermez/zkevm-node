package statev2

import (
	"time"

	"github.com/ethereum/go-ethereum/common"
	"github.com/hermeznetwork/hermez-core/ethermanv2/smartcontracts/proofofefficiency"
)

// Block struct
type Block struct {
	BlockNumber     uint64
	BlockHash       common.Hash
	ParentHash      common.Hash
	GlobalExitRoots []GlobalExitRoot
	ForcedBatches   []ForcedBatch
<<<<<<< HEAD
	VerifiedBatches []VerifiedBatch

	ReceivedAt time.Time
=======
	Sequences       []proofofefficiency.ProofOfEfficiencySequence
	ReceivedAt      time.Time
>>>>>>> b86e2532
}

// NewBlock creates a block with the given data.
func NewBlock(blockNumber uint64) *Block {
	return &Block{BlockNumber: blockNumber}
}<|MERGE_RESOLUTION|>--- conflicted
+++ resolved
@@ -14,14 +14,9 @@
 	ParentHash      common.Hash
 	GlobalExitRoots []GlobalExitRoot
 	ForcedBatches   []ForcedBatch
-<<<<<<< HEAD
+	Sequences       []proofofefficiency.ProofOfEfficiencySequence
 	VerifiedBatches []VerifiedBatch
-
-	ReceivedAt time.Time
-=======
-	Sequences       []proofofefficiency.ProofOfEfficiencySequence
 	ReceivedAt      time.Time
->>>>>>> b86e2532
 }
 
 // NewBlock creates a block with the given data.
