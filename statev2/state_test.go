--- conflicted
+++ resolved
@@ -10,11 +10,7 @@
 
 	"github.com/ethereum/go-ethereum/common"
 	"github.com/hermeznetwork/hermez-core/db"
-<<<<<<< HEAD
-	"github.com/hermeznetwork/hermez-core/hex"
 	"github.com/hermeznetwork/hermez-core/merkletree"
-=======
->>>>>>> bf66c4db
 	state "github.com/hermeznetwork/hermez-core/statev2"
 	"github.com/hermeznetwork/hermez-core/statev2/runtime/executor"
 	executorclientpb "github.com/hermeznetwork/hermez-core/statev2/runtime/executor/pb"
@@ -105,47 +101,6 @@
 	assert.Equal(t, globalExitRoot.GlobalExitRoot, exit.GlobalExitRoot)
 }
 
-func TestAddForcedBatch(t *testing.T) {
-	// Init database instance
-	err := dbutils.InitOrReset(cfg)
-	require.NoError(t, err)
-	ctx := context.Background()
-	tx, err := testState.BeginStateTransaction(ctx)
-	require.NoError(t, err)
-	block := &state.Block{
-		BlockNumber: 1,
-		BlockHash:   common.HexToHash("0x29e885edaf8e4b51e1d2e05f9da28161d2fb4f6b1d53827d9b80a23cf2d7d9f1"),
-		ParentHash:  common.HexToHash("0x29e885edaf8e4b51e1d2e05f9da28161d2fb4f6b1d53827d9b80a23cf2d7d9f1"),
-		ReceivedAt:  time.Now(),
-	}
-	err = testState.AddBlock(ctx, block, tx)
-	assert.NoError(t, err)
-	b := common.Hex2Bytes("0x617b3a3528F9")
-	assert.NoError(t, err)
-	var bN uint64 = 3
-	forcedBatch := state.ForcedBatch{
-		BlockNumber:       1,
-		ForcedBatchNumber: 2,
-		BatchNumber:       &bN,
-		GlobalExitRoot:    common.HexToHash("0x29e885edaf8e4b51e1d2e05f9da28161d2fb4f6b1d53827d9b80a23cf2d7d9f1"),
-		Sequencer:         common.HexToAddress("0x617b3a3528F9cDd6630fd3301B9c8911F7Bf063D"),
-		RawTxsData:        b,
-		ForcedAt:          time.Now(),
-	}
-	err = testState.AddForcedBatch(ctx, &forcedBatch, tx)
-	require.NoError(t, err)
-	fb, err := testState.GetForcedBatch(ctx, tx, 2)
-	require.NoError(t, err)
-	err = tx.Commit(ctx)
-	require.NoError(t, err)
-	assert.Equal(t, forcedBatch.BlockNumber, fb.BlockNumber)
-	assert.Equal(t, forcedBatch.BatchNumber, fb.BatchNumber)
-	assert.Equal(t, forcedBatch.ForcedBatchNumber, fb.ForcedBatchNumber)
-	assert.NotEqual(t, time.Time{}, fb.ForcedAt)
-	assert.Equal(t, forcedBatch.GlobalExitRoot, fb.GlobalExitRoot)
-	assert.Equal(t, forcedBatch.RawTxsData, fb.RawTxsData)
-}
-
 /*
 func TestExecuteTransaction(t *testing.T) {
 	var chainIDSequencer = new(big.Int).SetInt64(400)
