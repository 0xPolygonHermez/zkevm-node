--- conflicted
+++ resolved
@@ -136,7 +136,6 @@
 	assert.Equal(t, globalExitRoot.GlobalExitRoot, exit.GlobalExitRoot)
 }
 
-<<<<<<< HEAD
 func TestAddForcedBatch(t *testing.T) {
 	// Init database instance
 	err := dbutils.InitOrReset(cfg)
@@ -245,8 +244,6 @@
 	require.NoError(t, tx.Commit(ctx))
 }
 
-=======
->>>>>>> 4ac22fc9
 /*
 func TestExecuteTransaction(t *testing.T) {
 	var chainIDSequencer = new(big.Int).SetInt64(400)
