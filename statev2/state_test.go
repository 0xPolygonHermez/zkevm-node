package statev2_test

import (
	"context"
	"fmt"
	"math/big"
	"os"
	"strings"
	"testing"
	"time"

	"github.com/ethereum/go-ethereum/accounts/abi/bind"
	"github.com/ethereum/go-ethereum/common"
	"github.com/ethereum/go-ethereum/core/types"
	"github.com/ethereum/go-ethereum/crypto"
	"github.com/hermeznetwork/hermez-core/db"
	"github.com/hermeznetwork/hermez-core/log"
	"github.com/hermeznetwork/hermez-core/merkletree"
	state "github.com/hermeznetwork/hermez-core/statev2"
	"github.com/hermeznetwork/hermez-core/statev2/runtime/executor"
	executorclientpb "github.com/hermeznetwork/hermez-core/statev2/runtime/executor/pb"
	"github.com/hermeznetwork/hermez-core/test/dbutils"
	"github.com/hermeznetwork/hermez-core/test/testutils"
	"github.com/jackc/pgx/v4/pgxpool"
	"github.com/stretchr/testify/assert"
	"github.com/stretchr/testify/require"
	"google.golang.org/grpc"
)

var (
	testState    *state.State
	hash1, hash2 common.Hash
	stateDb      *pgxpool.Pool
	err          error
	cfg          = dbutils.NewConfigFromEnv()
	ctx          = context.Background()
	stateCfg     = state.Config{
		MaxCumulativeGasUsed: 800000,
	}
	executorClient     executorclientpb.ExecutorServiceClient
	executorClientConn *grpc.ClientConn
)

func TestMain(m *testing.M) {
	if err := dbutils.InitOrReset(cfg); err != nil {
		panic(err)
	}

	stateDb, err = db.NewSQLDB(cfg)
	if err != nil {
		panic(err)
	}
	defer stateDb.Close()

	zkProverURI := testutils.GetEnv("ZKPROVER_URI", "54.170.178.97")

	executorServerConfig := executor.Config{URI: fmt.Sprintf("%s:50071", zkProverURI)}
	var executorCancel context.CancelFunc
	executorClient, executorClientConn, executorCancel = executor.NewExecutorClient(ctx, executorServerConfig)
	s := executorClientConn.GetState()
	log.Infof("executorClientConn state: %s", s.String())
	defer func() {
		executorCancel()
		executorClientConn.Close()
	}()

	mtDBServerConfig := merkletree.Config{URI: fmt.Sprintf("%s:50061", zkProverURI)}
	mtDBServiceClient, mtDBClientConn, mtDBCancel := merkletree.NewMTDBServiceClient(ctx, mtDBServerConfig)
	s = mtDBClientConn.GetState()
	log.Infof("stateDbClientConn state: %s", s.String())
	defer func() {
		mtDBCancel()
		mtDBClientConn.Close()
	}()

	stateTree := merkletree.NewStateTree(mtDBServiceClient)

	hash1 = common.HexToHash("0x65b4699dda5f7eb4519c730e6a48e73c90d2b1c8efcd6a6abdfd28c3b8e7d7d9")
	hash2 = common.HexToHash("0x613aabebf4fddf2ad0f034a8c73aa2f9c5a6fac3a07543023e0a6ee6f36e5795")
	testState = state.NewState(stateCfg, state.NewPostgresStorage(stateDb), executorClient, stateTree)

	result := m.Run()

	os.Exit(result)
}

func TestAddBlock(t *testing.T) {
	// Init database instance
	err := dbutils.InitOrReset(cfg)
	require.NoError(t, err)
	// ctx := context.Background()
	fmt.Println("db: ", stateDb)
	tx, err := testState.BeginStateTransaction(ctx)
	require.NoError(t, err)
	block := &state.Block{
		BlockNumber: 1,
		BlockHash:   common.HexToHash("0x29e885edaf8e4b51e1d2e05f9da28161d2fb4f6b1d53827d9b80a23cf2d7d9f1"),
		ParentHash:  common.HexToHash("0x29e885edaf8e4b51e1d2e05f9da28161d2fb4f6b1d53827d9b80a23cf2d7d9f1"),
		ReceivedAt:  time.Now(),
	}
	err = testState.AddBlock(ctx, block, tx)
	assert.NoError(t, err)
	// Add the second block
	block.BlockNumber = 2
	err = testState.AddBlock(ctx, block, tx)
	assert.NoError(t, err)
	err = tx.Commit(ctx)
	require.NoError(t, err)
	// Get the last block
	lastBlock, err := testState.GetLastBlock(ctx, nil)
	assert.NoError(t, err)
	assert.Equal(t, uint64(2), lastBlock.BlockNumber)
	assert.Equal(t, block.BlockHash, lastBlock.BlockHash)
	assert.Equal(t, block.ParentHash, lastBlock.ParentHash)
	// Get the previous block
	prevBlock, err := testState.GetPreviousBlock(ctx, 1, nil)
	assert.NoError(t, err)
	assert.Equal(t, uint64(1), prevBlock.BlockNumber)
}

func TestOpenCloseBatch(t *testing.T) {
	// Init database instance
	err := dbutils.InitOrReset(cfg)
	require.NoError(t, err)
	ctx := context.Background()
	dbTx, err := testState.BeginStateTransaction(ctx)
	require.NoError(t, err)
	// Set genesis batch
	err = testState.SetGenesis(ctx, state.Genesis{}, dbTx)
	require.NoError(t, err)
	// Open batch #1
	processingCtx1 := state.ProcessingContext{
		BatchNumber:    1,
		Coinbase:       common.HexToAddress("1"),
		Timestamp:      time.Now().UTC(),
		GlobalExitRoot: common.HexToHash("a"),
	}
	err = testState.OpenBatch(ctx, processingCtx1, dbTx)
	require.NoError(t, err)
	require.NoError(t, dbTx.Commit(ctx))
	dbTx, err = testState.BeginStateTransaction(ctx)
	require.NoError(t, err)
	// Fail opening batch #2 (#1 is still open)
	processingCtx2 := state.ProcessingContext{
		BatchNumber:    2,
		Coinbase:       common.HexToAddress("2"),
		Timestamp:      time.Now().UTC(),
		GlobalExitRoot: common.HexToHash("b"),
	}
	err = testState.OpenBatch(ctx, processingCtx2, dbTx)
	assert.Equal(t, state.ErrLastBatchShouldBeClosed, err)
	// Fail closing batch #1 (it has no txs yet)
	receipt1 := state.ProcessingReceipt{
		BatchNumber:   1,
		StateRoot:     common.HexToHash("1"),
		LocalExitRoot: common.HexToHash("1"),
	}
	err = testState.CloseBatch(ctx, receipt1, dbTx)
	require.Equal(t, state.ErrClosingBatchWithoutTxs, err)
	require.NoError(t, dbTx.Rollback(ctx))
	dbTx, err = testState.BeginStateTransaction(ctx)
	require.NoError(t, err)
	// Add txs to batch #1
	tx1 := *types.NewTransaction(0, common.HexToAddress("0"), big.NewInt(0), 0, big.NewInt(0), []byte("aaa"))
	tx2 := *types.NewTransaction(1, common.HexToAddress("1"), big.NewInt(1), 0, big.NewInt(1), []byte("bbb"))
	txsBatch1 := []*state.ProcessTransactionResponse{
		{
			TxHash: tx1.Hash(),
			Tx:     tx1,
		},
		{
			TxHash: tx2.Hash(),
			Tx:     tx2,
		},
	}
	err = testState.StoreTransactions(ctx, 1, txsBatch1, dbTx)
	require.NoError(t, err)
	// Close batch #1
	err = testState.CloseBatch(ctx, receipt1, dbTx)
	require.NoError(t, err)
	require.NoError(t, dbTx.Commit(ctx))
	dbTx, err = testState.BeginStateTransaction(ctx)
	require.NoError(t, err)
	// Fail opening batch #3 (should open batch #2)
	processingCtx3 := state.ProcessingContext{
		BatchNumber:    3,
		Coinbase:       common.HexToAddress("3"),
		Timestamp:      time.Now().UTC(),
		GlobalExitRoot: common.HexToHash("c"),
	}
	err = testState.OpenBatch(ctx, processingCtx3, dbTx)
	require.True(t, strings.Contains(err.Error(), "unexpected batch"))
	// Fail opening batch #2 (invalid timestamp)
	processingCtx2.Timestamp = processingCtx1.Timestamp.Add(-1 * time.Second)
	err = testState.OpenBatch(ctx, processingCtx2, dbTx)
	require.Equal(t, state.ErrTimestampGE, err)
	processingCtx2.Timestamp = time.Now()
	require.NoError(t, dbTx.Rollback(ctx))
	dbTx, err = testState.BeginStateTransaction(ctx)
	require.NoError(t, err)
	// Open batch #2
	err = testState.OpenBatch(ctx, processingCtx2, dbTx)
	require.NoError(t, err)
	// Get batch #1 from DB and compare with on memory batch
	actualBatch, err := testState.GetBatchByNumber(ctx, 1, dbTx)
	require.NoError(t, err)
	batchL2Data, err := state.EncodeTransactions([]types.Transaction{tx1, tx2})
	require.NoError(t, err)
	assertBatch(t, state.Batch{
		BatchNumber:    1,
		Coinbase:       processingCtx1.Coinbase,
		BatchL2Data:    batchL2Data,
		StateRoot:      receipt1.StateRoot,
		LocalExitRoot:  receipt1.LocalExitRoot,
		Timestamp:      processingCtx1.Timestamp,
		GlobalExitRoot: processingCtx1.GlobalExitRoot,
	}, *actualBatch)
	require.NoError(t, dbTx.Commit(ctx))
}

func assertBatch(t *testing.T, expected, actual state.Batch) {
	assert.Equal(t, expected.Timestamp.Unix(), actual.Timestamp.Unix())
	actual.Timestamp = expected.Timestamp
	assert.Equal(t, expected, actual)
}

func TestAddGlobalExitRoot(t *testing.T) {
	// Init database instance
	err := dbutils.InitOrReset(cfg)
	require.NoError(t, err)
	ctx := context.Background()
	fmt.Println("db: ", stateDb)
	tx, err := testState.BeginStateTransaction(ctx)
	require.NoError(t, err)
	block := &state.Block{
		BlockNumber: 1,
		BlockHash:   common.HexToHash("0x29e885edaf8e4b51e1d2e05f9da28161d2fb4f6b1d53827d9b80a23cf2d7d9f1"),
		ParentHash:  common.HexToHash("0x29e885edaf8e4b51e1d2e05f9da28161d2fb4f6b1d53827d9b80a23cf2d7d9f1"),
		ReceivedAt:  time.Now(),
	}
	err = testState.AddBlock(ctx, block, tx)
	assert.NoError(t, err)
	globalExitRoot := state.GlobalExitRoot{
		BlockNumber:       1,
		GlobalExitRootNum: big.NewInt(2),
		MainnetExitRoot:   common.HexToHash("0x29e885edaf8e4b51e1d2e05f9da28161d2fb4f6b1d53827d9b80a23cf2d7d9f1"),
		RollupExitRoot:    common.HexToHash("0x30a885edaf8e4b51e1d2e05f9da28161d2fb4f6b1d53827d9b80a23cf2d7d9a0"),
		GlobalExitRoot:    common.HexToHash("0x40a885edaf8e4b51e1d2e05f9da28161d2fb4f6b1d53827d9b80a23cf2d7d9a0"),
	}
	err = testState.AddGlobalExitRoot(ctx, &globalExitRoot, tx)
	require.NoError(t, err)
	exit, err := testState.GetLatestGlobalExitRoot(ctx, tx)
	require.NoError(t, err)
	err = tx.Commit(ctx)
	require.NoError(t, err)
	assert.Equal(t, globalExitRoot.BlockNumber, exit.BlockNumber)
	assert.Equal(t, globalExitRoot.GlobalExitRootNum, exit.GlobalExitRootNum)
	assert.Equal(t, globalExitRoot.MainnetExitRoot, exit.MainnetExitRoot)
	assert.Equal(t, globalExitRoot.RollupExitRoot, exit.RollupExitRoot)
	assert.Equal(t, globalExitRoot.GlobalExitRoot, exit.GlobalExitRoot)
}

func TestAddForcedBatch(t *testing.T) {
	// Init database instance
	err := dbutils.InitOrReset(cfg)
	require.NoError(t, err)
	ctx := context.Background()
	tx, err := testState.BeginStateTransaction(ctx)
	require.NoError(t, err)
	block := &state.Block{
		BlockNumber: 1,
		BlockHash:   common.HexToHash("0x29e885edaf8e4b51e1d2e05f9da28161d2fb4f6b1d53827d9b80a23cf2d7d9f1"),
		ParentHash:  common.HexToHash("0x29e885edaf8e4b51e1d2e05f9da28161d2fb4f6b1d53827d9b80a23cf2d7d9f1"),
		ReceivedAt:  time.Now(),
	}
	err = testState.AddBlock(ctx, block, tx)
	assert.NoError(t, err)
	b := common.Hex2Bytes("0x617b3a3528F9")
	assert.NoError(t, err)
	var bN uint64 = 3
	forcedBatch := state.ForcedBatch{
		BlockNumber:       1,
		ForcedBatchNumber: 2,
		BatchNumber:       &bN,
		GlobalExitRoot:    common.HexToHash("0x29e885edaf8e4b51e1d2e05f9da28161d2fb4f6b1d53827d9b80a23cf2d7d9f1"),
		Sequencer:         common.HexToAddress("0x617b3a3528F9cDd6630fd3301B9c8911F7Bf063D"),
		RawTxsData:        b,
		ForcedAt:          time.Now(),
	}
	err = testState.AddForcedBatch(ctx, &forcedBatch, tx)
	require.NoError(t, err)
	fb, err := testState.GetForcedBatch(ctx, 2, tx)
	require.NoError(t, err)
	err = tx.Commit(ctx)
	require.NoError(t, err)
	assert.Equal(t, forcedBatch.BlockNumber, fb.BlockNumber)
	assert.Equal(t, forcedBatch.BatchNumber, fb.BatchNumber)
	assert.Equal(t, forcedBatch.ForcedBatchNumber, fb.ForcedBatchNumber)
	assert.NotEqual(t, time.Time{}, fb.ForcedAt)
	assert.Equal(t, forcedBatch.GlobalExitRoot, fb.GlobalExitRoot)
	assert.Equal(t, forcedBatch.RawTxsData, fb.RawTxsData)
	// Test GetNextForcedBatches
	tx, err = testState.BeginStateTransaction(ctx)
	require.NoError(t, err)
	forcedBatch = state.ForcedBatch{
		BlockNumber:       1,
		ForcedBatchNumber: 3,
		BatchNumber:       nil,
		GlobalExitRoot:    common.HexToHash("0x29e885edaf8e4b51e1d2e05f9da28161d2fb4f6b1d53827d9b80a23cf2d7d9f1"),
		Sequencer:         common.HexToAddress("0x617b3a3528F9cDd6630fd3301B9c8911F7Bf063D"),
		RawTxsData:        b,
		ForcedAt:          time.Now(),
	}
	err = testState.AddForcedBatch(ctx, &forcedBatch, tx)
	require.NoError(t, err)
	batches, err := testState.GetNextForcedBatches(ctx, 1, tx)
	require.NoError(t, err)
	require.NoError(t, tx.Commit(ctx))
	assert.Equal(t, forcedBatch.BlockNumber, batches[0].BlockNumber)
	assert.Equal(t, forcedBatch.BatchNumber, batches[0].BatchNumber)
	assert.Equal(t, forcedBatch.ForcedBatchNumber, batches[0].ForcedBatchNumber)
	assert.NotEqual(t, time.Time{}, batches[0].ForcedAt)
	assert.Equal(t, forcedBatch.GlobalExitRoot, batches[0].GlobalExitRoot)
	assert.Equal(t, forcedBatch.RawTxsData, batches[0].RawTxsData)
	// Test AddBatchNumberInForcedBatch
	tx, err = testState.BeginStateTransaction(ctx)
	require.NoError(t, err)
	err = testState.AddBatchNumberInForcedBatch(ctx, 3, 2, tx)
	require.NoError(t, err)
	fb, err = testState.GetForcedBatch(ctx, 3, tx)
	require.NoError(t, err)
	assert.Equal(t, uint64(2), *fb.BatchNumber)
	require.NoError(t, tx.Commit(ctx))
}

func TestAddVirtualBatch(t *testing.T) {
	// Init database instance
	err := dbutils.InitOrReset(cfg)
	require.NoError(t, err)
	ctx := context.Background()
	tx, err := testState.BeginStateTransaction(ctx)
	require.NoError(t, err)
	block := &state.Block{
		BlockNumber: 1,
		BlockHash:   common.HexToHash("0x29e885edaf8e4b51e1d2e05f9da28161d2fb4f6b1d53827d9b80a23cf2d7d9f1"),
		ParentHash:  common.HexToHash("0x29e885edaf8e4b51e1d2e05f9da28161d2fb4f6b1d53827d9b80a23cf2d7d9f1"),
		ReceivedAt:  time.Now(),
	}
	err = testState.AddBlock(ctx, block, tx)
	assert.NoError(t, err)
	_, err = testState.PostgresStorage.Exec(ctx, "INSERT INTO statev2.batch (batch_num) VALUES (1)")
	assert.NoError(t, err)
	virtualBatch := state.VirtualBatch{
		BlockNumber: 1,
		BatchNumber: 1,
		TxHash:      common.HexToHash("0x29e885edaf8e4b51e1d2e05f9da28161d2fb4f6b1d53827d9b80a23cf2d7d9f1"),
		Coinbase:    common.HexToAddress("0x617b3a3528F9cDd6630fd3301B9c8911F7Bf063D"),
	}
	err = testState.AddVirtualBatch(ctx, &virtualBatch, tx)
	require.NoError(t, err)
	require.NoError(t, tx.Commit(ctx))
}

func TestGetTxsHashesToDelete(t *testing.T) {
	err := dbutils.InitOrReset(cfg)
	require.NoError(t, err)
	ctx := context.Background()
	tx, err := testState.BeginStateTransaction(ctx)
	require.NoError(t, err)
	block1 := &state.Block{
		BlockNumber: 1,
		BlockHash:   common.HexToHash("0x29e885edaf8e4b51e1d2e05f9da28161d2fb4f6b1d53827d9b80a23cf2d7d9f1"),
		ParentHash:  common.HexToHash("0x29e885edaf8e4b51e1d2e05f9da28161d2fb4f6b1d53827d9b80a23cf2d7d9f1"),
		ReceivedAt:  time.Now(),
	}
	err = testState.AddBlock(ctx, block1, tx)
	assert.NoError(t, err)
	block2 := &state.Block{
		BlockNumber: 2,
		BlockHash:   common.HexToHash("0x29e885edaf8e4b51e1d2e05f9da28161d2fb4f6b1d53827d9b80a23cf2d7d9f1"),
		ParentHash:  common.HexToHash("0x29e885edaf8e4b51e1d2e05f9da28161d2fb4f6b1d53827d9b80a23cf2d7d9f1"),
		ReceivedAt:  time.Now(),
	}
	err = testState.AddBlock(ctx, block2, tx)
	assert.NoError(t, err)

	_, err = testState.PostgresStorage.Exec(ctx, "INSERT INTO statev2.batch (batch_num) VALUES (1)")
	assert.NoError(t, err)
	require.NoError(t, err)
	virtualBatch1 := state.VirtualBatch{
		BlockNumber: 1,
		BatchNumber: 1,
		TxHash:      common.HexToHash("0x29e885edaf8e4b51e1d2e05f9da28161d2fb4f6b1d53827d9b80a23cf2d7d9f1"),
		Coinbase:    common.HexToAddress("0x617b3a3528F9cDd6630fd3301B9c8911F7Bf063D"),
	}

	_, err = testState.PostgresStorage.Exec(ctx, "INSERT INTO statev2.batch (batch_num) VALUES (2)")
	assert.NoError(t, err)
	virtualBatch2 := state.VirtualBatch{
		BlockNumber: 1,
		BatchNumber: 2,
		TxHash:      common.HexToHash("0x132"),
		Coinbase:    common.HexToAddress("0x617b3a3528F9cDd6630fd3301B9c8911F7Bf063D"),
	}
	err = testState.AddVirtualBatch(ctx, &virtualBatch1, tx)
	require.NoError(t, err)
	err = testState.AddVirtualBatch(ctx, &virtualBatch2, tx)
	require.NoError(t, err)
	require.NoError(t, tx.Commit(ctx))

	_, err = testState.Exec(ctx, "INSERT INTO statev2.l2block (block_num, block_hash, received_at, batch_num) VALUES ($1, $2, $3, $4)", 1, "0x423", time.Now(), 1)
	require.NoError(t, err)
	l2Tx1 := types.NewTransaction(1, common.Address{}, big.NewInt(10), 21000, big.NewInt(1), []byte{})
	_, err = testState.Exec(ctx, "INSERT INTO statev2.transaction (l2_block_num, encoded, hash) VALUES ($1, $2, $3)",
		virtualBatch1.BatchNumber, fmt.Sprintf("encoded-%d", virtualBatch1.BatchNumber), l2Tx1.Hash().Hex())
	require.NoError(t, err)

	_, err = testState.Exec(ctx, "INSERT INTO statev2.l2block (block_num, block_hash, received_at, batch_num) VALUES ($1, $2, $3, $4)", 2, "0x423", time.Now(), 2)
	require.NoError(t, err)
	l2Tx2 := types.NewTransaction(2, common.Address{}, big.NewInt(10), 21000, big.NewInt(1), []byte{})
	_, err = testState.Exec(ctx, "INSERT INTO statev2.transaction (l2_block_num, encoded, hash) VALUES ($1, $2, $3)",
		virtualBatch2.BatchNumber, fmt.Sprintf("encoded-%d", virtualBatch2.BatchNumber), l2Tx2.Hash().Hex())
	require.NoError(t, err)
	txHashes, err := testState.GetTxsOlderThanNL1Blocks(ctx, 1, nil)
	require.NoError(t, err)
	require.Equal(t, l2Tx1.Hash().Hex(), txHashes[0].Hex())
}
func TestVerifiedBatch(t *testing.T) {
	err := dbutils.InitOrReset(cfg)
	require.NoError(t, err)
	ctx := context.Background()
	dbTx, err := testState.BeginStateTransaction(ctx)
	require.NoError(t, err)

	block := &state.Block{
		BlockNumber: 1,
		BlockHash:   common.HexToHash("0x29e885edaf8e4b51e1d2e05f9da28161d2fb4f6b1d53827d9b80a23cf2d7d9f1"),
		ParentHash:  common.HexToHash("0x29e885edaf8e4b51e1d2e05f9da28161d2fb4f6b1d53827d9b80a23cf2d7d9f1"),
		ReceivedAt:  time.Now(),
	}
	err = testState.AddBlock(ctx, block, dbTx)
	assert.NoError(t, err)
	//require.NoError(t, tx.Commit(ctx))

	lastBlock, err := testState.GetLastBlock(ctx, dbTx)
	assert.NoError(t, err)
	assert.Equal(t, uint64(1), lastBlock.BlockNumber)

	_, err = testState.PostgresStorage.Exec(ctx, "INSERT INTO statev2.batch (batch_num) VALUES (1)")

	require.NoError(t, err)
	virtualBatch := state.VirtualBatch{
		BlockNumber: 1,
		BatchNumber: 1,
		TxHash:      common.HexToHash("0x29e885edaf8e4b51e1d2e05f9da28161d2fb4f6b1d53827d9b80a23cf2d7d9f1"),
	}
	err = testState.AddVirtualBatch(ctx, &virtualBatch, dbTx)
	require.NoError(t, err)
	expectedVerifiedBatch := state.VerifiedBatch{
		BlockNumber: 1,
		BatchNumber: 1,
		Aggregator:  common.HexToAddress("0x29e885edaf8e4b51e1d2e05f9da28161d2fb4f6b1d53827d9b80a23cf2d7d9f1"),
		TxHash:      common.HexToHash("0x29e885edaf8e4b51e1d2e05f9da28161d2fb4f6b1d53827d9b80a23cf2d7d9f1"),
	}
	err = testState.AddVerifiedBatch(ctx, &expectedVerifiedBatch, dbTx)
	require.NoError(t, err)

	// Step to create done, retrieve it

	actualVerifiedBatch, err := testState.GetVerifiedBatch(ctx, 1, dbTx)
	require.NoError(t, err)
	require.Equal(t, expectedVerifiedBatch, *actualVerifiedBatch)

	require.NoError(t, dbTx.Commit(ctx))
}

func TestExecuteTransaction(t *testing.T) {
	var chainIDSequencer = new(big.Int).SetInt64(1000)
	var sequencerAddress = common.HexToAddress("0x617b3a3528F9cDd6630fd3301B9c8911F7Bf063D")
	var sequencerPvtKey = "0x28b2b0318721be8c8339199172cd7cc8f5e273800a35616ec893083a4b32c02e"
	var sequencerBalance = 4000000
	var scCounterAddress = common.HexToAddress("0x1275fbb540c8efC58b812ba83B0D0B8b9917AE98")
	var scInteractionAddress = common.HexToAddress("0x85e844b762A271022b692CF99cE5c59BA0650Ac8")

	scCounterByteCode, err := testutils.ReadBytecode("Counter/Counter.bin")
	require.NoError(t, err)
	scInteractionByteCode, err := testutils.ReadBytecode("Interaction/Interaction.bin")
	require.NoError(t, err)

	// Deploy counter.sol
	tx0 := types.NewTx(&types.LegacyTx{
		Nonce:    0,
		To:       nil,
		Value:    new(big.Int),
		Gas:      uint64(sequencerBalance),
		GasPrice: new(big.Int).SetUint64(0),
		Data:     common.Hex2Bytes(scCounterByteCode),
	})

	privateKey, err := crypto.HexToECDSA(strings.TrimPrefix(sequencerPvtKey, "0x"))
	require.NoError(t, err)
	auth, err := bind.NewKeyedTransactorWithChainID(privateKey, chainIDSequencer)
	require.NoError(t, err)

	signedTx0, err := auth.Signer(auth.From, tx0)
	require.NoError(t, err)

	// Deploy interaction.sol
	tx1 := types.NewTx(&types.LegacyTx{
		Nonce:    0,
		To:       nil,
		Value:    new(big.Int),
		Gas:      uint64(sequencerBalance),
		GasPrice: new(big.Int).SetUint64(0),
		Data:     common.Hex2Bytes(scInteractionByteCode),
	})

	signedTx1, err := auth.Signer(auth.From, tx1)
	require.NoError(t, err)

	// Call setCounterAddr method from Interaction SC to set Counter SC Address
	tx2 := types.NewTransaction(2, scInteractionAddress, new(big.Int), 40000, new(big.Int).SetUint64(1), common.Hex2Bytes("ec39b429000000000000000000000000"+strings.TrimPrefix(scCounterAddress.String(), "0x")))
	signedTx2, err := auth.Signer(auth.From, tx2)
	require.NoError(t, err)

	// Increment Counter calling Counter SC
	tx3 := types.NewTransaction(3, scCounterAddress, new(big.Int), 40000, new(big.Int).SetUint64(1), common.Hex2Bytes("d09de08a"))
	signedTx3, err := auth.Signer(auth.From, tx3)
	require.NoError(t, err)

	// Retrieve counter value calling Interaction SC (this is the real test as Interaction SC will call Counter SC)
	tx4 := types.NewTransaction(4, scInteractionAddress, new(big.Int), 40000, new(big.Int).SetUint64(1), common.Hex2Bytes("a87d942c"))
	signedTx4, err := auth.Signer(auth.From, tx4)
	require.NoError(t, err)

	// Increment Counter calling again
	tx5 := types.NewTransaction(5, scCounterAddress, new(big.Int), 40000, new(big.Int).SetUint64(1), common.Hex2Bytes("d09de08a"))
	signedTx5, err := auth.Signer(auth.From, tx5)
	require.NoError(t, err)

	// Retrieve counter value again
	tx6 := types.NewTransaction(6, scInteractionAddress, new(big.Int), 40000, new(big.Int).SetUint64(1), common.Hex2Bytes("a87d942c"))
	signedTx6, err := auth.Signer(auth.From, tx6)
	require.NoError(t, err)

	batchL2Data, err := state.EncodeTransactions([]types.Transaction{*signedTx0, *signedTx1, *signedTx2, *signedTx3, *signedTx4, *signedTx5, *signedTx6})
	require.NoError(t, err)

	// Create Batch
	processBatchRequest := &executorclientpb.ProcessBatchRequest{
		BatchNum:             1,
		Coinbase:             sequencerAddress.String(),
		BatchL2Data:          batchL2Data,
		OldStateRoot:         common.Hex2Bytes("0000000000000000000000000000000000000000000000000000000000000000"),
		GlobalExitRoot:       common.Hex2Bytes("0000000000000000000000000000000000000000000000000000000000000000"),
		OldLocalExitRoot:     common.Hex2Bytes("0000000000000000000000000000000000000000000000000000000000000000"),
		EthTimestamp:         uint64(time.Now().Unix()),
		UpdateMerkleTree:     0,
		GenerateExecuteTrace: 0,
		GenerateCallTrace:    0,
	}

	_, err = executorClient.ProcessBatch(ctx, processBatchRequest)
	require.NoError(t, err)

	// file, _ := json.MarshalIndent(processBatchResponse, "", " ")
	// err = ioutil.WriteFile("trace.json", file, 0644)
	// require.NoError(t, err)
}

func TestGenesis(t *testing.T) {
	balances := map[common.Address]*big.Int{
		common.HexToAddress("0xb1D0Dc8E2Ce3a93EB2b32f4C7c3fD9dDAf1211FA"): big.NewInt(1000),
		common.HexToAddress("0xb1D0Dc8E2Ce3a93EB2b32f4C7c3fD9dDAf1211FB"): big.NewInt(2000),
	}

	nonces := map[common.Address]*big.Int{
		common.HexToAddress("0xb1D0Dc8E2Ce3a93EB2b32f4C7c3fD9dDAf1211FA"): big.NewInt(1),
		common.HexToAddress("0xb1D0Dc8E2Ce3a93EB2b32f4C7c3fD9dDAf1211FB"): big.NewInt(1),
	}

	smartContracts := map[common.Address][]byte{
		common.HexToAddress("0xae4bb80be56b819606589de61d5ec3b522eeb032"): common.Hex2Bytes("608060405234801561001057600080fd5b50600436106100675760003560e01c806333d6247d1161005057806333d6247d146100a85780633ed691ef146100bd578063a3c573eb146100d257600080fd5b806301fd90441461006c5780633381fe9014610088575b600080fd5b61007560015481565b6040519081526020015b60405180910390f35b6100756100963660046101c7565b60006020819052908152604090205481565b6100bb6100b63660046101c7565b610117565b005b43600090815260208190526040902054610075565b6002546100f29073ffffffffffffffffffffffffffffffffffffffff1681565b60405173ffffffffffffffffffffffffffffffffffffffff909116815260200161007f565b60025473ffffffffffffffffffffffffffffffffffffffff1633146101c2576040517f08c379a000000000000000000000000000000000000000000000000000000000815260206004820152603460248201527f476c6f62616c45786974526f6f744d616e616765724c323a3a7570646174654560448201527f786974526f6f743a204f4e4c595f425249444745000000000000000000000000606482015260840160405180910390fd5b600155565b6000602082840312156101d957600080fd5b503591905056fea2646970667358221220d6ed73b81f538d38669b0b750b93be08ca365978fae900eedc9ca93131c97ca664736f6c63430008090033"),
	}

	storage := map[common.Address]map[*big.Int]*big.Int{
		common.HexToAddress("0xae4bb80be56b819606589de61d5ec3b522eeb032"): {new(big.Int).SetBytes(common.Hex2Bytes("0000000000000000000000000000000000000000000000000000000000000002")): new(big.Int).SetBytes(common.Hex2Bytes("9d98deabc42dd696deb9e40b4f1cab7ddbf55988"))},
	}

	genesis := state.Genesis{
		Balances:       balances,
		Nonces:         nonces,
		SmartContracts: smartContracts,
		Storage:        storage,
	}
	err := testState.SetGenesis(ctx, genesis, nil)
	require.NoError(t, err)
}

<<<<<<< HEAD
func TestExecutor(t *testing.T) {
	// Test based on
	// https://github.com/hermeznetwork/zkproverjs/blob/main/testvectors/input_gen.json
	var expectedNewRoot = "0xbff23fc2c168c033aaac77503ce18f958e9689d5cdaebb88c5524ce5c0319de3"

	db := map[string]string{
		"2dc4db4293af236cb329700be43f08ace740a05088f8c7654736871709687e90": "00000000000000000000000000000000000000000000000000000000000000000d1f0da5a7b620c843fd1e18e59fd724d428d25da0cb1888e31f5542ac227c060000000000000000000000000000000000000000000000000000000000000000",
		"e31f5542ac227c06d428d25da0cb188843fd1e18e59fd7240d1f0da5a7b620c8": "ed22ec7734d89ff2b2e639153607b7c542b2bd6ec2788851b7819329410847833e63658ee0db910d0b3e34316e81aa10e0dc203d93f4e3e5e10053d0ebc646020000000000000000000000000000000000000000000000000000000000000000",
		"b78193294108478342b2bd6ec2788851b2e639153607b7c5ed22ec7734d89ff2": "16dde42596b907f049015d7e991a152894dd9dadd060910b60b4d5e9af514018b69b044f5e694795f57d81efba5d4445339438195426ad0a3efad1dd58c2259d0000000000000001000000000000000000000000000000000000000000000000",
		"3efad1dd58c2259d339438195426ad0af57d81efba5d4445b69b044f5e694795": "00000000dea000000000000035c9adc5000000000000003600000000000000000000000000000000000000000000000000000000000000000000000000000000",
		"e10053d0ebc64602e0dc203d93f4e3e50b3e34316e81aa103e63658ee0db910d": "66ee2be0687eea766926f8ca8796c78a4c2f3e938869b82d649e63bfe1247ba4b69b044f5e694795f57d81efba5d4445339438195426ad0a3efad1dd58c2259d0000000000000001000000000000000000000000000000000000000000000000",
	}

	// Create Batch
	processBatchRequest := &executorclientpb.ProcessBatchRequest{
		BatchNum:             1,
		Coinbase:             common.HexToAddress("0x617b3a3528F9cDd6630fd3301B9c8911F7Bf063D").String(),
		BatchL2Data:          common.Hex2Bytes("ee80843b9aca00830186a0944d5cf5032b2a844602278b01199ed191a86c93ff88016345785d8a0000808203e880801cee7e01dc62f69a12c3510c6d64de04ee6346d84b6a017f3e786c7d87f963e75d8cc91fa983cd6d9cf55fff80d73bd26cd333b0f098acc1e58edb1fd484ad731b"),
		OldStateRoot:         common.Hex2Bytes("2dc4db4293af236cb329700be43f08ace740a05088f8c7654736871709687e90"),
		GlobalExitRoot:       common.Hex2Bytes("090bcaf734c4f06c93954a827b45a6e8c67b8e0fd1e0a35a1c5982d6961828f9"),
		OldLocalExitRoot:     common.Hex2Bytes("17c04c3760510b48c6012742c540a81aba4bca2f78b9d14bfd2f123e2e53ea3e"),
		EthTimestamp:         uint64(1944498031),
		UpdateMerkleTree:     0,
		GenerateExecuteTrace: 0,
		GenerateCallTrace:    0,
		Db:                   db,
	}

	processBatchResponse, err := executorClient.ProcessBatch(ctx, processBatchRequest)
	require.NoError(t, err)
	log.Debugf("request:%v", processBatchRequest)
	log.Debugf("new_state_root=%v", common.HexToHash(string(processBatchResponse.NewStateRoot)))

	assert.Equal(t, common.HexToHash(expectedNewRoot), common.HexToHash(string(processBatchResponse.NewStateRoot)))
}

/*
func TestExecutorRevert(t *testing.T) {
	var chainIDSequencer = new(big.Int).SetInt64(1000)
	var sequencerAddress = common.HexToAddress("0x617b3a3528F9cDd6630fd3301B9c8911F7Bf063D")
	var sequencerPvtKey = "0x28b2b0318721be8c8339199172cd7cc8f5e273800a35616ec893083a4b32c02e"
	var sequencerBalance = 4000000
	scRevertByteCode, err := testutils.ReadBytecode("Revert/Revert.bin")
	require.NoError(t, err)

	// Deploy revert.sol
	tx0 := types.NewTx(&types.LegacyTx{
		Nonce:    0,
		To:       nil,
		Value:    new(big.Int),
		Gas:      uint64(sequencerBalance),
		GasPrice: new(big.Int).SetUint64(0),
		Data:     common.Hex2Bytes(scRevertByteCode),
	})

	privateKey, err := crypto.HexToECDSA(strings.TrimPrefix(sequencerPvtKey, "0x"))
	require.NoError(t, err)
	auth, err := bind.NewKeyedTransactorWithChainID(privateKey, chainIDSequencer)
	require.NoError(t, err)

	signedTx0, err := auth.Signer(auth.From, tx0)
	require.NoError(t, err)

	batchL2Data, err := state.EncodeTransactions([]types.Transaction{*signedTx0})
	require.NoError(t, err)

	// Create Batch
	processBatchRequest := &executorclientpb.ProcessBatchRequest{
		BatchNum:             1,
		Coinbase:             sequencerAddress.String(),
		BatchL2Data:          batchL2Data,
		OldStateRoot:         common.Hex2Bytes("0000000000000000000000000000000000000000000000000000000000000000"),
		GlobalExitRoot:       common.Hex2Bytes("0000000000000000000000000000000000000000000000000000000000000000"),
		OldLocalExitRoot:     common.Hex2Bytes("0000000000000000000000000000000000000000000000000000000000000000"),
		EthTimestamp:         uint64(time.Now().Unix()),
		UpdateMerkleTree:     0,
		GenerateExecuteTrace: 0,
		GenerateCallTrace:    0,
	}

	processBatchResponse, err := executorClient.ProcessBatch(ctx, processBatchRequest)
	require.NoError(t, err)
	assert.NotEqual(t, "", processBatchResponse.Responses[0].Error)
}

func TestExecutorLogs(t *testing.T) {
	var chainIDSequencer = new(big.Int).SetInt64(1000)
	var sequencerAddress = common.HexToAddress("0x617b3a3528F9cDd6630fd3301B9c8911F7Bf063D")
	var sequencerPvtKey = "0x28b2b0318721be8c8339199172cd7cc8f5e273800a35616ec893083a4b32c02e"
	var sequencerBalance = 4000000
	var scAddress = common.HexToAddress("0x1275fbb540c8efC58b812ba83B0D0B8b9917AE98")
	scLogsByteCode, err := testutils.ReadBytecode("Emitlog2/Emitlog2.bin")
	require.NoError(t, err)

	// Deploy Emitlog2.sol
	tx0 := types.NewTx(&types.LegacyTx{
		Nonce:    0,
		To:       nil,
		Value:    new(big.Int),
		Gas:      uint64(sequencerBalance),
		GasPrice: new(big.Int).SetUint64(0),
		Data:     common.Hex2Bytes(scLogsByteCode),
	})

	privateKey, err := crypto.HexToECDSA(strings.TrimPrefix(sequencerPvtKey, "0x"))
	require.NoError(t, err)
	auth, err := bind.NewKeyedTransactorWithChainID(privateKey, chainIDSequencer)
	require.NoError(t, err)

	signedTx0, err := auth.Signer(auth.From, tx0)
	require.NoError(t, err)

	// Call SC method
	tx1 := types.NewTransaction(1, scAddress, new(big.Int), 40000, new(big.Int).SetUint64(1), common.Hex2Bytes("7966b4f6"))
	signedTx1, err := auth.Signer(auth.From, tx1)
	require.NoError(t, err)

	batchL2Data, err := state.EncodeTransactions([]types.Transaction{*signedTx0, *signedTx1})
	require.NoError(t, err)

	// Create Batch
	processBatchRequest := &executorclientpb.ProcessBatchRequest{
		BatchNum:             1,
		Coinbase:             sequencerAddress.String(),
		BatchL2Data:          batchL2Data,
		OldStateRoot:         common.Hex2Bytes("0000000000000000000000000000000000000000000000000000000000000000"),
		GlobalExitRoot:       common.Hex2Bytes("0000000000000000000000000000000000000000000000000000000000000000"),
		OldLocalExitRoot:     common.Hex2Bytes("0000000000000000000000000000000000000000000000000000000000000000"),
		EthTimestamp:         uint64(time.Now().Unix()),
		UpdateMerkleTree:     0,
		GenerateExecuteTrace: 0,
		GenerateCallTrace:    0,
	}

	processBatchResponse, err := executorClient.ProcessBatch(ctx, processBatchRequest)
	require.NoError(t, err)

	log.Debugf("create_address=%v", common.HexToAddress(string(processBatchResponse.Responses[1].CreateAddress)))

	file, _ := json.MarshalIndent(processBatchResponse, "", " ")
	err = ioutil.WriteFile("trace.json", file, 0644)
	require.NoError(t, err)
}
*/
=======
func TestCheckSupersetBatchTransactions(t *testing.T) {
	tcs := []struct {
		description      string
		existingTxHashes []common.Hash
		processedTxs     []*state.ProcessTransactionResponse
		expectedError    bool
		expectedErrorMsg string
	}{
		{
			description:      "empty existingTxHashes and processedTx is successful",
			existingTxHashes: []common.Hash{},
			processedTxs:     []*state.ProcessTransactionResponse{},
		},
		{
			description: "happy path",
			existingTxHashes: []common.Hash{
				common.HexToHash("0x8a84686634729c57532b9ffa4e632e241b2de5c880c771c5c214d5e7ec465b1c"),
				common.HexToHash("0x30c6a361ba88906ef2085d05a2aeac15e793caff2bdc1deaaae2f4910d83de52"),
				common.HexToHash("0x0d3453b6d17841b541d4f79f78d5fa22fff281551ed4012c7590b560b2969e7f"),
			},
			processedTxs: []*state.ProcessTransactionResponse{
				{TxHash: common.HexToHash("0x8a84686634729c57532b9ffa4e632e241b2de5c880c771c5c214d5e7ec465b1c")},
				{TxHash: common.HexToHash("0x30c6a361ba88906ef2085d05a2aeac15e793caff2bdc1deaaae2f4910d83de52")},
				{TxHash: common.HexToHash("0x0d3453b6d17841b541d4f79f78d5fa22fff281551ed4012c7590b560b2969e7f")},
			},
		},
		{
			description:      "existingTxHashes bigger than processedTx gives error",
			existingTxHashes: []common.Hash{common.HexToHash(""), common.HexToHash("")},
			processedTxs:     []*state.ProcessTransactionResponse{{}},
			expectedError:    true,
			expectedErrorMsg: state.ErrExistingTxGreaterThanProcessedTx.Error(),
		},
		{
			description: "processedTx not present in existingTxHashes gives error",
			existingTxHashes: []common.Hash{
				common.HexToHash("0x8a84686634729c57532b9ffa4e632e241b2de5c880c771c5c214d5e7ec465b1c"),
				common.HexToHash("0x30c6a361ba88906ef2085d05a2aeac15e793caff2bdc1deaaae2f4910d83de52"),
			},
			processedTxs: []*state.ProcessTransactionResponse{
				{TxHash: common.HexToHash("0x8a84686634729c57532b9ffa4e632e241b2de5c880c771c5c214d5e7ec465b1c")},
				{TxHash: common.HexToHash("0x0d3453b6d17841b541d4f79f78d5fa22fff281551ed4012c7590b560b2969e7f")},
			},
			expectedError:    true,
			expectedErrorMsg: state.ErrOutOfOrderProcessedTx.Error(),
		},
		{
			description: "out of order processedTx gives error",
			existingTxHashes: []common.Hash{
				common.HexToHash("0x8a84686634729c57532b9ffa4e632e241b2de5c880c771c5c214d5e7ec465b1c"),
				common.HexToHash("0x30c6a361ba88906ef2085d05a2aeac15e793caff2bdc1deaaae2f4910d83de52"),
				common.HexToHash("0x0d3453b6d17841b541d4f79f78d5fa22fff281551ed4012c7590b560b2969e7f"),
			},
			processedTxs: []*state.ProcessTransactionResponse{
				{TxHash: common.HexToHash("0x8a84686634729c57532b9ffa4e632e241b2de5c880c771c5c214d5e7ec465b1c")},
				{TxHash: common.HexToHash("0x0d3453b6d17841b541d4f79f78d5fa22fff281551ed4012c7590b560b2969e7f")},
				{TxHash: common.HexToHash("0x30c6a361ba88906ef2085d05a2aeac15e793caff2bdc1deaaae2f4910d83de52")},
			},
			expectedError:    true,
			expectedErrorMsg: state.ErrOutOfOrderProcessedTx.Error(),
		},
	}
	for _, tc := range tcs {
		tc := tc
		t.Run(tc.description, func(t *testing.T) {
			require.NoError(t, testutils.CheckError(
				state.CheckSupersetBatchTransactions(tc.existingTxHashes, tc.processedTxs),
				tc.expectedError,
				tc.expectedErrorMsg,
			))
		})
	}
}

func TestGetTxsHashesByBatchNumber(t *testing.T) {
	// Init database instance
	err := dbutils.InitOrReset(cfg)
	require.NoError(t, err)
	ctx := context.Background()
	dbTx, err := testState.BeginStateTransaction(ctx)
	require.NoError(t, err)
	// Set genesis batch
	err = testState.SetGenesis(ctx, state.Genesis{}, dbTx)
	require.NoError(t, err)
	// Open batch #1
	processingCtx1 := state.ProcessingContext{
		BatchNumber:    1,
		Coinbase:       common.HexToAddress("1"),
		Timestamp:      time.Now().UTC(),
		GlobalExitRoot: common.HexToHash("a"),
	}
	err = testState.OpenBatch(ctx, processingCtx1, dbTx)
	require.NoError(t, err)

	// Add txs to batch #1
	tx1 := *types.NewTransaction(0, common.HexToAddress("0"), big.NewInt(0), 0, big.NewInt(0), []byte("aaa"))
	tx2 := *types.NewTransaction(1, common.HexToAddress("1"), big.NewInt(1), 0, big.NewInt(1), []byte("bbb"))
	txsBatch1 := []*state.ProcessTransactionResponse{
		{
			TxHash: tx1.Hash(),
			Tx:     tx1,
		},
		{
			TxHash: tx2.Hash(),
			Tx:     tx2,
		},
	}
	err = testState.StoreTransactions(ctx, 1, txsBatch1, dbTx)
	require.NoError(t, err)

	txs, err := testState.GetTxsHashesByBatchNumber(ctx, 1, dbTx)
	require.NoError(t, err)

	require.Equal(t, len(txsBatch1), len(txs))
	for i := range txsBatch1 {
		require.Equal(t, txsBatch1[i].TxHash, txs[i])
	}
	require.NoError(t, dbTx.Commit(ctx))
}
>>>>>>> 07418a0e
<|MERGE_RESOLUTION|>--- conflicted
+++ resolved
@@ -597,7 +597,6 @@
 	require.NoError(t, err)
 }
 
-<<<<<<< HEAD
 func TestExecutor(t *testing.T) {
 	// Test based on
 	// https://github.com/hermeznetwork/zkproverjs/blob/main/testvectors/input_gen.json
@@ -742,7 +741,6 @@
 	require.NoError(t, err)
 }
 */
-=======
 func TestCheckSupersetBatchTransactions(t *testing.T) {
 	tcs := []struct {
 		description      string
@@ -861,5 +859,4 @@
 		require.Equal(t, txsBatch1[i].TxHash, txs[i])
 	}
 	require.NoError(t, dbTx.Commit(ctx))
-}
->>>>>>> 07418a0e
+}