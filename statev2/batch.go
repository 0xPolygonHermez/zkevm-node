--- conflicted
+++ resolved
@@ -29,10 +29,7 @@
 	TxHash      common.Hash
 }
 
-<<<<<<< HEAD
 // VirtualBatch represents a VirtualBatch
-=======
->>>>>>> bbeca9f5
 type VirtualBatch struct {
 	BatchNumber uint64
 	TxHash      common.Hash
