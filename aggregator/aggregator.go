package aggregator

import (
	"context"
	"encoding/binary"
	"errors"
	"fmt"
	"math/big"
	"time"

	"github.com/0xPolygonHermez/zkevm-node/aggregator/prover"
	"github.com/0xPolygonHermez/zkevm-node/encoding"
	"github.com/0xPolygonHermez/zkevm-node/hex"
	"github.com/0xPolygonHermez/zkevm-node/log"
	"github.com/0xPolygonHermez/zkevm-node/proverclient/pb"
	"github.com/0xPolygonHermez/zkevm-node/state"
	"github.com/ethereum/go-ethereum/common"
	"github.com/iden3/go-iden3-crypto/keccak256"
)

// Aggregator represents an aggregator
type Aggregator struct {
	cfg Config

	State                stateInterface
	EthTxManager         ethTxManager
	Ethman               etherman
	ProverClient         proverClient
	ProfitabilityChecker aggregatorTxProfitabilityChecker

	lastVerifiedBatchNum uint64
	batchesSent          map[uint64]bool
}

// NewAggregator creates a new aggregator
func NewAggregator(
	cfg Config,
	state stateInterface,
	ethTxManager ethTxManager,
	etherman etherman,
	zkProverClient pb.ZKProverServiceClient,
) (Aggregator, error) {
	var profitabilityChecker aggregatorTxProfitabilityChecker
	switch cfg.TxProfitabilityCheckerType {
	case ProfitabilityBase:
		profitabilityChecker = NewTxProfitabilityCheckerBase(state, cfg.IntervalAfterWhichBatchConsolidateAnyway.Duration, cfg.TxProfitabilityMinReward.Int)
	case ProfitabilityAcceptAll:
		profitabilityChecker = NewTxProfitabilityCheckerAcceptAll(state, cfg.IntervalAfterWhichBatchConsolidateAnyway.Duration)
	}

	a := Aggregator{
		cfg: cfg,

		State:                state,
		EthTxManager:         ethTxManager,
		Ethman:               etherman,
		ProverClient:         prover.NewClient(zkProverClient),
		ProfitabilityChecker: profitabilityChecker,

		batchesSent: make(map[uint64]bool),
	}

	return a, nil
}

// Start starts the aggregator
func (a *Aggregator) Start(ctx context.Context) {
	// define those vars here, bcs it can be used in case <-a.ctx.Done()
	ticker := time.NewTicker(a.cfg.IntervalToConsolidateState.Duration)
	defer ticker.Stop()
	for {
<<<<<<< HEAD
		a.tryVerifyBatch(ctx, ticker)
	}
}

func (a *Aggregator) tryVerifyBatch(ctx context.Context, ticker *time.Ticker) {
	// 1. check, if state is synced
	for !a.isSynced(ctx) {
		log.Infof("waiting for synchronizer to sync...")
		waitTick(ctx, ticker)
		continue
	}
	// 2. find next batch to verify
	batchToVerify, err := a.getBatchToVerify(ctx)
	if err != nil {
		waitTick(ctx, ticker)
		return
	}
	// 3. check if it's profitable or not
	// check is it profitable to aggregate txs or not
	// pass matic collateral as zero here, bcs in smart contract fee for aggregator is not defined yet
	isProfitable, err := a.ProfitabilityChecker.IsProfitable(ctx, big.NewInt(0))
	if err != nil {
		log.Warnf("failed to check aggregator profitability, err: %v", err)
		return
	}

	if !isProfitable {
		log.Infof("Batch %d is not profitable, matic collateral %d", batchToVerify.BatchNumber, big.NewInt(0))
		return
	}

	// 4. send zki + txs to the prover
	inputProver, err := a.buildInputProver(ctx, batchToVerify)
	if err != nil {
		log.Warnf("failed to build input prover, err: %v", err)
		return
	}

	genProofID, err := a.ProverClient.GetGenProofID(ctx, inputProver)
	if err != nil {
		log.Warnf("failed to get gen proof id, err: %v", err)
		return
	}

	resGetProof, err := a.ProverClient.GetResGetProof(ctx, genProofID, batchToVerify.BatchNumber)
	if err != nil {
		log.Warnf("failed to get proof from prover, err: %v", err)
		return
	}
	a.compareInputHashes(inputProver, resGetProof)

	// 4. send proof + txs to the SC
	err = a.EthTxManager.VerifyBatch(batchToVerify.BatchNumber, resGetProof)
	if err != nil {
		log.Warnf("failed to send request to consolidate batch to ethereum, batch number: %d, err: %v",
			batchToVerify.BatchNumber, err)
		return
	}
	a.batchesSent[batchToVerify.BatchNumber] = true
}

func (a *Aggregator) isSynced(ctx context.Context) bool {
	lastVerifiedBatch, err := a.State.GetLastVerifiedBatch(ctx, nil)
	if err != nil && err != state.ErrNotFound {
		log.Warnf("failed to get last consolidated batch, err: %v", err)
		return false
	}
	if lastVerifiedBatch != nil {
		a.lastVerifiedBatchNum = lastVerifiedBatch.BatchNumber
	}
	lastConsolidatedEthBatchNum, err := a.Ethman.GetLatestVerifiedBatchNum()
	if err != nil {
		log.Warnf("failed to get last eth batch, err: %v", err)
		return false
	}
	if a.lastVerifiedBatchNum < lastConsolidatedEthBatchNum {
		log.Infof("waiting for the state to be synced, lastConsolidatedBatchNum: %d, lastEthConsolidatedBatchNum: %d",
			a.lastVerifiedBatchNum, lastConsolidatedEthBatchNum)
		return false
	}
	return true
}

func (a *Aggregator) getBatchToVerify(ctx context.Context) (*state.Batch, error) {
	delete(a.batchesSent, a.lastVerifiedBatchNum)

	batchToVerify, err := a.State.GetBatchByNumber(ctx, a.lastVerifiedBatchNum+1, nil)

	if err != nil {
		if errors.Is(err, state.ErrNotFound) {
			log.Infof("there are no batches to consolidate")
			return nil, err
=======
		select {
		case <-time.After(a.cfg.IntervalToConsolidateState.Duration):
			// 1. check, if state is synced
			lastVerifiedBatch, err := a.State.GetLastVerifiedBatch(a.ctx, nil)
			var lastVerifiedBatchNum uint64
			if err != nil && err != state.ErrNotFound {
				log.Warnf("failed to get last consolidated batch, err: %v", err)
				continue
			}
			if lastVerifiedBatch != nil {
				lastVerifiedBatchNum = lastVerifiedBatch.BatchNumber
			}
			lastConsolidatedEthBatchNum, err := a.Ethman.GetLatestVerifiedBatchNum()
			if err != nil {
				log.Warnf("failed to get last eth batch, err: %v", err)
				continue
			}
			if lastVerifiedBatchNum < lastConsolidatedEthBatchNum {
				log.Infof("waiting for the state to be synced, lastConsolidatedBatchNum: %d, lastEthConsolidatedBatchNum: %d",
					lastVerifiedBatchNum, lastConsolidatedEthBatchNum)
				continue
			}

			// 2. find next batch to consolidate
			delete(batchesSent, lastVerifiedBatchNum)

			batchToVerify, err := a.State.GetVirtualBatchByNumber(a.ctx, lastVerifiedBatchNum+1, nil)

			if err != nil {
				if err == state.ErrNotFound {
					log.Infof("there are no batches to consolidate")
					continue
				}
				log.Warnf("failed to get batch to consolidate, err: %v", err)
				continue
			}

			if batchesSent[batchToVerify.BatchNumber] {
				log.Infof("batch with number %d was already sent, but not yet consolidated by synchronizer",
					batchToVerify.BatchNumber)
				continue
			}

			// 3. check if it's profitable or not
			// check is it profitable to aggregate txs or not
			// pass matic collateral as zero here, bcs in smart contract fee for aggregator is not defined
			isProfitable, err := a.ProfitabilityChecker.IsProfitable(a.ctx, big.NewInt(0))
			if err != nil {
				log.Warnf("failed to check aggregator profitability, err: %v", err)
				continue
			}

			if !isProfitable {
				log.Infof("Batch %d is not profitable, matic collateral %d", batchToVerify.BatchNumber, big.NewInt(0))
				continue
			}

			// 4. send zki + txs to the prover
			stateRootConsolidated, err := a.State.GetStateRootByBatchNumber(a.ctx, lastVerifiedBatchNum, nil)
			if err != nil && err != state.ErrNotFound {
				log.Warnf("failed to get current state root, err: %v", err)
				continue
			}

			stateRootToConsolidate, err := a.State.GetStateRootByBatchNumber(a.ctx, batchToVerify.BatchNumber, nil)
			if err != nil {
				log.Warnf("failed to get state root to consolidate, err: %v", err)
				continue
			}

			rawTxs, err := state.EncodeTransactions(batchToVerify.Transactions)
			if err != nil {
				log.Warnf("failed to encode transactions, err: %v", err)
				continue
			}
			globalExitRoot := batchToVerify.GlobalExitRoot

			oldLocalExitRoot, err := a.State.GetLocalExitRootByBatchNumber(a.ctx, lastVerifiedBatchNum, nil)
			if err != nil {
				log.Warnf("failed to get local exit root for batch %d, err: %v", lastVerifiedBatchNum, err)
				continue
			}
			newLocalExitRoot := batchToVerify.LocalExitRoot
			// TODO: change this, once it will be clear, what db means
			db := map[string]string{}

			batchChainIDByte := make([]byte, 4)   //nolint:gomnd
			blockTimestampByte := make([]byte, 8) //nolint:gomnd
			binary.BigEndian.PutUint64(blockTimestampByte, uint64(batchToVerify.Timestamp.Unix()))
			batchHashData := common.BytesToHash(keccak256.Hash(
				rawTxs,
				globalExitRoot[:],
				blockTimestampByte,
				batchToVerify.Coinbase[:],
				batchChainIDByte,
			))
			oldStateRoot := stateRootConsolidated
			newStateRoot := stateRootToConsolidate
			inputProver := &pb.InputProver{
				PublicInputs: &pb.PublicInputs{
					OldStateRoot:     oldStateRoot.String(),
					OldLocalExitRoot: oldLocalExitRoot.String(),
					NewStateRoot:     newStateRoot.String(),
					NewLocalExitRoot: newLocalExitRoot.String(),
					SequencerAddr:    batchToVerify.Coinbase.String(),
					BatchHashData:    batchHashData.String(),
					BatchNum:         uint32(batchToVerify.BatchNumber),
					EthTimestamp:     uint64(batchToVerify.Timestamp.Unix()),
				},
				GlobalExitRoot:    globalExitRoot.String(),
				BatchL2Data:       hex.EncodeToString(batchToVerify.BatchL2Data),
				Db:                db,
				ContractsBytecode: db,
			}

			genProofRequest := pb.GenProofRequest{Input: inputProver}

			// init connection to the prover
			var opts []grpc.CallOption
			resGenProof, err := a.ZkProverClient.GenProof(a.ctx, &genProofRequest, opts...)
			if err != nil {
				log.Errorf("failed to connect to the prover to gen proof, err: %v", err)
				continue
			}

			log.Debugf("Data sent to the prover: %+v", inputProver)
			genProofRes := resGenProof.GetResult()
			if genProofRes != pb.GenProofResponse_RESULT_GEN_PROOF_OK {
				log.Warnf("failed to get result from the prover, batchNumber: %d, err: %v", batchToVerify.BatchNumber)
				continue
			}
			genProofID := resGenProof.GetId()

			resGetProof := &pb.GetProofResponse{
				Result: -1,
			}
			getProofCtx, getProofCtxCancel = context.WithCancel(a.ctx)
			getProofClient, err := a.ZkProverClient.GetProof(getProofCtx)
			if err != nil {
				log.Warnf("failed to init getProofClient, batchNumber: %d, err: %v", batchToVerify.BatchNumber, err)
				continue
			}
			for resGetProof.Result != pb.GetProofResponse_RESULT_GET_PROOF_COMPLETED_OK {
				err = getProofClient.Send(&pb.GetProofRequest{
					Id: genProofID,
				})
				if err != nil {
					log.Warnf("failed to send get proof request to the prover, batchNumber: %d, err: %v", batchToVerify.BatchNumber, err)
					break
				}

				resGetProof, err = getProofClient.Recv()
				if err != nil {
					log.Warnf("failed to get proof from the prover, batchNumber: %d, err: %v", batchToVerify.BatchNumber, err)
					break
				}

				resGetProofState := resGetProof.GetResult()
				if resGetProofState == pb.GetProofResponse_RESULT_GET_PROOF_ERROR ||
					resGetProofState == pb.GetProofResponse_RESULT_GET_PROOF_COMPLETED_ERROR {
					log.Fatalf("failed to get a proof for batch, batch number %d", batchToVerify.BatchNumber)
				}
				if resGetProofState == pb.GetProofResponse_RESULT_GET_PROOF_INTERNAL_ERROR {
					log.Warnf("failed to generate proof for batch, batchNumber: %v, ResGetProofState: %v", batchToVerify.BatchNumber, resGetProofState)
					break
				}

				if resGetProofState == pb.GetProofResponse_RESULT_GET_PROOF_CANCEL {
					log.Warnf("proof generation was cancelled, batchNumber: %v", batchToVerify.BatchNumber)
					break
				}

				if resGetProofState == pb.GetProofResponse_RESULT_GET_PROOF_PENDING {
					// in this case aggregator will wait, to send another request
					time.Sleep(a.cfg.IntervalFrequencyToGetProofGenerationStateInSeconds.Duration)
				}
			}

			// getProofCtxCancel call closes the connection stream with the prover. This is the only way to close it by client
			getProofCtxCancel()

			if resGetProof.GetResult() != pb.GetProofResponse_RESULT_GET_PROOF_COMPLETED_OK {
				continue
			}

			// Calc inputHash
			batchNumberByte := make([]byte, 4) //nolint:gomnd
			binary.BigEndian.PutUint32(batchNumberByte, inputProver.PublicInputs.BatchNum)
			hash := keccak256.Hash(
				oldStateRoot[:],
				oldLocalExitRoot[:],
				newStateRoot[:],
				newLocalExitRoot[:],
				batchToVerify.Coinbase[:],
				batchHashData[:],
				batchNumberByte[:],
				blockTimestampByte[:],
			)
			frB, _ := new(big.Int).SetString(fr, encoding.Base10)
			inputHashMod := new(big.Int).Mod(new(big.Int).SetBytes(hash), frB)
			internalInputHash := inputHashMod.Bytes()

			// InputHash must match
			internalInputHashS := fmt.Sprintf("0x%064s", hex.EncodeToString(internalInputHash))
			publicInputsExtended := resGetProof.GetPublic()
			if resGetProof.GetPublic().InputHash != internalInputHashS {
				log.Error("inputHash received from the prover (", publicInputsExtended.InputHash,
					") doesn't match with the internal value: ", internalInputHashS)
				log.Debug("internalBatchHashData: ", batchHashData, " externalBatchHashData: ", publicInputsExtended.PublicInputs.BatchHashData)
				log.Debug("inputProver.PublicInputs.OldStateRoot: ", inputProver.PublicInputs.OldStateRoot)
				log.Debug("inputProver.PublicInputs.OldLocalExitRoot:", inputProver.PublicInputs.OldLocalExitRoot)
				log.Debug("inputProver.PublicInputs.NewStateRoot: ", inputProver.PublicInputs.NewStateRoot)
				log.Debug("inputProver.PublicInputs.NewLocalExitRoot: ", inputProver.PublicInputs.NewLocalExitRoot)
				log.Debug("inputProver.PublicInputs.SequencerAddr: ", inputProver.PublicInputs.SequencerAddr)
				log.Debug("inputProver.PublicInputs.BatchHashData: ", inputProver.PublicInputs.BatchHashData)
				log.Debug("inputProver.PublicInputs.BatchNum: ", inputProver.PublicInputs.BatchNum)
				log.Debug("inputProver.PublicInputs.EthTimestamp: ", inputProver.PublicInputs.EthTimestamp)
			}

			// 4. send proof + txs to the SC
			err = a.EthTxManager.VerifyBatch(batchToVerify.BatchNumber, resGetProof)
			if err != nil {
				log.Warnf("failed to send request to consolidate batch to ethereum, batch number: %d, err: %v",
					batchToVerify.BatchNumber, err)
				continue
			}
			batchesSent[batchToVerify.BatchNumber] = true
		case <-a.ctx.Done():
			getProofCtxCancel()
			return
>>>>>>> 3c41fe04
		}
		log.Warnf("failed to get batch to consolidate, err: %v", err)
		return nil, err
	}

	if a.batchesSent[batchToVerify.BatchNumber] {
		log.Infof("batch with number %d was already sent, but not yet consolidated by synchronizer",
			batchToVerify.BatchNumber)
		return nil, nil
	}

	return batchToVerify, nil
}

func (a *Aggregator) buildInputProver(ctx context.Context, batchToVerify *state.Batch) (*pb.InputProver, error) {
	oldStateRoot, err := a.State.GetStateRootByBatchNumber(ctx, a.lastVerifiedBatchNum, nil)
	if err != nil && err != state.ErrNotFound {
		return nil, fmt.Errorf("failed to get current state root, err: %v", err)
	}

	newStateRoot, err := a.State.GetStateRootByBatchNumber(ctx, batchToVerify.BatchNumber, nil)
	if err != nil {
		return nil, fmt.Errorf("failed to get state root to consolidate, err: %v", err)
	}

	rawTxs, err := state.EncodeTransactions(batchToVerify.Transactions)
	if err != nil {
		return nil, fmt.Errorf("failed to encode transactions, err: %v", err)
	}
	globalExitRoot := batchToVerify.GlobalExitRoot

	oldLocalExitRoot, err := a.State.GetLocalExitRootByBatchNumber(ctx, a.lastVerifiedBatchNum, nil)
	if err != nil {
		return nil, fmt.Errorf("failed to get local exit root for batch %d, err: %v", a.lastVerifiedBatchNum, err)
	}
	newLocalExitRoot := batchToVerify.LocalExitRoot
	db := map[string]string{}

	blockTimestampByte := make([]byte, 8) //nolint:gomnd
	binary.BigEndian.PutUint64(blockTimestampByte, uint64(batchToVerify.Timestamp.Unix()))
	batchHashData := common.BytesToHash(keccak256.Hash(
		rawTxs,
		globalExitRoot[:],
		blockTimestampByte,
		batchToVerify.Coinbase[:],
	))
	inputProver := &pb.InputProver{
		PublicInputs: &pb.PublicInputs{
			OldStateRoot:     oldStateRoot.String(),
			OldLocalExitRoot: oldLocalExitRoot.String(),
			NewStateRoot:     newStateRoot.String(),
			NewLocalExitRoot: newLocalExitRoot.String(),
			SequencerAddr:    batchToVerify.Coinbase.String(),
			BatchHashData:    batchHashData.String(),
			BatchNum:         uint32(batchToVerify.BatchNumber),
			EthTimestamp:     uint64(batchToVerify.Timestamp.Unix()),
		},
		GlobalExitRoot:    globalExitRoot.String(),
		BatchL2Data:       hex.EncodeToString(batchToVerify.BatchL2Data),
		Db:                db,
		ContractsBytecode: db,
	}

	return inputProver, nil
}

func (a *Aggregator) compareInputHashes(ip *pb.InputProver, resGetProof *pb.GetProofResponse) {
	// Calc inputHash
	batchNumberByte := make([]byte, 4) //nolint:gomnd
	binary.BigEndian.PutUint32(batchNumberByte, ip.PublicInputs.BatchNum)
	blockTimestampByte := make([]byte, 8) //nolint:gomnd
	binary.BigEndian.PutUint64(blockTimestampByte, ip.PublicInputs.EthTimestamp)
	hash := keccak256.Hash(
		[]byte(ip.PublicInputs.OldStateRoot)[:],
		[]byte(ip.PublicInputs.OldLocalExitRoot)[:],
		[]byte(ip.PublicInputs.NewStateRoot)[:],
		[]byte(ip.PublicInputs.NewLocalExitRoot)[:],
		[]byte(ip.PublicInputs.SequencerAddr)[:],
		[]byte(ip.PublicInputs.BatchHashData)[:],
		batchNumberByte[:],
		blockTimestampByte[:],
	)
	// Prime field. It is the prime number used as the order in our elliptic curve
	const fr = "21888242871839275222246405745257275088548364400416034343698204186575808495617"
	frB, _ := new(big.Int).SetString(fr, encoding.Base10)
	inputHashMod := new(big.Int).Mod(new(big.Int).SetBytes(hash), frB)
	internalInputHash := inputHashMod.Bytes()

	// InputHash must match
	internalInputHashS := fmt.Sprintf("0x%064s", hex.EncodeToString(internalInputHash))
	publicInputsExtended := resGetProof.GetPublic()
	if resGetProof.GetPublic().InputHash != internalInputHashS {
		log.Error("inputHash received from the prover (", publicInputsExtended.InputHash,
			") doesn't match with the internal value: ", internalInputHashS)
		log.Debug("internalBatchHashData: ", ip.PublicInputs.BatchHashData, " externalBatchHashData: ", publicInputsExtended.PublicInputs.BatchHashData)
		log.Debug("inputProver.PublicInputs.OldStateRoot: ", ip.PublicInputs.OldStateRoot)
		log.Debug("inputProver.PublicInputs.OldLocalExitRoot:", ip.PublicInputs.OldLocalExitRoot)
		log.Debug("inputProver.PublicInputs.NewStateRoot: ", ip.PublicInputs.NewStateRoot)
		log.Debug("inputProver.PublicInputs.NewLocalExitRoot: ", ip.PublicInputs.NewLocalExitRoot)
		log.Debug("inputProver.PublicInputs.SequencerAddr: ", ip.PublicInputs.SequencerAddr)
		log.Debug("inputProver.PublicInputs.BatchHashData: ", ip.PublicInputs.BatchHashData)
		log.Debug("inputProver.PublicInputs.BatchNum: ", ip.PublicInputs.BatchNum)
		log.Debug("inputProver.PublicInputs.EthTimestamp: ", ip.PublicInputs.EthTimestamp)
	}
}

func waitTick(ctx context.Context, ticker *time.Ticker) {
	select {
	case <-ticker.C:
		// nothing
	case <-ctx.Done():
		return
	}
}<|MERGE_RESOLUTION|>--- conflicted
+++ resolved
@@ -69,7 +69,6 @@
 	ticker := time.NewTicker(a.cfg.IntervalToConsolidateState.Duration)
 	defer ticker.Stop()
 	for {
-<<<<<<< HEAD
 		a.tryVerifyBatch(ctx, ticker)
 	}
 }
@@ -156,244 +155,12 @@
 func (a *Aggregator) getBatchToVerify(ctx context.Context) (*state.Batch, error) {
 	delete(a.batchesSent, a.lastVerifiedBatchNum)
 
-	batchToVerify, err := a.State.GetBatchByNumber(ctx, a.lastVerifiedBatchNum+1, nil)
+	batchToVerify, err := a.State.GetVirtualBatchByNumber(ctx, a.lastVerifiedBatchNum+1, nil)
 
 	if err != nil {
 		if errors.Is(err, state.ErrNotFound) {
 			log.Infof("there are no batches to consolidate")
 			return nil, err
-=======
-		select {
-		case <-time.After(a.cfg.IntervalToConsolidateState.Duration):
-			// 1. check, if state is synced
-			lastVerifiedBatch, err := a.State.GetLastVerifiedBatch(a.ctx, nil)
-			var lastVerifiedBatchNum uint64
-			if err != nil && err != state.ErrNotFound {
-				log.Warnf("failed to get last consolidated batch, err: %v", err)
-				continue
-			}
-			if lastVerifiedBatch != nil {
-				lastVerifiedBatchNum = lastVerifiedBatch.BatchNumber
-			}
-			lastConsolidatedEthBatchNum, err := a.Ethman.GetLatestVerifiedBatchNum()
-			if err != nil {
-				log.Warnf("failed to get last eth batch, err: %v", err)
-				continue
-			}
-			if lastVerifiedBatchNum < lastConsolidatedEthBatchNum {
-				log.Infof("waiting for the state to be synced, lastConsolidatedBatchNum: %d, lastEthConsolidatedBatchNum: %d",
-					lastVerifiedBatchNum, lastConsolidatedEthBatchNum)
-				continue
-			}
-
-			// 2. find next batch to consolidate
-			delete(batchesSent, lastVerifiedBatchNum)
-
-			batchToVerify, err := a.State.GetVirtualBatchByNumber(a.ctx, lastVerifiedBatchNum+1, nil)
-
-			if err != nil {
-				if err == state.ErrNotFound {
-					log.Infof("there are no batches to consolidate")
-					continue
-				}
-				log.Warnf("failed to get batch to consolidate, err: %v", err)
-				continue
-			}
-
-			if batchesSent[batchToVerify.BatchNumber] {
-				log.Infof("batch with number %d was already sent, but not yet consolidated by synchronizer",
-					batchToVerify.BatchNumber)
-				continue
-			}
-
-			// 3. check if it's profitable or not
-			// check is it profitable to aggregate txs or not
-			// pass matic collateral as zero here, bcs in smart contract fee for aggregator is not defined
-			isProfitable, err := a.ProfitabilityChecker.IsProfitable(a.ctx, big.NewInt(0))
-			if err != nil {
-				log.Warnf("failed to check aggregator profitability, err: %v", err)
-				continue
-			}
-
-			if !isProfitable {
-				log.Infof("Batch %d is not profitable, matic collateral %d", batchToVerify.BatchNumber, big.NewInt(0))
-				continue
-			}
-
-			// 4. send zki + txs to the prover
-			stateRootConsolidated, err := a.State.GetStateRootByBatchNumber(a.ctx, lastVerifiedBatchNum, nil)
-			if err != nil && err != state.ErrNotFound {
-				log.Warnf("failed to get current state root, err: %v", err)
-				continue
-			}
-
-			stateRootToConsolidate, err := a.State.GetStateRootByBatchNumber(a.ctx, batchToVerify.BatchNumber, nil)
-			if err != nil {
-				log.Warnf("failed to get state root to consolidate, err: %v", err)
-				continue
-			}
-
-			rawTxs, err := state.EncodeTransactions(batchToVerify.Transactions)
-			if err != nil {
-				log.Warnf("failed to encode transactions, err: %v", err)
-				continue
-			}
-			globalExitRoot := batchToVerify.GlobalExitRoot
-
-			oldLocalExitRoot, err := a.State.GetLocalExitRootByBatchNumber(a.ctx, lastVerifiedBatchNum, nil)
-			if err != nil {
-				log.Warnf("failed to get local exit root for batch %d, err: %v", lastVerifiedBatchNum, err)
-				continue
-			}
-			newLocalExitRoot := batchToVerify.LocalExitRoot
-			// TODO: change this, once it will be clear, what db means
-			db := map[string]string{}
-
-			batchChainIDByte := make([]byte, 4)   //nolint:gomnd
-			blockTimestampByte := make([]byte, 8) //nolint:gomnd
-			binary.BigEndian.PutUint64(blockTimestampByte, uint64(batchToVerify.Timestamp.Unix()))
-			batchHashData := common.BytesToHash(keccak256.Hash(
-				rawTxs,
-				globalExitRoot[:],
-				blockTimestampByte,
-				batchToVerify.Coinbase[:],
-				batchChainIDByte,
-			))
-			oldStateRoot := stateRootConsolidated
-			newStateRoot := stateRootToConsolidate
-			inputProver := &pb.InputProver{
-				PublicInputs: &pb.PublicInputs{
-					OldStateRoot:     oldStateRoot.String(),
-					OldLocalExitRoot: oldLocalExitRoot.String(),
-					NewStateRoot:     newStateRoot.String(),
-					NewLocalExitRoot: newLocalExitRoot.String(),
-					SequencerAddr:    batchToVerify.Coinbase.String(),
-					BatchHashData:    batchHashData.String(),
-					BatchNum:         uint32(batchToVerify.BatchNumber),
-					EthTimestamp:     uint64(batchToVerify.Timestamp.Unix()),
-				},
-				GlobalExitRoot:    globalExitRoot.String(),
-				BatchL2Data:       hex.EncodeToString(batchToVerify.BatchL2Data),
-				Db:                db,
-				ContractsBytecode: db,
-			}
-
-			genProofRequest := pb.GenProofRequest{Input: inputProver}
-
-			// init connection to the prover
-			var opts []grpc.CallOption
-			resGenProof, err := a.ZkProverClient.GenProof(a.ctx, &genProofRequest, opts...)
-			if err != nil {
-				log.Errorf("failed to connect to the prover to gen proof, err: %v", err)
-				continue
-			}
-
-			log.Debugf("Data sent to the prover: %+v", inputProver)
-			genProofRes := resGenProof.GetResult()
-			if genProofRes != pb.GenProofResponse_RESULT_GEN_PROOF_OK {
-				log.Warnf("failed to get result from the prover, batchNumber: %d, err: %v", batchToVerify.BatchNumber)
-				continue
-			}
-			genProofID := resGenProof.GetId()
-
-			resGetProof := &pb.GetProofResponse{
-				Result: -1,
-			}
-			getProofCtx, getProofCtxCancel = context.WithCancel(a.ctx)
-			getProofClient, err := a.ZkProverClient.GetProof(getProofCtx)
-			if err != nil {
-				log.Warnf("failed to init getProofClient, batchNumber: %d, err: %v", batchToVerify.BatchNumber, err)
-				continue
-			}
-			for resGetProof.Result != pb.GetProofResponse_RESULT_GET_PROOF_COMPLETED_OK {
-				err = getProofClient.Send(&pb.GetProofRequest{
-					Id: genProofID,
-				})
-				if err != nil {
-					log.Warnf("failed to send get proof request to the prover, batchNumber: %d, err: %v", batchToVerify.BatchNumber, err)
-					break
-				}
-
-				resGetProof, err = getProofClient.Recv()
-				if err != nil {
-					log.Warnf("failed to get proof from the prover, batchNumber: %d, err: %v", batchToVerify.BatchNumber, err)
-					break
-				}
-
-				resGetProofState := resGetProof.GetResult()
-				if resGetProofState == pb.GetProofResponse_RESULT_GET_PROOF_ERROR ||
-					resGetProofState == pb.GetProofResponse_RESULT_GET_PROOF_COMPLETED_ERROR {
-					log.Fatalf("failed to get a proof for batch, batch number %d", batchToVerify.BatchNumber)
-				}
-				if resGetProofState == pb.GetProofResponse_RESULT_GET_PROOF_INTERNAL_ERROR {
-					log.Warnf("failed to generate proof for batch, batchNumber: %v, ResGetProofState: %v", batchToVerify.BatchNumber, resGetProofState)
-					break
-				}
-
-				if resGetProofState == pb.GetProofResponse_RESULT_GET_PROOF_CANCEL {
-					log.Warnf("proof generation was cancelled, batchNumber: %v", batchToVerify.BatchNumber)
-					break
-				}
-
-				if resGetProofState == pb.GetProofResponse_RESULT_GET_PROOF_PENDING {
-					// in this case aggregator will wait, to send another request
-					time.Sleep(a.cfg.IntervalFrequencyToGetProofGenerationStateInSeconds.Duration)
-				}
-			}
-
-			// getProofCtxCancel call closes the connection stream with the prover. This is the only way to close it by client
-			getProofCtxCancel()
-
-			if resGetProof.GetResult() != pb.GetProofResponse_RESULT_GET_PROOF_COMPLETED_OK {
-				continue
-			}
-
-			// Calc inputHash
-			batchNumberByte := make([]byte, 4) //nolint:gomnd
-			binary.BigEndian.PutUint32(batchNumberByte, inputProver.PublicInputs.BatchNum)
-			hash := keccak256.Hash(
-				oldStateRoot[:],
-				oldLocalExitRoot[:],
-				newStateRoot[:],
-				newLocalExitRoot[:],
-				batchToVerify.Coinbase[:],
-				batchHashData[:],
-				batchNumberByte[:],
-				blockTimestampByte[:],
-			)
-			frB, _ := new(big.Int).SetString(fr, encoding.Base10)
-			inputHashMod := new(big.Int).Mod(new(big.Int).SetBytes(hash), frB)
-			internalInputHash := inputHashMod.Bytes()
-
-			// InputHash must match
-			internalInputHashS := fmt.Sprintf("0x%064s", hex.EncodeToString(internalInputHash))
-			publicInputsExtended := resGetProof.GetPublic()
-			if resGetProof.GetPublic().InputHash != internalInputHashS {
-				log.Error("inputHash received from the prover (", publicInputsExtended.InputHash,
-					") doesn't match with the internal value: ", internalInputHashS)
-				log.Debug("internalBatchHashData: ", batchHashData, " externalBatchHashData: ", publicInputsExtended.PublicInputs.BatchHashData)
-				log.Debug("inputProver.PublicInputs.OldStateRoot: ", inputProver.PublicInputs.OldStateRoot)
-				log.Debug("inputProver.PublicInputs.OldLocalExitRoot:", inputProver.PublicInputs.OldLocalExitRoot)
-				log.Debug("inputProver.PublicInputs.NewStateRoot: ", inputProver.PublicInputs.NewStateRoot)
-				log.Debug("inputProver.PublicInputs.NewLocalExitRoot: ", inputProver.PublicInputs.NewLocalExitRoot)
-				log.Debug("inputProver.PublicInputs.SequencerAddr: ", inputProver.PublicInputs.SequencerAddr)
-				log.Debug("inputProver.PublicInputs.BatchHashData: ", inputProver.PublicInputs.BatchHashData)
-				log.Debug("inputProver.PublicInputs.BatchNum: ", inputProver.PublicInputs.BatchNum)
-				log.Debug("inputProver.PublicInputs.EthTimestamp: ", inputProver.PublicInputs.EthTimestamp)
-			}
-
-			// 4. send proof + txs to the SC
-			err = a.EthTxManager.VerifyBatch(batchToVerify.BatchNumber, resGetProof)
-			if err != nil {
-				log.Warnf("failed to send request to consolidate batch to ethereum, batch number: %d, err: %v",
-					batchToVerify.BatchNumber, err)
-				continue
-			}
-			batchesSent[batchToVerify.BatchNumber] = true
-		case <-a.ctx.Done():
-			getProofCtxCancel()
-			return
->>>>>>> 3c41fe04
 		}
 		log.Warnf("failed to get batch to consolidate, err: %v", err)
 		return nil, err
