--- conflicted
+++ resolved
@@ -87,13 +87,8 @@
 				log.Warnf("failed to get last eth batch, err: %v", err)
 				continue
 			}
-<<<<<<< HEAD
-			if lastSyncedBatchNum < lastEthBatchNum {
-				log.Infof("waiting for the state to be synced, lastSyncedBatchNum: %d, lastEthBatchNum: %d", lastSyncedBatchNum, lastEthBatchNum)
-=======
 			if lastConsolidatedBatch.BatchNumber < lastConsolidatedEthBatchNum {
-				log.Infow("waiting for the state to be synced, lastConsolidatedBatchNum: %d, lastEthConsolidatedBatchNum: %d", lastConsolidatedBatch.BatchNumber, lastConsolidatedEthBatchNum)
->>>>>>> 4fa2c48c
+				log.Infof("waiting for the state to be synced, lastConsolidatedBatchNum: %d, lastEthConsolidatedBatchNum: %d", lastConsolidatedBatch.BatchNumber, lastConsolidatedEthBatchNum)
 				continue
 			}
 
