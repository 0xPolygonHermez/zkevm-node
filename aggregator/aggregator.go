package aggregator

import (
	"context"
	"math/big"
	"time"

	"github.com/ethereum/go-ethereum/common"
	"github.com/hermeznetwork/hermez-core/etherman"
	"github.com/hermeznetwork/hermez-core/log"
	"github.com/hermeznetwork/hermez-core/proverclient"
	"github.com/hermeznetwork/hermez-core/state"
	"google.golang.org/grpc"
)

// Aggregator represents an aggregator
type Aggregator struct {
	cfg Config

	State          state.State
	BatchProcessor state.BatchProcessor
	EtherMan       etherman.EtherMan
	ZkProverClient proverclient.ZKProverClient

	ProfitabilityChecker TxProfitabilityChecker

	ctx    context.Context
	cancel context.CancelFunc
}

// NewAggregator creates a new aggregator
func NewAggregator(
	cfg Config,
	state state.State,
	ethMan etherman.EtherMan,
	zkProverClient proverclient.ZKProverClient,
) (Aggregator, error) {
	ctx, cancel := context.WithCancel(context.Background())

	var profitabilityChecker TxProfitabilityChecker
	switch cfg.TxProfitabilityCheckerType {
	case ProfitabilityBase:
		profitabilityChecker = NewTxProfitabilityCheckerBase(state, cfg.IntervalAfterWhichBatchConsolidateAnyway.Duration, cfg.TxProfitabilityMinReward.Int)
	case ProfitabilityAcceptAll:
		profitabilityChecker = NewTxProfitabilityCheckerAcceptAll(state, cfg.IntervalAfterWhichBatchConsolidateAnyway.Duration)
	}
	a := Aggregator{
		cfg: cfg,

		State:                state,
		EtherMan:             ethMan,
		ZkProverClient:       zkProverClient,
		ProfitabilityChecker: profitabilityChecker,

		ctx:    ctx,
		cancel: cancel,
	}

	return a, nil
}

// Start starts the aggregator
func (a *Aggregator) Start() {
	// init connection to the prover
	var opts []grpc.CallOption
	getProofClient, err := a.ZkProverClient.GenProof(a.ctx, opts...)
	if err != nil {
		log.Errorf("failed to connect to the prover, err: %v", err)
		return
	}

	// this is a batches, that were sent to ethereum to consolidate
	batchesSent := make(map[uint64]bool)

	for {
		select {
		case <-time.After(a.cfg.IntervalToConsolidateState.Duration):
			// 1. check, if state is synced
			lastConsolidatedBatch, err := a.State.GetLastBatch(a.ctx, false)
			if err != nil {
				log.Warnf("failed to get last consolidated batch, err: %v", err)
				continue
			}
			lastConsolidatedEthBatchNum, err := a.State.GetLastBatchNumberConsolidatedOnEthereum(a.ctx)
			if err != nil {
				log.Warnf("failed to get last eth batch, err: %v", err)
				continue
			}
			if lastConsolidatedBatch.BatchNumber < lastConsolidatedEthBatchNum {
				log.Infof("waiting for the state to be synced, lastConsolidatedBatchNum: %d, lastEthConsolidatedBatchNum: %d", lastConsolidatedBatch.BatchNumber, lastConsolidatedEthBatchNum)
				continue
			}

			// 2. find next batch to consolidate
			delete(batchesSent, lastConsolidatedBatch.BatchNumber)

			batchToConsolidate, err := a.State.GetBatchByNumber(a.ctx, lastConsolidatedBatch.BatchNumber+1)

			if err != nil {
<<<<<<< HEAD
				if err == state.ErrBatchNotFound {
=======
				if err == pgx.ErrNoRows {
>>>>>>> f81e475d
					log.Infof("there are no batches to consolidate")
					continue
				}
				log.Warnf("failed to get batch to consolidate, err: %v", err)
				continue
			}

			if batchesSent[batchToConsolidate.BatchNumber] {
				log.Infof("batch with number %d was already sent, but not yet consolidated by synchronizer",
					batchToConsolidate.BatchNumber)
				continue
			}

			// 3. check if it's profitable or not
			// check is it profitable to aggregate txs or not
			isProfitable, err := a.ProfitabilityChecker.IsProfitable(a.ctx, batchToConsolidate.MaticCollateral)
			if err != nil {
				log.Warnf("failed to check aggregator profitability, err: %v", err)
				continue
			}

			if !isProfitable {
				log.Info("Batch %d is not profitable, matic collateral %v", batchToConsolidate.BatchNumber, batchToConsolidate.MaticCollateral)
				continue
			}

			// 4. send zki + txs to the prover
			stateRootConsolidated, err := a.State.GetStateRootByBatchNumber(lastConsolidatedBatch.BatchNumber)
			if err != nil {
				log.Warnf("failed to get current state root, err: %v", err)
				continue
			}

			stateRootToConsolidate, err := a.State.GetStateRootByBatchNumber(batchToConsolidate.BatchNumber)
			if err != nil {
				log.Warnf("failed to get state root to consolidate, err: %v", err)
				continue
			}

			txsHashes := make([]string, 0, len(batchToConsolidate.Transactions))
			for _, tx := range batchToConsolidate.Transactions {
				txsHashes = append(txsHashes, tx.Hash().String())
			}

			// TODO: consider putting chain id to the batch, so we will get rid of additional request to db
			seq, err := a.State.GetSequencer(a.ctx, batchToConsolidate.Sequencer)
			if err != nil {
				log.Warnf("failed to get sequencer from the state, addr: %s, err: %v", seq.Address, err)
				continue
			}
			chainID := uint32(seq.ChainID.Uint64())

			// TODO: change this, once we have exit root
			fakeLastGlobalExitRoot, _ := new(big.Int).SetString("1234123412341234123412341234123412341234123412341234123412341234", 16)
			fakeKeys := map[string]string{
				"0540ae2a259cb9179561cffe6a0a3852a2c1806ad894ed396a2ef16e1f10e9c7": "0000000000000000000000000000000000000000000000056bc75e2d63100000",
				"061927dd2a72763869c1d5d9336a42d12a9a2f22809c9cf1feeb2a6d1643d950": "0000000000000000000000000000000000000000000000000000000000000000",
				"03ae74d1bbdff41d14f155ec79bb389db716160c1766a49ee9c9707407f80a11": "00000000000000000000000000000000000000000000000ad78ebc5ac6200000",
				"18d749d7bcc2bc831229c19256f9e933c08b6acdaff4915be158e34cbbc8a8e1": "0000000000000000000000000000000000000000000000000000000000000000",
			}
			inputProver := &proverclient.InputProver{
				Message: "calculate",
				PublicInputs: &proverclient.PublicInputs{
					OldStateRoot:     common.BytesToHash(stateRootConsolidated).String(),
					OldLocalExitRoot: fakeLastGlobalExitRoot.String(),
					NewStateRoot:     common.BytesToHash(stateRootToConsolidate).String(),
					NewLocalExitRoot: fakeLastGlobalExitRoot.String(),
					SequencerAddr:    batchToConsolidate.Sequencer.String(),
					BatchHashData:    batchToConsolidate.BatchHash.String(),
					ChainId:          chainID,
					BatchNum:         uint32(batchToConsolidate.BatchNumber),
				},
				GlobalExitRoot: fakeLastGlobalExitRoot.String(),
				Txs:            txsHashes,
				Keys:           fakeKeys,
			}
			err = getProofClient.Send(inputProver)
			if err != nil {
				log.Warnf("failed to send batch to the prover, batchNumber: %v, err: %v", batchToConsolidate.BatchNumber, err)
				continue
			}
			proofState, err := getProofClient.Recv()
			if err != nil {
				log.Warnf("failed to get proof from the prover, batchNumber: %v, err: %v", batchToConsolidate.BatchNumber, err)
				continue
			}
			// 4. send proof + txs to the SC
			batchNum := new(big.Int).SetUint64(batchToConsolidate.BatchNumber)
			h, err := a.EtherMan.ConsolidateBatch(batchNum, proofState.Proof)
			if err != nil {
				log.Warnf("failed to send request to consolidate batch to ethereum, batch number: %d, err: %v",
					batchToConsolidate.BatchNumber, err)
				continue
			}
			batchesSent[batchToConsolidate.BatchNumber] = true

			log.Infof("Batch %d consolidated: %s", batchToConsolidate.BatchNumber, h.Hash())
		case <-a.ctx.Done():
			return
		}
	}
}

// Stop stops the aggregator
func (a *Aggregator) Stop() {
	a.cancel()
}<|MERGE_RESOLUTION|>--- conflicted
+++ resolved
@@ -97,11 +97,7 @@
 			batchToConsolidate, err := a.State.GetBatchByNumber(a.ctx, lastConsolidatedBatch.BatchNumber+1)
 
 			if err != nil {
-<<<<<<< HEAD
 				if err == state.ErrBatchNotFound {
-=======
-				if err == pgx.ErrNoRows {
->>>>>>> f81e475d
 					log.Infof("there are no batches to consolidate")
 					continue
 				}
