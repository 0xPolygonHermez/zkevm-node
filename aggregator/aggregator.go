package aggregator

import (
	"context"
	"encoding/json"
	"errors"
	"fmt"
	"math/big"
	"net"
	"strconv"
	"strings"
	"sync"
	"time"
	"unicode"

	"github.com/0xPolygonHermez/zkevm-node/aggregator/metrics"
	"github.com/0xPolygonHermez/zkevm-node/aggregator/prover"
	"github.com/0xPolygonHermez/zkevm-node/config/types"
	"github.com/0xPolygonHermez/zkevm-node/encoding"
	ethmanTypes "github.com/0xPolygonHermez/zkevm-node/etherman/types"
	"github.com/0xPolygonHermez/zkevm-node/ethtxmanager"
	"github.com/0xPolygonHermez/zkevm-node/l1infotree"
	"github.com/0xPolygonHermez/zkevm-node/log"
	"github.com/0xPolygonHermez/zkevm-node/state"
	"github.com/ethereum/go-ethereum/common"
	"github.com/jackc/pgx/v4"
	"google.golang.org/grpc"
	grpchealth "google.golang.org/grpc/health/grpc_health_v1"
	"google.golang.org/grpc/peer"
)

const (
	mockedStateRoot     = "0x090bcaf734c4f06c93954a827b45a6e8c67b8e0fd1e0a35a1c5982d6961828f9"
	mockedLocalExitRoot = "0x17c04c3760510b48c6012742c540a81aba4bca2f78b9d14bfd2f123e2e53ea3e"

	ethTxManagerOwner = "aggregator"
	monitoredIDFormat = "proof-from-%v-to-%v"

	forkId9 = uint64(9)
)

type finalProofMsg struct {
	proverName     string
	proverID       string
	recursiveProof *state.Proof
	finalProof     *prover.FinalProof
}

// Aggregator represents an aggregator
type Aggregator struct {
	prover.UnimplementedAggregatorServiceServer

	cfg Config

	State                   stateInterface
	EthTxManager            ethTxManager
	Ethman                  etherman
	ProfitabilityChecker    aggregatorTxProfitabilityChecker
	TimeSendFinalProof      time.Time
	TimeCleanupLockedProofs types.Duration
	StateDBMutex            *sync.Mutex
	TimeSendFinalProofMutex *sync.RWMutex

	finalProof     chan finalProofMsg
	verifyingProof bool

	srv  *grpc.Server
	ctx  context.Context
	exit context.CancelFunc
}

// New creates a new aggregator.
func New(
	cfg Config,
	stateInterface stateInterface,
	ethTxManager ethTxManager,
	etherman etherman,
) (Aggregator, error) {
	var profitabilityChecker aggregatorTxProfitabilityChecker
	switch cfg.TxProfitabilityCheckerType {
	case ProfitabilityBase:
		profitabilityChecker = NewTxProfitabilityCheckerBase(stateInterface, cfg.IntervalAfterWhichBatchConsolidateAnyway.Duration, cfg.TxProfitabilityMinReward.Int)
	case ProfitabilityAcceptAll:
		profitabilityChecker = NewTxProfitabilityCheckerAcceptAll(stateInterface, cfg.IntervalAfterWhichBatchConsolidateAnyway.Duration)
	}

	a := Aggregator{
		cfg: cfg,

		State:                   stateInterface,
		EthTxManager:            ethTxManager,
		Ethman:                  etherman,
		ProfitabilityChecker:    profitabilityChecker,
		StateDBMutex:            &sync.Mutex{},
		TimeSendFinalProofMutex: &sync.RWMutex{},
		TimeCleanupLockedProofs: cfg.CleanupLockedProofsInterval,

		finalProof: make(chan finalProofMsg),
	}

	return a, nil
}

// Start starts the aggregator
func (a *Aggregator) Start(ctx context.Context) error {
	var cancel context.CancelFunc
	if ctx == nil {
		ctx = context.Background()
	}
	ctx, cancel = context.WithCancel(ctx)
	a.ctx = ctx
	a.exit = cancel

	metrics.Register()

	// process monitored batch verifications before starting
	a.EthTxManager.ProcessPendingMonitoredTxs(ctx, ethTxManagerOwner, func(result ethtxmanager.MonitoredTxResult, dbTx pgx.Tx) {
		a.handleMonitoredTxResult(result)
	}, nil)

	// Delete ungenerated recursive proofs
	err := a.State.DeleteUngeneratedProofs(ctx, nil)
	if err != nil {
		return fmt.Errorf("failed to initialize proofs cache %w", err)
	}

	address := fmt.Sprintf("%s:%d", a.cfg.Host, a.cfg.Port)
	lis, err := net.Listen("tcp", address)
	if err != nil {
		log.Fatalf("Failed to listen: %v", err)
	}

	a.srv = grpc.NewServer()
	prover.RegisterAggregatorServiceServer(a.srv, a)

	healthService := newHealthChecker()
	grpchealth.RegisterHealthServer(a.srv, healthService)

	go func() {
		log.Infof("Server listening on port %d", a.cfg.Port)
		if err := a.srv.Serve(lis); err != nil {
			a.exit()
			log.Fatalf("Failed to serve: %v", err)
		}
	}()

	a.resetVerifyProofTime()

	go a.cleanupLockedProofs()
	go a.sendFinalProof()

	<-ctx.Done()
	return ctx.Err()
}

// Stop stops the Aggregator server.
func (a *Aggregator) Stop() {
	a.exit()
	a.srv.Stop()
}

// Channel implements the bi-directional communication channel between the
// Prover client and the Aggregator server.
func (a *Aggregator) Channel(stream prover.AggregatorService_ChannelServer) error {
	metrics.ConnectedProver()
	defer metrics.DisconnectedProver()

	ctx := stream.Context()
	var proverAddr net.Addr
	p, ok := peer.FromContext(ctx)
	if ok {
		proverAddr = p.Addr
	}
	prover, err := prover.New(stream, proverAddr, a.cfg.ProofStatePollingInterval)
	if err != nil {
		return err
	}

	log := log.WithFields(
		"prover", prover.Name(),
		"proverId", prover.ID(),
		"proverAddr", prover.Addr(),
	)
	log.Info("Establishing stream connection with prover")

	// Check if prover supports the required Fork ID
<<<<<<< HEAD
	if !prover.SupportsForkID(a.cfg.ForkId) {
		err := fmt.Errorf(fmt.Sprintf("prover does not support required fork ID %d", a.cfg.ForkId))
=======
	if !prover.SupportsForkID(forkId9) {
		err := errors.New("prover does not support required fork ID")
>>>>>>> df539db1
		log.Warn(FirstToUpper(err.Error()))
		return err
	}

	for {
		select {
		case <-a.ctx.Done():
			// server disconnected
			return a.ctx.Err()
		case <-ctx.Done():
			// client disconnected
			return ctx.Err()

		default:
			isIdle, err := prover.IsIdle()
			if err != nil {
				log.Errorf("Failed to check if prover is idle: %v", err)
				time.Sleep(a.cfg.RetryTime.Duration)
				continue
			}
			if !isIdle {
				log.Debug("Prover is not idle")
				time.Sleep(a.cfg.RetryTime.Duration)
				continue
			}

			_, err = a.tryBuildFinalProof(ctx, prover, nil)
			if err != nil {
				log.Errorf("Error checking proofs to verify: %v", err)
			}

			proofGenerated, err := a.tryAggregateProofs(ctx, prover)
			if err != nil {
				log.Errorf("Error trying to aggregate proofs: %v", err)
			}
			if !proofGenerated {
				proofGenerated, err = a.tryGenerateBatchProof(ctx, prover)
				if err != nil {
					log.Errorf("Error trying to generate proof: %v", err)
				}
			}
			if !proofGenerated {
				// if no proof was generated (aggregated or batch) wait some time before retry
				time.Sleep(a.cfg.RetryTime.Duration)
			} // if proof was generated we retry immediately as probably we have more proofs to process
		}
	}
}

// This function waits to receive a final proof from a prover. Once it receives
// the proof, it performs these steps in order:
// - send the final proof to L1
// - wait for the synchronizer to catch up
// - clean up the cache of recursive proofs
func (a *Aggregator) sendFinalProof() {
	for {
		select {
		case <-a.ctx.Done():
			return
		case msg := <-a.finalProof:
			ctx := a.ctx
			proof := msg.recursiveProof

			log.WithFields("proofId", proof.ProofID, "batches", fmt.Sprintf("%d-%d", proof.BatchNumber, proof.BatchNumberFinal))
			log.Info("Verifying final proof with ethereum smart contract")

			a.startProofVerification()

			finalBatch, err := a.State.GetBatchByNumber(ctx, proof.BatchNumberFinal, nil)
			if err != nil {
				log.Errorf("Failed to retrieve batch with number [%d]: %v", proof.BatchNumberFinal, err)
				a.endProofVerification()
				continue
			}

			inputs := ethmanTypes.FinalProofInputs{
				FinalProof:       msg.finalProof,
				NewLocalExitRoot: finalBatch.LocalExitRoot.Bytes(),
				NewStateRoot:     finalBatch.StateRoot.Bytes(),
			}

			log.Infof("Final proof inputs: NewLocalExitRoot [%#x], NewStateRoot [%#x]", inputs.NewLocalExitRoot, inputs.NewStateRoot)

			// add batch verification to be monitored
			sender := common.HexToAddress(a.cfg.SenderAddress)
			to, data, err := a.Ethman.BuildTrustedVerifyBatchesTxData(proof.BatchNumber-1, proof.BatchNumberFinal, &inputs, sender)
			if err != nil {
				log.Errorf("Error estimating batch verification to add to eth tx manager: %v", err)
				a.handleFailureToAddVerifyBatchToBeMonitored(ctx, proof)
				continue
			}
			monitoredTxID := buildMonitoredTxID(proof.BatchNumber, proof.BatchNumberFinal)
			err = a.EthTxManager.Add(ctx, ethTxManagerOwner, monitoredTxID, sender, to, nil, data, a.cfg.GasOffset, nil)
			if err != nil {
				mTxLogger := ethtxmanager.CreateLogger(ethTxManagerOwner, monitoredTxID, sender, to)
				mTxLogger.Errorf("Error to add batch verification tx to eth tx manager: %v", err)
				a.handleFailureToAddVerifyBatchToBeMonitored(ctx, proof)
				continue
			}

			// process monitored batch verifications before starting a next cycle
			a.EthTxManager.ProcessPendingMonitoredTxs(ctx, ethTxManagerOwner, func(result ethtxmanager.MonitoredTxResult, dbTx pgx.Tx) {
				a.handleMonitoredTxResult(result)
			}, nil)

			a.resetVerifyProofTime()
			a.endProofVerification()
		}
	}
}

func (a *Aggregator) handleFailureToAddVerifyBatchToBeMonitored(ctx context.Context, proof *state.Proof) {
	log := log.WithFields("proofId", proof.ProofID, "batches", fmt.Sprintf("%d-%d", proof.BatchNumber, proof.BatchNumberFinal))
	proof.GeneratingSince = nil
	err := a.State.UpdateGeneratedProof(ctx, proof, nil)
	if err != nil {
		log.Errorf("Failed updating proof state (false): %v", err)
	}
	a.endProofVerification()
}

// buildFinalProof builds and return the final proof for an aggregated/batch proof.
func (a *Aggregator) buildFinalProof(ctx context.Context, prover proverInterface, proof *state.Proof) (*prover.FinalProof, error) {
	log := log.WithFields(
		"prover", prover.Name(),
		"proverId", prover.ID(),
		"proverAddr", prover.Addr(),
		"recursiveProofId", *proof.ProofID,
		"batches", fmt.Sprintf("%d-%d", proof.BatchNumber, proof.BatchNumberFinal),
	)
	log.Info("Generating final proof")

	finalProofID, err := prover.FinalProof(proof.Proof, a.cfg.SenderAddress)
	if err != nil {
		return nil, fmt.Errorf("failed to get final proof id: %w", err)
	}
	proof.ProofID = finalProofID

	log.Infof("Final proof ID for batches [%d-%d]: %s", proof.BatchNumber, proof.BatchNumberFinal, *proof.ProofID)
	log = log.WithFields("finalProofId", finalProofID)

	finalProof, err := prover.WaitFinalProof(ctx, *proof.ProofID)
	if err != nil {
		return nil, fmt.Errorf("failed to get final proof from prover: %w", err)
	}

	log.Info("Final proof generated")

	// mock prover sanity check
	if string(finalProof.Public.NewStateRoot) == mockedStateRoot && string(finalProof.Public.NewLocalExitRoot) == mockedLocalExitRoot {
		// This local exit root and state root come from the mock
		// prover, use the one captured by the executor instead
		finalBatch, err := a.State.GetBatchByNumber(ctx, proof.BatchNumberFinal, nil)
		if err != nil {
			return nil, fmt.Errorf("failed to retrieve batch with number [%d]", proof.BatchNumberFinal)
		}
		log.Warnf("NewLocalExitRoot and NewStateRoot look like a mock values, using values from executor instead: LER: %v, SR: %v",
			finalBatch.LocalExitRoot.TerminalString(), finalBatch.StateRoot.TerminalString())
		finalProof.Public.NewStateRoot = finalBatch.StateRoot.Bytes()
		finalProof.Public.NewLocalExitRoot = finalBatch.LocalExitRoot.Bytes()
	}

	return finalProof, nil
}

// tryBuildFinalProof checks if the provided proof is eligible to be used to
// build the final proof.  If no proof is provided it looks for a previously
// generated proof.  If the proof is eligible, then the final proof generation
// is triggered.
func (a *Aggregator) tryBuildFinalProof(ctx context.Context, prover proverInterface, proof *state.Proof) (bool, error) {
	proverName := prover.Name()
	proverID := prover.ID()

	log := log.WithFields(
		"prover", proverName,
		"proverId", proverID,
		"proverAddr", prover.Addr(),
	)
	log.Debug("tryBuildFinalProof start")

	var err error
	if !a.canVerifyProof() {
		log.Debug("Time to verify proof not reached or proof verification in progress")
		return false, nil
	}
	log.Debug("Send final proof time reached")

	for !a.isSynced(ctx, nil) {
		log.Info("Waiting for synchronizer to sync...")
		time.Sleep(a.cfg.RetryTime.Duration)
		continue
	}

	var lastVerifiedBatchNum uint64
	lastVerifiedBatch, err := a.State.GetLastVerifiedBatch(ctx, nil)
	if err != nil && !errors.Is(err, state.ErrNotFound) {
		return false, fmt.Errorf("failed to get last verified batch, %w", err)
	}
	if lastVerifiedBatch != nil {
		lastVerifiedBatchNum = lastVerifiedBatch.BatchNumber
	}

	if proof == nil {
		// we don't have a proof generating at the moment, check if we
		// have a proof ready to verify

		proof, err = a.getAndLockProofReadyToVerify(ctx, prover, lastVerifiedBatchNum)
		if errors.Is(err, state.ErrNotFound) {
			// nothing to verify, swallow the error
			log.Debug("No proof ready to verify")
			return false, nil
		}
		if err != nil {
			return false, err
		}

		defer func() {
			if err != nil {
				// Set the generating state to false for the proof ("unlock" it)
				proof.GeneratingSince = nil
				err2 := a.State.UpdateGeneratedProof(a.ctx, proof, nil)
				if err2 != nil {
					log.Errorf("Failed to unlock proof: %v", err2)
				}
			}
		}()
	} else {
		// we do have a proof generating at the moment, check if it is
		// eligible to be verified
		eligible, err := a.validateEligibleFinalProof(ctx, proof, lastVerifiedBatchNum)
		if err != nil {
			return false, fmt.Errorf("failed to validate eligible final proof, %w", err)
		}
		if !eligible {
			return false, nil
		}
	}

	log = log.WithFields(
		"proofId", *proof.ProofID,
		"batches", fmt.Sprintf("%d-%d", proof.BatchNumber, proof.BatchNumberFinal),
	)

	// at this point we have an eligible proof, build the final one using it
	finalProof, err := a.buildFinalProof(ctx, prover, proof)
	if err != nil {
		err = fmt.Errorf("failed to build final proof, %w", err)
		log.Error(FirstToUpper(err.Error()))
		return false, err
	}

	msg := finalProofMsg{
		proverName:     proverName,
		proverID:       proverID,
		recursiveProof: proof,
		finalProof:     finalProof,
	}

	select {
	case <-a.ctx.Done():
		return false, a.ctx.Err()
	case a.finalProof <- msg:
	}

	log.Debug("tryBuildFinalProof end")
	return true, nil
}

func (a *Aggregator) validateEligibleFinalProof(ctx context.Context, proof *state.Proof, lastVerifiedBatchNum uint64) (bool, error) {
	batchNumberToVerify := lastVerifiedBatchNum + 1

	if proof.BatchNumber != batchNumberToVerify {
		if proof.BatchNumber < batchNumberToVerify && proof.BatchNumberFinal >= batchNumberToVerify {
			// We have a proof that contains some batches below the last batch verified, anyway can be eligible as final proof
			log.Warnf("Proof %d-%d contains some batches lower than last batch verified %d. Check anyway if it is eligible", proof.BatchNumber, proof.BatchNumberFinal, lastVerifiedBatchNum)
		} else if proof.BatchNumberFinal < batchNumberToVerify {
			// We have a proof that contains batches below that the last batch verified, we need to delete this proof
			log.Warnf("Proof %d-%d lower than next batch to verify %d. Deleting it", proof.BatchNumber, proof.BatchNumberFinal, batchNumberToVerify)
			err := a.State.DeleteGeneratedProofs(ctx, proof.BatchNumber, proof.BatchNumberFinal, nil)
			if err != nil {
				return false, fmt.Errorf("failed to delete discarded proof, err: %w", err)
			}
			return false, nil
		} else {
			log.Debugf("Proof batch number %d is not the following to last verfied batch number %d", proof.BatchNumber, lastVerifiedBatchNum)
			return false, nil
		}
	}

	bComplete, err := a.State.CheckProofContainsCompleteSequences(ctx, proof, nil)
	if err != nil {
		return false, fmt.Errorf("failed to check if proof contains complete sequences, %w", err)
	}
	if !bComplete {
		log.Infof("Recursive proof %d-%d not eligible to be verified: not containing complete sequences", proof.BatchNumber, proof.BatchNumberFinal)
		return false, nil
	}
	return true, nil
}

func (a *Aggregator) getAndLockProofReadyToVerify(ctx context.Context, prover proverInterface, lastVerifiedBatchNum uint64) (*state.Proof, error) {
	a.StateDBMutex.Lock()
	defer a.StateDBMutex.Unlock()

	// Get proof ready to be verified
	proofToVerify, err := a.State.GetProofReadyToVerify(ctx, lastVerifiedBatchNum, nil)
	if err != nil {
		return nil, err
	}

	now := time.Now().Round(time.Microsecond)
	proofToVerify.GeneratingSince = &now

	err = a.State.UpdateGeneratedProof(ctx, proofToVerify, nil)
	if err != nil {
		return nil, err
	}

	return proofToVerify, nil
}

func (a *Aggregator) unlockProofsToAggregate(ctx context.Context, proof1 *state.Proof, proof2 *state.Proof) error {
	// Release proofs from generating state in a single transaction
	dbTx, err := a.State.BeginStateTransaction(ctx)
	if err != nil {
		log.Warnf("Failed to begin transaction to release proof aggregation state, err: %v", err)
		return err
	}

	proof1.GeneratingSince = nil
	err = a.State.UpdateGeneratedProof(ctx, proof1, dbTx)
	if err == nil {
		proof2.GeneratingSince = nil
		err = a.State.UpdateGeneratedProof(ctx, proof2, dbTx)
	}

	if err != nil {
		if err := dbTx.Rollback(ctx); err != nil {
			err := fmt.Errorf("failed to rollback proof aggregation state: %w", err)
			log.Error(FirstToUpper(err.Error()))
			return err
		}
		return fmt.Errorf("failed to release proof aggregation state: %w", err)
	}

	err = dbTx.Commit(ctx)
	if err != nil {
		return fmt.Errorf("failed to release proof aggregation state %w", err)
	}

	return nil
}

func (a *Aggregator) getAndLockProofsToAggregate(ctx context.Context, prover proverInterface) (*state.Proof, *state.Proof, error) {
	log := log.WithFields(
		"prover", prover.Name(),
		"proverId", prover.ID(),
		"proverAddr", prover.Addr(),
	)

	a.StateDBMutex.Lock()
	defer a.StateDBMutex.Unlock()

	proof1, proof2, err := a.State.GetProofsToAggregate(ctx, nil)
	if err != nil {
		return nil, nil, err
	}

	// Set proofs in generating state in a single transaction
	dbTx, err := a.State.BeginStateTransaction(ctx)
	if err != nil {
		log.Errorf("Failed to begin transaction to set proof aggregation state, err: %v", err)
		return nil, nil, err
	}

	now := time.Now().Round(time.Microsecond)
	proof1.GeneratingSince = &now
	err = a.State.UpdateGeneratedProof(ctx, proof1, dbTx)
	if err == nil {
		proof2.GeneratingSince = &now
		err = a.State.UpdateGeneratedProof(ctx, proof2, dbTx)
	}

	if err != nil {
		if err := dbTx.Rollback(ctx); err != nil {
			err := fmt.Errorf("failed to rollback proof aggregation state %w", err)
			log.Error(FirstToUpper(err.Error()))
			return nil, nil, err
		}
		return nil, nil, fmt.Errorf("failed to set proof aggregation state %w", err)
	}

	err = dbTx.Commit(ctx)
	if err != nil {
		return nil, nil, fmt.Errorf("failed to set proof aggregation state %w", err)
	}

	return proof1, proof2, nil
}

func (a *Aggregator) tryAggregateProofs(ctx context.Context, prover proverInterface) (bool, error) {
	proverName := prover.Name()
	proverID := prover.ID()

	log := log.WithFields(
		"prover", proverName,
		"proverId", proverID,
		"proverAddr", prover.Addr(),
	)
	log.Debug("tryAggregateProofs start")

	proof1, proof2, err0 := a.getAndLockProofsToAggregate(ctx, prover)
	if errors.Is(err0, state.ErrNotFound) {
		// nothing to aggregate, swallow the error
		log.Debug("Nothing to aggregate")
		return false, nil
	}
	if err0 != nil {
		return false, err0
	}

	var (
		aggrProofID *string
		err         error
	)

	defer func() {
		if err != nil {
			err2 := a.unlockProofsToAggregate(a.ctx, proof1, proof2)
			if err2 != nil {
				log.Errorf("Failed to release aggregated proofs, err: %v", err2)
			}
		}
		log.Debug("tryAggregateProofs end")
	}()

	log.Infof("Aggregating proofs: %d-%d and %d-%d", proof1.BatchNumber, proof1.BatchNumberFinal, proof2.BatchNumber, proof2.BatchNumberFinal)

	batches := fmt.Sprintf("%d-%d", proof1.BatchNumber, proof2.BatchNumberFinal)
	log = log.WithFields("batches", batches)

	inputProver := map[string]interface{}{
		"recursive_proof_1": proof1.Proof,
		"recursive_proof_2": proof2.Proof,
	}
	b, err := json.Marshal(inputProver)
	if err != nil {
		err = fmt.Errorf("failed to serialize input prover, %w", err)
		log.Error(FirstToUpper(err.Error()))
		return false, err
	}

	proof := &state.Proof{
		BatchNumber:      proof1.BatchNumber,
		BatchNumberFinal: proof2.BatchNumberFinal,
		Prover:           &proverName,
		ProverID:         &proverID,
		InputProver:      string(b),
	}

	aggrProofID, err = prover.AggregatedProof(proof1.Proof, proof2.Proof)
	if err != nil {
		err = fmt.Errorf("failed to get aggregated proof id, %w", err)
		log.Error(FirstToUpper(err.Error()))
		return false, err
	}

	proof.ProofID = aggrProofID

	log.Infof("Proof ID for aggregated proof: %v", *proof.ProofID)
	log = log.WithFields("proofId", *proof.ProofID)

	recursiveProof, err := prover.WaitRecursiveProof(ctx, *proof.ProofID)
	if err != nil {
		err = fmt.Errorf("failed to get aggregated proof from prover, %w", err)
		log.Error(FirstToUpper(err.Error()))
		return false, err
	}

	log.Info("Aggregated proof generated")

	proof.Proof = recursiveProof

	// update the state by removing the 2 aggregated proofs and storing the
	// newly generated recursive proof
	dbTx, err := a.State.BeginStateTransaction(ctx)
	if err != nil {
		err = fmt.Errorf("failed to begin transaction to update proof aggregation state, %w", err)
		log.Error(FirstToUpper(err.Error()))
		return false, err
	}

	err = a.State.DeleteGeneratedProofs(ctx, proof1.BatchNumber, proof2.BatchNumberFinal, dbTx)
	if err != nil {
		if err := dbTx.Rollback(ctx); err != nil {
			err := fmt.Errorf("failed to rollback proof aggregation state, %w", err)
			log.Error(FirstToUpper(err.Error()))
			return false, err
		}
		err = fmt.Errorf("failed to delete previously aggregated proofs, %w", err)
		log.Error(FirstToUpper(err.Error()))
		return false, err
	}

	now := time.Now().Round(time.Microsecond)
	proof.GeneratingSince = &now

	err = a.State.AddGeneratedProof(ctx, proof, dbTx)
	if err != nil {
		if err := dbTx.Rollback(ctx); err != nil {
			err := fmt.Errorf("failed to rollback proof aggregation state, %w", err)
			log.Error(FirstToUpper(err.Error()))
			return false, err
		}
		err = fmt.Errorf("failed to store the recursive proof, %w", err)
		log.Error(FirstToUpper(err.Error()))
		return false, err
	}

	err = dbTx.Commit(ctx)
	if err != nil {
		err = fmt.Errorf("failed to store the recursive proof, %w", err)
		log.Error(FirstToUpper(err.Error()))
		return false, err
	}

	// NOTE(pg): the defer func is useless from now on, use a different variable
	// name for errors (or shadow err in inner scopes) to not trigger it.

	// state is up to date, check if we can send the final proof using the
	// one just crafted.
	finalProofBuilt, finalProofErr := a.tryBuildFinalProof(ctx, prover, proof)
	if finalProofErr != nil {
		// just log the error and continue to handle the aggregated proof
		log.Errorf("Failed trying to check if recursive proof can be verified: %v", finalProofErr)
	}

	// NOTE(pg): prover is done, use a.ctx from now on

	if !finalProofBuilt {
		proof.GeneratingSince = nil

		// final proof has not been generated, update the recursive proof
		err := a.State.UpdateGeneratedProof(a.ctx, proof, nil)
		if err != nil {
			err = fmt.Errorf("failed to store batch proof result, %w", err)
			log.Error(FirstToUpper(err.Error()))
			return false, err
		}
	}

	return true, nil
}

func (a *Aggregator) getAndLockBatchToProve(ctx context.Context, prover proverInterface) (*state.Batch, *state.Proof, error) {
	proverID := prover.ID()
	proverName := prover.Name()

	log := log.WithFields(
		"prover", proverName,
		"proverId", proverID,
		"proverAddr", prover.Addr(),
	)

	a.StateDBMutex.Lock()
	defer a.StateDBMutex.Unlock()

	lastVerifiedBatch, err := a.State.GetLastVerifiedBatch(ctx, nil)
	if err != nil {
		return nil, nil, err
	}

	// Get header of the last L1 block
	lastL1BlockHeader, err := a.Ethman.GetLatestBlockHeader(ctx)
	if err != nil {
		log.Errorf("Failed to get last L1 block header, err: %v", err)
		return nil, nil, err
	}
	lastL1BlockNumber := lastL1BlockHeader.Number.Uint64()

	// Calculate max L1 block number for getting next virtual batch to prove
	maxL1BlockNumber := uint64(0)
	if a.cfg.BatchProofL1BlockConfirmations <= lastL1BlockNumber {
		maxL1BlockNumber = lastL1BlockNumber - a.cfg.BatchProofL1BlockConfirmations
	}
	log.Debugf("Max L1 block number for getting next virtual batch to prove: %d", maxL1BlockNumber)

	// Get virtual batch pending to generate proof
	batchToVerify, err := a.State.GetVirtualBatchToProve(ctx, lastVerifiedBatch.BatchNumber, maxL1BlockNumber, nil)
	if err != nil {
		return nil, nil, err
	}

	log.Infof("Found virtual batch %d pending to generate proof", batchToVerify.BatchNumber)
	log = log.WithFields("batch", batchToVerify.BatchNumber)

	log.Info("Checking profitability to aggregate batch")

	// pass pol collateral as zero here, bcs in smart contract fee for aggregator is not defined yet
	isProfitable, err := a.ProfitabilityChecker.IsProfitable(ctx, big.NewInt(0))
	if err != nil {
		log.Errorf("Failed to check aggregator profitability, err: %v", err)
		return nil, nil, err
	}

	if !isProfitable {
		log.Infof("Batch is not profitable, pol collateral %d", big.NewInt(0))
		return nil, nil, err
	}

	now := time.Now().Round(time.Microsecond)
	proof := &state.Proof{
		BatchNumber:      batchToVerify.BatchNumber,
		BatchNumberFinal: batchToVerify.BatchNumber,
		Prover:           &proverName,
		ProverID:         &proverID,
		GeneratingSince:  &now,
	}

	// Avoid other prover to process the same batch
	err = a.State.AddGeneratedProof(ctx, proof, nil)
	if err != nil {
		log.Errorf("Failed to add batch proof, err: %v", err)
		return nil, nil, err
	}

	return batchToVerify, proof, nil
}

func (a *Aggregator) tryGenerateBatchProof(ctx context.Context, prover proverInterface) (bool, error) {
	log := log.WithFields(
		"prover", prover.Name(),
		"proverId", prover.ID(),
		"proverAddr", prover.Addr(),
	)
	log.Debug("tryGenerateBatchProof start")

	batchToProve, proof, err0 := a.getAndLockBatchToProve(ctx, prover)
	if errors.Is(err0, state.ErrNotFound) {
		// nothing to proof, swallow the error
		log.Debug("Nothing to generate proof")
		return false, nil
	}
	if err0 != nil {
		return false, err0
	}

	log = log.WithFields("batch", batchToProve.BatchNumber)

	var (
		genProofID *string
		err        error
	)

	defer func() {
		if err != nil {
			err2 := a.State.DeleteGeneratedProofs(a.ctx, proof.BatchNumber, proof.BatchNumberFinal, nil)
			if err2 != nil {
				log.Errorf("Failed to delete proof in progress, err: %v", err2)
			}
		}
		log.Debug("tryGenerateBatchProof end")
	}()

	log.Info("Generating proof from batch")

	log.Infof("Sending zki + batch to the prover, batchNumber [%d]", batchToProve.BatchNumber)
	inputProver, err := a.buildInputProver(ctx, batchToProve)
	if err != nil {
		err = fmt.Errorf("failed to build input prover, %w", err)
		log.Error(FirstToUpper(err.Error()))
		return false, err
	}

	b, err := json.Marshal(inputProver)
	if err != nil {
		err = fmt.Errorf("failed to serialize input prover, %w", err)
		log.Error(FirstToUpper(err.Error()))
		return false, err
	}

	proof.InputProver = string(b)

	log.Infof("Sending a batch to the prover. OldStateRoot [%#x], OldBatchNum [%d]",
		inputProver.PublicInputs.OldStateRoot, inputProver.PublicInputs.OldBatchNum)

	genProofID, err = prover.BatchProof(inputProver)
	if err != nil {
		err = fmt.Errorf("failed to get batch proof id, %w", err)
		log.Error(FirstToUpper(err.Error()))
		return false, err
	}

	proof.ProofID = genProofID

	log.Infof("Proof ID %v", *proof.ProofID)
	log = log.WithFields("proofId", *proof.ProofID)

	resGetProof, err := prover.WaitRecursiveProof(ctx, *proof.ProofID)
	if err != nil {
		err = fmt.Errorf("failed to get proof from prover, %w", err)
		log.Error(FirstToUpper(err.Error()))
		return false, err
	}

	log.Info("Batch proof generated")

	proof.Proof = resGetProof

	// NOTE(pg): the defer func is useless from now on, use a different variable
	// name for errors (or shadow err in inner scopes) to not trigger it.

	finalProofBuilt, finalProofErr := a.tryBuildFinalProof(ctx, prover, proof)
	if finalProofErr != nil {
		// just log the error and continue to handle the generated proof
		log.Errorf("Error trying to build final proof: %v", finalProofErr)
	}

	// NOTE(pg): prover is done, use a.ctx from now on

	if !finalProofBuilt {
		proof.GeneratingSince = nil

		// final proof has not been generated, update the batch proof
		err := a.State.UpdateGeneratedProof(a.ctx, proof, nil)
		if err != nil {
			err = fmt.Errorf("failed to store batch proof result, %w", err)
			log.Error(FirstToUpper(err.Error()))
			return false, err
		}
	}

	return true, nil
}

// canVerifyProof returns true if we have reached the timeout to verify a proof
// and no other prover is verifying a proof (verifyingProof = false).
func (a *Aggregator) canVerifyProof() bool {
	a.TimeSendFinalProofMutex.RLock()
	defer a.TimeSendFinalProofMutex.RUnlock()
	return a.TimeSendFinalProof.Before(time.Now()) && !a.verifyingProof
}

// startProofVerification sets to true the verifyingProof variable to indicate that there is a proof verification in progress
func (a *Aggregator) startProofVerification() {
	a.TimeSendFinalProofMutex.Lock()
	defer a.TimeSendFinalProofMutex.Unlock()
	a.verifyingProof = true
}

// endProofVerification set verifyingProof to false to indicate that there is not proof verification in progress
func (a *Aggregator) endProofVerification() {
	a.TimeSendFinalProofMutex.Lock()
	defer a.TimeSendFinalProofMutex.Unlock()
	a.verifyingProof = false
}

// resetVerifyProofTime updates the timeout to verify a proof.
func (a *Aggregator) resetVerifyProofTime() {
	a.TimeSendFinalProofMutex.Lock()
	defer a.TimeSendFinalProofMutex.Unlock()
	a.TimeSendFinalProof = time.Now().Add(a.cfg.VerifyProofInterval.Duration)
}

// isSynced checks if the state is synchronized with L1. If a batch number is
// provided, it makes sure that the state is synced with that batch.
func (a *Aggregator) isSynced(ctx context.Context, batchNum *uint64) bool {
	// get latest verified batch as seen by the synchronizer
	lastVerifiedBatch, err := a.State.GetLastVerifiedBatch(ctx, nil)
	if err == state.ErrNotFound {
		return false
	}
	if err != nil {
		log.Warnf("Failed to get last consolidated batch: %v", err)
		return false
	}

	if lastVerifiedBatch == nil {
		return false
	}

	if batchNum != nil && lastVerifiedBatch.BatchNumber < *batchNum {
		log.Infof("Waiting for the state to be synced, lastVerifiedBatchNum: %d, waiting for batch: %d", lastVerifiedBatch.BatchNumber, batchNum)
		return false
	}

	// latest verified batch in L1
	lastVerifiedEthBatchNum, err := a.Ethman.GetLatestVerifiedBatchNum()
	if err != nil {
		log.Warnf("Failed to get last eth batch, err: %v", err)
		return false
	}

	// check if L2 is synced with L1
	if lastVerifiedBatch.BatchNumber < lastVerifiedEthBatchNum {
		log.Infof("Waiting for the state to be synced, lastVerifiedBatchNum: %d, lastVerifiedEthBatchNum: %d, waiting for batch",
			lastVerifiedBatch.BatchNumber, lastVerifiedEthBatchNum)
		return false
	}

	return true
}

func (a *Aggregator) buildInputProver(ctx context.Context, batchToVerify *state.Batch) (*prover.InputProver, error) {
	previousBatch, err := a.State.GetBatchByNumber(ctx, batchToVerify.BatchNumber-1, nil)
	if err != nil && err != state.ErrNotFound {
		return nil, fmt.Errorf("failed to get previous batch, err: %v", err)
	}

	isForcedBatch := false
	batchRawData := &state.BatchRawV2{}
	if batchToVerify.BatchNumber == 1 || batchToVerify.ForcedBatchNum != nil || batchToVerify.BatchNumber == a.cfg.UpgradeEtrogBatchNumber {
		isForcedBatch = true
	} else {
		batchRawData, err = state.DecodeBatchV2(batchToVerify.BatchL2Data)
		if err != nil {
			log.Errorf("Failed to decode batch data, err: %v", err)
			return nil, err
		}
	}

	l1InfoTreeData := map[uint32]*prover.L1Data{}
	vb, err := a.State.GetVirtualBatch(ctx, batchToVerify.BatchNumber, nil)
	if err != nil {
		log.Errorf("Failed getting virtualBatch %d, err: %v", batchToVerify.BatchNumber, err)
		return nil, err
	}
	l1InfoRoot := vb.L1InfoRoot
	forcedBlockhashL1 := common.Hash{}

	if !isForcedBatch {
		tree, err := l1infotree.NewL1InfoTree(32, [][32]byte{}) // nolint:gomnd
		if err != nil {
			return nil, err
		}
		leaves, err := a.State.GetLeafsByL1InfoRoot(ctx, *l1InfoRoot, nil)
		if err != nil {
			return nil, err
		}

		aLeaves := make([][32]byte, len(leaves))
		for i, leaf := range leaves {
			aLeaves[i] = l1infotree.HashLeafData(leaf.GlobalExitRoot.GlobalExitRoot, leaf.PreviousBlockHash, uint64(leaf.Timestamp.Unix()))
		}

		for _, l2blockRaw := range batchRawData.Blocks {
			_, contained := l1InfoTreeData[l2blockRaw.IndexL1InfoTree]
			if !contained && l2blockRaw.IndexL1InfoTree != 0 {
				l1InfoTreeExitRootStorageEntry := state.L1InfoTreeExitRootStorageEntry{}
				l1InfoTreeExitRootStorageEntry.Timestamp = time.Unix(0, 0)
				if l2blockRaw.IndexL1InfoTree <= leaves[len(leaves)-1].L1InfoTreeIndex {
					l1InfoTreeExitRootStorageEntry, err = a.State.GetL1InfoRootLeafByIndex(ctx, l2blockRaw.IndexL1InfoTree, nil)
					if err != nil {
						return nil, err
					}
				}

				// Calculate smt proof
				smtProof, calculatedL1InfoRoot, err := tree.ComputeMerkleProof(l2blockRaw.IndexL1InfoTree, aLeaves)
				if err != nil {
					return nil, err
				}
				if l1InfoRoot != nil && *l1InfoRoot != calculatedL1InfoRoot {
					for i, l := range aLeaves {
						log.Info("AllLeaves[%d]: %s", i, common.Bytes2Hex(l[:]))
					}
					for i, s := range smtProof {
						log.Info("smtProof[%d]: %s", i, common.Bytes2Hex(s[:]))
					}
					return nil, fmt.Errorf("error: l1InfoRoot mismatch. L1InfoRoot: %s, calculatedL1InfoRoot: %s. l1InfoTreeIndex: %d", l1InfoRoot.String(), calculatedL1InfoRoot.String(), l2blockRaw.IndexL1InfoTree)
				}

				protoProof := make([][]byte, len(smtProof))
				for i, proof := range smtProof {
					tmpProof := proof
					protoProof[i] = tmpProof[:]
				}

				l1InfoTreeData[l2blockRaw.IndexL1InfoTree] = &prover.L1Data{
					GlobalExitRoot: l1InfoTreeExitRootStorageEntry.L1InfoTreeLeaf.GlobalExitRoot.GlobalExitRoot.Bytes(),
					BlockhashL1:    l1InfoTreeExitRootStorageEntry.L1InfoTreeLeaf.PreviousBlockHash.Bytes(),
					MinTimestamp:   uint32(l1InfoTreeExitRootStorageEntry.L1InfoTreeLeaf.GlobalExitRoot.Timestamp.Unix()),
					SmtProof:       protoProof,
				}
			}
		}
	} else {
		// Initial batch must be handled differently
		if batchToVerify.BatchNumber == 1 || batchToVerify.BatchNumber == a.cfg.UpgradeEtrogBatchNumber {
			forcedBlockhashL1, err = a.State.GetVirtualBatchParentHash(ctx, batchToVerify.BatchNumber, nil)
			if err != nil {
				return nil, err
			}
		} else {
			forcedBlockhashL1, err = a.State.GetForcedBatchParentHash(ctx, *batchToVerify.ForcedBatchNum, nil)
			if err != nil {
				return nil, err
			}
		}
	}

	inputProver := &prover.InputProver{
		PublicInputs: &prover.PublicInputs{
			OldStateRoot:      previousBatch.StateRoot.Bytes(),
			OldAccInputHash:   previousBatch.AccInputHash.Bytes(),
			OldBatchNum:       previousBatch.BatchNumber,
			ChainId:           a.cfg.ChainID,
			ForkId:            forkId9,
			BatchL2Data:       batchToVerify.BatchL2Data,
			L1InfoRoot:        l1InfoRoot.Bytes(),
			TimestampLimit:    uint64(batchToVerify.Timestamp.Unix()),
			SequencerAddr:     batchToVerify.Coinbase.String(),
			AggregatorAddr:    a.cfg.SenderAddress,
			L1InfoTreeData:    l1InfoTreeData,
			ForcedBlockhashL1: forcedBlockhashL1.Bytes(),
		},
		Db:                map[string]string{},
		ContractsBytecode: map[string]string{},
	}

	printInputProver(inputProver)

	return inputProver, nil
}

func printInputProver(inputProver *prover.InputProver) {
	log.Debugf("OldStateRoot: %v", common.BytesToHash(inputProver.PublicInputs.OldStateRoot))
	log.Debugf("OldAccInputHash: %v", common.BytesToHash(inputProver.PublicInputs.OldAccInputHash))
	log.Debugf("OldBatchNum: %v", inputProver.PublicInputs.OldBatchNum)
	log.Debugf("ChainId: %v", inputProver.PublicInputs.ChainId)
	log.Debugf("ForkId: %v", inputProver.PublicInputs.ForkId)
	log.Debugf("BatchL2Data: %v", common.Bytes2Hex(inputProver.PublicInputs.BatchL2Data))
	log.Debugf("L1InfoRoot: %v", common.BytesToHash(inputProver.PublicInputs.L1InfoRoot))
	log.Debugf("TimestampLimit: %v", inputProver.PublicInputs.TimestampLimit)
	log.Debugf("SequencerAddr: %v", inputProver.PublicInputs.SequencerAddr)
	log.Debugf("AggregatorAddr: %v", inputProver.PublicInputs.AggregatorAddr)
	log.Debugf("L1InfoTreeData: %+v", inputProver.PublicInputs.L1InfoTreeData)
	log.Debugf("ForcedBlockhashL1: %v", common.Bytes2Hex(inputProver.PublicInputs.ForcedBlockhashL1))
}

// healthChecker will provide an implementation of the HealthCheck interface.
type healthChecker struct{}

// newHealthChecker returns a health checker according to standard package
// grpc.health.v1.
func newHealthChecker() *healthChecker {
	return &healthChecker{}
}

// HealthCheck interface implementation.

// Check returns the current status of the server for unary gRPC health requests,
// for now if the server is up and able to respond we will always return SERVING.
func (hc *healthChecker) Check(ctx context.Context, req *grpchealth.HealthCheckRequest) (*grpchealth.HealthCheckResponse, error) {
	log.Info("Serving the Check request for health check")
	return &grpchealth.HealthCheckResponse{
		Status: grpchealth.HealthCheckResponse_SERVING,
	}, nil
}

// Watch returns the current status of the server for stream gRPC health requests,
// for now if the server is up and able to respond we will always return SERVING.
func (hc *healthChecker) Watch(req *grpchealth.HealthCheckRequest, server grpchealth.Health_WatchServer) error {
	log.Info("Serving the Watch request for health check")
	return server.Send(&grpchealth.HealthCheckResponse{
		Status: grpchealth.HealthCheckResponse_SERVING,
	})
}

func (a *Aggregator) handleMonitoredTxResult(result ethtxmanager.MonitoredTxResult) {
	mTxResultLogger := ethtxmanager.CreateMonitoredTxResultLogger(ethTxManagerOwner, result)
	if result.Status == ethtxmanager.MonitoredTxStatusFailed {
		mTxResultLogger.Fatal("failed to send batch verification, TODO: review this fatal and define what to do in this case")
	}

	// monitoredIDFormat: "proof-from-%v-to-%v"
	idSlice := strings.Split(result.ID, "-")
	proofBatchNumberStr := idSlice[2]
	proofBatchNumber, err := strconv.ParseUint(proofBatchNumberStr, encoding.Base10, 0)
	if err != nil {
		mTxResultLogger.Errorf("failed to read final proof batch number from monitored tx: %v", err)
	}

	proofBatchNumberFinalStr := idSlice[4]
	proofBatchNumberFinal, err := strconv.ParseUint(proofBatchNumberFinalStr, encoding.Base10, 0)
	if err != nil {
		mTxResultLogger.Errorf("failed to read final proof batch number final from monitored tx: %v", err)
	}

	log := log.WithFields("txId", result.ID, "batches", fmt.Sprintf("%d-%d", proofBatchNumber, proofBatchNumberFinal))
	log.Info("Final proof verified")

	// wait for the synchronizer to catch up the verified batches
	log.Debug("A final proof has been sent, waiting for the network to be synced")
	for !a.isSynced(a.ctx, &proofBatchNumberFinal) {
		log.Info("Waiting for synchronizer to sync...")
		time.Sleep(a.cfg.RetryTime.Duration)
	}

	// network is synced with the final proof, we can safely delete all recursive
	// proofs up to the last synced batch
	err = a.State.CleanupGeneratedProofs(a.ctx, proofBatchNumberFinal, nil)
	if err != nil {
		log.Errorf("Failed to store proof aggregation result: %v", err)
	}
}

func buildMonitoredTxID(batchNumber, batchNumberFinal uint64) string {
	return fmt.Sprintf(monitoredIDFormat, batchNumber, batchNumberFinal)
}

func (a *Aggregator) cleanupLockedProofs() {
	for {
		select {
		case <-a.ctx.Done():
			return
		case <-time.After(a.TimeCleanupLockedProofs.Duration):
			n, err := a.State.CleanupLockedProofs(a.ctx, a.cfg.GeneratingProofCleanupThreshold, nil)
			if err != nil {
				log.Errorf("Failed to cleanup locked proofs: %v", err)
			}
			if n == 1 {
				log.Warn("Found a stale proof and removed form cache")
			} else if n > 1 {
				log.Warnf("Found %d stale proofs and removed from cache", n)
			}
		}
	}
}

// FirstToUpper returns the string passed as argument with the first letter in
// uppercase.
func FirstToUpper(s string) string {
	runes := []rune(s)
	runes[0] = unicode.ToUpper(runes[0])
	return string(runes)
}<|MERGE_RESOLUTION|>--- conflicted
+++ resolved
@@ -184,13 +184,8 @@
 	log.Info("Establishing stream connection with prover")
 
 	// Check if prover supports the required Fork ID
-<<<<<<< HEAD
-	if !prover.SupportsForkID(a.cfg.ForkId) {
-		err := fmt.Errorf(fmt.Sprintf("prover does not support required fork ID %d", a.cfg.ForkId))
-=======
 	if !prover.SupportsForkID(forkId9) {
 		err := errors.New("prover does not support required fork ID")
->>>>>>> df539db1
 		log.Warn(FirstToUpper(err.Error()))
 		return err
 	}
