package aggregator

import (
	"context"
	"encoding/json"
	"errors"
	"fmt"
	"math/big"
	"net"
	"sync"
	"time"

	"github.com/0xPolygonHermez/zkevm-node/aggregator/metrics"
	"github.com/0xPolygonHermez/zkevm-node/aggregator/pb"
	"github.com/0xPolygonHermez/zkevm-node/aggregator/prover"
	ethmanTypes "github.com/0xPolygonHermez/zkevm-node/etherman/types"
	"github.com/0xPolygonHermez/zkevm-node/log"
	"github.com/0xPolygonHermez/zkevm-node/state"
	"google.golang.org/grpc"
	grpchealth "google.golang.org/grpc/health/grpc_health_v1"
	"google.golang.org/grpc/peer"
)

const (
	mockedStateRoot     = "0x090bcaf734c4f06c93954a827b45a6e8c67b8e0fd1e0a35a1c5982d6961828f9"
	mockedLocalExitRoot = "0x17c04c3760510b48c6012742c540a81aba4bca2f78b9d14bfd2f123e2e53ea3e"
)

type finalProofMsg struct {
	proverID       string
	recursiveProof *state.Proof
	finalProof     *pb.FinalProof
}

// Aggregator represents an aggregator
type Aggregator struct {
	pb.UnimplementedAggregatorServiceServer

	cfg Config

	State                   stateInterface
	EthTxManager            ethTxManager
	Ethman                  etherman
	ProfitabilityChecker    aggregatorTxProfitabilityChecker
	TimeSendFinalProof      time.Time
	StateDBMutex            *sync.Mutex
	TimeSendFinalProofMutex *sync.RWMutex

	finalProof     chan finalProofMsg
	verifyingProof bool

	srv  *grpc.Server
	ctx  context.Context
	exit context.CancelFunc
}

// New creates a new aggregator.
func New(
	cfg Config,
	stateInterface stateInterface,
	ethTxManager ethTxManager,
	etherman etherman,
) (Aggregator, error) {
	var profitabilityChecker aggregatorTxProfitabilityChecker
	switch cfg.TxProfitabilityCheckerType {
	case ProfitabilityBase:
		profitabilityChecker = NewTxProfitabilityCheckerBase(stateInterface, cfg.IntervalAfterWhichBatchConsolidateAnyway.Duration, cfg.TxProfitabilityMinReward.Int)
	case ProfitabilityAcceptAll:
		profitabilityChecker = NewTxProfitabilityCheckerAcceptAll(stateInterface, cfg.IntervalAfterWhichBatchConsolidateAnyway.Duration)
	}

	a := Aggregator{
		cfg: cfg,

		State:                   stateInterface,
		EthTxManager:            ethTxManager,
		Ethman:                  etherman,
		ProfitabilityChecker:    profitabilityChecker,
		StateDBMutex:            &sync.Mutex{},
		TimeSendFinalProofMutex: &sync.RWMutex{},

		finalProof: make(chan finalProofMsg),
	}

	return a, nil
}

// Start starts the aggregator
func (a *Aggregator) Start(ctx context.Context) error {
	var cancel context.CancelFunc
	if ctx == nil {
		ctx = context.Background()
	}
	ctx, cancel = context.WithCancel(ctx)
	a.ctx = ctx
	a.exit = cancel

	metrics.Register()

	// Delete ungenerated recursive proofs
	err := a.State.DeleteUngeneratedProofs(ctx, nil)
	if err != nil {
		return fmt.Errorf("Failed to initialize proofs cache %w", err)
	}

	address := fmt.Sprintf("%s:%d", a.cfg.Host, a.cfg.Port)
	lis, err := net.Listen("tcp", address)
	if err != nil {
		log.Fatalf("failed to listen: %v", err)
	}

	a.srv = grpc.NewServer()
	pb.RegisterAggregatorServiceServer(a.srv, a)

	healthService := newHealthChecker()
	grpchealth.RegisterHealthServer(a.srv, healthService)

	go func() {
		log.Infof("Server listening on port %d", a.cfg.Port)
		if err := a.srv.Serve(lis); err != nil {
			a.exit()
			log.Fatalf("Failed to serve: %v", err)
		}
	}()

	a.resetVerifyProofTime()

	go a.sendFinalProof()

	<-ctx.Done()
	return ctx.Err()
}

// Stop stops the Aggregator server.
func (a *Aggregator) Stop() {
	a.exit()
	a.srv.Stop()
}

// Channel implements the bi-directional communication channel between the
// Prover client and the Aggregator server.
func (a *Aggregator) Channel(stream pb.AggregatorService_ChannelServer) error {
<<<<<<< HEAD
=======
	metrics.ConnectedProver()
	defer metrics.DisconnectedProver()

>>>>>>> dae5060a
	ctx := stream.Context()
	var proverAddr net.Addr
	p, ok := peer.FromContext(ctx)
	if ok {
		proverAddr = p.Addr
	}
	prover, err := prover.New(stream, proverAddr, a.cfg.ProofStatePollingInterval)
	if err != nil {
		return err
	}

	log.Debugf("Establishing stream connection with prover ID [%s], addr [%s]", prover.ID(), prover.Addr())

	for {
		select {
		case <-a.ctx.Done():
			// server disconnected
			return a.ctx.Err()
		case <-ctx.Done():
			// client disconnected
			return ctx.Err()

		default:
			if !prover.IsIdle() {
				log.Debugf("Prover { ID [%s], addr [%s] } is not idle", prover.ID(), prover.Addr())
				time.Sleep(a.cfg.RetryTime.Duration)
				continue
			}

			_, err := a.tryBuildFinalProof(ctx, prover, nil)
			if err != nil {
				log.Errorf("Error checking proofs to verify: %v", err)
			}

			proofGenerated, err := a.tryAggregateProofs(ctx, prover)
			if err != nil {
				log.Errorf("Error trying to aggregate proofs: %v", err)
			}
			if !proofGenerated {
				proofGenerated, err = a.tryGenerateBatchProof(ctx, prover)
				if err != nil {
					log.Errorf("Error trying to generate proof: %v", err)
				}
			}
			if !proofGenerated {
				// if no proof was generated (aggregated or batch) wait some time before retry
				time.Sleep(a.cfg.RetryTime.Duration)
			} // if proof was generated we retry immediately as probably we have more proofs to process
		}
	}
}

// This function waits to receive a final proof from a prover. Once it receives
// the proof, it performs these steps in order:
// - send the final proof to L1
// - wait for the synchronizer to catch up
// - clean up the cache of recursive proofs
func (a *Aggregator) sendFinalProof() {
	for {
		select {
		case <-a.ctx.Done():
			return
		case msg := <-a.finalProof:
			ctx := a.ctx
			proof := msg.recursiveProof

			log.Infof("Verifying final proof with ethereum smart contract, batches %d-%d", proof.BatchNumber, proof.BatchNumberFinal)

			finalBatch, err := a.State.GetBatchByNumber(ctx, proof.BatchNumberFinal, nil)
<<<<<<< HEAD
			if err != nil {
				log.Errorf("Failed to retrieve batch with number [%d]", proof.BatchNumberFinal)
				continue
			}

			inputs := ethmanTypes.FinalProofInputs{
				FinalProof:       msg.finalProof,
				NewLocalExitRoot: finalBatch.LocalExitRoot.Bytes(),
				NewStateRoot:     finalBatch.StateRoot.Bytes(),
			}

			log.Infof("Final proof inputs: NewLocalExitRoot [%#x], NewStateRoot [%#x]", inputs.NewLocalExitRoot, inputs.NewStateRoot)

			tx, err := a.EthTxManager.VerifyBatches(ctx, proof.BatchNumber-1, proof.BatchNumberFinal, &inputs)
			if err != nil {
=======
			if err != nil {
				log.Errorf("Failed to retrieve batch with number [%d]", proof.BatchNumberFinal)
				a.enableProofVerification()
				continue
			}

			inputs := ethmanTypes.FinalProofInputs{
				FinalProof:       msg.finalProof,
				NewLocalExitRoot: finalBatch.LocalExitRoot.Bytes(),
				NewStateRoot:     finalBatch.StateRoot.Bytes(),
			}

			log.Infof("Final proof inputs: NewLocalExitRoot [%#x], NewStateRoot [%#x]", inputs.NewLocalExitRoot, inputs.NewStateRoot)

			tx, err := a.EthTxManager.VerifyBatches(ctx, proof.BatchNumber-1, proof.BatchNumberFinal, &inputs)
			if err != nil {
>>>>>>> dae5060a
				log.Errorf("Error verifiying final proof for batches [%d-%d], err: %v", proof.BatchNumber, proof.BatchNumberFinal, err)

				// unlock the underlying proof (generating=false)
				proof.Generating = false
				err := a.State.UpdateGeneratedProof(ctx, proof, nil)
				if err != nil {
					log.Errorf("Rollback failed updating proof state (false) for proof ID [%v], err: %v", proof.ProofID, err)
				}
				a.enableProofVerification()
				continue
			}

			log.Infof("Final proof for batches [%d-%d] verified in transaction [%v]", proof.BatchNumber, proof.BatchNumberFinal, tx.Hash())

			// wait for the synchronizer to catch up the verified batches
			log.Debug("A final proof has been sent, waiting for the network to be synced")
			for !a.isSynced(a.ctx) {
				log.Info("Waiting for synchronizer to sync...")
				time.Sleep(a.cfg.RetryTime.Duration)
			}

			a.resetVerifyProofTime()

			// network is synced with the final proof, we can safely delete the recursive proofs
			err = a.State.DeleteGeneratedProofs(ctx, proof.BatchNumber, proof.BatchNumberFinal, nil)
			if err != nil {
				log.Errorf("Failed to store proof aggregation result, err: %v", err)
			}
		}
	}
}

// buildFinalProof builds and return the final proof for an aggregated/batch proof.
func (a *Aggregator) buildFinalProof(ctx context.Context, prover proverInterface, proof *state.Proof) (*pb.FinalProof, error) {
	log.Infof("Prover { ID[%s], addr[%s] }  is going to be used to generate final proof for batches [%d-%d]",
		prover.ID(), prover.Addr(), proof.BatchNumber, proof.BatchNumberFinal)
<<<<<<< HEAD

	pubAddr, err := a.Ethman.GetPublicAddress()
	if err != nil {
		return nil, fmt.Errorf("Failed to get public address, %w", err)
	}

=======

	pubAddr, err := a.Ethman.GetPublicAddress()
	if err != nil {
		return nil, fmt.Errorf("Failed to get public address, %w", err)
	}

>>>>>>> dae5060a
	finalProofID, err := prover.FinalProof(proof.Proof, pubAddr.String())
	if err != nil {
		return nil, fmt.Errorf("Failed to get final proof id, %w", err)
	}

	proof.ProofID = finalProofID

	log.Infof("Final proof ID for batches [%d-%d]: %s", proof.BatchNumber, proof.BatchNumberFinal, *proof.ProofID)

	finalProof, err := prover.WaitFinalProof(ctx, *proof.ProofID)
	if err != nil {
		return nil, fmt.Errorf("Failed to get final proof from prover, %w", err)
	}

<<<<<<< HEAD
	//b, err := json.Marshal(resGetProof.FinalProof)
=======
>>>>>>> dae5060a
	log.Infof("Final proof [%s] generated", *proof.ProofID)

	// mock prover sanity check
	if string(finalProof.Public.NewStateRoot) == mockedStateRoot && string(finalProof.Public.NewLocalExitRoot) == mockedLocalExitRoot {
		// This local exit root and state root come from the mock
		// prover, use the one captured by the executor instead
		finalBatch, err := a.State.GetBatchByNumber(ctx, proof.BatchNumberFinal, nil)
		if err != nil {
			return nil, fmt.Errorf("Failed to retrieve batch with number [%d]", proof.BatchNumberFinal)
		}
		log.Warnf("NewLocalExitRoot and NewStateRoot look like a mock values, using values from executor instead: LER: %v, SR: %v",
			finalBatch.LocalExitRoot.TerminalString(), finalBatch.StateRoot.TerminalString())
		finalProof.Public.NewStateRoot = finalBatch.StateRoot.Bytes()
		finalProof.Public.NewLocalExitRoot = finalBatch.LocalExitRoot.Bytes()
	}

	return finalProof, nil
}

// tryBuildFinalProof checks if the provided proof is eligible to be used to
// build the final proof.  If no proof is provided it looks for a previously
// generated proof.  If the proof is eligible, then the final proof generation
// is triggered.
func (a *Aggregator) tryBuildFinalProof(ctx context.Context, prover proverInterface, proof *state.Proof) (bool, error) {
	log.Debugf("tryBuildFinalProof start prover { ID [%s], addr [%s] }", prover.ID(), prover.Addr())

	var err error
	if !a.canVerifyProof() {
		log.Debug("Time to verify proof not reached")
		return false, nil
	}
	log.Debug("Send final proof time reached")

	defer func() {
		if err != nil {
			a.enableProofVerification()
		}
	}()

	for !a.isSynced(ctx) {
		log.Info("Waiting for synchronizer to sync...")
		time.Sleep(a.cfg.RetryTime.Duration)
		continue
	}

	var lastVerifiedBatchNum uint64
	lastVerifiedBatch, err := a.State.GetLastVerifiedBatch(ctx, nil)
	if err != nil && !errors.Is(err, state.ErrNotFound) {
		return false, fmt.Errorf("Failed to get last verified batch, %w", err)
	}
	if lastVerifiedBatch != nil {
		lastVerifiedBatchNum = lastVerifiedBatch.BatchNumber
	}

	if proof == nil {
		// we don't have a proof generating at the moment, check if we
		// have a proof ready to verify

		proof, err = a.getAndLockProofReadyToVerify(ctx, prover, lastVerifiedBatchNum)
		if errors.Is(err, state.ErrNotFound) {
			// nothing to verify, swallow the error
			log.Debug("No proof ready to verify")
			return false, nil
		}
		if err != nil {
			return false, err
		}

		defer func() {
			if err != nil {
				// Set the generating state to false for the proof ("unlock" it)
				proof.Generating = false
				err2 := a.State.UpdateGeneratedProof(a.ctx, proof, nil)
				if err2 != nil {
					log.Errorf("Failed to delete proof in progress, err: %v", err2)
				}
			}
		}()
	} else {
		// we do have a proof generating at the moment, check if it is
		// eligible to be verified

		var eligible bool // we need this to keep using err from the outer scope and trigger the defer func
		eligible, err = a.validateEligibleFinalProof(ctx, proof, lastVerifiedBatchNum)
		if err != nil {
			return false, fmt.Errorf("Failed to validate eligible final proof, %w", err)
		}
		if !eligible {
			return false, nil
		}
	}

	// at this point we have an eligible proof, build the final one using it
	finalProof, err := a.buildFinalProof(ctx, prover, proof)
	if err != nil {
		return false, fmt.Errorf("Failed to build final proof, %w", err)
	}
	if finalProof == nil {
		// If finalProof has not been generated for any reason,
		// generate error and return (this also will unlock the proof to verify)
		err = errors.New("Error generating final proof for proof ready to verify")
		return false, err
	}

	msg := finalProofMsg{
		proverID:       prover.ID(),
		recursiveProof: proof,
		finalProof:     finalProof,
	}

	select {
	case <-a.ctx.Done():
		return false, a.ctx.Err()
	case a.finalProof <- msg:
	}

	log.Debug("tryBuildFinalProof end")
	return true, nil
}

func (a *Aggregator) validateEligibleFinalProof(ctx context.Context, proof *state.Proof, lastVerifiedBatchNum uint64) (bool, error) {
	batchNumberToVerify := lastVerifiedBatchNum + 1

	if proof.BatchNumber != batchNumberToVerify {
		log.Infof("Proof batch number %d is not the following to last verfied batch number %d", proof.BatchNumber, lastVerifiedBatchNum)
		return false, nil
	}

	bComplete, err := a.State.CheckProofContainsCompleteSequences(ctx, proof, nil)
	if err != nil {
		return false, fmt.Errorf("Failed to check if proof contains compete sequences, %w", err)
	}
	if !bComplete {
		log.Infof("Recursive proof %d-%d not eligible to be verified: not containing complete sequences", proof.BatchNumber, proof.BatchNumberFinal)
		return false, nil
	}
	return true, nil
}

func (a *Aggregator) getAndLockProofReadyToVerify(ctx context.Context, prover proverInterface, lastVerifiedBatchNum uint64) (*state.Proof, error) {
	a.StateDBMutex.Lock()
	defer a.StateDBMutex.Unlock()

	// Get proof ready to be verified
	proofToVerify, err := a.State.GetProofReadyToVerify(ctx, lastVerifiedBatchNum, nil)
	if err != nil {
		return nil, err
	}

	proofToVerify.Generating = true

	err = a.State.UpdateGeneratedProof(ctx, proofToVerify, nil)
	if err != nil {
		return nil, err
	}

	return proofToVerify, nil
}

func (a *Aggregator) unlockProofsToAggregate(ctx context.Context, proof1 *state.Proof, proof2 *state.Proof) error {
	// Release proofs from generating state in a single transaction
	dbTx, err := a.State.BeginStateTransaction(ctx)
	if err != nil {
		log.Warnf("Failed to begin transaction to release proof aggregation state, err: %v", err)
		return err
	}

	proof1.Generating = false
	err = a.State.UpdateGeneratedProof(ctx, proof1, dbTx)
	if err == nil {
		proof2.Generating = false
		err = a.State.UpdateGeneratedProof(ctx, proof2, dbTx)
	}

	if err != nil {
		dbTx.Rollback(ctx) //nolint:errcheck
		return fmt.Errorf("Failed to release proof aggregation state %w", err)
	}

	err = dbTx.Commit(ctx)
	if err != nil {
		return fmt.Errorf("Failed to release proof aggregation state %w", err)
	}

	return nil
}

func (a *Aggregator) getAndLockProofsToAggregate(ctx context.Context, prover proverInterface) (*state.Proof, *state.Proof, error) {
	a.StateDBMutex.Lock()
	defer a.StateDBMutex.Unlock()

	proof1, proof2, err := a.State.GetProofsToAggregate(ctx, nil)
	if err != nil {
		return nil, nil, err
	}

	// Set proofs in generating state in a single transaction
	dbTx, err := a.State.BeginStateTransaction(ctx)
	if err != nil {
		log.Errorf("Failed to begin transaction to set proof aggregation state, err: %v", err)
		return nil, nil, err
	}

	proof1.Generating = true
	err = a.State.UpdateGeneratedProof(ctx, proof1, dbTx)
	if err == nil {
		proof2.Generating = true
		err = a.State.UpdateGeneratedProof(ctx, proof2, dbTx)
	}

	if err != nil {
		dbTx.Rollback(ctx) //nolint:errcheck
		return nil, nil, fmt.Errorf("Failed to set proof aggregation state %w", err)
	}

	err = dbTx.Commit(ctx)
	if err != nil {
		return nil, nil, fmt.Errorf("Failed to set proof aggregation state %w", err)
	}

	return proof1, proof2, nil
}

func (a *Aggregator) tryAggregateProofs(ctx context.Context, prover proverInterface) (bool, error) {
	log.Debugf("tryAggregateProofs start prover { ID [%s], addr [%s] }", prover.ID(), prover.Addr())

	proof1, proof2, err0 := a.getAndLockProofsToAggregate(ctx, prover)
	if errors.Is(err0, state.ErrNotFound) {
		// nothing to aggregate, swallow the error
		log.Debug("Nothing to aggregate")
		return false, nil
	}
	if err0 != nil {
		return false, err0
	}

	var err error

	defer func() {
		if err != nil {
			err2 := a.unlockProofsToAggregate(a.ctx, proof1, proof2)
			if err2 != nil {
				log.Errorf("Failed to release aggregated proofs, err: %v", err2)
			}
		}
		log.Debug("tryAggregateProofs end")
	}()

	log.Infof("Prover { ID [%s], addr [%s] } is going to be used to aggregate proofs: %d-%d and %d-%d",
		prover.ID(), prover.Addr(), proof1.BatchNumber, proof1.BatchNumberFinal, proof2.BatchNumber, proof2.BatchNumberFinal)

	proverID := prover.ID()
	inputProver := map[string]interface{}{
		"recursive_proof_1": proof1.Proof,
		"recursive_proof_2": proof2.Proof,
	}
	b, err := json.Marshal(inputProver)
	if err != nil {
		return false, fmt.Errorf("Failed to serialize input prover, %w", err)
	}

	proof := &state.Proof{
		BatchNumber:      proof1.BatchNumber,
		BatchNumberFinal: proof2.BatchNumberFinal,
		Prover:           &proverID,
		InputProver:      string(b),
		Generating:       true,
	}

	aggrProofID, err := prover.AggregatedProof(proof1.Proof, proof2.Proof)
	if err != nil {
		return false, fmt.Errorf("Failed to get aggregated proof id, %w", err)
	}

	proof.ProofID = aggrProofID

	log.Infof("Proof ID for aggregated proof %d-%d: %v", proof.BatchNumber, proof.BatchNumberFinal, *proof.ProofID)

	recursiveProof, err := prover.WaitRecursiveProof(ctx, *proof.ProofID)
	if err != nil {
		return false, fmt.Errorf("Failed to get aggregated proof from prover, %w", err)
	}

	log.Infof("Aggregated proof %s generated", *proof.ProofID)

	proof.Proof = recursiveProof

	// update the state by removing the 2 aggregated proofs and storing the
	// newly generated recursive proof
	dbTx, err := a.State.BeginStateTransaction(ctx)
	if err != nil {
		return false, fmt.Errorf("Failed to begin transaction to update proof aggregation state %w", err)
	}

	err = a.State.DeleteGeneratedProofs(ctx, proof1.BatchNumber, proof2.BatchNumberFinal, dbTx)
	if err != nil {
		dbTx.Rollback(ctx) //nolint:errcheck
		return false, fmt.Errorf("Failed to delete previously aggregated proofs %w", err)
	}
	err = a.State.AddGeneratedProof(ctx, proof, dbTx)
	if err != nil {
		dbTx.Rollback(ctx) //nolint:errcheck
		return false, fmt.Errorf("Failed to store the recursive proof %w", err)
	}

	err = dbTx.Commit(ctx)
	if err != nil {
		return false, fmt.Errorf("Failed to store the recursive proof %w", err)
	}

	// state is up to date, check if we can send the final proof using the
	// one just crafted.
	finalProofBuilt, err := a.tryBuildFinalProof(ctx, prover, proof)
	if err != nil {
		return false, fmt.Errorf("Failed trying to check if recursive proof can be verified: %w", err)
	}

	// NOTE(pg): prover is done, use a.ctx from now on

	if !finalProofBuilt {
		proof.Generating = false

		// final proof has not been generated, update the recursive proof
		err = a.State.UpdateGeneratedProof(a.ctx, proof, nil)
		if err != nil {
			log.Errorf("Failed to store batch proof result, err %v", err)
			return false, err
		}
	}

	return true, nil
}

func (a *Aggregator) getAndLockBatchToProve(ctx context.Context, prover *prover.Prover) (*state.Batch, *state.Proof, error) {
	a.StateDBMutex.Lock()
	defer a.StateDBMutex.Unlock()

	lastVerifiedBatch, err := a.State.GetLastVerifiedBatch(ctx, nil)
	if err != nil {
		return nil, nil, err
	}

	// Get virtual batch pending to generate proof
	batchToVerify, err := a.State.GetVirtualBatchToProve(ctx, lastVerifiedBatch.BatchNumber, nil)
	if err != nil {
		return nil, nil, err
	}

	log.Infof("Found virtual batch %d pending to generate proof", batchToVerify.BatchNumber)

	log.Infof("Checking profitability to aggregate batch, batchNumber: %d", batchToVerify.BatchNumber)

	// pass matic collateral as zero here, bcs in smart contract fee for aggregator is not defined yet
	isProfitable, err := a.ProfitabilityChecker.IsProfitable(ctx, big.NewInt(0))
	if err != nil {
		log.Errorf("Failed to check aggregator profitability, err: %v", err)
		return nil, nil, err
	}

	if !isProfitable {
		log.Infof("Batch %d is not profitable, matic collateral %d", batchToVerify.BatchNumber, big.NewInt(0))
		return nil, nil, err
	}

	proverID := prover.ID()
	proof := &state.Proof{
		BatchNumber:      batchToVerify.BatchNumber,
		BatchNumberFinal: batchToVerify.BatchNumber,
		Prover:           &proverID,
		Generating:       true,
	}

	// Avoid other prover to process the same batch
	err = a.State.AddGeneratedProof(ctx, proof, nil)
	if err != nil {
		log.Errorf("Failed to add batch proof, err: %v", err)
		return nil, nil, err
	}

	return batchToVerify, proof, nil
}

func (a *Aggregator) tryGenerateBatchProof(ctx context.Context, prover *prover.Prover) (bool, error) {
	log.Debugf("tryGenerateBatchProof start prover { ID [%s], addr [%s] }", prover.ID(), prover.Addr())

	batchToProve, proof, err0 := a.getAndLockBatchToProve(ctx, prover)
	if errors.Is(err0, state.ErrNotFound) {
		// nothing to proof, swallow the error
		log.Debug("Nothing to generate proof")
		return false, nil
	}
	if err0 != nil {
		return false, err0
	}

	var err error

	defer func() {
		if err != nil {
			err2 := a.State.DeleteGeneratedProofs(a.ctx, proof.BatchNumber, proof.BatchNumberFinal, nil)
			if err2 != nil {
				log.Errorf("Failed to delete proof in progress, err: %v", err2)
			}
		}
		log.Debug("tryGenerateBatchProof end")
	}()

	log.Infof("Prover { ID [%s], addr [%s] } is going to be used to generate proof from batch [%d]", prover.ID(), prover.Addr(), batchToProve.BatchNumber)

	log.Infof("Sending zki + batch to the prover, batchNumber [%d]", batchToProve.BatchNumber)
	inputProver, err := a.buildInputProver(ctx, batchToProve)
	if err != nil {
		return false, fmt.Errorf("Failed to build input prover, %w", err)
	}

	b, err := json.Marshal(inputProver)
	if err != nil {
		return false, fmt.Errorf("Failed to serialize input prover, %w", err)
	}

	proof.InputProver = string(b)

	log.Infof("Sending a batch to the prover. OldStateRoot [%#x], OldBatchNum [%d]",
		inputProver.PublicInputs.OldStateRoot, inputProver.PublicInputs.OldBatchNum)

	genProofID, err := prover.BatchProof(inputProver)
	if err != nil {
		return false, fmt.Errorf("Failed to get batch proof id %w", err)
	}

	proof.ProofID = genProofID

	log.Infof("Proof ID for batch %d: %v", proof.BatchNumber, *proof.ProofID)

	resGetProof, err := prover.WaitRecursiveProof(ctx, *proof.ProofID)
	if err != nil {
		return false, fmt.Errorf("Failed to get proof from prover %w", err)
	}

	log.Infof("Batch proof %s generated", *proof.ProofID)

	proof.Proof = resGetProof

	finalProofBuilt, err := a.tryBuildFinalProof(ctx, prover, proof)
	if err != nil {
		return false, fmt.Errorf("Failed trying to build final proof %w", err)
	}

	// NOTE(pg): prover is done, use a.ctx from now on

	if !finalProofBuilt {
		proof.Generating = false

		// final proof has not been generated, update the recursive proof
		err = a.State.UpdateGeneratedProof(a.ctx, proof, nil)
		if err != nil {
			log.Errorf("Failed to store batch proof result, err %v", err)
			return false, err
		}
	}

	return true, nil
}

// canVerifyProof returns true if we have reached the timeout to verify a proof
// and no other prover is verifying a proof.
func (a *Aggregator) canVerifyProof() bool {
	a.TimeSendFinalProofMutex.Lock()
	defer a.TimeSendFinalProofMutex.Unlock()
	if a.TimeSendFinalProof.Before(time.Now()) {
		if a.verifyingProof {
			return false
		}
		a.verifyingProof = true
		return true
	}
	return false
}

func (a *Aggregator) enableProofVerification() {
	a.TimeSendFinalProofMutex.Lock()
	defer a.TimeSendFinalProofMutex.Unlock()
	a.verifyingProof = false
}

// resetVerifyProofTime updates the timeout to verify a proof.
func (a *Aggregator) resetVerifyProofTime() {
	a.TimeSendFinalProofMutex.Lock()
	defer a.TimeSendFinalProofMutex.Unlock()
	a.verifyingProof = false
	a.TimeSendFinalProof = time.Now().Add(a.cfg.VerifyProofInterval.Duration)
}

func (a *Aggregator) isSynced(ctx context.Context) bool {
	lastVerifiedBatch, err := a.State.GetLastVerifiedBatch(ctx, nil)
	if err != nil && err != state.ErrNotFound {
		log.Warnf("Failed to get last consolidated batch, err: %v", err)
		return false
	}
	if lastVerifiedBatch == nil {
		return false
	}
	lastVerifiedEthBatchNum, err := a.Ethman.GetLatestVerifiedBatchNum()
	if err != nil {
		log.Warnf("Failed to get last eth batch, err: %v", err)
		return false
	}
	if lastVerifiedBatch.BatchNumber < lastVerifiedEthBatchNum {
		log.Infof("Waiting for the state to be synced, lastVerifiedBatchNum: %d, lastVerifiedEthBatchNum: %d",
			lastVerifiedBatch.BatchNumber, lastVerifiedEthBatchNum)
		return false
	}
	return true
}

func (a *Aggregator) buildInputProver(ctx context.Context, batchToVerify *state.Batch) (*pb.InputProver, error) {
	previousBatch, err := a.State.GetBatchByNumber(ctx, batchToVerify.BatchNumber-1, nil)
	if err != nil && err != state.ErrStateNotSynchronized {
		return nil, fmt.Errorf("Failed to get previous batch, err: %v", err)
	}

	pubAddr, err := a.Ethman.GetPublicAddress()
	if err != nil {
		return nil, fmt.Errorf("failed to get public address, err: %w", err)
	}

	inputProver := &pb.InputProver{
		PublicInputs: &pb.PublicInputs{
			OldStateRoot:    previousBatch.StateRoot.Bytes(),
			OldAccInputHash: previousBatch.AccInputHash.Bytes(),
			OldBatchNum:     previousBatch.BatchNumber,
			ChainId:         a.cfg.ChainID,
			BatchL2Data:     batchToVerify.BatchL2Data,
			GlobalExitRoot:  batchToVerify.GlobalExitRoot.Bytes(),
			EthTimestamp:    uint64(batchToVerify.Timestamp.Unix()),
			SequencerAddr:   batchToVerify.Coinbase.String(),
			AggregatorAddr:  pubAddr.String(),
		},
		Db:                map[string]string{},
		ContractsBytecode: map[string]string{},
	}

	return inputProver, nil
}

// healthChecker will provide an implementation of the HealthCheck interface.
type healthChecker struct{}

// newHealthChecker returns a health checker according to standard package
// grpc.health.v1.
func newHealthChecker() *healthChecker {
	return &healthChecker{}
}

// HealthCheck interface implementation.

// Check returns the current status of the server for unary gRPC health requests,
// for now if the server is up and able to respond we will always return SERVING.
func (hc *healthChecker) Check(ctx context.Context, req *grpchealth.HealthCheckRequest) (*grpchealth.HealthCheckResponse, error) {
	log.Info("Serving the Check request for health check")
	return &grpchealth.HealthCheckResponse{
		Status: grpchealth.HealthCheckResponse_SERVING,
	}, nil
}

// Watch returns the current status of the server for stream gRPC health requests,
// for now if the server is up and able to respond we will always return SERVING.
func (hc *healthChecker) Watch(req *grpchealth.HealthCheckRequest, server grpchealth.Health_WatchServer) error {
	log.Info("Serving the Watch request for health check")
	return server.Send(&grpchealth.HealthCheckResponse{
		Status: grpchealth.HealthCheckResponse_SERVING,
	})
}<|MERGE_RESOLUTION|>--- conflicted
+++ resolved
@@ -140,12 +140,9 @@
 // Channel implements the bi-directional communication channel between the
 // Prover client and the Aggregator server.
 func (a *Aggregator) Channel(stream pb.AggregatorService_ChannelServer) error {
-<<<<<<< HEAD
-=======
 	metrics.ConnectedProver()
 	defer metrics.DisconnectedProver()
 
->>>>>>> dae5060a
 	ctx := stream.Context()
 	var proverAddr net.Addr
 	p, ok := peer.FromContext(ctx)
@@ -215,7 +212,6 @@
 			log.Infof("Verifying final proof with ethereum smart contract, batches %d-%d", proof.BatchNumber, proof.BatchNumberFinal)
 
 			finalBatch, err := a.State.GetBatchByNumber(ctx, proof.BatchNumberFinal, nil)
-<<<<<<< HEAD
 			if err != nil {
 				log.Errorf("Failed to retrieve batch with number [%d]", proof.BatchNumberFinal)
 				continue
@@ -231,24 +227,6 @@
 
 			tx, err := a.EthTxManager.VerifyBatches(ctx, proof.BatchNumber-1, proof.BatchNumberFinal, &inputs)
 			if err != nil {
-=======
-			if err != nil {
-				log.Errorf("Failed to retrieve batch with number [%d]", proof.BatchNumberFinal)
-				a.enableProofVerification()
-				continue
-			}
-
-			inputs := ethmanTypes.FinalProofInputs{
-				FinalProof:       msg.finalProof,
-				NewLocalExitRoot: finalBatch.LocalExitRoot.Bytes(),
-				NewStateRoot:     finalBatch.StateRoot.Bytes(),
-			}
-
-			log.Infof("Final proof inputs: NewLocalExitRoot [%#x], NewStateRoot [%#x]", inputs.NewLocalExitRoot, inputs.NewStateRoot)
-
-			tx, err := a.EthTxManager.VerifyBatches(ctx, proof.BatchNumber-1, proof.BatchNumberFinal, &inputs)
-			if err != nil {
->>>>>>> dae5060a
 				log.Errorf("Error verifiying final proof for batches [%d-%d], err: %v", proof.BatchNumber, proof.BatchNumberFinal, err)
 
 				// unlock the underlying proof (generating=false)
@@ -285,21 +263,12 @@
 func (a *Aggregator) buildFinalProof(ctx context.Context, prover proverInterface, proof *state.Proof) (*pb.FinalProof, error) {
 	log.Infof("Prover { ID[%s], addr[%s] }  is going to be used to generate final proof for batches [%d-%d]",
 		prover.ID(), prover.Addr(), proof.BatchNumber, proof.BatchNumberFinal)
-<<<<<<< HEAD
 
 	pubAddr, err := a.Ethman.GetPublicAddress()
 	if err != nil {
 		return nil, fmt.Errorf("Failed to get public address, %w", err)
 	}
 
-=======
-
-	pubAddr, err := a.Ethman.GetPublicAddress()
-	if err != nil {
-		return nil, fmt.Errorf("Failed to get public address, %w", err)
-	}
-
->>>>>>> dae5060a
 	finalProofID, err := prover.FinalProof(proof.Proof, pubAddr.String())
 	if err != nil {
 		return nil, fmt.Errorf("Failed to get final proof id, %w", err)
@@ -314,10 +283,6 @@
 		return nil, fmt.Errorf("Failed to get final proof from prover, %w", err)
 	}
 
-<<<<<<< HEAD
-	//b, err := json.Marshal(resGetProof.FinalProof)
-=======
->>>>>>> dae5060a
 	log.Infof("Final proof [%s] generated", *proof.ProofID)
 
 	// mock prover sanity check
