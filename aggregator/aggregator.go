package aggregator

import (
	"context"
	"encoding/json"
	"errors"
	"fmt"
	"math/big"
	"net"
	"sync"
	"time"

	"github.com/0xPolygonHermez/zkevm-node/aggregator/pb"
	"github.com/0xPolygonHermez/zkevm-node/aggregator/prover"
	ethmanTypes "github.com/0xPolygonHermez/zkevm-node/etherman/types"
	"github.com/0xPolygonHermez/zkevm-node/log"
	"github.com/0xPolygonHermez/zkevm-node/state"
	"google.golang.org/grpc"
	grpchealth "google.golang.org/grpc/health/grpc_health_v1"
	"google.golang.org/grpc/peer"
)

const (
	mockedStateRoot     = "0x090bcaf734c4f06c93954a827b45a6e8c67b8e0fd1e0a35a1c5982d6961828f9"
	mockedLocalExitRoot = "0x17c04c3760510b48c6012742c540a81aba4bca2f78b9d14bfd2f123e2e53ea3e"
)

type finalProofMsg struct {
	proverID       string
	recursiveProof *state.Proof
	finalProof     *pb.FinalProof
}

// Aggregator represents an aggregator
type Aggregator struct {
	pb.UnimplementedAggregatorServiceServer

	cfg Config

	State                   stateInterface
	EthTxManager            ethTxManager
	Ethman                  etherman
	ProfitabilityChecker    aggregatorTxProfitabilityChecker
	TimeSendFinalProof      time.Time
	StateDBMutex            *sync.Mutex
	TimeSendFinalProofMutex *sync.RWMutex

	finalProof chan finalProofMsg

	srv  *grpc.Server
	ctx  context.Context
	exit context.CancelFunc
}

// New creates a new aggregator.
func New(
	cfg Config,
	stateInterface stateInterface,
	ethTxManager ethTxManager,
	etherman etherman,
) (Aggregator, error) {
	var profitabilityChecker aggregatorTxProfitabilityChecker
	switch cfg.TxProfitabilityCheckerType {
	case ProfitabilityBase:
		profitabilityChecker = NewTxProfitabilityCheckerBase(stateInterface, cfg.IntervalAfterWhichBatchConsolidateAnyway.Duration, cfg.TxProfitabilityMinReward.Int)
	case ProfitabilityAcceptAll:
		profitabilityChecker = NewTxProfitabilityCheckerAcceptAll(stateInterface, cfg.IntervalAfterWhichBatchConsolidateAnyway.Duration)
	}

	a := Aggregator{
		cfg: cfg,

		State:                   stateInterface,
		EthTxManager:            ethTxManager,
		Ethman:                  etherman,
		ProfitabilityChecker:    profitabilityChecker,
		StateDBMutex:            &sync.Mutex{},
		TimeSendFinalProofMutex: &sync.RWMutex{},

		finalProof: make(chan finalProofMsg),
	}

	return a, nil
}

// Start starts the aggregator
func (a *Aggregator) Start(ctx context.Context) error {
	var cancel context.CancelFunc
	if ctx == nil {
		ctx = context.Background()
	}
	ctx, cancel = context.WithCancel(ctx)
	a.ctx = ctx
	a.exit = cancel

	// Delete ungenerated recursive proofs
	err := a.State.DeleteUngeneratedProofs(ctx, nil)
	if err != nil {
		return fmt.Errorf("Failed to initialize proofs cache %w", err)
	}

	address := fmt.Sprintf("%s:%d", a.cfg.Host, a.cfg.Port)
	lis, err := net.Listen("tcp", address)
	if err != nil {
		log.Fatalf("failed to listen: %v", err)
	}

	a.srv = grpc.NewServer()
	pb.RegisterAggregatorServiceServer(a.srv, a)

	healthService := newHealthChecker()
	grpchealth.RegisterHealthServer(a.srv, healthService)

	go func() {
		log.Infof("Server listening on port %d", a.cfg.Port)
		if err := a.srv.Serve(lis); err != nil {
			a.exit()
			log.Fatalf("Failed to serve: %v", err)
		}
	}()

	a.resetVerifyProofTime()

	go a.sendFinalProof()

	<-ctx.Done()
	return ctx.Err()
}

// Stop stops the Aggregator server.
func (a *Aggregator) Stop() {
	a.exit()
	a.srv.Stop()
}

// Channel implements the bi-directional communication channel between the
// Prover client and the Aggregator server.
func (a *Aggregator) Channel(stream pb.AggregatorService_ChannelServer) error {
	ctx := stream.Context()
	var proverAddr net.Addr
	p, ok := peer.FromContext(ctx)
	if ok {
		proverAddr = p.Addr
	}
	prover, err := prover.New(stream, proverAddr, a.cfg.ProofStatePollingInterval)
	if err != nil {
		return err
	}

	log.Debugf("Establishing stream connection with prover ID [%s], addr [%s]", prover.ID(), prover.Addr())

	for {
		select {
		case <-a.ctx.Done():
			// server disconnected
			return a.ctx.Err()
		case <-ctx.Done():
			// client disconnected
			return ctx.Err()

		default:
			if !prover.IsIdle() {
				log.Debugf("Prover { ID [%s], addr [%s] } is not idle", prover.ID(), prover.Addr())
				time.Sleep(a.cfg.RetryTime.Duration)
				continue
			}

			_, err := a.tryBuildFinalProof(ctx, prover, nil)
			if err != nil {
				log.Errorf("Error checking proofs to verify: %v", err)
			}

			proofGenerated, err := a.tryAggregateProofs(ctx, prover)
			if err != nil {
				log.Errorf("Error trying to aggregate proofs: %v", err)
			}
			if !proofGenerated {
				proofGenerated, err = a.tryGenerateBatchProof(ctx, prover)
				if err != nil {
					log.Errorf("Error trying to generate proof: %v", err)
				}
			}
			if !proofGenerated {
				// if no proof was generated (aggregated or batch) wait some time before retry
				time.Sleep(a.cfg.RetryTime.Duration)
			} // if proof was generated we retry immediately as probably we have more proofs to process
		}
	}
}

// This function waits to receive a final proof from a prover. Once it receives
// the proof, it performs these steps in order:
// - send the final proof to L1
// - wait for the synchronizer to catch up
// - clean up the cache of recursive proofs
func (a *Aggregator) sendFinalProof() {
	for {
		select {
		case <-a.ctx.Done():
			return
		case msg := <-a.finalProof:
			ctx := a.ctx
			proof := msg.recursiveProof

			log.Infof("Verifying final proof with ethereum smart contract, batches %d-%d", proof.BatchNumber, proof.BatchNumberFinal)

			finalBatch, err := a.State.GetBatchByNumber(ctx, proof.BatchNumberFinal, nil)
			if err != nil {
				log.Errorf("Failed to retrieve batch with number [%d]", proof.BatchNumberFinal)
				continue
			}

			inputs := ethmanTypes.FinalProofInputs{
				FinalProof:       msg.finalProof,
				NewLocalExitRoot: finalBatch.LocalExitRoot.Bytes(),
				NewStateRoot:     finalBatch.StateRoot.Bytes(),
			}

			log.Infof("Final proof inputs: NewLocalExitRoot [%#x], NewStateRoot [%#x]", inputs.NewLocalExitRoot, inputs.NewStateRoot)

<<<<<<< HEAD
			err = a.EthTxManager.VerifyBatches(ctx, proof.BatchNumber-1, proof.BatchNumberFinal, &inputs)
=======
			tx, err := a.EthTxManager.VerifyBatches(ctx, proof.BatchNumber-1, proof.BatchNumberFinal, &inputs)
>>>>>>> cce8ee09
			if err != nil {
				log.Errorf("Error verifiying final proof for batches [%d-%d], err: %v", proof.BatchNumber, proof.BatchNumberFinal, err)

				// unlock the underlying proof (generating=false)
				proof.Generating = false
				err := a.State.UpdateGeneratedProof(ctx, proof, nil)
				if err != nil {
					log.Errorf("Rollback failed updating proof state (false) for proof ID [%v], err: %v", proof.ProofID, err)
				}
				continue
			}

<<<<<<< HEAD
=======
			log.Infof("Final proof for batches [%d-%d] verified in transaction [%v]", proof.BatchNumber, proof.BatchNumberFinal, tx.Hash())

>>>>>>> cce8ee09
			// wait for the synchronizer to catch up the verified batches
			log.Debug("A final proof has been sent, waiting for the network to be synced")
			for !a.isSynced(a.ctx) {
				log.Info("Waiting for synchronizer to sync...")
				time.Sleep(a.cfg.RetryTime.Duration)
			}

			a.resetVerifyProofTime()

			// network is synced with the final proof, we can safely delete the recursive proofs
			err = a.State.DeleteGeneratedProofs(ctx, proof.BatchNumber, proof.BatchNumberFinal, nil)
			if err != nil {
				log.Errorf("Failed to store proof aggregation result, err: %v", err)
			}
		}
	}
}

// buildFinalProof builds and return the final proof for an aggregated/batch proof.
func (a *Aggregator) buildFinalProof(ctx context.Context, prover proverInterface, proof *state.Proof) (*pb.FinalProof, error) {
	log.Infof("Prover { ID[%s], addr[%s] }  is going to be used to generate final proof for batches [%d-%d]",
		prover.ID(), prover.Addr(), proof.BatchNumber, proof.BatchNumberFinal)

	pubAddr, err := a.Ethman.GetPublicAddress()
	if err != nil {
		return nil, fmt.Errorf("Failed to get public address, %w", err)
	}

	finalProofID, err := prover.FinalProof(proof.Proof, pubAddr.String())
	if err != nil {
		return nil, fmt.Errorf("Failed to get final proof id, %w", err)
	}

	proof.ProofID = finalProofID

	log.Infof("Final proof ID for batches [%d-%d]: %s", proof.BatchNumber, proof.BatchNumberFinal, *proof.ProofID)

	finalProof, err := prover.WaitFinalProof(ctx, *proof.ProofID)
	if err != nil {
		return nil, fmt.Errorf("Failed to get final proof from prover, %w", err)
	}

	//b, err := json.Marshal(resGetProof.FinalProof)
	log.Infof("Final proof [%s] generated", *proof.ProofID)

	// mock prover sanity check
	if string(finalProof.Public.NewStateRoot) == mockedStateRoot && string(finalProof.Public.NewLocalExitRoot) == mockedLocalExitRoot {
		// This local exit root and state root come from the mock
		// prover, use the one captured by the executor instead
		finalBatch, err := a.State.GetBatchByNumber(ctx, proof.BatchNumberFinal, nil)
		if err != nil {
			return nil, fmt.Errorf("Failed to retrieve batch with number [%d]", proof.BatchNumberFinal)
		}
		log.Warnf("NewLocalExitRoot and NewStateRoot look like a mock values, using values from executor instead: LER: %v, SR: %v",
			finalBatch.LocalExitRoot.TerminalString(), finalBatch.StateRoot.TerminalString())
		finalProof.Public.NewStateRoot = finalBatch.StateRoot.Bytes()
		finalProof.Public.NewLocalExitRoot = finalBatch.LocalExitRoot.Bytes()
	}

	return finalProof, nil
}

// tryBuildFinalProof checks if the provided proof is eligible to be used to
// build the final proof.  If no proof is provided it looks for a previously
// generated proof.  If the proof is eligible, then the final proof generation
// is triggered.
func (a *Aggregator) tryBuildFinalProof(ctx context.Context, prover proverInterface, proof *state.Proof) (bool, error) {
	log.Debugf("tryBuildFinalProof start prover { ID [%s], addr [%s] }", prover.ID(), prover.Addr())

	if !a.verifyProofTimeReached() {
		log.Debug("Time to verify proof not reached")
		return false, nil
	}
	log.Debug("Send final proof time reached")

	for !a.isSynced(ctx) {
		log.Info("Waiting for synchronizer to sync...")
		time.Sleep(a.cfg.RetryTime.Duration)
		continue
	}

	var lastVerifiedBatchNum uint64
	lastVerifiedBatch, err := a.State.GetLastVerifiedBatch(ctx, nil)
	if err != nil && !errors.Is(err, state.ErrNotFound) {
		return false, fmt.Errorf("Failed to get last verified batch, %w", err)
	}
	if lastVerifiedBatch != nil {
		lastVerifiedBatchNum = lastVerifiedBatch.BatchNumber
	}

	if proof == nil {
		// we don't have a proof generating at the moment, check if we
		// have a proof ready to verify

		proof, err = a.getAndLockProofReadyToVerify(ctx, prover, lastVerifiedBatchNum)
		if errors.Is(err, state.ErrNotFound) {
			// nothing to verify, swallow the error
			log.Debug("No proof ready to verify")
			return false, nil
		}
		if err != nil {
			return false, err
		}

		defer func() {
			if err != nil {
				// Set the generating state to false for the proof ("unlock" it)
				proof.Generating = false
				err2 := a.State.UpdateGeneratedProof(a.ctx, proof, nil)
				if err2 != nil {
					log.Errorf("Failed to delete proof in progress, err: %v", err2)
				}
			}
		}()
	} else {
		// we do have a proof generating at the moment, check if it is
		// eligible to be verified

		eligible, err := a.validateEligibleFinalProof(ctx, proof, lastVerifiedBatchNum)
		if err != nil {
			return false, fmt.Errorf("Failed to validate eligible final proof, %w", err)
		}
		if !eligible {
			return false, nil
		}
	}

	// at this point we have an eligible proof, build the final one using it
	finalProof, err := a.buildFinalProof(ctx, prover, proof)
	if err != nil {
		return false, fmt.Errorf("Failed to build final proof, %w", err)
	}
	if finalProof == nil {
		// If finalProof has not been generated for any reason,
		// generate error and return (this also will unlock the proof to verify)
		err = errors.New("Error generating final proof for proof ready to verify")
		return false, err
	}

	msg := finalProofMsg{
		proverID:       prover.ID(),
		recursiveProof: proof,
		finalProof:     finalProof,
	}

	select {
	case <-a.ctx.Done():
		return false, a.ctx.Err()
	case a.finalProof <- msg:
	}

	log.Debug("tryBuildFinalProof end")
	return true, nil
}

func (a *Aggregator) validateEligibleFinalProof(ctx context.Context, proof *state.Proof, lastVerifiedBatchNum uint64) (bool, error) {
	batchNumberToVerify := lastVerifiedBatchNum + 1

	if proof.BatchNumber != batchNumberToVerify {
		log.Infof("Proof batch number %d is not the following to last verfied batch number %d", proof.BatchNumber, lastVerifiedBatchNum)
		return false, nil
	}

	bComplete, err := a.State.CheckProofContainsCompleteSequences(ctx, proof, nil)
	if err != nil {
		return false, fmt.Errorf("Failed to check if proof contains compete sequences, %w", err)
	}
	if !bComplete {
		log.Infof("Recursive proof %d-%d not eligible to be verified: not containing complete sequences", proof.BatchNumber, proof.BatchNumberFinal)
		return false, nil
	}
	return true, nil
}

func (a *Aggregator) getAndLockProofReadyToVerify(ctx context.Context, prover proverInterface, lastVerifiedBatchNum uint64) (*state.Proof, error) {
	a.StateDBMutex.Lock()
	defer a.StateDBMutex.Unlock()

	// Get proof ready to be verified
	proofToVerify, err := a.State.GetProofReadyToVerify(ctx, lastVerifiedBatchNum, nil)
	if err != nil {
		return nil, err
	}

	proofToVerify.Generating = true

	err = a.State.UpdateGeneratedProof(ctx, proofToVerify, nil)
	if err != nil {
		return nil, err
	}

	return proofToVerify, nil
}

func (a *Aggregator) unlockProofsToAggregate(ctx context.Context, proof1 *state.Proof, proof2 *state.Proof) error {
	// Release proofs from generating state in a single transaction
	dbTx, err := a.State.BeginStateTransaction(ctx)
	if err != nil {
		log.Warnf("Failed to begin transaction to release proof aggregation state, err: %v", err)
		return err
	}

	proof1.Generating = false
	err = a.State.UpdateGeneratedProof(ctx, proof1, dbTx)
	if err == nil {
		proof2.Generating = false
		err = a.State.UpdateGeneratedProof(ctx, proof2, dbTx)
	}

	if err != nil {
		dbTx.Rollback(ctx) //nolint:errcheck
		return fmt.Errorf("Failed to release proof aggregation state %w", err)
	}

	err = dbTx.Commit(ctx)
	if err != nil {
		return fmt.Errorf("Failed to release proof aggregation state %w", err)
	}

	return nil
}

func (a *Aggregator) getAndLockProofsToAggregate(ctx context.Context, prover proverInterface) (*state.Proof, *state.Proof, error) {
	a.StateDBMutex.Lock()
	defer a.StateDBMutex.Unlock()

	proof1, proof2, err := a.State.GetProofsToAggregate(ctx, nil)
	if err != nil {
		return nil, nil, err
	}

	// Set proofs in generating state in a single transaction
	dbTx, err := a.State.BeginStateTransaction(ctx)
	if err != nil {
		log.Errorf("Failed to begin transaction to set proof aggregation state, err: %v", err)
		return nil, nil, err
	}

	proof1.Generating = true
	err = a.State.UpdateGeneratedProof(ctx, proof1, dbTx)
	if err == nil {
		proof2.Generating = true
		err = a.State.UpdateGeneratedProof(ctx, proof2, dbTx)
	}

	if err != nil {
		dbTx.Rollback(ctx) //nolint:errcheck
		return nil, nil, fmt.Errorf("Failed to set proof aggregation state %w", err)
	}

	err = dbTx.Commit(ctx)
	if err != nil {
		return nil, nil, fmt.Errorf("Failed to set proof aggregation state %w", err)
	}

	return proof1, proof2, nil
}

func (a *Aggregator) tryAggregateProofs(ctx context.Context, prover proverInterface) (bool, error) {
	log.Debugf("tryAggregateProofs start prover { ID [%s], addr [%s] }", prover.ID(), prover.Addr())

	proof1, proof2, err0 := a.getAndLockProofsToAggregate(ctx, prover)
	if errors.Is(err0, state.ErrNotFound) {
		// nothing to aggregate, swallow the error
		log.Debug("Nothing to aggregate")
		return false, nil
	}
	if err0 != nil {
		return false, err0
	}

	var err error

	defer func() {
		if err != nil {
			err2 := a.unlockProofsToAggregate(a.ctx, proof1, proof2)
			if err2 != nil {
				log.Errorf("Failed to release aggregated proofs, err: %v", err2)
			}
		}
		log.Debug("tryAggregateProofs end")
	}()

	log.Infof("Prover { ID [%s], addr [%s] } is going to be used to aggregate proofs: %d-%d and %d-%d",
		prover.ID(), prover.Addr(), proof1.BatchNumber, proof1.BatchNumberFinal, proof2.BatchNumber, proof2.BatchNumberFinal)

	proverID := prover.ID()
	inputProver := map[string]interface{}{
		"recursive_proof_1": proof1.Proof,
		"recursive_proof_2": proof2.Proof,
	}
	b, err := json.Marshal(inputProver)
	if err != nil {
		return false, fmt.Errorf("Failed to serialize input prover, %w", err)
	}

	proof := &state.Proof{
		BatchNumber:      proof1.BatchNumber,
		BatchNumberFinal: proof2.BatchNumberFinal,
		Prover:           &proverID,
		InputProver:      string(b),
		Generating:       true,
	}

	aggrProofID, err := prover.AggregatedProof(proof1.Proof, proof2.Proof)
	if err != nil {
		return false, fmt.Errorf("Failed to get aggregated proof id, %w", err)
	}

	proof.ProofID = aggrProofID

	log.Infof("Proof ID for aggregated proof %d-%d: %v", proof.BatchNumber, proof.BatchNumberFinal, *proof.ProofID)

	recursiveProof, err := prover.WaitRecursiveProof(ctx, *proof.ProofID)
	if err != nil {
		return false, fmt.Errorf("Failed to get aggregated proof from prover, %w", err)
	}

	log.Infof("Aggregated proof %s generated", *proof.ProofID)

	proof.Proof = recursiveProof

	// update the state by removing the 2 aggregated proofs and storing the
	// newly generated recursive proof
	dbTx, err := a.State.BeginStateTransaction(ctx)
	if err != nil {
		return false, fmt.Errorf("Failed to begin transaction to update proof aggregation state %w", err)
	}

	err = a.State.DeleteGeneratedProofs(ctx, proof1.BatchNumber, proof2.BatchNumberFinal, dbTx)
	if err != nil {
		dbTx.Rollback(ctx) //nolint:errcheck
		return false, fmt.Errorf("Failed to delete previously aggregated proofs %w", err)
	}
	err = a.State.AddGeneratedProof(ctx, proof, dbTx)
	if err != nil {
		dbTx.Rollback(ctx) //nolint:errcheck
		return false, fmt.Errorf("Failed to store the recursive proof %w", err)
	}

	err = dbTx.Commit(ctx)
	if err != nil {
		return false, fmt.Errorf("Failed to store the recursive proof %w", err)
	}

	// state is up to date, check if we can send the final proof using the
	// one just crafted.
	finalProofBuilt, err := a.tryBuildFinalProof(ctx, prover, proof)
	if err != nil {
		return false, fmt.Errorf("Failed trying to check if recursive proof can be verified: %w", err)
	}

	// NOTE(pg): prover is done, use a.ctx from now on

	if !finalProofBuilt {
		proof.Generating = false

		// final proof has not been generated, update the recursive proof
		err = a.State.UpdateGeneratedProof(a.ctx, proof, nil)
		if err != nil {
			log.Errorf("Failed to store batch proof result, err %v", err)
			return false, err
		}
	}

	return true, nil
}

func (a *Aggregator) getAndLockBatchToProve(ctx context.Context, prover *prover.Prover) (*state.Batch, *state.Proof, error) {
	a.StateDBMutex.Lock()
	defer a.StateDBMutex.Unlock()

	lastVerifiedBatch, err := a.State.GetLastVerifiedBatch(ctx, nil)
	if err != nil {
		return nil, nil, err
	}

	// Get virtual batch pending to generate proof
	batchToVerify, err := a.State.GetVirtualBatchToProve(ctx, lastVerifiedBatch.BatchNumber, nil)
	if err != nil {
		return nil, nil, err
	}

	log.Infof("Found virtual batch %d pending to generate proof", batchToVerify.BatchNumber)

	log.Infof("Checking profitability to aggregate batch, batchNumber: %d", batchToVerify.BatchNumber)

	// pass matic collateral as zero here, bcs in smart contract fee for aggregator is not defined yet
	isProfitable, err := a.ProfitabilityChecker.IsProfitable(ctx, big.NewInt(0))
	if err != nil {
		log.Errorf("Failed to check aggregator profitability, err: %v", err)
		return nil, nil, err
	}

	if !isProfitable {
		log.Infof("Batch %d is not profitable, matic collateral %d", batchToVerify.BatchNumber, big.NewInt(0))
		return nil, nil, err
	}

	proverID := prover.ID()
	proof := &state.Proof{
		BatchNumber:      batchToVerify.BatchNumber,
		BatchNumberFinal: batchToVerify.BatchNumber,
		Prover:           &proverID,
		Generating:       true,
	}

	// Avoid other prover to process the same batch
	err = a.State.AddGeneratedProof(ctx, proof, nil)
	if err != nil {
		log.Errorf("Failed to add batch proof, err: %v", err)
		return nil, nil, err
	}

	return batchToVerify, proof, nil
}

func (a *Aggregator) tryGenerateBatchProof(ctx context.Context, prover *prover.Prover) (bool, error) {
	log.Debugf("tryGenerateBatchProof start prover { ID [%s], addr [%s] }", prover.ID(), prover.Addr())

	batchToProve, proof, err0 := a.getAndLockBatchToProve(ctx, prover)
	if errors.Is(err0, state.ErrNotFound) {
		// nothing to proof, swallow the error
		log.Debug("Nothing to generate proof")
		return false, nil
	}
	if err0 != nil {
		return false, err0
	}

	var err error

	defer func() {
		if err != nil {
			err2 := a.State.DeleteGeneratedProofs(a.ctx, proof.BatchNumber, proof.BatchNumberFinal, nil)
			if err2 != nil {
				log.Errorf("Failed to delete proof in progress, err: %v", err2)
			}
		}
		log.Debug("tryGenerateBatchProof end")
	}()

	log.Infof("Prover { ID [%s], addr [%s] } is going to be used to generate proof from batch [%d]", prover.ID(), prover.Addr(), batchToProve.BatchNumber)

	log.Infof("Sending zki + batch to the prover, batchNumber [%d]", batchToProve.BatchNumber)
	inputProver, err := a.buildInputProver(ctx, batchToProve)
	if err != nil {
		return false, fmt.Errorf("Failed to build input prover, %w", err)
	}

	b, err := json.Marshal(inputProver)
	if err != nil {
		return false, fmt.Errorf("Failed to serialize input prover, %w", err)
	}

	proof.InputProver = string(b)

	log.Infof("Sending a batch to the prover. OldStateRoot [%#x], OldBatchNum [%d]",
		inputProver.PublicInputs.OldStateRoot, inputProver.PublicInputs.OldBatchNum)

	genProofID, err := prover.BatchProof(inputProver)
	if err != nil {
		return false, fmt.Errorf("Failed to get batch proof id %w", err)
	}

	proof.ProofID = genProofID

	log.Infof("Proof ID for batch %d: %v", proof.BatchNumber, *proof.ProofID)

	resGetProof, err := prover.WaitRecursiveProof(ctx, *proof.ProofID)
	if err != nil {
		return false, fmt.Errorf("Failed to get proof from prover %w", err)
	}

	log.Infof("Batch proof %s generated", *proof.ProofID)

	proof.Proof = resGetProof

	finalProofBuilt, err := a.tryBuildFinalProof(ctx, prover, proof)
	if err != nil {
		return false, fmt.Errorf("Failed trying to build final proof %w", err)
	}

	// NOTE(pg): prover is done, use a.ctx from now on

	if !finalProofBuilt {
		proof.Generating = false

		// final proof has not been generated, update the recursive proof
		err = a.State.UpdateGeneratedProof(a.ctx, proof, nil)
		if err != nil {
			log.Errorf("Failed to store batch proof result, err %v", err)
			return false, err
		}
	}

	return true, nil
}

// verifyProofTimeReached returns if we have reached the timeout to verify a
// proof.
func (a *Aggregator) verifyProofTimeReached() bool {
	a.TimeSendFinalProofMutex.RLock()
	defer a.TimeSendFinalProofMutex.RUnlock()
	return a.TimeSendFinalProof.Before(time.Now())
}

// resetVerifyProofTime updates the timeout to verify a proof.
func (a *Aggregator) resetVerifyProofTime() {
	a.TimeSendFinalProofMutex.Lock()
	defer a.TimeSendFinalProofMutex.Unlock()
	a.TimeSendFinalProof = time.Now().Add(a.cfg.VerifyProofInterval.Duration)
}

func (a *Aggregator) isSynced(ctx context.Context) bool {
	lastVerifiedBatch, err := a.State.GetLastVerifiedBatch(ctx, nil)
	if err != nil && err != state.ErrNotFound {
		log.Warnf("Failed to get last consolidated batch, err: %v", err)
		return false
	}
	if lastVerifiedBatch == nil {
		return false
	}
	lastVerifiedEthBatchNum, err := a.Ethman.GetLatestVerifiedBatchNum()
	if err != nil {
		log.Warnf("Failed to get last eth batch, err: %v", err)
		return false
	}
	if lastVerifiedBatch.BatchNumber < lastVerifiedEthBatchNum {
		log.Infof("Waiting for the state to be synced, lastVerifiedBatchNum: %d, lastVerifiedEthBatchNum: %d",
			lastVerifiedBatch.BatchNumber, lastVerifiedEthBatchNum)
		return false
	}
	return true
}

func (a *Aggregator) buildInputProver(ctx context.Context, batchToVerify *state.Batch) (*pb.InputProver, error) {
	previousBatch, err := a.State.GetBatchByNumber(ctx, batchToVerify.BatchNumber-1, nil)
	if err != nil && err != state.ErrStateNotSynchronized {
		return nil, fmt.Errorf("Failed to get previous batch, err: %v", err)
	}

	pubAddr, err := a.Ethman.GetPublicAddress()
	if err != nil {
		return nil, fmt.Errorf("failed to get public address, err: %w", err)
	}

	inputProver := &pb.InputProver{
		PublicInputs: &pb.PublicInputs{
			OldStateRoot:    previousBatch.StateRoot.Bytes(),
			OldAccInputHash: previousBatch.AccInputHash.Bytes(),
			OldBatchNum:     previousBatch.BatchNumber,
			ChainId:         a.cfg.ChainID,
			BatchL2Data:     batchToVerify.BatchL2Data,
			GlobalExitRoot:  batchToVerify.GlobalExitRoot.Bytes(),
			EthTimestamp:    uint64(batchToVerify.Timestamp.Unix()),
			SequencerAddr:   batchToVerify.Coinbase.String(),
			AggregatorAddr:  pubAddr.String(),
		},
		Db:                map[string]string{},
		ContractsBytecode: map[string]string{},
	}

	return inputProver, nil
}

// healthChecker will provide an implementation of the HealthCheck interface.
type healthChecker struct{}

// newHealthChecker returns a health checker according to standard package
// grpc.health.v1.
func newHealthChecker() *healthChecker {
	return &healthChecker{}
}

// HealthCheck interface implementation.

// Check returns the current status of the server for unary gRPC health requests,
// for now if the server is up and able to respond we will always return SERVING.
func (hc *healthChecker) Check(ctx context.Context, req *grpchealth.HealthCheckRequest) (*grpchealth.HealthCheckResponse, error) {
	log.Info("Serving the Check request for health check")
	return &grpchealth.HealthCheckResponse{
		Status: grpchealth.HealthCheckResponse_SERVING,
	}, nil
}

// Watch returns the current status of the server for stream gRPC health requests,
// for now if the server is up and able to respond we will always return SERVING.
func (hc *healthChecker) Watch(req *grpchealth.HealthCheckRequest, server grpchealth.Health_WatchServer) error {
	log.Info("Serving the Watch request for health check")
	return server.Send(&grpchealth.HealthCheckResponse{
		Status: grpchealth.HealthCheckResponse_SERVING,
	})
}<|MERGE_RESOLUTION|>--- conflicted
+++ resolved
@@ -218,11 +218,7 @@
 
 			log.Infof("Final proof inputs: NewLocalExitRoot [%#x], NewStateRoot [%#x]", inputs.NewLocalExitRoot, inputs.NewStateRoot)
 
-<<<<<<< HEAD
 			err = a.EthTxManager.VerifyBatches(ctx, proof.BatchNumber-1, proof.BatchNumberFinal, &inputs)
-=======
-			tx, err := a.EthTxManager.VerifyBatches(ctx, proof.BatchNumber-1, proof.BatchNumberFinal, &inputs)
->>>>>>> cce8ee09
 			if err != nil {
 				log.Errorf("Error verifiying final proof for batches [%d-%d], err: %v", proof.BatchNumber, proof.BatchNumberFinal, err)
 
@@ -235,11 +231,6 @@
 				continue
 			}
 
-<<<<<<< HEAD
-=======
-			log.Infof("Final proof for batches [%d-%d] verified in transaction [%v]", proof.BatchNumber, proof.BatchNumberFinal, tx.Hash())
-
->>>>>>> cce8ee09
 			// wait for the synchronizer to catch up the verified batches
 			log.Debug("A final proof has been sent, waiting for the network to be synced")
 			for !a.isSynced(a.ctx) {
