package aggregator

import (
	"context"
	"encoding/json"
	"errors"
	"fmt"
	"math/big"
	"net"
	"strconv"
	"strings"
	"sync"
	"time"
	"unicode"

	"github.com/0xPolygonHermez/zkevm-node/aggregator/metrics"
<<<<<<< HEAD
	"github.com/0xPolygonHermez/zkevm-node/aggregator/pb"
=======
>>>>>>> 659b0825
	"github.com/0xPolygonHermez/zkevm-node/aggregator/prover"
	"github.com/0xPolygonHermez/zkevm-node/config/types"
	"github.com/0xPolygonHermez/zkevm-node/encoding"
	ethmanTypes "github.com/0xPolygonHermez/zkevm-node/etherman/types"
	"github.com/0xPolygonHermez/zkevm-node/ethtxmanager"
	"github.com/0xPolygonHermez/zkevm-node/log"
	"github.com/0xPolygonHermez/zkevm-node/state"
	"github.com/ethereum/go-ethereum/common"
	"github.com/jackc/pgx/v4"
	"google.golang.org/grpc"
	grpchealth "google.golang.org/grpc/health/grpc_health_v1"
	"google.golang.org/grpc/peer"
)

const (
	mockedStateRoot     = "0x090bcaf734c4f06c93954a827b45a6e8c67b8e0fd1e0a35a1c5982d6961828f9"
	mockedLocalExitRoot = "0x17c04c3760510b48c6012742c540a81aba4bca2f78b9d14bfd2f123e2e53ea3e"

	ethTxManagerOwner = "aggregator"
	monitoredIDFormat = "proof-from-%v-to-%v"
)

type finalProofMsg struct {
	proverName     string
	proverID       string
	recursiveProof *state.Proof
<<<<<<< HEAD
	finalProof     *pb.FinalProof
=======
	finalProof     *prover.FinalProof
>>>>>>> 659b0825
}

// Aggregator represents an aggregator
type Aggregator struct {
<<<<<<< HEAD
	pb.UnimplementedAggregatorServiceServer
=======
	prover.UnimplementedAggregatorServiceServer
>>>>>>> 659b0825

	cfg Config

	State                   stateInterface
	EthTxManager            ethTxManager
	Ethman                  etherman
	ProfitabilityChecker    aggregatorTxProfitabilityChecker
	TimeSendFinalProof      time.Time
	TimeCleanupLockedProofs types.Duration
	StateDBMutex            *sync.Mutex
	TimeSendFinalProofMutex *sync.RWMutex

	finalProof     chan finalProofMsg
	verifyingProof bool

	srv  *grpc.Server
	ctx  context.Context
	exit context.CancelFunc
}

// New creates a new aggregator.
func New(
	cfg Config,
	stateInterface stateInterface,
	ethTxManager ethTxManager,
	etherman etherman,
) (Aggregator, error) {
	var profitabilityChecker aggregatorTxProfitabilityChecker
	switch cfg.TxProfitabilityCheckerType {
	case ProfitabilityBase:
		profitabilityChecker = NewTxProfitabilityCheckerBase(stateInterface, cfg.IntervalAfterWhichBatchConsolidateAnyway.Duration, cfg.TxProfitabilityMinReward.Int)
	case ProfitabilityAcceptAll:
		profitabilityChecker = NewTxProfitabilityCheckerAcceptAll(stateInterface, cfg.IntervalAfterWhichBatchConsolidateAnyway.Duration)
	}

	a := Aggregator{
		cfg: cfg,

		State:                   stateInterface,
		EthTxManager:            ethTxManager,
		Ethman:                  etherman,
		ProfitabilityChecker:    profitabilityChecker,
		StateDBMutex:            &sync.Mutex{},
		TimeSendFinalProofMutex: &sync.RWMutex{},
		TimeCleanupLockedProofs: cfg.CleanupLockedProofsInterval,

		finalProof: make(chan finalProofMsg),
	}

	return a, nil
}

// Start starts the aggregator
func (a *Aggregator) Start(ctx context.Context) error {
	var cancel context.CancelFunc
	if ctx == nil {
		ctx = context.Background()
	}
	ctx, cancel = context.WithCancel(ctx)
	a.ctx = ctx
	a.exit = cancel

	metrics.Register()

	// process monitored batch verifications before starting
	a.EthTxManager.ProcessPendingMonitoredTxs(ctx, ethTxManagerOwner, func(result ethtxmanager.MonitoredTxResult, dbTx pgx.Tx) {
		a.handleMonitoredTxResult(result)
	}, nil)

	// Delete ungenerated recursive proofs
	err := a.State.DeleteUngeneratedProofs(ctx, nil)
	if err != nil {
		return fmt.Errorf("failed to initialize proofs cache %w", err)
	}

	address := fmt.Sprintf("%s:%d", a.cfg.Host, a.cfg.Port)
	lis, err := net.Listen("tcp", address)
	if err != nil {
		log.Fatalf("Failed to listen: %v", err)
	}

	a.srv = grpc.NewServer()
<<<<<<< HEAD
	pb.RegisterAggregatorServiceServer(a.srv, a)
=======
	prover.RegisterAggregatorServiceServer(a.srv, a)
>>>>>>> 659b0825

	healthService := newHealthChecker()
	grpchealth.RegisterHealthServer(a.srv, healthService)

	go func() {
		log.Infof("Server listening on port %d", a.cfg.Port)
		if err := a.srv.Serve(lis); err != nil {
			a.exit()
			log.Fatalf("Failed to serve: %v", err)
		}
	}()

	a.resetVerifyProofTime()

	go a.cleanupLockedProofs()
	go a.sendFinalProof()

	<-ctx.Done()
	return ctx.Err()
}

// Stop stops the Aggregator server.
func (a *Aggregator) Stop() {
	a.exit()
	a.srv.Stop()
}

// Channel implements the bi-directional communication channel between the
// Prover client and the Aggregator server.
<<<<<<< HEAD
func (a *Aggregator) Channel(stream pb.AggregatorService_ChannelServer) error {
=======
func (a *Aggregator) Channel(stream prover.AggregatorService_ChannelServer) error {
>>>>>>> 659b0825
	metrics.ConnectedProver()
	defer metrics.DisconnectedProver()

	ctx := stream.Context()
	var proverAddr net.Addr
	p, ok := peer.FromContext(ctx)
	if ok {
		proverAddr = p.Addr
	}
	prover, err := prover.New(stream, proverAddr, a.cfg.ProofStatePollingInterval)
	if err != nil {
		return err
	}

	log := log.WithFields(
		"prover", prover.Name(),
		"proverId", prover.ID(),
		"proverAddr", prover.Addr(),
	)
	log.Info("Establishing stream connection with prover")

	// Check if prover supports the required Fork ID
	if !prover.SupportsForkID(a.cfg.ForkId) {
		err := errors.New("prover does not support required fork ID")
		log.Warn(FirstToUpper(err.Error()))
		return err
	}

	for {
		select {
		case <-a.ctx.Done():
			// server disconnected
			return a.ctx.Err()
		case <-ctx.Done():
			// client disconnected
			return ctx.Err()

		default:
			isIdle, err := prover.IsIdle()
			if err != nil {
				log.Errorf("Failed to check if prover is idle: %v", err)
				time.Sleep(a.cfg.RetryTime.Duration)
				continue
			}
			if !isIdle {
				log.Debug("Prover is not idle")
				time.Sleep(a.cfg.RetryTime.Duration)
				continue
			}

			_, err = a.tryBuildFinalProof(ctx, prover, nil)
			if err != nil {
				log.Errorf("Error checking proofs to verify: %v", err)
			}

			proofGenerated, err := a.tryAggregateProofs(ctx, prover)
			if err != nil {
				log.Errorf("Error trying to aggregate proofs: %v", err)
			}
			if !proofGenerated {
				proofGenerated, err = a.tryGenerateBatchProof(ctx, prover)
				if err != nil {
					log.Errorf("Error trying to generate proof: %v", err)
				}
			}
			if !proofGenerated {
				// if no proof was generated (aggregated or batch) wait some time before retry
				time.Sleep(a.cfg.RetryTime.Duration)
			} // if proof was generated we retry immediately as probably we have more proofs to process
		}
	}
}

// This function waits to receive a final proof from a prover. Once it receives
// the proof, it performs these steps in order:
// - send the final proof to L1
// - wait for the synchronizer to catch up
// - clean up the cache of recursive proofs
func (a *Aggregator) sendFinalProof() {
	for {
		select {
		case <-a.ctx.Done():
			return
		case msg := <-a.finalProof:
			ctx := a.ctx
			proof := msg.recursiveProof

			log.WithFields("proofId", proof.ProofID, "batches", fmt.Sprintf("%d-%d", proof.BatchNumber, proof.BatchNumberFinal))
			log.Info("Verifying final proof with ethereum smart contract")

			a.startProofVerification()

			finalBatch, err := a.State.GetBatchByNumber(ctx, proof.BatchNumberFinal, nil)
			if err != nil {
				log.Errorf("Failed to retrieve batch with number [%d]: %v", proof.BatchNumberFinal, err)
				a.endProofVerification()
				continue
			}

			inputs := ethmanTypes.FinalProofInputs{
				FinalProof:       msg.finalProof,
				NewLocalExitRoot: finalBatch.LocalExitRoot.Bytes(),
				NewStateRoot:     finalBatch.StateRoot.Bytes(),
			}

			log.Infof("Final proof inputs: NewLocalExitRoot [%#x], NewStateRoot [%#x]", inputs.NewLocalExitRoot, inputs.NewStateRoot)

			// add batch verification to be monitored
			sender := common.HexToAddress(a.cfg.SenderAddress)
			to, data, err := a.Ethman.BuildTrustedVerifyBatchesTxData(proof.BatchNumber-1, proof.BatchNumberFinal, &inputs)
			if err != nil {
				log.Errorf("Error estimating batch verification to add to eth tx manager: %v", err)
				a.handleFailureToAddVerifyBatchToBeMonitored(ctx, proof)
				continue
			}
			monitoredTxID := buildMonitoredTxID(proof.BatchNumber, proof.BatchNumberFinal)
			err = a.EthTxManager.Add(ctx, ethTxManagerOwner, monitoredTxID, sender, to, nil, data, nil)
			if err != nil {
				log := log.WithFields("tx", monitoredTxID)
				log.Errorf("Error to add batch verification tx to eth tx manager: %v", err)
				a.handleFailureToAddVerifyBatchToBeMonitored(ctx, proof)
				continue
			}

			// process monitored batch verifications before starting a next cycle
			a.EthTxManager.ProcessPendingMonitoredTxs(ctx, ethTxManagerOwner, func(result ethtxmanager.MonitoredTxResult, dbTx pgx.Tx) {
				a.handleMonitoredTxResult(result)
			}, nil)

			a.resetVerifyProofTime()
			a.endProofVerification()
		}
	}
}

func (a *Aggregator) handleFailureToAddVerifyBatchToBeMonitored(ctx context.Context, proof *state.Proof) {
	log := log.WithFields("proofId", proof.ProofID, "batches", fmt.Sprintf("%d-%d", proof.BatchNumber, proof.BatchNumberFinal))
	proof.GeneratingSince = nil
	err := a.State.UpdateGeneratedProof(ctx, proof, nil)
	if err != nil {
		log.Errorf("Failed updating proof state (false): %v", err)
	}
	a.endProofVerification()
}

// buildFinalProof builds and return the final proof for an aggregated/batch proof.
<<<<<<< HEAD
func (a *Aggregator) buildFinalProof(ctx context.Context, prover proverInterface, proof *state.Proof) (*pb.FinalProof, error) {
=======
func (a *Aggregator) buildFinalProof(ctx context.Context, prover proverInterface, proof *state.Proof) (*prover.FinalProof, error) {
>>>>>>> 659b0825
	log := log.WithFields(
		"prover", prover.Name(),
		"proverId", prover.ID(),
		"proverAddr", prover.Addr(),
		"recursiveProofId", *proof.ProofID,
		"batches", fmt.Sprintf("%d-%d", proof.BatchNumber, proof.BatchNumberFinal),
	)
	log.Info("Generating final proof")

	finalProofID, err := prover.FinalProof(proof.Proof, a.cfg.SenderAddress)
	if err != nil {
		return nil, fmt.Errorf("failed to get final proof id: %w", err)
	}
	proof.ProofID = finalProofID

	log.Infof("Final proof ID for batches [%d-%d]: %s", proof.BatchNumber, proof.BatchNumberFinal, *proof.ProofID)
	log = log.WithFields("finalProofId", finalProofID)

	finalProof, err := prover.WaitFinalProof(ctx, *proof.ProofID)
	if err != nil {
		return nil, fmt.Errorf("failed to get final proof from prover: %w", err)
	}

	log.Info("Final proof generated")

	// mock prover sanity check
	if string(finalProof.Public.NewStateRoot) == mockedStateRoot && string(finalProof.Public.NewLocalExitRoot) == mockedLocalExitRoot {
		// This local exit root and state root come from the mock
		// prover, use the one captured by the executor instead
		finalBatch, err := a.State.GetBatchByNumber(ctx, proof.BatchNumberFinal, nil)
		if err != nil {
			return nil, fmt.Errorf("failed to retrieve batch with number [%d]", proof.BatchNumberFinal)
		}
		log.Warnf("NewLocalExitRoot and NewStateRoot look like a mock values, using values from executor instead: LER: %v, SR: %v",
			finalBatch.LocalExitRoot.TerminalString(), finalBatch.StateRoot.TerminalString())
		finalProof.Public.NewStateRoot = finalBatch.StateRoot.Bytes()
		finalProof.Public.NewLocalExitRoot = finalBatch.LocalExitRoot.Bytes()
	}

	return finalProof, nil
}

// tryBuildFinalProof checks if the provided proof is eligible to be used to
// build the final proof.  If no proof is provided it looks for a previously
// generated proof.  If the proof is eligible, then the final proof generation
// is triggered.
func (a *Aggregator) tryBuildFinalProof(ctx context.Context, prover proverInterface, proof *state.Proof) (bool, error) {
	proverName := prover.Name()
	proverID := prover.ID()

	log := log.WithFields(
		"prover", proverName,
		"proverId", proverID,
		"proverAddr", prover.Addr(),
	)
	log.Debug("tryBuildFinalProof start")

	var err error
	if !a.canVerifyProof() {
		log.Debug("Time to verify proof not reached or proof verification in progress")
		return false, nil
	}
	log.Debug("Send final proof time reached")

	for !a.isSynced(ctx, nil) {
		log.Info("Waiting for synchronizer to sync...")
		time.Sleep(a.cfg.RetryTime.Duration)
		continue
	}

	var lastVerifiedBatchNum uint64
	lastVerifiedBatch, err := a.State.GetLastVerifiedBatch(ctx, nil)
	if err != nil && !errors.Is(err, state.ErrNotFound) {
		return false, fmt.Errorf("failed to get last verified batch, %w", err)
	}
	if lastVerifiedBatch != nil {
		lastVerifiedBatchNum = lastVerifiedBatch.BatchNumber
	}

	if proof == nil {
		// we don't have a proof generating at the moment, check if we
		// have a proof ready to verify

		proof, err = a.getAndLockProofReadyToVerify(ctx, prover, lastVerifiedBatchNum)
		if errors.Is(err, state.ErrNotFound) {
			// nothing to verify, swallow the error
			log.Debug("No proof ready to verify")
			return false, nil
		}
		if err != nil {
			return false, err
		}

		defer func() {
			if err != nil {
				// Set the generating state to false for the proof ("unlock" it)
				proof.GeneratingSince = nil
				err2 := a.State.UpdateGeneratedProof(a.ctx, proof, nil)
				if err2 != nil {
					log.Errorf("Failed to unlock proof: %v", err2)
				}
			}
		}()
	} else {
		// we do have a proof generating at the moment, check if it is
		// eligible to be verified
		eligible, err := a.validateEligibleFinalProof(ctx, proof, lastVerifiedBatchNum)
		if err != nil {
			return false, fmt.Errorf("failed to validate eligible final proof, %w", err)
		}
		if !eligible {
			return false, nil
		}
	}

	log = log.WithFields(
		"proofId", *proof.ProofID,
		"batches", fmt.Sprintf("%d-%d", proof.BatchNumber, proof.BatchNumberFinal),
	)

	// at this point we have an eligible proof, build the final one using it
	finalProof, err := a.buildFinalProof(ctx, prover, proof)
	if err != nil {
		err = fmt.Errorf("failed to build final proof, %w", err)
		log.Error(FirstToUpper(err.Error()))
		return false, err
	}

	msg := finalProofMsg{
		proverName:     proverName,
		proverID:       proverID,
		recursiveProof: proof,
		finalProof:     finalProof,
	}

	select {
	case <-a.ctx.Done():
		return false, a.ctx.Err()
	case a.finalProof <- msg:
	}

	log.Debug("tryBuildFinalProof end")
	return true, nil
}

func (a *Aggregator) validateEligibleFinalProof(ctx context.Context, proof *state.Proof, lastVerifiedBatchNum uint64) (bool, error) {
	batchNumberToVerify := lastVerifiedBatchNum + 1

	if proof.BatchNumber != batchNumberToVerify {
		if proof.BatchNumber < batchNumberToVerify && proof.BatchNumberFinal >= batchNumberToVerify {
			// We have a proof that contains some batches below the last batch verified, anyway can be eligible as final proof
			log.Warnf("Proof %d-%d contains some batches lower than last batch verified %d. Check anyway if it is eligible", proof.BatchNumber, proof.BatchNumberFinal, lastVerifiedBatchNum)
		} else if proof.BatchNumberFinal < batchNumberToVerify {
			// We have a proof that contains batches below that the last batch verified, we need to delete this proof
			log.Warnf("Proof %d-%d lower than next batch to verify %d. Deleting it", proof.BatchNumber, proof.BatchNumberFinal, batchNumberToVerify)
			err := a.State.DeleteGeneratedProofs(ctx, proof.BatchNumber, proof.BatchNumberFinal, nil)
			if err != nil {
				return false, fmt.Errorf("failed to delete discarded proof, err: %w", err)
			}
			return false, nil
		} else {
			log.Debugf("Proof batch number %d is not the following to last verfied batch number %d", proof.BatchNumber, lastVerifiedBatchNum)
			return false, nil
		}
	}

	bComplete, err := a.State.CheckProofContainsCompleteSequences(ctx, proof, nil)
	if err != nil {
		return false, fmt.Errorf("failed to check if proof contains complete sequences, %w", err)
	}
	if !bComplete {
		log.Infof("Recursive proof %d-%d not eligible to be verified: not containing complete sequences", proof.BatchNumber, proof.BatchNumberFinal)
		return false, nil
	}
	return true, nil
}

func (a *Aggregator) getAndLockProofReadyToVerify(ctx context.Context, prover proverInterface, lastVerifiedBatchNum uint64) (*state.Proof, error) {
	a.StateDBMutex.Lock()
	defer a.StateDBMutex.Unlock()

	// Get proof ready to be verified
	proofToVerify, err := a.State.GetProofReadyToVerify(ctx, lastVerifiedBatchNum, nil)
	if err != nil {
		return nil, err
	}

	now := time.Now().Round(time.Microsecond)
	proofToVerify.GeneratingSince = &now

	err = a.State.UpdateGeneratedProof(ctx, proofToVerify, nil)
	if err != nil {
		return nil, err
	}

	return proofToVerify, nil
}

func (a *Aggregator) unlockProofsToAggregate(ctx context.Context, proof1 *state.Proof, proof2 *state.Proof) error {
	// Release proofs from generating state in a single transaction
	dbTx, err := a.State.BeginStateTransaction(ctx)
	if err != nil {
		log.Warnf("Failed to begin transaction to release proof aggregation state, err: %v", err)
		return err
	}

	proof1.GeneratingSince = nil
	err = a.State.UpdateGeneratedProof(ctx, proof1, dbTx)
	if err == nil {
		proof2.GeneratingSince = nil
		err = a.State.UpdateGeneratedProof(ctx, proof2, dbTx)
	}

	if err != nil {
		if err := dbTx.Rollback(ctx); err != nil {
			err := fmt.Errorf("failed to rollback proof aggregation state: %w", err)
			log.Error(FirstToUpper(err.Error()))
			return err
		}
		return fmt.Errorf("failed to release proof aggregation state: %w", err)
	}

	err = dbTx.Commit(ctx)
	if err != nil {
		return fmt.Errorf("failed to release proof aggregation state %w", err)
	}

	return nil
}

func (a *Aggregator) getAndLockProofsToAggregate(ctx context.Context, prover proverInterface) (*state.Proof, *state.Proof, error) {
	log := log.WithFields(
		"prover", prover.Name(),
		"proverId", prover.ID(),
		"proverAddr", prover.Addr(),
	)

	a.StateDBMutex.Lock()
	defer a.StateDBMutex.Unlock()

	proof1, proof2, err := a.State.GetProofsToAggregate(ctx, nil)
	if err != nil {
		return nil, nil, err
	}

	// Set proofs in generating state in a single transaction
	dbTx, err := a.State.BeginStateTransaction(ctx)
	if err != nil {
		log.Errorf("Failed to begin transaction to set proof aggregation state, err: %v", err)
		return nil, nil, err
	}

	now := time.Now().Round(time.Microsecond)
	proof1.GeneratingSince = &now
	err = a.State.UpdateGeneratedProof(ctx, proof1, dbTx)
	if err == nil {
		proof2.GeneratingSince = &now
		err = a.State.UpdateGeneratedProof(ctx, proof2, dbTx)
	}

	if err != nil {
		if err := dbTx.Rollback(ctx); err != nil {
			err := fmt.Errorf("failed to rollback proof aggregation state %w", err)
			log.Error(FirstToUpper(err.Error()))
			return nil, nil, err
		}
		return nil, nil, fmt.Errorf("failed to set proof aggregation state %w", err)
	}

	err = dbTx.Commit(ctx)
	if err != nil {
		return nil, nil, fmt.Errorf("failed to set proof aggregation state %w", err)
	}

	return proof1, proof2, nil
}

func (a *Aggregator) tryAggregateProofs(ctx context.Context, prover proverInterface) (bool, error) {
	proverName := prover.Name()
	proverID := prover.ID()

	log := log.WithFields(
		"prover", proverName,
		"proverId", proverID,
		"proverAddr", prover.Addr(),
	)
	log.Debug("tryAggregateProofs start")

	proof1, proof2, err0 := a.getAndLockProofsToAggregate(ctx, prover)
	if errors.Is(err0, state.ErrNotFound) {
		// nothing to aggregate, swallow the error
		log.Debug("Nothing to aggregate")
		return false, nil
	}
	if err0 != nil {
		return false, err0
	}

	var (
		aggrProofID *string
		err         error
	)

	defer func() {
		if err != nil {
			err2 := a.unlockProofsToAggregate(a.ctx, proof1, proof2)
			if err2 != nil {
				log.Errorf("Failed to release aggregated proofs, err: %v", err2)
			}
		}
		log.Debug("tryAggregateProofs end")
	}()

	log.Infof("Aggregating proofs: %d-%d and %d-%d", proof1.BatchNumber, proof1.BatchNumberFinal, proof2.BatchNumber, proof2.BatchNumberFinal)

	batches := fmt.Sprintf("%d-%d", proof1.BatchNumber, proof2.BatchNumberFinal)
	log = log.WithFields("batches", batches)

	inputProver := map[string]interface{}{
		"recursive_proof_1": proof1.Proof,
		"recursive_proof_2": proof2.Proof,
	}
	b, err := json.Marshal(inputProver)
	if err != nil {
		err = fmt.Errorf("failed to serialize input prover, %w", err)
		log.Error(FirstToUpper(err.Error()))
		return false, err
	}

	proof := &state.Proof{
		BatchNumber:      proof1.BatchNumber,
		BatchNumberFinal: proof2.BatchNumberFinal,
		Prover:           &proverName,
		ProverID:         &proverID,
		InputProver:      string(b),
	}

	aggrProofID, err = prover.AggregatedProof(proof1.Proof, proof2.Proof)
	if err != nil {
		err = fmt.Errorf("failed to get aggregated proof id, %w", err)
		log.Error(FirstToUpper(err.Error()))
		return false, err
	}

	proof.ProofID = aggrProofID

	log.Infof("Proof ID for aggregated proof: %v", *proof.ProofID)
	log = log.WithFields("proofId", *proof.ProofID)

	recursiveProof, err := prover.WaitRecursiveProof(ctx, *proof.ProofID)
	if err != nil {
		err = fmt.Errorf("failed to get aggregated proof from prover, %w", err)
		log.Error(FirstToUpper(err.Error()))
		return false, err
	}

	log.Info("Aggregated proof generated")

	proof.Proof = recursiveProof

	// update the state by removing the 2 aggregated proofs and storing the
	// newly generated recursive proof
	dbTx, err := a.State.BeginStateTransaction(ctx)
	if err != nil {
		err = fmt.Errorf("failed to begin transaction to update proof aggregation state, %w", err)
		log.Error(FirstToUpper(err.Error()))
		return false, err
	}

	err = a.State.DeleteGeneratedProofs(ctx, proof1.BatchNumber, proof2.BatchNumberFinal, dbTx)
	if err != nil {
		if err := dbTx.Rollback(ctx); err != nil {
			err := fmt.Errorf("failed to rollback proof aggregation state, %w", err)
			log.Error(FirstToUpper(err.Error()))
			return false, err
		}
		err = fmt.Errorf("failed to delete previously aggregated proofs, %w", err)
		log.Error(FirstToUpper(err.Error()))
		return false, err
	}

	now := time.Now().Round(time.Microsecond)
	proof.GeneratingSince = &now

	err = a.State.AddGeneratedProof(ctx, proof, dbTx)
	if err != nil {
		if err := dbTx.Rollback(ctx); err != nil {
			err := fmt.Errorf("failed to rollback proof aggregation state, %w", err)
			log.Error(FirstToUpper(err.Error()))
			return false, err
		}
		err = fmt.Errorf("failed to store the recursive proof, %w", err)
		log.Error(FirstToUpper(err.Error()))
		return false, err
	}

	err = dbTx.Commit(ctx)
	if err != nil {
		err = fmt.Errorf("failed to store the recursive proof, %w", err)
		log.Error(FirstToUpper(err.Error()))
		return false, err
	}

	// NOTE(pg): the defer func is useless from now on, use a different variable
	// name for errors (or shadow err in inner scopes) to not trigger it.

	// state is up to date, check if we can send the final proof using the
	// one just crafted.
	finalProofBuilt, finalProofErr := a.tryBuildFinalProof(ctx, prover, proof)
	if finalProofErr != nil {
		// just log the error and continue to handle the aggregated proof
		log.Errorf("Failed trying to check if recursive proof can be verified: %v", finalProofErr)
	}

	// NOTE(pg): prover is done, use a.ctx from now on

	if !finalProofBuilt {
		proof.GeneratingSince = nil

		// final proof has not been generated, update the recursive proof
		err := a.State.UpdateGeneratedProof(a.ctx, proof, nil)
		if err != nil {
			err = fmt.Errorf("failed to store batch proof result, %w", err)
			log.Error(FirstToUpper(err.Error()))
			return false, err
		}
	}

	return true, nil
}

func (a *Aggregator) getAndLockBatchToProve(ctx context.Context, prover proverInterface) (*state.Batch, *state.Proof, error) {
	proverID := prover.ID()
	proverName := prover.Name()

	log := log.WithFields(
		"prover", proverName,
		"proverId", proverID,
		"proverAddr", prover.Addr(),
	)

	a.StateDBMutex.Lock()
	defer a.StateDBMutex.Unlock()

	lastVerifiedBatch, err := a.State.GetLastVerifiedBatch(ctx, nil)
	if err != nil {
		return nil, nil, err
	}

	// Get virtual batch pending to generate proof
	batchToVerify, err := a.State.GetVirtualBatchToProve(ctx, lastVerifiedBatch.BatchNumber, nil)
	if err != nil {
		return nil, nil, err
	}

	log.Infof("Found virtual batch %d pending to generate proof", batchToVerify.BatchNumber)
	log = log.WithFields("batch", batchToVerify.BatchNumber)

	log.Info("Checking profitability to aggregate batch")

	// pass matic collateral as zero here, bcs in smart contract fee for aggregator is not defined yet
	isProfitable, err := a.ProfitabilityChecker.IsProfitable(ctx, big.NewInt(0))
	if err != nil {
		log.Errorf("Failed to check aggregator profitability, err: %v", err)
		return nil, nil, err
	}

	if !isProfitable {
		log.Infof("Batch is not profitable, matic collateral %d", big.NewInt(0))
		return nil, nil, err
	}

	now := time.Now().Round(time.Microsecond)
	proof := &state.Proof{
		BatchNumber:      batchToVerify.BatchNumber,
		BatchNumberFinal: batchToVerify.BatchNumber,
		Prover:           &proverName,
		ProverID:         &proverID,
		GeneratingSince:  &now,
	}

	// Avoid other prover to process the same batch
	err = a.State.AddGeneratedProof(ctx, proof, nil)
	if err != nil {
		log.Errorf("Failed to add batch proof, err: %v", err)
		return nil, nil, err
	}

	return batchToVerify, proof, nil
}

func (a *Aggregator) tryGenerateBatchProof(ctx context.Context, prover proverInterface) (bool, error) {
	log := log.WithFields(
		"prover", prover.Name(),
		"proverId", prover.ID(),
		"proverAddr", prover.Addr(),
	)
	log.Debug("tryGenerateBatchProof start")

	batchToProve, proof, err0 := a.getAndLockBatchToProve(ctx, prover)
	if errors.Is(err0, state.ErrNotFound) {
		// nothing to proof, swallow the error
		log.Debug("Nothing to generate proof")
		return false, nil
	}
	if err0 != nil {
		return false, err0
	}

	log = log.WithFields("batch", batchToProve.BatchNumber)

	var (
		genProofID *string
		err        error
	)

	defer func() {
		if err != nil {
			err2 := a.State.DeleteGeneratedProofs(a.ctx, proof.BatchNumber, proof.BatchNumberFinal, nil)
			if err2 != nil {
				log.Errorf("Failed to delete proof in progress, err: %v", err2)
			}
		}
		log.Debug("tryGenerateBatchProof end")
	}()

	log.Info("Generating proof from batch")

	log.Infof("Sending zki + batch to the prover, batchNumber [%d]", batchToProve.BatchNumber)
	inputProver, err := a.buildInputProver(ctx, batchToProve)
	if err != nil {
		err = fmt.Errorf("failed to build input prover, %w", err)
		log.Error(FirstToUpper(err.Error()))
		return false, err
	}

	b, err := json.Marshal(inputProver)
	if err != nil {
		err = fmt.Errorf("failed to serialize input prover, %w", err)
		log.Error(FirstToUpper(err.Error()))
		return false, err
	}

	proof.InputProver = string(b)

	log.Infof("Sending a batch to the prover. OldStateRoot [%#x], OldBatchNum [%d]",
		inputProver.PublicInputs.OldStateRoot, inputProver.PublicInputs.OldBatchNum)

	genProofID, err = prover.BatchProof(inputProver)
	if err != nil {
		err = fmt.Errorf("failed to get batch proof id, %w", err)
		log.Error(FirstToUpper(err.Error()))
		return false, err
	}

	proof.ProofID = genProofID

	log.Infof("Proof ID %v", *proof.ProofID)
	log = log.WithFields("proofId", *proof.ProofID)

	resGetProof, err := prover.WaitRecursiveProof(ctx, *proof.ProofID)
	if err != nil {
		err = fmt.Errorf("failed to get proof from prover, %w", err)
		log.Error(FirstToUpper(err.Error()))
		return false, err
	}

	log.Info("Batch proof generated")

	proof.Proof = resGetProof

	// NOTE(pg): the defer func is useless from now on, use a different variable
	// name for errors (or shadow err in inner scopes) to not trigger it.

	finalProofBuilt, finalProofErr := a.tryBuildFinalProof(ctx, prover, proof)
	if finalProofErr != nil {
		// just log the error and continue to handle the generated proof
		log.Errorf("Error trying to build final proof: %v", finalProofErr)
	}

	// NOTE(pg): prover is done, use a.ctx from now on

	if !finalProofBuilt {
		proof.GeneratingSince = nil

		// final proof has not been generated, update the batch proof
		err := a.State.UpdateGeneratedProof(a.ctx, proof, nil)
		if err != nil {
			err = fmt.Errorf("failed to store batch proof result, %w", err)
			log.Error(FirstToUpper(err.Error()))
			return false, err
		}
	}

	return true, nil
<<<<<<< HEAD
}

// canVerifyProof returns true if we have reached the timeout to verify a proof
// and no other prover is verifying a proof (verifyingProof = false).
func (a *Aggregator) canVerifyProof() bool {
	a.TimeSendFinalProofMutex.RLock()
	defer a.TimeSendFinalProofMutex.RUnlock()
	return a.TimeSendFinalProof.Before(time.Now()) && !a.verifyingProof
}

// startProofVerification sets to true the verifyingProof variable to indicate that there is a proof verification in progress
func (a *Aggregator) startProofVerification() {
	a.TimeSendFinalProofMutex.Lock()
	defer a.TimeSendFinalProofMutex.Unlock()
	a.verifyingProof = true
}

// endProofVerification set verifyingProof to false to indicate that there is not proof verification in progress
func (a *Aggregator) endProofVerification() {
	a.TimeSendFinalProofMutex.Lock()
	defer a.TimeSendFinalProofMutex.Unlock()
	a.verifyingProof = false
}

// resetVerifyProofTime updates the timeout to verify a proof.
func (a *Aggregator) resetVerifyProofTime() {
	a.TimeSendFinalProofMutex.Lock()
	defer a.TimeSendFinalProofMutex.Unlock()
	a.TimeSendFinalProof = time.Now().Add(a.cfg.VerifyProofInterval.Duration)
}

// isSynced checks if the state is synchronized with L1. If a batch number is
// provided, it makes sure that the state is synced with that batch.
func (a *Aggregator) isSynced(ctx context.Context, batchNum *uint64) bool {
	// get latest verified batch as seen by the synchronizer
	lastVerifiedBatch, err := a.State.GetLastVerifiedBatch(ctx, nil)
	if err == state.ErrNotFound {
		return false
	}
	if err != nil {
		log.Warnf("Failed to get last consolidated batch: %v", err)
		return false
	}

	if lastVerifiedBatch == nil {
		return false
	}

	if batchNum != nil && lastVerifiedBatch.BatchNumber < *batchNum {
		log.Infof("Waiting for the state to be synced, lastVerifiedBatchNum: %d, waiting for batch: %d", lastVerifiedBatch.BatchNumber, batchNum)
		return false
	}

	// latest verified batch in L1
	lastVerifiedEthBatchNum, err := a.Ethman.GetLatestVerifiedBatchNum()
	if err != nil {
		log.Warnf("Failed to get last eth batch, err: %v", err)
		return false
	}

	// check if L2 is synced with L1
	if lastVerifiedBatch.BatchNumber < lastVerifiedEthBatchNum {
		log.Infof("Waiting for the state to be synced, lastVerifiedBatchNum: %d, lastVerifiedEthBatchNum: %d, waiting for batch",
			lastVerifiedBatch.BatchNumber, lastVerifiedEthBatchNum)
		return false
	}

	return true
=======
>>>>>>> 659b0825
}

// canVerifyProof returns true if we have reached the timeout to verify a proof
// and no other prover is verifying a proof (verifyingProof = false).
func (a *Aggregator) canVerifyProof() bool {
	a.TimeSendFinalProofMutex.RLock()
	defer a.TimeSendFinalProofMutex.RUnlock()
	return a.TimeSendFinalProof.Before(time.Now()) && !a.verifyingProof
}

// startProofVerification sets to true the verifyingProof variable to indicate that there is a proof verification in progress
func (a *Aggregator) startProofVerification() {
	a.TimeSendFinalProofMutex.Lock()
	defer a.TimeSendFinalProofMutex.Unlock()
	a.verifyingProof = true
}

// endProofVerification set verifyingProof to false to indicate that there is not proof verification in progress
func (a *Aggregator) endProofVerification() {
	a.TimeSendFinalProofMutex.Lock()
	defer a.TimeSendFinalProofMutex.Unlock()
	a.verifyingProof = false
}

// resetVerifyProofTime updates the timeout to verify a proof.
func (a *Aggregator) resetVerifyProofTime() {
	a.TimeSendFinalProofMutex.Lock()
	defer a.TimeSendFinalProofMutex.Unlock()
	a.TimeSendFinalProof = time.Now().Add(a.cfg.VerifyProofInterval.Duration)
}

// isSynced checks if the state is synchronized with L1. If a batch number is
// provided, it makes sure that the state is synced with that batch.
func (a *Aggregator) isSynced(ctx context.Context, batchNum *uint64) bool {
	// get latest verified batch as seen by the synchronizer
	lastVerifiedBatch, err := a.State.GetLastVerifiedBatch(ctx, nil)
	if err == state.ErrNotFound {
		return false
	}
	if err != nil {
		log.Warnf("Failed to get last consolidated batch: %v", err)
		return false
	}

	if lastVerifiedBatch == nil {
		return false
	}

	if batchNum != nil && lastVerifiedBatch.BatchNumber < *batchNum {
		log.Infof("Waiting for the state to be synced, lastVerifiedBatchNum: %d, waiting for batch: %d", lastVerifiedBatch.BatchNumber, batchNum)
		return false
	}

	// latest verified batch in L1
	lastVerifiedEthBatchNum, err := a.Ethman.GetLatestVerifiedBatchNum()
	if err != nil {
		log.Warnf("Failed to get last eth batch, err: %v", err)
		return false
	}

	// check if L2 is synced with L1
	if lastVerifiedBatch.BatchNumber < lastVerifiedEthBatchNum {
		log.Infof("Waiting for the state to be synced, lastVerifiedBatchNum: %d, lastVerifiedEthBatchNum: %d, waiting for batch",
			lastVerifiedBatch.BatchNumber, lastVerifiedEthBatchNum)
		return false
	}

	return true
}

func (a *Aggregator) buildInputProver(ctx context.Context, batchToVerify *state.Batch) (*prover.InputProver, error) {
	previousBatch, err := a.State.GetBatchByNumber(ctx, batchToVerify.BatchNumber-1, nil)
	if err != nil && err != state.ErrStateNotSynchronized {
		return nil, fmt.Errorf("failed to get previous batch, err: %v", err)
	}

<<<<<<< HEAD
	inputProver := &pb.InputProver{
		PublicInputs: &pb.PublicInputs{
=======
	inputProver := &prover.InputProver{
		PublicInputs: &prover.PublicInputs{
>>>>>>> 659b0825
			OldStateRoot:    previousBatch.StateRoot.Bytes(),
			OldAccInputHash: previousBatch.AccInputHash.Bytes(),
			OldBatchNum:     previousBatch.BatchNumber,
			ChainId:         a.cfg.ChainID,
			ForkId:          a.cfg.ForkId,
			BatchL2Data:     batchToVerify.BatchL2Data,
			GlobalExitRoot:  batchToVerify.GlobalExitRoot.Bytes(),
			EthTimestamp:    uint64(batchToVerify.Timestamp.Unix()),
			SequencerAddr:   batchToVerify.Coinbase.String(),
			AggregatorAddr:  a.cfg.SenderAddress,
		},
		Db:                map[string]string{},
		ContractsBytecode: map[string]string{},
	}

	return inputProver, nil
}

// healthChecker will provide an implementation of the HealthCheck interface.
type healthChecker struct{}

// newHealthChecker returns a health checker according to standard package
// grpc.health.v1.
func newHealthChecker() *healthChecker {
	return &healthChecker{}
}

// HealthCheck interface implementation.

// Check returns the current status of the server for unary gRPC health requests,
// for now if the server is up and able to respond we will always return SERVING.
func (hc *healthChecker) Check(ctx context.Context, req *grpchealth.HealthCheckRequest) (*grpchealth.HealthCheckResponse, error) {
	log.Info("Serving the Check request for health check")
	return &grpchealth.HealthCheckResponse{
		Status: grpchealth.HealthCheckResponse_SERVING,
	}, nil
}

// Watch returns the current status of the server for stream gRPC health requests,
// for now if the server is up and able to respond we will always return SERVING.
func (hc *healthChecker) Watch(req *grpchealth.HealthCheckRequest, server grpchealth.Health_WatchServer) error {
	log.Info("Serving the Watch request for health check")
	return server.Send(&grpchealth.HealthCheckResponse{
		Status: grpchealth.HealthCheckResponse_SERVING,
	})
}

func (a *Aggregator) handleMonitoredTxResult(result ethtxmanager.MonitoredTxResult) {
	resLog := log.WithFields("owner", ethTxManagerOwner, "txId", result.ID)
	if result.Status == ethtxmanager.MonitoredTxStatusFailed {
		resLog.Fatal("failed to send batch verification, TODO: review this fatal and define what to do in this case")
	}

	// monitoredIDFormat: "proof-from-%v-to-%v"
	idSlice := strings.Split(result.ID, "-")
	proofBatchNumberStr := idSlice[2]
	proofBatchNumber, err := strconv.ParseUint(proofBatchNumberStr, encoding.Base10, 0)
	if err != nil {
		resLog.Errorf("failed to read final proof batch number from monitored tx: %v", err)
	}

	proofBatchNumberFinalStr := idSlice[4]
	proofBatchNumberFinal, err := strconv.ParseUint(proofBatchNumberFinalStr, encoding.Base10, 0)
	if err != nil {
		resLog.Errorf("failed to read final proof batch number final from monitored tx: %v", err)
	}

	log := log.WithFields("txId", result.ID, "batches", fmt.Sprintf("%d-%d", proofBatchNumber, proofBatchNumberFinal))
	log.Info("Final proof verified")

	// wait for the synchronizer to catch up the verified batches
	log.Debug("A final proof has been sent, waiting for the network to be synced")
	for !a.isSynced(a.ctx, &proofBatchNumberFinal) {
		log.Info("Waiting for synchronizer to sync...")
		time.Sleep(a.cfg.RetryTime.Duration)
	}

	// network is synced with the final proof, we can safely delete all recursive
	// proofs up to the last synced batch
	err = a.State.CleanupGeneratedProofs(a.ctx, proofBatchNumberFinal, nil)
	if err != nil {
		log.Errorf("Failed to store proof aggregation result: %v", err)
	}
}

func buildMonitoredTxID(batchNumber, batchNumberFinal uint64) string {
	return fmt.Sprintf(monitoredIDFormat, batchNumber, batchNumberFinal)
}

func (a *Aggregator) cleanupLockedProofs() {
	for {
		select {
		case <-a.ctx.Done():
			return
		case <-time.After(a.TimeCleanupLockedProofs.Duration):
			n, err := a.State.CleanupLockedProofs(a.ctx, a.cfg.GeneratingProofCleanupThreshold, nil)
			if err != nil {
				log.Errorf("Failed to cleanup locked proofs: %v", err)
			}
			if n == 1 {
				log.Warn("Found a stale proof and removed form cache")
			} else if n > 1 {
				log.Warnf("Found %d stale proofs and removed from cache", n)
			}
		}
	}
}

// FirstToUpper returns the string passed as argument with the first letter in
// uppercase.
func FirstToUpper(s string) string {
	runes := []rune(s)
	runes[0] = unicode.ToUpper(runes[0])
	return string(runes)
}<|MERGE_RESOLUTION|>--- conflicted
+++ resolved
@@ -14,10 +14,6 @@
 	"unicode"
 
 	"github.com/0xPolygonHermez/zkevm-node/aggregator/metrics"
-<<<<<<< HEAD
-	"github.com/0xPolygonHermez/zkevm-node/aggregator/pb"
-=======
->>>>>>> 659b0825
 	"github.com/0xPolygonHermez/zkevm-node/aggregator/prover"
 	"github.com/0xPolygonHermez/zkevm-node/config/types"
 	"github.com/0xPolygonHermez/zkevm-node/encoding"
@@ -44,20 +40,12 @@
 	proverName     string
 	proverID       string
 	recursiveProof *state.Proof
-<<<<<<< HEAD
-	finalProof     *pb.FinalProof
-=======
 	finalProof     *prover.FinalProof
->>>>>>> 659b0825
 }
 
 // Aggregator represents an aggregator
 type Aggregator struct {
-<<<<<<< HEAD
-	pb.UnimplementedAggregatorServiceServer
-=======
 	prover.UnimplementedAggregatorServiceServer
->>>>>>> 659b0825
 
 	cfg Config
 
@@ -140,11 +128,7 @@
 	}
 
 	a.srv = grpc.NewServer()
-<<<<<<< HEAD
-	pb.RegisterAggregatorServiceServer(a.srv, a)
-=======
 	prover.RegisterAggregatorServiceServer(a.srv, a)
->>>>>>> 659b0825
 
 	healthService := newHealthChecker()
 	grpchealth.RegisterHealthServer(a.srv, healthService)
@@ -174,11 +158,7 @@
 
 // Channel implements the bi-directional communication channel between the
 // Prover client and the Aggregator server.
-<<<<<<< HEAD
-func (a *Aggregator) Channel(stream pb.AggregatorService_ChannelServer) error {
-=======
 func (a *Aggregator) Channel(stream prover.AggregatorService_ChannelServer) error {
->>>>>>> 659b0825
 	metrics.ConnectedProver()
 	defer metrics.DisconnectedProver()
 
@@ -325,11 +305,7 @@
 }
 
 // buildFinalProof builds and return the final proof for an aggregated/batch proof.
-<<<<<<< HEAD
-func (a *Aggregator) buildFinalProof(ctx context.Context, prover proverInterface, proof *state.Proof) (*pb.FinalProof, error) {
-=======
 func (a *Aggregator) buildFinalProof(ctx context.Context, prover proverInterface, proof *state.Proof) (*prover.FinalProof, error) {
->>>>>>> 659b0825
 	log := log.WithFields(
 		"prover", prover.Name(),
 		"proverId", prover.ID(),
@@ -925,7 +901,6 @@
 	}
 
 	return true, nil
-<<<<<<< HEAD
 }
 
 // canVerifyProof returns true if we have reached the timeout to verify a proof
@@ -994,76 +969,6 @@
 	}
 
 	return true
-=======
->>>>>>> 659b0825
-}
-
-// canVerifyProof returns true if we have reached the timeout to verify a proof
-// and no other prover is verifying a proof (verifyingProof = false).
-func (a *Aggregator) canVerifyProof() bool {
-	a.TimeSendFinalProofMutex.RLock()
-	defer a.TimeSendFinalProofMutex.RUnlock()
-	return a.TimeSendFinalProof.Before(time.Now()) && !a.verifyingProof
-}
-
-// startProofVerification sets to true the verifyingProof variable to indicate that there is a proof verification in progress
-func (a *Aggregator) startProofVerification() {
-	a.TimeSendFinalProofMutex.Lock()
-	defer a.TimeSendFinalProofMutex.Unlock()
-	a.verifyingProof = true
-}
-
-// endProofVerification set verifyingProof to false to indicate that there is not proof verification in progress
-func (a *Aggregator) endProofVerification() {
-	a.TimeSendFinalProofMutex.Lock()
-	defer a.TimeSendFinalProofMutex.Unlock()
-	a.verifyingProof = false
-}
-
-// resetVerifyProofTime updates the timeout to verify a proof.
-func (a *Aggregator) resetVerifyProofTime() {
-	a.TimeSendFinalProofMutex.Lock()
-	defer a.TimeSendFinalProofMutex.Unlock()
-	a.TimeSendFinalProof = time.Now().Add(a.cfg.VerifyProofInterval.Duration)
-}
-
-// isSynced checks if the state is synchronized with L1. If a batch number is
-// provided, it makes sure that the state is synced with that batch.
-func (a *Aggregator) isSynced(ctx context.Context, batchNum *uint64) bool {
-	// get latest verified batch as seen by the synchronizer
-	lastVerifiedBatch, err := a.State.GetLastVerifiedBatch(ctx, nil)
-	if err == state.ErrNotFound {
-		return false
-	}
-	if err != nil {
-		log.Warnf("Failed to get last consolidated batch: %v", err)
-		return false
-	}
-
-	if lastVerifiedBatch == nil {
-		return false
-	}
-
-	if batchNum != nil && lastVerifiedBatch.BatchNumber < *batchNum {
-		log.Infof("Waiting for the state to be synced, lastVerifiedBatchNum: %d, waiting for batch: %d", lastVerifiedBatch.BatchNumber, batchNum)
-		return false
-	}
-
-	// latest verified batch in L1
-	lastVerifiedEthBatchNum, err := a.Ethman.GetLatestVerifiedBatchNum()
-	if err != nil {
-		log.Warnf("Failed to get last eth batch, err: %v", err)
-		return false
-	}
-
-	// check if L2 is synced with L1
-	if lastVerifiedBatch.BatchNumber < lastVerifiedEthBatchNum {
-		log.Infof("Waiting for the state to be synced, lastVerifiedBatchNum: %d, lastVerifiedEthBatchNum: %d, waiting for batch",
-			lastVerifiedBatch.BatchNumber, lastVerifiedEthBatchNum)
-		return false
-	}
-
-	return true
 }
 
 func (a *Aggregator) buildInputProver(ctx context.Context, batchToVerify *state.Batch) (*prover.InputProver, error) {
@@ -1072,13 +977,8 @@
 		return nil, fmt.Errorf("failed to get previous batch, err: %v", err)
 	}
 
-<<<<<<< HEAD
-	inputProver := &pb.InputProver{
-		PublicInputs: &pb.PublicInputs{
-=======
 	inputProver := &prover.InputProver{
 		PublicInputs: &prover.PublicInputs{
->>>>>>> 659b0825
 			OldStateRoot:    previousBatch.StateRoot.Bytes(),
 			OldAccInputHash: previousBatch.AccInputHash.Bytes(),
 			OldBatchNum:     previousBatch.BatchNumber,
