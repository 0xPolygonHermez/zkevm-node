--- conflicted
+++ resolved
@@ -27,11 +27,7 @@
 // ethTxManager contains the methods required to send txs to
 // ethereum.
 type ethTxManager interface {
-<<<<<<< HEAD
 	VerifyBatches(ctx context.Context, lastVerifiedBatch uint64, batchNum uint64, inputs *ethmanTypes.FinalProofInputs) error
-=======
-	VerifyBatches(ctx context.Context, lastVerifiedBatch uint64, batchNum uint64, inputs *ethmanTypes.FinalProofInputs) (*types.Transaction, error)
->>>>>>> cce8ee09
 }
 
 // etherman contains the methods required to interact with ethereum
