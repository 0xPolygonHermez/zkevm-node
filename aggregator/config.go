package aggregator

import (
	"fmt"
	"math/big"

	"github.com/0xPolygonHermez/zkevm-node/config/types"
	"github.com/0xPolygonHermez/zkevm-node/encoding"
)

// TokenAmountWithDecimals is a wrapper type that parses token amount with decimals to big int
type TokenAmountWithDecimals struct {
	*big.Int `validate:"required"`
}

// UnmarshalText unmarshal token amount from float string to big int
func (t *TokenAmountWithDecimals) UnmarshalText(data []byte) error {
	amount, ok := new(big.Float).SetString(string(data))
	if !ok {
		return fmt.Errorf("failed to unmarshal string to float")
	}
	coin := new(big.Float).SetInt(big.NewInt(encoding.TenToThePowerOf18))
	bigval := new(big.Float).Mul(amount, coin)
	result := new(big.Int)
	bigval.Int(result)
	t.Int = result

	return nil
}

// Config represents the configuration of the aggregator
type Config struct {
	// Host for the grpc server
	Host string `mapstructure:"Host"`
	// Port for the grpc server
	Port int `mapstructure:"Port"`

	// RetryTime is the time the aggregator main loop sleeps if there are no proofs to aggregate
	// or batches to generate proofs. It is also used in the isSynced loop
	RetryTime types.Duration `mapstructure:"RetryTime"`

	// VerifyProofInterval is the interval of time to verify/send an proof in L1
	VerifyProofInterval types.Duration `mapstructure:"VerifyProofInterval"`

	// ProofStatePollingInterval is the interval time to polling the prover about the generation state of a proof
	ProofStatePollingInterval types.Duration `mapstructure:"ProofStatePollingInterval"`

	// TxProfitabilityCheckerType type for checking is it profitable for aggregator to validate batch
	// possible values: base/acceptall
	TxProfitabilityCheckerType TxProfitabilityCheckerType `mapstructure:"TxProfitabilityCheckerType"`

	// TxProfitabilityMinReward min reward for base tx profitability checker when aggregator will validate batch
	// this parameter is used for the base tx profitability checker
	TxProfitabilityMinReward TokenAmountWithDecimals `mapstructure:"TxProfitabilityMinReward"`

	// IntervalAfterWhichBatchConsolidateAnyway this is interval for the main sequencer, that will check if there is no transactions
	IntervalAfterWhichBatchConsolidateAnyway types.Duration `mapstructure:"IntervalAfterWhichBatchConsolidateAnyway"`

	// ChainID is the L2 ChainID provided by the Network Config
	ChainID uint64

	// ForkID is the L2 ForkID provided by the Network Config
<<<<<<< HEAD
	ForkId uint64 `mapstructure:"ForkId"`
=======
	ForkId uint64
>>>>>>> 659b0825

	// SenderAddress defines which private key the eth tx manager needs to use
	// to sign the L1 txs
	SenderAddress string `mapstructure:"SenderAddress"`

	// CleanupLockedProofsInterval is the interval of time to clean up locked proofs.
	CleanupLockedProofsInterval types.Duration `mapstructure:"CleanupLockedProofsInterval"`

	// GeneratingProofCleanupThreshold represents the time interval after
	// which a proof in generating state is considered to be stuck and
	// allowed to be cleared.
	GeneratingProofCleanupThreshold string `mapstructure:"GeneratingProofCleanupThreshold"`
}<|MERGE_RESOLUTION|>--- conflicted
+++ resolved
@@ -60,11 +60,7 @@
 	ChainID uint64
 
 	// ForkID is the L2 ForkID provided by the Network Config
-<<<<<<< HEAD
-	ForkId uint64 `mapstructure:"ForkId"`
-=======
 	ForkId uint64
->>>>>>> 659b0825
 
 	// SenderAddress defines which private key the eth tx manager needs to use
 	// to sign the L1 txs
