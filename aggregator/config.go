--- conflicted
+++ resolved
@@ -95,7 +95,6 @@
 	// final gas: 1100
 	GasOffset uint64 `mapstructure:"GasOffset"`
 
-<<<<<<< HEAD
 	// SettlementBackend configuration defines how a final ZKP should be settled. Directly to L1 or over the Beethoven service.
 	SettlementBackend SettlementBackend `mapstructure:"SettlementBackend"`
 
@@ -107,8 +106,7 @@
 
 	// SequencerPrivateKey Private key of the trusted sequencer
 	SequencerPrivateKey types.KeystoreFileConfig `mapstructure:"SequencerPrivateKey"`
-=======
+
 	// UpgradeEtrogBatchNumber is the number of the first batch after upgrading to etrog
 	UpgradeEtrogBatchNumber uint64 `mapstructure:"UpgradeEtrogBatchNumber"`
->>>>>>> 4dc6258f
 }