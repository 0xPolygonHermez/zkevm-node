package prover

import (
	"context"
	"errors"
	"fmt"
	"net"
	"time"

	"github.com/0xPolygonHermez/zkevm-node/aggregator/metrics"
	"github.com/0xPolygonHermez/zkevm-node/aggregator/pb"
	"github.com/0xPolygonHermez/zkevm-node/config/types"
)

var (
	ErrBadProverResponse    = errors.New("Prover returned wrong type for response")  //nolint:revive
	ErrProverInternalError  = errors.New("Prover returned INTERNAL_ERROR response")  //nolint:revive
	ErrProverCompletedError = errors.New("Prover returned COMPLETED_ERROR response") //nolint:revive
	ErrBadRequest           = errors.New("Prover returned ERROR for a bad request")  //nolint:revive
	ErrUnspecified          = errors.New("Prover returned an UNSPECIFIED response")  //nolint:revive
	ErrUnknown              = errors.New("Prover returned an unknown response")      //nolint:revive
	ErrProofCanceled        = errors.New("Proof has been canceled")                  //nolint:revive
)

// Prover abstraction of the grpc prover client.
type Prover struct {
	name                      string
	id                        string
	address                   net.Addr
	proofStatePollingInterval types.Duration
	stream                    pb.AggregatorService_ChannelServer
}

// New returns a new Prover instance.
func New(stream pb.AggregatorService_ChannelServer, addr net.Addr, proofStatePollingInterval types.Duration) (*Prover, error) {
	p := &Prover{
		stream:                    stream,
		address:                   addr,
		proofStatePollingInterval: proofStatePollingInterval,
	}
	status, err := p.Status()
	if err != nil {
		return nil, fmt.Errorf("Failed to retrieve prover id %w", err)
	}
	p.name = status.ProverName
	p.id = status.ProverId
	return p, nil
}

// Name returns the Prover name.
func (p *Prover) Name() string { return p.name }

// ID returns the Prover ID.
func (p *Prover) ID() string { return p.id }

// Addr returns the prover IP address.
func (p *Prover) Addr() string {
	if p.address == nil {
		return ""
	}
	return p.address.String()
}

// Status gets the prover status.
func (p *Prover) Status() (*pb.GetStatusResponse, error) {
	req := &pb.AggregatorMessage{
		Request: &pb.AggregatorMessage_GetStatusRequest{
			GetStatusRequest: &pb.GetStatusRequest{},
		},
	}
	res, err := p.call(req)
	if err != nil {
		return nil, err
	}
	if msg, ok := res.Response.(*pb.ProverMessage_GetStatusResponse); ok {
		return msg.GetStatusResponse, nil
	}
	return nil, fmt.Errorf("%w, wanted %T, got %T", ErrBadProverResponse, &pb.ProverMessage_GetStatusResponse{}, res.Response)
}

// IsIdle returns true if the prover is idling.
func (p *Prover) IsIdle() (bool, error) {
	status, err := p.Status()
	if err != nil {
		return false, err
	}
<<<<<<< HEAD
	return status.Status == pb.GetStatusResponse_IDLE, nil
=======
	return status.Status == pb.GetStatusResponse_STATUS_IDLE
}

// SupportsForkID returns true if the prover supports the given fork id.
func (p *Prover) SupportsForkID(forkID uint64) bool {
	status, err := p.Status()
	if err != nil {
		log.Warnf("Error asking status for prover ID %s: %w", p.ID(), err)
		return false
	}

	log.Debugf("Prover %s supports fork ID %d", p.ID(), status.ForkId)

	return status.ForkId == forkID
>>>>>>> cac8a592
}

// BatchProof instructs the prover to generate a batch proof for the provided
// input. It returns the ID of the proof being computed.
func (p *Prover) BatchProof(input *pb.InputProver) (*string, error) {
	metrics.WorkingProver()

	req := &pb.AggregatorMessage{
		Request: &pb.AggregatorMessage_GenBatchProofRequest{
			GenBatchProofRequest: &pb.GenBatchProofRequest{Input: input},
		},
	}
	res, err := p.call(req)
	if err != nil {
		return nil, err
	}

	if msg, ok := res.Response.(*pb.ProverMessage_GenBatchProofResponse); ok {
		switch msg.GenBatchProofResponse.Result {
		case pb.Result_RESULT_UNSPECIFIED:
			return nil, fmt.Errorf("Failed to generate proof %s, %w, input %v", msg.GenBatchProofResponse.String(), ErrUnspecified, input)
		case pb.Result_RESULT_OK:
			return &msg.GenBatchProofResponse.Id, nil
		case pb.Result_RESULT_ERROR:
			return nil, fmt.Errorf("Failed to generate proof %s, %w, input %v", msg.GenBatchProofResponse.String(), ErrBadRequest, input)
		case pb.Result_RESULT_INTERNAL_ERROR:
			return nil, fmt.Errorf("Failed to generate proof %s, %w, input %v", msg.GenBatchProofResponse.String(), ErrProverInternalError, input)
		default:
			return nil, fmt.Errorf("Failed to generate proof %s, %w,input %v", msg.GenBatchProofResponse.String(), ErrUnknown, input)
		}
	}

	return nil, fmt.Errorf("%w, wanted %T, got %T", ErrBadProverResponse, &pb.ProverMessage_GenBatchProofResponse{}, res.Response)
}

// AggregatedProof instructs the prover to generate an aggregated proof from
// the two inputs provided. It returns the ID of the proof being computed.
func (p *Prover) AggregatedProof(inputProof1, inputProof2 string) (*string, error) {
	metrics.WorkingProver()

	req := &pb.AggregatorMessage{
		Request: &pb.AggregatorMessage_GenAggregatedProofRequest{
			GenAggregatedProofRequest: &pb.GenAggregatedProofRequest{
				RecursiveProof_1: inputProof1,
				RecursiveProof_2: inputProof2,
			},
		},
	}
	res, err := p.call(req)
	if err != nil {
		return nil, err
	}

	if msg, ok := res.Response.(*pb.ProverMessage_GenAggregatedProofResponse); ok {
		switch msg.GenAggregatedProofResponse.Result {
		case pb.Result_RESULT_UNSPECIFIED:
			return nil, fmt.Errorf("Failed to aggregate proofs %s, %w, input 1 %s, input 2 %s",
				msg.GenAggregatedProofResponse.String(), ErrUnspecified, inputProof1, inputProof2)
		case pb.Result_RESULT_OK:
			return &msg.GenAggregatedProofResponse.Id, nil
		case pb.Result_RESULT_ERROR:
			return nil, fmt.Errorf("Failed to aggregate proofs %s, %w, input 1 %s, input 2 %s",
				msg.GenAggregatedProofResponse.String(), ErrBadRequest, inputProof1, inputProof2)
		case pb.Result_RESULT_INTERNAL_ERROR:
			return nil, fmt.Errorf("Failed to aggregate proofs %s, %w, input 1 %s, input 2 %s",
				msg.GenAggregatedProofResponse.String(), ErrProverInternalError, inputProof1, inputProof2)
		default:
			return nil, fmt.Errorf("Failed to aggregate proofs %s, %w, input 1 %s, input 2 %s",
				msg.GenAggregatedProofResponse.String(), ErrUnknown, inputProof1, inputProof2)
		}
	}

	return nil, fmt.Errorf("%w, wanted %T, got %T", ErrBadProverResponse, &pb.ProverMessage_GenAggregatedProofResponse{}, res.Response)
}

// FinalProof instructs the prover to generate a final proof for the given
// input. It returns the ID of the proof being computed.
func (p *Prover) FinalProof(inputProof string, aggregatorAddr string) (*string, error) {
	metrics.WorkingProver()

	req := &pb.AggregatorMessage{
		Request: &pb.AggregatorMessage_GenFinalProofRequest{
			GenFinalProofRequest: &pb.GenFinalProofRequest{
				RecursiveProof: inputProof,
				AggregatorAddr: aggregatorAddr,
			},
		},
	}
	res, err := p.call(req)
	if err != nil {
		return nil, err
	}

	if msg, ok := res.Response.(*pb.ProverMessage_GenFinalProofResponse); ok {
		switch msg.GenFinalProofResponse.Result {
		case pb.Result_RESULT_UNSPECIFIED:
			return nil, fmt.Errorf("Failed to generate final proof %s, %w, input %s",
				msg.GenFinalProofResponse.String(), ErrUnspecified, inputProof)
		case pb.Result_RESULT_OK:
			return &msg.GenFinalProofResponse.Id, nil
		case pb.Result_RESULT_ERROR:
			return nil, fmt.Errorf("Failed to generate final proof %s, %w, input %s",
				msg.GenFinalProofResponse.String(), ErrBadRequest, inputProof)
		case pb.Result_RESULT_INTERNAL_ERROR:
			return nil, fmt.Errorf("Failed to generate final proof %s, %w, input %s",
				msg.GenFinalProofResponse.String(), ErrProverInternalError, inputProof)
		default:
			return nil, fmt.Errorf("Failed to generate final proof %s, %w, input %s",
				msg.GenFinalProofResponse.String(), ErrUnknown, inputProof)
		}
	}
	return nil, fmt.Errorf("%w, wanted %T, got %T", ErrBadProverResponse, &pb.ProverMessage_GenFinalProofResponse{}, res.Response)
}

// CancelProofRequest asks the prover to stop the generation of the proof
// matching the provided proofID.
func (p *Prover) CancelProofRequest(proofID string) error {
	req := &pb.AggregatorMessage{
		Request: &pb.AggregatorMessage_CancelRequest{
			CancelRequest: &pb.CancelRequest{Id: proofID},
		},
	}
	res, err := p.call(req)
	if err != nil {
		return err
	}
	if msg, ok := res.Response.(*pb.ProverMessage_CancelResponse); ok {
		switch msg.CancelResponse.Result {
		case pb.Result_RESULT_UNSPECIFIED:
			return fmt.Errorf("Failed to cancel proof id [%s], %w, %s",
				proofID, ErrUnspecified, msg.CancelResponse.String())
		case pb.Result_RESULT_OK:
			return nil
		case pb.Result_RESULT_ERROR:
			return fmt.Errorf("Failed to cancel proof id [%s], %w, %s",
				proofID, ErrBadRequest, msg.CancelResponse.String())
		case pb.Result_RESULT_INTERNAL_ERROR:
			return fmt.Errorf("Failed to cancel proof id [%s], %w, %s",
				proofID, ErrProverInternalError, msg.CancelResponse.String())
		default:
			return fmt.Errorf("Failed to cancel proof id [%s], %w, %s",
				proofID, ErrUnknown, msg.CancelResponse.String())
		}
	}
	return fmt.Errorf("%w, wanted %T, got %T", ErrBadProverResponse, &pb.ProverMessage_CancelResponse{}, res.Response)
}

// WaitRecursiveProof waits for a recursive proof to be generated by the prover
// and returns it.
func (p *Prover) WaitRecursiveProof(ctx context.Context, proofID string) (string, error) {
	res, err := p.waitProof(ctx, proofID)
	if err != nil {
		return "", err
	}
	resProof := res.Proof.(*pb.GetProofResponse_RecursiveProof)
	return resProof.RecursiveProof, nil
}

// WaitFinalProof waits for the final proof to be generated by the prover and
// returns it.
func (p *Prover) WaitFinalProof(ctx context.Context, proofID string) (*pb.FinalProof, error) {
	res, err := p.waitProof(ctx, proofID)
	if err != nil {
		return nil, err
	}
	resProof := res.Proof.(*pb.GetProofResponse_FinalProof)
	return resProof.FinalProof, nil
}

// waitProof waits for a proof to be generated by the prover and returns the
// prover response.
func (p *Prover) waitProof(ctx context.Context, proofID string) (*pb.GetProofResponse, error) {
	defer metrics.IdlingProver()

	req := &pb.AggregatorMessage{
		Request: &pb.AggregatorMessage_GetProofRequest{
			GetProofRequest: &pb.GetProofRequest{
				// TODO(pg): set Timeout field?
				Id: proofID,
			},
		},
	}

	for {
		select {
		case <-ctx.Done():
			return nil, ctx.Err()
		default:
			res, err := p.call(req)
			if err != nil {
				return nil, err
			}
			if msg, ok := res.Response.(*pb.ProverMessage_GetProofResponse); ok {
				switch msg.GetProofResponse.Result {
				case pb.GetProofResponse_RESULT_PENDING:
					time.Sleep(p.proofStatePollingInterval.Duration)
					continue
				case pb.GetProofResponse_RESULT_UNSPECIFIED:
					return nil, fmt.Errorf("Failed to get proof ID: %s, %w, prover response: %s",
						proofID, ErrUnspecified, msg.GetProofResponse.String())
				case pb.GetProofResponse_RESULT_COMPLETED_OK:
					return msg.GetProofResponse, nil
				case pb.GetProofResponse_RESULT_ERROR:
					return nil, fmt.Errorf("Failed to get proof with ID %s, %w, prover response: %s",
						proofID, ErrBadRequest, msg.GetProofResponse.String())
				case pb.GetProofResponse_RESULT_COMPLETED_ERROR:
					return nil, fmt.Errorf("Failed to get proof with ID %s, %w, prover response: %s",
						proofID, ErrProverCompletedError, msg.GetProofResponse.String())
				case pb.GetProofResponse_RESULT_INTERNAL_ERROR:
					return nil, fmt.Errorf("Failed to get proof ID: %s, %w, prover response: %s",
						proofID, ErrProverInternalError, msg.GetProofResponse.String())
				case pb.GetProofResponse_RESULT_CANCEL:
					return nil, fmt.Errorf("Proof generation was cancelled for proof ID %s, %w, prover response: %s",
						proofID, ErrProofCanceled, msg.GetProofResponse.String())
				default:
					return nil, fmt.Errorf("Failed to get proof ID: %s, %w, prover response: %s",
						proofID, ErrUnknown, msg.GetProofResponse.String())
				}
			}
			return nil, fmt.Errorf("%w, wanted %T, got %T", ErrBadProverResponse, &pb.ProverMessage_GetProofResponse{}, res.Response)
		}
	}
}

// call sends a message to the prover and waits to receive the response over
// the connection stream.
func (p *Prover) call(req *pb.AggregatorMessage) (*pb.ProverMessage, error) {
	if err := p.stream.Send(req); err != nil {
		return nil, err
	}
	res, err := p.stream.Recv()
	if err != nil {
		return nil, err
	}
	return res, nil
}<|MERGE_RESOLUTION|>--- conflicted
+++ resolved
@@ -10,6 +10,7 @@
 	"github.com/0xPolygonHermez/zkevm-node/aggregator/metrics"
 	"github.com/0xPolygonHermez/zkevm-node/aggregator/pb"
 	"github.com/0xPolygonHermez/zkevm-node/config/types"
+	"github.com/0xPolygonHermez/zkevm-node/log"
 )
 
 var (
@@ -84,10 +85,7 @@
 	if err != nil {
 		return false, err
 	}
-<<<<<<< HEAD
-	return status.Status == pb.GetStatusResponse_IDLE, nil
-=======
-	return status.Status == pb.GetStatusResponse_STATUS_IDLE
+	return status.Status == pb.GetStatusResponse_STATUS_IDLE, nil
 }
 
 // SupportsForkID returns true if the prover supports the given fork id.
@@ -101,7 +99,6 @@
 	log.Debugf("Prover %s supports fork ID %d", p.ID(), status.ForkId)
 
 	return status.ForkId == forkID
->>>>>>> cac8a592
 }
 
 // BatchProof instructs the prover to generate a batch proof for the provided
