--- conflicted
+++ resolved
@@ -108,37 +108,6 @@
 	assert.Equal(t, etherman.auth.From, blocks[0].ForcedBatches[0].Sequencer)
 }
 
-<<<<<<< HEAD
-func TestVerifyBatchEvent(t *testing.T) {
-	// Set up testing environment
-	etherman, commit, _, _ := newTestingEnv()
-
-	// Read currentBlock
-	ctx := context.Background()
-
-	initBlock, err := etherman.EtherClient.BlockByNumber(ctx, nil)
-	require.NoError(t, err)
-
-	tx := proofofefficiency.ProofOfEfficiencySequence{
-		GlobalExitRoot:  common.Hash{},
-		Timestamp:       initBlock.Time(),
-		ForceBatchesNum: 0,
-		Transactions:    []byte{},
-	}
-	require.NoError(t, err)
-	_, err = etherman.PoE.SequenceBatches(etherman.auth, []proofofefficiency.ProofOfEfficiencySequence{tx})
-	require.NoError(t, err)
-
-	// Mine the tx in a block
-	commit()
-
-	var (
-		proofA = [2]*big.Int{big.NewInt(1), big.NewInt(1)}
-		proofC = [2]*big.Int{big.NewInt(1), big.NewInt(1)}
-		proofB = [2][2]*big.Int{proofC, proofC}
-	)
-	_, err = etherman.PoE.VerifyBatch(etherman.auth, common.Hash{}, common.Hash{}, 1, proofA, proofB, proofC)
-=======
 func TestSequencedBatchesEvent(t *testing.T) {
 	// Set up testing environment
 	etherman, commit, _, br := newTestingEnv()
@@ -175,17 +144,63 @@
 		Transactions:    common.Hex2Bytes(rawTxs),
 	})
 	_, err = etherman.PoE.SequenceBatches(etherman.auth, sequences)
->>>>>>> b86e2532
-	require.NoError(t, err)
-
-	// Mine the tx in a block
-	commit()
-
-	// Now read the event
-	finalBlock, err := etherman.EtherClient.BlockByNumber(ctx, nil)
-	require.NoError(t, err)
-	finalBlockNumber := finalBlock.NumberU64()
-<<<<<<< HEAD
+	require.NoError(t, err)
+
+	// Mine the tx in a block
+	commit()
+
+	// Now read the event
+	finalBlock, err := etherman.EtherClient.BlockByNumber(ctx, nil)
+	require.NoError(t, err)
+	finalBlockNumber := finalBlock.NumberU64()
+	blocks, _, err := etherman.GetRollupInfoByBlockRange(ctx, initBlock.NumberU64(), &finalBlockNumber)
+	require.NoError(t, err)
+	assert.Equal(t, 2, len(blocks))
+	assert.Equal(t, 2, len(blocks[1].Sequences))
+	assert.Equal(t, common.Hex2Bytes(rawTxs), blocks[1].Sequences[1].Transactions)
+	assert.Equal(t, initBlock.Time(), blocks[1].Sequences[0].Timestamp)
+	assert.Equal(t, ger, blocks[1].Sequences[0].GlobalExitRoot)
+	assert.Equal(t, uint64(0), blocks[1].Sequences[1].ForceBatchesNum)
+}
+
+func TestVerifyBatchEvent(t *testing.T) {
+	// Set up testing environment
+	etherman, commit, _, _ := newTestingEnv()
+
+	// Read currentBlock
+	ctx := context.Background()
+
+	initBlock, err := etherman.EtherClient.BlockByNumber(ctx, nil)
+	require.NoError(t, err)
+
+	tx := proofofefficiency.ProofOfEfficiencySequence{
+		GlobalExitRoot:  common.Hash{},
+		Timestamp:       initBlock.Time(),
+		ForceBatchesNum: 0,
+		Transactions:    []byte{},
+	}
+	require.NoError(t, err)
+	_, err = etherman.PoE.SequenceBatches(etherman.auth, []proofofefficiency.ProofOfEfficiencySequence{tx})
+	require.NoError(t, err)
+
+	// Mine the tx in a block
+	commit()
+
+	var (
+		proofA = [2]*big.Int{big.NewInt(1), big.NewInt(1)}
+		proofC = [2]*big.Int{big.NewInt(1), big.NewInt(1)}
+		proofB = [2][2]*big.Int{proofC, proofC}
+	)
+	_, err = etherman.PoE.VerifyBatch(etherman.auth, common.Hash{}, common.Hash{}, 1, proofA, proofB, proofC)
+	require.NoError(t, err)
+
+	// Mine the tx in a block
+	commit()
+
+	// Now read the event
+	finalBlock, err := etherman.EtherClient.BlockByNumber(ctx, nil)
+	require.NoError(t, err)
+	finalBlockNumber := finalBlock.NumberU64()
 	blocks, order, err := etherman.GetRollupInfoByBlockRange(ctx, initBlock.NumberU64(), &finalBlockNumber)
 	require.NoError(t, err)
 
@@ -197,14 +212,4 @@
 	assert.Equal(t, VerifyBatchOrder, order[blocks[0].BlockHash][1].Name)
 	assert.Equal(t, 0, order[blocks[0].BlockHash][0].Pos)
 	assert.Equal(t, 0, order[blocks[0].BlockHash][1].Pos)
-=======
-	blocks, err := etherman.GetRollupInfoByBlockRange(ctx, initBlock.NumberU64(), &finalBlockNumber)
-	require.NoError(t, err)
-	assert.Equal(t, 2, len(blocks))
-	assert.Equal(t, 2, len(blocks[1].Sequences))
-	assert.Equal(t, common.Hex2Bytes(rawTxs), blocks[1].Sequences[1].Transactions)
-	assert.Equal(t, initBlock.Time(), blocks[1].Sequences[0].Timestamp)
-	assert.Equal(t, ger, blocks[1].Sequences[0].GlobalExitRoot)
-	assert.Equal(t, uint64(0), blocks[1].Sequences[1].ForceBatchesNum)
->>>>>>> b86e2532
 }