--- conflicted
+++ resolved
@@ -24,11 +24,11 @@
 )
 
 var (
-<<<<<<< HEAD
-	ownershipTransferredSignatureHash = crypto.Keccak256Hash([]byte("OwnershipTransferred(address,address)"))
-	updateGlobalExitRootSignatureHash = crypto.Keccak256Hash([]byte("UpdateGlobalExitRoot(uint256,bytes32,bytes32)"))
-	forcedBatchSignatureHash          = crypto.Keccak256Hash([]byte("ForceBatch(uint64,bytes32,address,bytes)"))
-	verifyBatchSignatureHash          = crypto.Keccak256Hash([]byte("VerifyBatch(uint64,address)"))
+	ownershipTransferredSignatureHash  = crypto.Keccak256Hash([]byte("OwnershipTransferred(address,address)"))
+	updateGlobalExitRootSignatureHash  = crypto.Keccak256Hash([]byte("UpdateGlobalExitRoot(uint256,bytes32,bytes32)"))
+	forcedBatchSignatureHash           = crypto.Keccak256Hash([]byte("ForceBatch(uint64,bytes32,address,bytes)"))
+	sequencedBatchesEventSignatureHash = crypto.Keccak256Hash([]byte("SequencedBatches(uint64)"))
+	verifyBatchSignatureHash           = crypto.Keccak256Hash([]byte("VerifyBatch(uint64,address)"))
 )
 
 // EventOrder is the the type used to identify the events order
@@ -41,12 +41,6 @@
 	ForcedBatchesOrder EventOrder = "ForcedBatches"
 	//VerifyBatchOrder identifies a VerifyBatch event
 	VerifyBatchOrder EventOrder = "VerifyBatch"
-=======
-	sequencedBatchesEventSignatureHash     = crypto.Keccak256Hash([]byte("SequencedBatches(uint64)"))
-	ownershipTransferredSignatureHash      = crypto.Keccak256Hash([]byte("OwnershipTransferred(address,address)"))
-	updateGlobalExitRootEventSignatureHash = crypto.Keccak256Hash([]byte("UpdateGlobalExitRoot(uint256,bytes32,bytes32)"))
-	forceBatchSignatureHash                = crypto.Keccak256Hash([]byte("ForceBatch(uint64,bytes32,address,bytes)"))
->>>>>>> b86e2532
 )
 
 type ethClienter interface {
@@ -247,7 +241,6 @@
 		(*blocks)[len(*blocks)-1].ForcedBatches = append((*blocks)[len(*blocks)-1].ForcedBatches, forcedBatch)
 	} else {
 		log.Error("Error processing ForceBatch event. BlockHash:", vLog.BlockHash, ". BlockNumber: ", vLog.BlockNumber)
-<<<<<<< HEAD
 		return fmt.Errorf("Error processing ForceBatch event")
 	}
 	or := Order{
@@ -256,6 +249,74 @@
 	}
 	(*blocksOrder)[(*blocks)[len(*blocks)-1].BlockHash] = append((*blocksOrder)[(*blocks)[len(*blocks)-1].BlockHash], or)
 	return nil
+}
+
+func (etherMan *Client) sequencedBatchesEvent(ctx context.Context, vLog types.Log, blocks *[]state.Block) error {
+	log.Debug("SequencedBatches event detected")
+	_, err := etherMan.PoE.ParseSequencedBatches(vLog)
+	if err != nil {
+		return err
+	}
+	// Read the tx for this event.
+	tx, isPending, err := etherMan.EtherClient.TransactionByHash(ctx, vLog.TxHash)
+	if err != nil {
+		return err
+	} else if isPending {
+		return fmt.Errorf("error tx is still pending. TxHash: %s", tx.Hash().String())
+	}
+	sequences, err := decodeSequences(tx.Data())
+	if err != nil {
+		return fmt.Errorf("error decoding the sequences: %v", err)
+	}
+
+	if len(*blocks) == 0 || ((*blocks)[len(*blocks)-1].BlockHash != vLog.BlockHash || (*blocks)[len(*blocks)-1].BlockNumber != vLog.BlockNumber) {
+		fullBlock, err := etherMan.EtherClient.BlockByHash(ctx, vLog.BlockHash)
+		if err != nil {
+			return fmt.Errorf("error getting hashParent. BlockNumber: %d. Error: %w", vLog.BlockNumber, err)
+		}
+		t := time.Unix(int64(fullBlock.Time()), 0)
+		block := prepareBlock(vLog, t, fullBlock)
+		block.Sequences = append(block.Sequences, sequences...)
+		*blocks = append(*blocks, block)
+	} else if (*blocks)[len(*blocks)-1].BlockHash == vLog.BlockHash && (*blocks)[len(*blocks)-1].BlockNumber == vLog.BlockNumber {
+		(*blocks)[len(*blocks)-1].Sequences = append((*blocks)[len(*blocks)-1].Sequences, sequences...)
+	} else {
+		log.Error("Error processing SequencedBatches event. BlockHash:", vLog.BlockHash, ". BlockNumber: ", vLog.BlockNumber)
+		return fmt.Errorf("error processing SequencedBatches event")
+	}
+	return nil
+}
+
+func decodeSequences(txData []byte) ([]proofofefficiency.ProofOfEfficiencySequence, error) {
+	// Extract coded txs.
+	// Load contract ABI
+	abi, err := abi.JSON(strings.NewReader(proofofefficiency.ProofofefficiencyABI))
+	if err != nil {
+		return nil, err
+	}
+
+	// Recover Method from signature and ABI
+	method, err := abi.MethodById(txData[:4])
+	if err != nil {
+		return nil, err
+	}
+
+	// Unpack method inputs
+	data, err := method.Inputs.Unpack(txData[4:])
+	if err != nil {
+		return nil, err
+	}
+	var sequences []proofofefficiency.ProofOfEfficiencySequence
+	bytedata, err := json.Marshal(data[0])
+	if err != nil {
+		return nil, err
+	}
+	err = json.Unmarshal(bytedata, &sequences)
+	if err != nil {
+		return nil, err
+	}
+
+	return sequences, nil
 }
 
 func (etherMan *Client) verifyBatchEvent(ctx context.Context, vLog types.Log, blocks *[]state.Block, blocksOrder *map[common.Hash][]Order) error {
@@ -291,80 +352,9 @@
 	or := Order{
 		Name: VerifyBatchOrder,
 		Pos:  len((*blocks)[len(*blocks)-1].VerifiedBatches) - 1,
-=======
-		return fmt.Errorf("error processing ForceBatch event")
-	}
-	return nil
-}
-
-func (etherMan *Client) sequencedBatchesEvent(ctx context.Context, vLog types.Log, blocks *[]state.Block) error {
-	log.Debug("SequencedBatches event detected")
-	_, err := etherMan.PoE.ParseSequencedBatches(vLog)
-	if err != nil {
-		return err
-	}
-	// Read the tx for this event.
-	tx, isPending, err := etherMan.EtherClient.TransactionByHash(ctx, vLog.TxHash)
-	if err != nil {
-		return err
-	} else if isPending {
-		return fmt.Errorf("error tx is still pending. TxHash: %s", tx.Hash().String())
-	}
-	sequences, err := decodeSequences(tx.Data())
-	if err != nil {
-		return fmt.Errorf("error decoding the sequences: %v", err)
-	}
-
-	if len(*blocks) == 0 || ((*blocks)[len(*blocks)-1].BlockHash != vLog.BlockHash || (*blocks)[len(*blocks)-1].BlockNumber != vLog.BlockNumber) {
-		fullBlock, err := etherMan.EtherClient.BlockByHash(ctx, vLog.BlockHash)
-		if err != nil {
-			return fmt.Errorf("error getting hashParent. BlockNumber: %d. Error: %w", vLog.BlockNumber, err)
-		}
-		t := time.Unix(int64(fullBlock.Time()), 0)
-		block := prepareBlock(vLog, t, fullBlock)
-		block.Sequences = append(block.Sequences, sequences...)
-		*blocks = append(*blocks, block)
-	} else if (*blocks)[len(*blocks)-1].BlockHash == vLog.BlockHash && (*blocks)[len(*blocks)-1].BlockNumber == vLog.BlockNumber {
-		(*blocks)[len(*blocks)-1].Sequences = append((*blocks)[len(*blocks)-1].Sequences, sequences...)
-	} else {
-		log.Error("Error processing SequencedBatches event. BlockHash:", vLog.BlockHash, ". BlockNumber: ", vLog.BlockNumber)
-		return fmt.Errorf("error processing SequencedBatches event")
->>>>>>> b86e2532
 	}
 	(*blocksOrder)[(*blocks)[len(*blocks)-1].BlockHash] = append((*blocksOrder)[(*blocks)[len(*blocks)-1].BlockHash], or)
 	return nil
-}
-
-func decodeSequences(txData []byte) ([]proofofefficiency.ProofOfEfficiencySequence, error) {
-	// Extract coded txs.
-	// Load contract ABI
-	abi, err := abi.JSON(strings.NewReader(proofofefficiency.ProofofefficiencyABI))
-	if err != nil {
-		return nil, err
-	}
-
-	// Recover Method from signature and ABI
-	method, err := abi.MethodById(txData[:4])
-	if err != nil {
-		return nil, err
-	}
-
-	// Unpack method inputs
-	data, err := method.Inputs.Unpack(txData[4:])
-	if err != nil {
-		return nil, err
-	}
-	var sequences []proofofefficiency.ProofOfEfficiencySequence
-	bytedata, err := json.Marshal(data[0])
-	if err != nil {
-		return nil, err
-	}
-	err = json.Unmarshal(bytedata, &sequences)
-	if err != nil {
-		return nil, err
-	}
-
-	return sequences, nil
 }
 
 func prepareBlock(vLog types.Log, t time.Time, fullBlock *types.Block) state.Block {
