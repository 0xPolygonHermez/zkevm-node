package ethermanv2

import (
	"context"
	"encoding/json"
	"errors"
	"fmt"
	"math/big"
	"strings"
	"time"

	"github.com/ethereum/go-ethereum"
	"github.com/ethereum/go-ethereum/accounts/abi"
	"github.com/ethereum/go-ethereum/accounts/abi/bind"
	"github.com/ethereum/go-ethereum/common"
	"github.com/ethereum/go-ethereum/core/types"
	"github.com/ethereum/go-ethereum/crypto"
	"github.com/ethereum/go-ethereum/ethclient"
	"github.com/hermeznetwork/hermez-core/ethermanv2/smartcontracts/globalexitrootmanager"
	"github.com/hermeznetwork/hermez-core/ethermanv2/smartcontracts/matic"
	"github.com/hermeznetwork/hermez-core/ethermanv2/smartcontracts/proofofefficiency"
	"github.com/hermeznetwork/hermez-core/log"
	"golang.org/x/crypto/sha3"
)

var (
	ownershipTransferredSignatureHash  = crypto.Keccak256Hash([]byte("OwnershipTransferred(address,address)"))
	updateGlobalExitRootSignatureHash  = crypto.Keccak256Hash([]byte("UpdateGlobalExitRoot(uint256,bytes32,bytes32)"))
	forcedBatchSignatureHash           = crypto.Keccak256Hash([]byte("ForceBatch(uint64,bytes32,address,bytes)"))
	sequencedBatchesEventSignatureHash = crypto.Keccak256Hash([]byte("SequencedBatches(uint64)"))
<<<<<<< HEAD
	verifyBatchSignatureHash           = crypto.Keccak256Hash([]byte("VerifyBatch(uint64,address)"))
	forceSequencedBatchesSignatureHash = crypto.Keccak256Hash([]byte("ForceSequencedBatches(uint64)"))
=======
	verifiedBatchSignatureHash         = crypto.Keccak256Hash([]byte("VerifyBatch(uint64,address)"))

	// ErrNotFound is used when the object is not found
	ErrNotFound = errors.New("Not found")
>>>>>>> 020426a3
)

// EventOrder is the the type used to identify the events order
type EventOrder string

const (
	// GlobalExitRootsOrder identifies a GlobalExitRoot event
	GlobalExitRootsOrder EventOrder = "GlobalExitRoots"
	// SequenceBatchesOrder identifies a VerifyBatch event
	SequenceBatchesOrder EventOrder = "SequenceBatches"
	// ForcedBatchesOrder identifies a ForcedBatches event
	ForcedBatchesOrder EventOrder = "ForcedBatches"
	// VerifyBatchOrder identifies a VerifyBatch event
	VerifyBatchOrder EventOrder = "VerifyBatch"
	// SequenceForceBatchesOrder identifies a SequenceForceBatches event
	SequenceForceBatchesOrder EventOrder = "SequenceForceBatches"
)

type ethClienter interface {
	ethereum.ChainReader
	ethereum.LogFilterer
	ethereum.TransactionReader
}

// Client is a simple implementation of EtherMan.
type Client struct {
	EtherClient           ethClienter
	PoE                   *proofofefficiency.Proofofefficiency
	GlobalExitRootManager *globalexitrootmanager.Globalexitrootmanager
	Matic                 *matic.Matic
	SCAddresses           []common.Address

	auth *bind.TransactOpts
}

// NewClient creates a new etherman.
func NewClient(cfg Config, auth *bind.TransactOpts, PoEAddr common.Address, maticAddr common.Address, globalExitRootManAddr common.Address) (*Client, error) {
	// Connect to ethereum node
	ethClient, err := ethclient.Dial(cfg.URL)
	if err != nil {
		log.Errorf("error connecting to %s: %+v", cfg.URL, err)
		return nil, err
	}
	// Create smc clients
	poe, err := proofofefficiency.NewProofofefficiency(PoEAddr, ethClient)
	if err != nil {
		return nil, err
	}
	globalExitRoot, err := globalexitrootmanager.NewGlobalexitrootmanager(globalExitRootManAddr, ethClient)
	if err != nil {
		return nil, err
	}
	matic, err := matic.NewMatic(maticAddr, ethClient)
	if err != nil {
		return nil, err
	}
	var scAddresses []common.Address
	scAddresses = append(scAddresses, PoEAddr, globalExitRootManAddr)

	return &Client{EtherClient: ethClient, PoE: poe, Matic: matic, GlobalExitRootManager: globalExitRoot, SCAddresses: scAddresses, auth: auth}, nil
}

// GetRollupInfoByBlockRange function retrieves the Rollup information that are included in all this ethereum blocks
// from block x to block y.
func (etherMan *Client) GetRollupInfoByBlockRange(ctx context.Context, fromBlock uint64, toBlock *uint64) ([]Block, map[common.Hash][]Order, error) {
	// Filter query
	query := ethereum.FilterQuery{
		FromBlock: new(big.Int).SetUint64(fromBlock),
		Addresses: etherMan.SCAddresses,
	}
	if toBlock != nil {
		query.ToBlock = new(big.Int).SetUint64(*toBlock)
	}
	blocks, blocksOrder, err := etherMan.readEvents(ctx, query)
	if err != nil {
		return nil, nil, err
	}
	return blocks, blocksOrder, nil
}

// Order contains the event order to let the synchronizer store the information following this order.
type Order struct {
	Name EventOrder
	Pos  int
}

func (etherMan *Client) readEvents(ctx context.Context, query ethereum.FilterQuery) ([]Block, map[common.Hash][]Order, error) {
	logs, err := etherMan.EtherClient.FilterLogs(ctx, query)
	if err != nil {
		return nil, nil, err
	}
	var blocks []Block
	blocksOrder := make(map[common.Hash][]Order)
	for _, vLog := range logs {
		err := etherMan.processEvent(ctx, vLog, &blocks, &blocksOrder)
		if err != nil {
			log.Warnf("error processing event. Retrying... Error: %s. vLog: %+v", err.Error(), vLog)
			return nil, nil, err
		}
	}
	return blocks, blocksOrder, nil
}

func (etherMan *Client) processEvent(ctx context.Context, vLog types.Log, blocks *[]Block, blocksOrder *map[common.Hash][]Order) error {
	switch vLog.Topics[0] {
	case sequencedBatchesEventSignatureHash:
		return etherMan.sequencedBatchesEvent(ctx, vLog, blocks, blocksOrder)
	case ownershipTransferredSignatureHash:
		return etherMan.ownershipTransferredEvent(vLog)
	case updateGlobalExitRootSignatureHash:
		return etherMan.updateGlobalExitRootEvent(ctx, vLog, blocks, blocksOrder)
	case forcedBatchSignatureHash:
		return etherMan.forcedBatchEvent(ctx, vLog, blocks, blocksOrder)
	case verifiedBatchSignatureHash:
		return etherMan.verifyBatchEvent(ctx, vLog, blocks, blocksOrder)
	case forceSequencedBatchesSignatureHash:
		return etherMan.forceSequencedBatchesEvent(ctx, vLog, blocks, blocksOrder)
	}
	log.Warn("Event not registered: ", vLog)
	return nil
}

func (etherMan *Client) ownershipTransferredEvent(vLog types.Log) error {
	ownership, err := etherMan.GlobalExitRootManager.ParseOwnershipTransferred(vLog)
	if err != nil {
		return err
	}
	emptyAddr := common.Address{}
	if ownership.PreviousOwner == emptyAddr {
		log.Debug("New rollup smc deployment detected. Deployment account: ", ownership.NewOwner)
	} else {
		log.Debug("Rollup smc OwnershipTransferred from account ", ownership.PreviousOwner, " to ", ownership.NewOwner)
	}
	return nil
}

func (etherMan *Client) updateGlobalExitRootEvent(ctx context.Context, vLog types.Log, blocks *[]Block, blocksOrder *map[common.Hash][]Order) error {
	log.Debug("UpdateGlobalExitRoot event detected")
	globalExitRoot, err := etherMan.GlobalExitRootManager.ParseUpdateGlobalExitRoot(vLog)
	if err != nil {
		return err
	}
	var gExitRoot GlobalExitRoot
	gExitRoot.MainnetExitRoot = common.BytesToHash(globalExitRoot.MainnetExitRoot[:])
	gExitRoot.RollupExitRoot = common.BytesToHash(globalExitRoot.RollupExitRoot[:])
	gExitRoot.GlobalExitRootNum = globalExitRoot.GlobalExitRootNum
	gExitRoot.BlockNumber = vLog.BlockNumber
	gExitRoot.GlobalExitRoot = hash(globalExitRoot.MainnetExitRoot, globalExitRoot.RollupExitRoot)

	if len(*blocks) == 0 || ((*blocks)[len(*blocks)-1].BlockHash != vLog.BlockHash || (*blocks)[len(*blocks)-1].BlockNumber != vLog.BlockNumber) {
		fullBlock, err := etherMan.EtherClient.BlockByHash(ctx, vLog.BlockHash)
		if err != nil {
			return fmt.Errorf("error getting hashParent. BlockNumber: %d. Error: %w", vLog.BlockNumber, err)
		}
		block := prepareBlock(vLog, time.Unix(int64(fullBlock.Time()), 0), fullBlock)
		block.GlobalExitRoots = append(block.GlobalExitRoots, gExitRoot)
		*blocks = append(*blocks, block)
	} else if (*blocks)[len(*blocks)-1].BlockHash == vLog.BlockHash && (*blocks)[len(*blocks)-1].BlockNumber == vLog.BlockNumber {
		(*blocks)[len(*blocks)-1].GlobalExitRoots = append((*blocks)[len(*blocks)-1].GlobalExitRoots, gExitRoot)
	} else {
		log.Error("Error processing UpdateGlobalExitRoot event. BlockHash:", vLog.BlockHash, ". BlockNumber: ", vLog.BlockNumber)
		return fmt.Errorf("error processing UpdateGlobalExitRoot event")
	}
	or := Order{
		Name: GlobalExitRootsOrder,
		Pos:  len((*blocks)[len(*blocks)-1].GlobalExitRoots) - 1,
	}
	(*blocksOrder)[(*blocks)[len(*blocks)-1].BlockHash] = append((*blocksOrder)[(*blocks)[len(*blocks)-1].BlockHash], or)
	return nil
}

func (etherMan *Client) forcedBatchEvent(ctx context.Context, vLog types.Log, blocks *[]Block, blocksOrder *map[common.Hash][]Order) error {
	log.Debug("ForceBatch event detected")
	fb, err := etherMan.PoE.ParseForceBatch(vLog)
	if err != nil {
		return err
	}
	var forcedBatch ForcedBatch
	forcedBatch.BlockNumber = vLog.BlockNumber
	forcedBatch.ForcedBatchNumber = fb.NumBatch
	forcedBatch.GlobalExitRoot = fb.LastGlobalExitRoot
	// Read the tx for this batch.
	tx, isPending, err := etherMan.EtherClient.TransactionByHash(ctx, vLog.TxHash)
	if err != nil {
		return err
	} else if isPending {
		return fmt.Errorf("error: tx is still pending. TxHash: %s", tx.Hash().String())
	}
	msg, err := tx.AsMessage(types.NewLondonSigner(tx.ChainId()), big.NewInt(0))
	if err != nil {
		log.Error(err)
		return err
	}
	if fb.Sequencer == msg.From() {
		forcedBatch.RawTxsData = tx.Data()
	} else {
		forcedBatch.RawTxsData = fb.Transactions
	}
	forcedBatch.Sequencer = fb.Sequencer
	fullBlock, err := etherMan.EtherClient.BlockByHash(ctx, vLog.BlockHash)
	if err != nil {
		return fmt.Errorf("error getting hashParent. BlockNumber: %d. Error: %w", vLog.BlockNumber, err)
	}
	t := time.Unix(int64(fullBlock.Time()), 0)
	forcedBatch.ForcedAt = t

	if len(*blocks) == 0 || ((*blocks)[len(*blocks)-1].BlockHash != vLog.BlockHash || (*blocks)[len(*blocks)-1].BlockNumber != vLog.BlockNumber) {
		block := prepareBlock(vLog, t, fullBlock)
		block.ForcedBatches = append(block.ForcedBatches, forcedBatch)
		*blocks = append(*blocks, block)
	} else if (*blocks)[len(*blocks)-1].BlockHash == vLog.BlockHash && (*blocks)[len(*blocks)-1].BlockNumber == vLog.BlockNumber {
		(*blocks)[len(*blocks)-1].ForcedBatches = append((*blocks)[len(*blocks)-1].ForcedBatches, forcedBatch)
	} else {
		log.Error("Error processing ForceBatch event. BlockHash:", vLog.BlockHash, ". BlockNumber: ", vLog.BlockNumber)
		return fmt.Errorf("error processing ForceBatch event")
	}
	or := Order{
		Name: ForcedBatchesOrder,
		Pos:  len((*blocks)[len(*blocks)-1].ForcedBatches) - 1,
	}
	(*blocksOrder)[(*blocks)[len(*blocks)-1].BlockHash] = append((*blocksOrder)[(*blocks)[len(*blocks)-1].BlockHash], or)
	return nil
}

func (etherMan *Client) sequencedBatchesEvent(ctx context.Context, vLog types.Log, blocks *[]Block, blocksOrder *map[common.Hash][]Order) error {
	log.Debug("SequencedBatches event detected")
	_, err := etherMan.PoE.ParseSequencedBatches(vLog)
	if err != nil {
		return err
	}
	// Read the tx for this event.
	tx, isPending, err := etherMan.EtherClient.TransactionByHash(ctx, vLog.TxHash)
	if err != nil {
		return err
	} else if isPending {
		return fmt.Errorf("error tx is still pending. TxHash: %s", tx.Hash().String())
	}
	sequences, err := decodeSequences(tx.Data())
	if err != nil {
		return fmt.Errorf("error decoding the sequences: %v", err)
	}

	if len(*blocks) == 0 || ((*blocks)[len(*blocks)-1].BlockHash != vLog.BlockHash || (*blocks)[len(*blocks)-1].BlockNumber != vLog.BlockNumber) {
		fullBlock, err := etherMan.EtherClient.BlockByHash(ctx, vLog.BlockHash)
		if err != nil {
			return fmt.Errorf("error getting hashParent. BlockNumber: %d. Error: %w", vLog.BlockNumber, err)
		}
		block := prepareBlock(vLog, time.Unix(int64(fullBlock.Time()), 0), fullBlock)
		block.Sequences = append(block.Sequences, sequences...)
		*blocks = append(*blocks, block)
	} else if (*blocks)[len(*blocks)-1].BlockHash == vLog.BlockHash && (*blocks)[len(*blocks)-1].BlockNumber == vLog.BlockNumber {
		(*blocks)[len(*blocks)-1].Sequences = append((*blocks)[len(*blocks)-1].Sequences, sequences...)
	} else {
		log.Error("Error processing SequencedBatches event. BlockHash:", vLog.BlockHash, ". BlockNumber: ", vLog.BlockNumber)
		return fmt.Errorf("error processing SequencedBatches event")
	}
	or := Order{
		Name: SequenceBatchesOrder,
		Pos:  len((*blocks)[len(*blocks)-1].Sequences) - 1,
	}
	(*blocksOrder)[(*blocks)[len(*blocks)-1].BlockHash] = append((*blocksOrder)[(*blocks)[len(*blocks)-1].BlockHash], or)
	return nil
}

func decodeSequences(txData []byte) ([]proofofefficiency.ProofOfEfficiencySequence, error) {
	// Extract coded txs.
	// Load contract ABI
	abi, err := abi.JSON(strings.NewReader(proofofefficiency.ProofofefficiencyABI))
	if err != nil {
		return nil, err
	}

	// Recover Method from signature and ABI
	method, err := abi.MethodById(txData[:4])
	if err != nil {
		return nil, err
	}

	// Unpack method inputs
	data, err := method.Inputs.Unpack(txData[4:])
	if err != nil {
		return nil, err
	}
	var sequences []proofofefficiency.ProofOfEfficiencySequence
	bytedata, err := json.Marshal(data[0])
	if err != nil {
		return nil, err
	}
	err = json.Unmarshal(bytedata, &sequences)
	if err != nil {
		return nil, err
	}

	return sequences, nil
}

func (etherMan *Client) verifyBatchEvent(ctx context.Context, vLog types.Log, blocks *[]Block, blocksOrder *map[common.Hash][]Order) error {
	log.Debug("VerifyBatch event detected")
	vb, err := etherMan.PoE.ParseVerifyBatch(vLog)
	if err != nil {
		return err
	}
	var verifyBatch VerifiedBatch
	verifyBatch.BlockNumber = vLog.BlockNumber
	verifyBatch.BatchNumber = vb.NumBatch
	verifyBatch.TxHash = vLog.TxHash
	verifyBatch.Aggregator = vb.Aggregator

	if len(*blocks) == 0 || ((*blocks)[len(*blocks)-1].BlockHash != vLog.BlockHash || (*blocks)[len(*blocks)-1].BlockNumber != vLog.BlockNumber) {
		fullBlock, err := etherMan.EtherClient.BlockByHash(ctx, vLog.BlockHash)
		if err != nil {
			return fmt.Errorf("error getting hashParent. BlockNumber: %d. Error: %w", vLog.BlockNumber, err)
		}
		block := prepareBlock(vLog, time.Unix(int64(fullBlock.Time()), 0), fullBlock)
		*blocks = append(*blocks, block)
		block.VerifiedBatches = append(block.VerifiedBatches, verifyBatch)
		*blocks = append(*blocks, block)
	} else if (*blocks)[len(*blocks)-1].BlockHash == vLog.BlockHash && (*blocks)[len(*blocks)-1].BlockNumber == vLog.BlockNumber {
		(*blocks)[len(*blocks)-1].VerifiedBatches = append((*blocks)[len(*blocks)-1].VerifiedBatches, verifyBatch)
	} else {
		log.Error("Error processing VerifyBatch event. BlockHash:", vLog.BlockHash, ". BlockNumber: ", vLog.BlockNumber)
		return fmt.Errorf("error processing VerifyBatch event")
	}
	or := Order{
		Name: VerifyBatchOrder,
		Pos:  len((*blocks)[len(*blocks)-1].VerifiedBatches) - 1,
	}
	(*blocksOrder)[(*blocks)[len(*blocks)-1].BlockHash] = append((*blocksOrder)[(*blocks)[len(*blocks)-1].BlockHash], or)
	return nil
}

func (etherMan *Client) forceSequencedBatchesEvent(ctx context.Context, vLog types.Log, blocks *[]Block, blocksOrder *map[common.Hash][]Order) error {
	log.Debug("ForceSequencedBatches event detect")
	fsb, err := etherMan.PoE.ParseForceSequencedBatches(vLog)
	if err != nil {
		return err
	}

	var sequencedForceBatch SequencedForceBatch
	sequencedForceBatch.LastBatchSequenced = fsb.NumBatch
	sequencedForceBatch.LastForceBatchSequenced, err = etherMan.PoE.LastForceBatchSequenced(nil)
	if err != nil {
		return err
	}
	// Read the tx for this batch.
	tx, isPending, err := etherMan.EtherClient.TransactionByHash(ctx, vLog.TxHash)
	if err != nil {
		return err
	} else if isPending {
		return fmt.Errorf("error: tx is still pending. TxHash: %s", tx.Hash().String())
	}
	msg, err := tx.AsMessage(types.NewLondonSigner(tx.ChainId()), big.NewInt(0))
	if err != nil {
		log.Error(err)
		return err
	}
	sequencedForceBatch.Sequencer = msg.From()

	if len(*blocks) == 0 || ((*blocks)[len(*blocks)-1].BlockHash != vLog.BlockHash || (*blocks)[len(*blocks)-1].BlockNumber != vLog.BlockNumber) {
		fullBlock, err := etherMan.EtherClient.BlockByHash(ctx, vLog.BlockHash)
		if err != nil {
			return fmt.Errorf("error getting hashParent. BlockNumber: %d. Error: %w", vLog.BlockNumber, err)
		}
		block := prepareBlock(vLog, time.Unix(int64(fullBlock.Time()), 0), fullBlock)
		block.SequencedForceBatches = append(block.SequencedForceBatches, sequencedForceBatch)
		*blocks = append(*blocks, block)
	} else if (*blocks)[len(*blocks)-1].BlockHash == vLog.BlockHash && (*blocks)[len(*blocks)-1].BlockNumber == vLog.BlockNumber {
		(*blocks)[len(*blocks)-1].SequencedForceBatches = append((*blocks)[len(*blocks)-1].SequencedForceBatches, sequencedForceBatch)
	} else {
		log.Error("Error processing ForceSequencedBatches event. BlockHash:", vLog.BlockHash, ". BlockNumber: ", vLog.BlockNumber)
		return fmt.Errorf("error processing ForceSequencedBatches event")
	}
	or := Order{
		Name: SequenceForceBatchesOrder,
		Pos:  len((*blocks)[len(*blocks)-1].SequencedForceBatches) - 1,
	}
	(*blocksOrder)[(*blocks)[len(*blocks)-1].BlockHash] = append((*blocksOrder)[(*blocks)[len(*blocks)-1].BlockHash], or)

	return nil
}

func prepareBlock(vLog types.Log, t time.Time, fullBlock *types.Block) Block {
	var block Block
	block.BlockNumber = vLog.BlockNumber
	block.BlockHash = vLog.BlockHash
	block.ParentHash = fullBlock.ParentHash()
	block.ReceivedAt = t
	return block
}

func hash(data ...[32]byte) [32]byte {
	var res [32]byte
	hash := sha3.NewLegacyKeccak256()
	for _, d := range data {
		hash.Write(d[:]) //nolint:errcheck,gosec
	}
	copy(res[:], hash.Sum(nil))
	return res
}

// HeaderByNumber returns a block header from the current canonical chain. If number is
// nil, the latest known header is returned.
func (etherMan *Client) HeaderByNumber(ctx context.Context, number *big.Int) (*types.Header, error) {
	return etherMan.EtherClient.HeaderByNumber(ctx, number)
}

// EthBlockByNumber function retrieves the ethereum block information by ethereum block number.
func (etherMan *Client) EthBlockByNumber(ctx context.Context, blockNumber uint64) (*types.Block, error) {
	block, err := etherMan.EtherClient.BlockByNumber(ctx, new(big.Int).SetUint64(blockNumber))
	if err != nil {
		if errors.Is(err, ethereum.NotFound) || err.Error() == "block does not exist in blockchain" {
			return nil, ErrNotFound
		}
		return nil, err
	}
	return block, nil
}

// GetLatestBatchNumber function allows to retrieve the latest proposed batch in the smc
func (etherMan *Client) GetLatestBatchNumber() (uint64, error) {
	latestBatch, err := etherMan.PoE.LastBatchSequenced(&bind.CallOpts{Pending: false})
	return uint64(latestBatch), err
}<|MERGE_RESOLUTION|>--- conflicted
+++ resolved
@@ -28,15 +28,11 @@
 	updateGlobalExitRootSignatureHash  = crypto.Keccak256Hash([]byte("UpdateGlobalExitRoot(uint256,bytes32,bytes32)"))
 	forcedBatchSignatureHash           = crypto.Keccak256Hash([]byte("ForceBatch(uint64,bytes32,address,bytes)"))
 	sequencedBatchesEventSignatureHash = crypto.Keccak256Hash([]byte("SequencedBatches(uint64)"))
-<<<<<<< HEAD
-	verifyBatchSignatureHash           = crypto.Keccak256Hash([]byte("VerifyBatch(uint64,address)"))
 	forceSequencedBatchesSignatureHash = crypto.Keccak256Hash([]byte("ForceSequencedBatches(uint64)"))
-=======
 	verifiedBatchSignatureHash         = crypto.Keccak256Hash([]byte("VerifyBatch(uint64,address)"))
 
 	// ErrNotFound is used when the object is not found
 	ErrNotFound = errors.New("Not found")
->>>>>>> 020426a3
 )
 
 // EventOrder is the the type used to identify the events order
