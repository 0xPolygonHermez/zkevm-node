package ethermanv2

import (
	"context"
<<<<<<< HEAD
	"errors"
=======
	"encoding/json"
>>>>>>> 0dd3e8af
	"fmt"
	"math/big"
	"strings"
	"time"

	"github.com/ethereum/go-ethereum"
	"github.com/ethereum/go-ethereum/accounts/abi"
	"github.com/ethereum/go-ethereum/accounts/abi/bind"
	"github.com/ethereum/go-ethereum/common"
	"github.com/ethereum/go-ethereum/core/types"
	"github.com/ethereum/go-ethereum/crypto"
	"github.com/ethereum/go-ethereum/ethclient"
	"github.com/hermeznetwork/hermez-core/ethermanv2/smartcontracts/globalexitrootmanager"
	"github.com/hermeznetwork/hermez-core/ethermanv2/smartcontracts/matic"
	"github.com/hermeznetwork/hermez-core/ethermanv2/smartcontracts/proofofefficiency"
	"github.com/hermeznetwork/hermez-core/log"
	state "github.com/hermeznetwork/hermez-core/statev2"
	"golang.org/x/crypto/sha3"
)

var (
<<<<<<< HEAD
	ownershipTransferredSignatureHash      = crypto.Keccak256Hash([]byte("OwnershipTransferred(address,address)"))
	updateGlobalExitRootEventSignatureHash = crypto.Keccak256Hash([]byte("UpdateGlobalExitRoot(uint256,bytes32,bytes32)"))
	forceBatchSignatureHash               = crypto.Keccak256Hash([]byte("ForceBatch(uint64,bytes32,address,bytes)"))

	// ErrNotFound is used when the object is not found
	ErrNotFound = errors.New("Not found")
=======
	ownershipTransferredSignatureHash  = crypto.Keccak256Hash([]byte("OwnershipTransferred(address,address)"))
	updateGlobalExitRootSignatureHash  = crypto.Keccak256Hash([]byte("UpdateGlobalExitRoot(uint256,bytes32,bytes32)"))
	forcedBatchSignatureHash           = crypto.Keccak256Hash([]byte("ForceBatch(uint64,bytes32,address,bytes)"))
	sequencedBatchesEventSignatureHash = crypto.Keccak256Hash([]byte("SequencedBatches(uint64)"))
	verifyBatchSignatureHash           = crypto.Keccak256Hash([]byte("VerifyBatch(uint64,address)"))
)

// EventOrder is the the type used to identify the events order
type EventOrder string

const (
	// GlobalExitRootsOrder identifies a GlobalExitRoot event
	GlobalExitRootsOrder EventOrder = "GlobalExitRoots"
	//ForcedBatchesOrder identifies a ForcedBatches event
	ForcedBatchesOrder EventOrder = "ForcedBatches"
	//VerifyBatchOrder identifies a VerifyBatch event
	VerifyBatchOrder EventOrder = "VerifyBatch"
>>>>>>> 0dd3e8af
)

type ethClienter interface {
	ethereum.ChainReader
	ethereum.LogFilterer
	ethereum.TransactionReader
}

// Client is a simple implementation of EtherMan.
type Client struct {
	EtherClient           ethClienter
	PoE                   *proofofefficiency.Proofofefficiency
	GlobalExitRootManager *globalexitrootmanager.Globalexitrootmanager
	Matic                 *matic.Matic
	SCAddresses           []common.Address

	auth *bind.TransactOpts
}

// NewClient creates a new etherman.
func NewClient(cfg Config, auth *bind.TransactOpts, PoEAddr common.Address, maticAddr common.Address, globalExitRootManAddr common.Address) (*Client, error) {
	// Connect to ethereum node
	ethClient, err := ethclient.Dial(cfg.URL)
	if err != nil {
		log.Errorf("error connecting to %s: %+v", cfg.URL, err)
		return nil, err
	}
	// Create smc clients
	poe, err := proofofefficiency.NewProofofefficiency(PoEAddr, ethClient)
	if err != nil {
		return nil, err
	}
	globalExitRoot, err := globalexitrootmanager.NewGlobalexitrootmanager(globalExitRootManAddr, ethClient)
	if err != nil {
		return nil, err
	}
	matic, err := matic.NewMatic(maticAddr, ethClient)
	if err != nil {
		return nil, err
	}
	var scAddresses []common.Address
	scAddresses = append(scAddresses, PoEAddr, globalExitRootManAddr)

	return &Client{EtherClient: ethClient, PoE: poe, Matic: matic, GlobalExitRootManager: globalExitRoot, SCAddresses: scAddresses, auth: auth}, nil
}

// GetRollupInfoByBlockRange function retrieves the Rollup information that are included in all this ethereum blocks
// from block x to block y.
func (etherMan *Client) GetRollupInfoByBlockRange(ctx context.Context, fromBlock uint64, toBlock *uint64) ([]state.Block, map[common.Hash][]Order, error) {
	// Filter query
	query := ethereum.FilterQuery{
		FromBlock: new(big.Int).SetUint64(fromBlock),
		Addresses: etherMan.SCAddresses,
	}
	if toBlock != nil {
		query.ToBlock = new(big.Int).SetUint64(*toBlock)
	}
	blocks, blocksOrder, err := etherMan.readEvents(ctx, query)
	if err != nil {
		return nil, nil, err
	}
	return blocks, blocksOrder, nil
}

// Order contains the event order to let the synchronizer store the information following this order.
type Order struct {
	Name EventOrder
	Pos  int
}

func (etherMan *Client) readEvents(ctx context.Context, query ethereum.FilterQuery) ([]state.Block, map[common.Hash][]Order, error) {
	logs, err := etherMan.EtherClient.FilterLogs(ctx, query)
	if err != nil {
		return nil, nil, err
	}
	var blocks []state.Block
	blocksOrder := make(map[common.Hash][]Order)
	for _, vLog := range logs {
		err := etherMan.processEvent(ctx, vLog, &blocks, &blocksOrder)
		if err != nil {
			log.Warnf("error processing event. Retrying... Error: %s. vLog: %+v", err.Error(), vLog)
			return nil, nil, err
		}
	}
	return blocks, blocksOrder, nil
}

func (etherMan *Client) processEvent(ctx context.Context, vLog types.Log, blocks *[]state.Block, blocksOrder *map[common.Hash][]Order) error {
	switch vLog.Topics[0] {
	case sequencedBatchesEventSignatureHash:
		return etherMan.sequencedBatchesEvent(ctx, vLog, blocks)
	case ownershipTransferredSignatureHash:
		return etherMan.ownershipTransferredEvent(vLog)
	case updateGlobalExitRootSignatureHash:
		return etherMan.updateGlobalExitRootEvent(ctx, vLog, blocks, blocksOrder)
	case forcedBatchSignatureHash:
		return etherMan.forcedBatchEvent(ctx, vLog, blocks, blocksOrder)
	case verifyBatchSignatureHash:
		return etherMan.verifyBatchEvent(ctx, vLog, blocks, blocksOrder)
	}
	log.Warn("Event not registered: ", vLog)
	return nil
}

func (etherMan *Client) ownershipTransferredEvent(vLog types.Log) error {
	ownership, err := etherMan.GlobalExitRootManager.ParseOwnershipTransferred(vLog)
	if err != nil {
		return err
	}
	emptyAddr := common.Address{}
	if ownership.PreviousOwner == emptyAddr {
		log.Debug("New rollup smc deployment detected. Deployment account: ", ownership.NewOwner)
	} else {
		log.Debug("Rollup smc OwnershipTransferred from account ", ownership.PreviousOwner, " to ", ownership.NewOwner)
	}
	return nil
}

func (etherMan *Client) updateGlobalExitRootEvent(ctx context.Context, vLog types.Log, blocks *[]state.Block, blocksOrder *map[common.Hash][]Order) error {
	log.Debug("UpdateGlobalExitRoot event detected")
	globalExitRoot, err := etherMan.GlobalExitRootManager.ParseUpdateGlobalExitRoot(vLog)
	if err != nil {
		return err
	}
	var gExitRoot state.GlobalExitRoot
	gExitRoot.MainnetExitRoot = common.BytesToHash(globalExitRoot.MainnetExitRoot[:])
	gExitRoot.RollupExitRoot = common.BytesToHash(globalExitRoot.RollupExitRoot[:])
	gExitRoot.GlobalExitRootNum = globalExitRoot.GlobalExitRootNum
	gExitRoot.BlockNumber = vLog.BlockNumber
	gExitRoot.GlobalExitRoot = hash(globalExitRoot.MainnetExitRoot, globalExitRoot.RollupExitRoot)

	if len(*blocks) == 0 || ((*blocks)[len(*blocks)-1].BlockHash != vLog.BlockHash || (*blocks)[len(*blocks)-1].BlockNumber != vLog.BlockNumber) {
		var block state.Block
		block.BlockHash = vLog.BlockHash
		block.BlockNumber = vLog.BlockNumber
		fullBlock, err := etherMan.EtherClient.BlockByHash(ctx, vLog.BlockHash)
		if err != nil {
			return fmt.Errorf("error getting hashParent. BlockNumber: %d. Error: %w", block.BlockNumber, err)
		}
		block.ParentHash = fullBlock.ParentHash()
		block.ReceivedAt = time.Unix(int64(fullBlock.Time()), 0)
		block.GlobalExitRoots = append(block.GlobalExitRoots, gExitRoot)
		*blocks = append(*blocks, block)
	} else if (*blocks)[len(*blocks)-1].BlockHash == vLog.BlockHash && (*blocks)[len(*blocks)-1].BlockNumber == vLog.BlockNumber {
		(*blocks)[len(*blocks)-1].GlobalExitRoots = append((*blocks)[len(*blocks)-1].GlobalExitRoots, gExitRoot)
	} else {
		log.Error("Error processing UpdateGlobalExitRoot event. BlockHash:", vLog.BlockHash, ". BlockNumber: ", vLog.BlockNumber)
		return fmt.Errorf("error processing UpdateGlobalExitRoot event")
	}
	or := Order{
		Name: GlobalExitRootsOrder,
		Pos:  len((*blocks)[len(*blocks)-1].GlobalExitRoots) - 1,
	}
	(*blocksOrder)[(*blocks)[len(*blocks)-1].BlockHash] = append((*blocksOrder)[(*blocks)[len(*blocks)-1].BlockHash], or)
	return nil
}

func (etherMan *Client) forcedBatchEvent(ctx context.Context, vLog types.Log, blocks *[]state.Block, blocksOrder *map[common.Hash][]Order) error {
	log.Debug("ForceBatch event detected")
	fb, err := etherMan.PoE.ParseForceBatch(vLog)
	if err != nil {
		return err
	}
	var forcedBatch state.ForcedBatch
	forcedBatch.BlockNumber = vLog.BlockNumber
	forcedBatch.ForcedBatchNumber = fb.NumBatch
	forcedBatch.GlobalExitRoot = fb.LastGlobalExitRoot
	// Read the tx for this batch.
	tx, isPending, err := etherMan.EtherClient.TransactionByHash(ctx, vLog.TxHash)
	if err != nil {
		return err
	} else if isPending {
		return fmt.Errorf("error: tx is still pending. TxHash: %s", tx.Hash().String())
	}
	msg, err := tx.AsMessage(types.NewLondonSigner(tx.ChainId()), big.NewInt(0))
	if err != nil {
		log.Error(err)
		return err
	}
	if fb.Sequencer == msg.From() {
		forcedBatch.RawTxsData = tx.Data()
	} else {
		forcedBatch.RawTxsData = fb.Transactions
	}
	forcedBatch.Sequencer = fb.Sequencer
	fullBlock, err := etherMan.EtherClient.BlockByHash(ctx, vLog.BlockHash)
	if err != nil {
		return fmt.Errorf("error getting hashParent. BlockNumber: %d. Error: %w", vLog.BlockNumber, err)
	}
	t := time.Unix(int64(fullBlock.Time()), 0)
	forcedBatch.ForcedAt = t

	if len(*blocks) == 0 || ((*blocks)[len(*blocks)-1].BlockHash != vLog.BlockHash || (*blocks)[len(*blocks)-1].BlockNumber != vLog.BlockNumber) {
		block := prepareBlock(vLog, t, fullBlock)
		block.ForcedBatches = append(block.ForcedBatches, forcedBatch)
		*blocks = append(*blocks, block)
	} else if (*blocks)[len(*blocks)-1].BlockHash == vLog.BlockHash && (*blocks)[len(*blocks)-1].BlockNumber == vLog.BlockNumber {
		(*blocks)[len(*blocks)-1].ForcedBatches = append((*blocks)[len(*blocks)-1].ForcedBatches, forcedBatch)
	} else {
		log.Error("Error processing ForceBatch event. BlockHash:", vLog.BlockHash, ". BlockNumber: ", vLog.BlockNumber)
		return fmt.Errorf("Error processing ForceBatch event")
	}
	or := Order{
		Name: ForcedBatchesOrder,
		Pos:  len((*blocks)[len(*blocks)-1].ForcedBatches) - 1,
	}
	(*blocksOrder)[(*blocks)[len(*blocks)-1].BlockHash] = append((*blocksOrder)[(*blocks)[len(*blocks)-1].BlockHash], or)
	return nil
}

func (etherMan *Client) sequencedBatchesEvent(ctx context.Context, vLog types.Log, blocks *[]state.Block) error {
	log.Debug("SequencedBatches event detected")
	_, err := etherMan.PoE.ParseSequencedBatches(vLog)
	if err != nil {
		return err
	}
	// Read the tx for this event.
	tx, isPending, err := etherMan.EtherClient.TransactionByHash(ctx, vLog.TxHash)
	if err != nil {
		return err
	} else if isPending {
		return fmt.Errorf("error tx is still pending. TxHash: %s", tx.Hash().String())
	}
	sequences, err := decodeSequences(tx.Data())
	if err != nil {
		return fmt.Errorf("error decoding the sequences: %v", err)
	}

	if len(*blocks) == 0 || ((*blocks)[len(*blocks)-1].BlockHash != vLog.BlockHash || (*blocks)[len(*blocks)-1].BlockNumber != vLog.BlockNumber) {
		fullBlock, err := etherMan.EtherClient.BlockByHash(ctx, vLog.BlockHash)
		if err != nil {
			return fmt.Errorf("error getting hashParent. BlockNumber: %d. Error: %w", vLog.BlockNumber, err)
		}
		t := time.Unix(int64(fullBlock.Time()), 0)
		block := prepareBlock(vLog, t, fullBlock)
		block.Sequences = append(block.Sequences, sequences...)
		*blocks = append(*blocks, block)
	} else if (*blocks)[len(*blocks)-1].BlockHash == vLog.BlockHash && (*blocks)[len(*blocks)-1].BlockNumber == vLog.BlockNumber {
		(*blocks)[len(*blocks)-1].Sequences = append((*blocks)[len(*blocks)-1].Sequences, sequences...)
	} else {
		log.Error("Error processing SequencedBatches event. BlockHash:", vLog.BlockHash, ". BlockNumber: ", vLog.BlockNumber)
		return fmt.Errorf("error processing SequencedBatches event")
	}
	return nil
}

func decodeSequences(txData []byte) ([]proofofefficiency.ProofOfEfficiencySequence, error) {
	// Extract coded txs.
	// Load contract ABI
	abi, err := abi.JSON(strings.NewReader(proofofefficiency.ProofofefficiencyABI))
	if err != nil {
		return nil, err
	}

	// Recover Method from signature and ABI
	method, err := abi.MethodById(txData[:4])
	if err != nil {
		return nil, err
	}

	// Unpack method inputs
	data, err := method.Inputs.Unpack(txData[4:])
	if err != nil {
		return nil, err
	}
	var sequences []proofofefficiency.ProofOfEfficiencySequence
	bytedata, err := json.Marshal(data[0])
	if err != nil {
		return nil, err
	}
	err = json.Unmarshal(bytedata, &sequences)
	if err != nil {
		return nil, err
	}

	return sequences, nil
}

func (etherMan *Client) verifyBatchEvent(ctx context.Context, vLog types.Log, blocks *[]state.Block, blocksOrder *map[common.Hash][]Order) error {
	log.Debug("VerifyBatch event detected")
	vb, err := etherMan.PoE.ParseVerifyBatch(vLog)
	if err != nil {
		return err
	}
	var verifyBatch state.VerifiedBatch
	verifyBatch.BlockNumber = vLog.BlockNumber
	verifyBatch.BatchNumber = vb.NumBatch
	verifyBatch.TxHash = vLog.TxHash
	verifyBatch.Aggregator = vb.Aggregator

	if len(*blocks) == 0 || ((*blocks)[len(*blocks)-1].BlockHash != vLog.BlockHash || (*blocks)[len(*blocks)-1].BlockNumber != vLog.BlockNumber) {
		var block state.Block
		block.BlockHash = vLog.BlockHash
		block.BlockNumber = vLog.BlockNumber
		fullBlock, err := etherMan.EtherClient.BlockByHash(ctx, vLog.BlockHash)
		if err != nil {
			return fmt.Errorf("error getting hashParent. BlockNumber: %d. Error: %w", block.BlockNumber, err)
		}
		block.ParentHash = fullBlock.ParentHash()
		block.ReceivedAt = time.Unix(int64(fullBlock.Time()), 0)
		block.VerifiedBatches = append(block.VerifiedBatches, verifyBatch)
		*blocks = append(*blocks, block)
	} else if (*blocks)[len(*blocks)-1].BlockHash == vLog.BlockHash && (*blocks)[len(*blocks)-1].BlockNumber == vLog.BlockNumber {
		(*blocks)[len(*blocks)-1].VerifiedBatches = append((*blocks)[len(*blocks)-1].VerifiedBatches, verifyBatch)
	} else {
		log.Error("Error processing VerifyBatch event. BlockHash:", vLog.BlockHash, ". BlockNumber: ", vLog.BlockNumber)
		return fmt.Errorf("Error processing VerifyBatch event")
	}
	or := Order{
		Name: VerifyBatchOrder,
		Pos:  len((*blocks)[len(*blocks)-1].VerifiedBatches) - 1,
	}
	(*blocksOrder)[(*blocks)[len(*blocks)-1].BlockHash] = append((*blocksOrder)[(*blocks)[len(*blocks)-1].BlockHash], or)
	return nil
}

func prepareBlock(vLog types.Log, t time.Time, fullBlock *types.Block) state.Block {
	var block state.Block
	block.BlockNumber = vLog.BlockNumber
	block.BlockHash = vLog.BlockHash
	block.ParentHash = fullBlock.ParentHash()
	block.ReceivedAt = t
	return block
}

func hash(data ...[32]byte) [32]byte {
	var res [32]byte
	hash := sha3.NewLegacyKeccak256()
	for _, d := range data {
		hash.Write(d[:]) //nolint:errcheck,gosec
	}
	copy(res[:], hash.Sum(nil))
	return res
}

// HeaderByNumber returns a block header from the current canonical chain. If number is
// nil, the latest known header is returned.
func (etherMan *Client) HeaderByNumber(ctx context.Context, number *big.Int) (*types.Header, error) {
	return etherMan.EtherClient.HeaderByNumber(ctx, number)
}

// EthBlockByNumber function retrieves the ethereum block information by ethereum block number.
func (etherMan *Client) EthBlockByNumber(ctx context.Context, blockNumber uint64) (*types.Block, error) {
	block, err := etherMan.EtherClient.BlockByNumber(ctx, new(big.Int).SetUint64(blockNumber))
	if err != nil {
		if errors.Is(err, ethereum.NotFound) || err.Error() == "block does not exist in blockchain" {
			return nil, ErrNotFound
		}
		return nil, err
	}
	return block, nil
}<|MERGE_RESOLUTION|>--- conflicted
+++ resolved
@@ -2,11 +2,8 @@
 
 import (
 	"context"
-<<<<<<< HEAD
+	"encoding/json"
 	"errors"
-=======
-	"encoding/json"
->>>>>>> 0dd3e8af
 	"fmt"
 	"math/big"
 	"strings"
@@ -28,19 +25,14 @@
 )
 
 var (
-<<<<<<< HEAD
-	ownershipTransferredSignatureHash      = crypto.Keccak256Hash([]byte("OwnershipTransferred(address,address)"))
-	updateGlobalExitRootEventSignatureHash = crypto.Keccak256Hash([]byte("UpdateGlobalExitRoot(uint256,bytes32,bytes32)"))
-	forceBatchSignatureHash               = crypto.Keccak256Hash([]byte("ForceBatch(uint64,bytes32,address,bytes)"))
-
-	// ErrNotFound is used when the object is not found
-	ErrNotFound = errors.New("Not found")
-=======
 	ownershipTransferredSignatureHash  = crypto.Keccak256Hash([]byte("OwnershipTransferred(address,address)"))
 	updateGlobalExitRootSignatureHash  = crypto.Keccak256Hash([]byte("UpdateGlobalExitRoot(uint256,bytes32,bytes32)"))
 	forcedBatchSignatureHash           = crypto.Keccak256Hash([]byte("ForceBatch(uint64,bytes32,address,bytes)"))
 	sequencedBatchesEventSignatureHash = crypto.Keccak256Hash([]byte("SequencedBatches(uint64)"))
-	verifyBatchSignatureHash           = crypto.Keccak256Hash([]byte("VerifyBatch(uint64,address)"))
+	verifiedBatchSignatureHash           = crypto.Keccak256Hash([]byte("VerifyBatch(uint64,address)"))
+
+	// ErrNotFound is used when the object is not found
+	ErrNotFound = errors.New("Not found")
 )
 
 // EventOrder is the the type used to identify the events order
@@ -53,7 +45,6 @@
 	ForcedBatchesOrder EventOrder = "ForcedBatches"
 	//VerifyBatchOrder identifies a VerifyBatch event
 	VerifyBatchOrder EventOrder = "VerifyBatch"
->>>>>>> 0dd3e8af
 )
 
 type ethClienter interface {
@@ -151,7 +142,7 @@
 		return etherMan.updateGlobalExitRootEvent(ctx, vLog, blocks, blocksOrder)
 	case forcedBatchSignatureHash:
 		return etherMan.forcedBatchEvent(ctx, vLog, blocks, blocksOrder)
-	case verifyBatchSignatureHash:
+	case verifiedBatchSignatureHash:
 		return etherMan.verifyBatchEvent(ctx, vLog, blocks, blocksOrder)
 	}
 	log.Warn("Event not registered: ", vLog)
