--- conflicted
+++ resolved
@@ -205,9 +205,6 @@
 	return nil
 }
 
-<<<<<<< HEAD
-func (etherMan *Client) forcedBatchEvent(ctx context.Context, vLog types.Log, blocks *[]Block, blocksOrder *map[common.Hash][]Order) error {
-=======
 // EstimateGasSequenceBatches estimates gas for sending batches
 // TODO implement this func
 func (etherMan *Client) EstimateGasSequenceBatches(sequences []ethmanTypes.Sequence) (*big.Int, error) {
@@ -216,11 +213,10 @@
 
 // GetSendSequenceFee get super/trusted sequencer fee
 func (etherMan *Client) GetSendSequenceFee() (*big.Int, error) {
-	return etherMan.PoE.SUPERSEQUENCERFEE(&bind.CallOpts{Pending: false})
-}
-
-func (etherMan *Client) forcedBatchEvent(ctx context.Context, vLog types.Log, blocks *[]state.Block, blocksOrder *map[common.Hash][]Order) error {
->>>>>>> cb3c8db5
+	return etherMan.PoE.TRUSTEDSEQUENCERFEE(&bind.CallOpts{Pending: false})
+}
+
+func (etherMan *Client) forcedBatchEvent(ctx context.Context, vLog types.Log, blocks *[]Block, blocksOrder *map[common.Hash][]Order) error {
 	log.Debug("ForceBatch event detected")
 	fb, err := etherMan.PoE.ParseForceBatch(vLog)
 	if err != nil {
