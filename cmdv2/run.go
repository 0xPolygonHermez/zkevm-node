package main

import (
	"context"
	"fmt"
	"io/ioutil"
	"math/big"
	"os"
	"os/signal"
	"path"
	"path/filepath"
	"sort"

	"github.com/ethereum/go-ethereum/accounts/abi/bind"
	"github.com/ethereum/go-ethereum/accounts/keystore"
	"github.com/hermeznetwork/hermez-core/aggregator"
	"github.com/hermeznetwork/hermez-core/config"
	"github.com/hermeznetwork/hermez-core/db"
	"github.com/hermeznetwork/hermez-core/etherman"
	"github.com/hermeznetwork/hermez-core/ethermanv2"
<<<<<<< HEAD
=======
	"github.com/hermeznetwork/hermez-core/ethtxmanager"
>>>>>>> 07418a0e
	"github.com/hermeznetwork/hermez-core/gasprice"
	jsonrpc "github.com/hermeznetwork/hermez-core/jsonrpcv2"
	"github.com/hermeznetwork/hermez-core/log"
	"github.com/hermeznetwork/hermez-core/merkletree"
	"github.com/hermeznetwork/hermez-core/pool"
	"github.com/hermeznetwork/hermez-core/pool/pgpoolstorage"
	"github.com/hermeznetwork/hermez-core/pricegetter"
	"github.com/hermeznetwork/hermez-core/proverclient"
	proverclientpb "github.com/hermeznetwork/hermez-core/proverclient/pb"
	"github.com/hermeznetwork/hermez-core/sequencerv2"
	"github.com/hermeznetwork/hermez-core/sequencerv2/broadcast"
	"github.com/hermeznetwork/hermez-core/sequencerv2/broadcast/pb"
	"github.com/hermeznetwork/hermez-core/state"
	"github.com/hermeznetwork/hermez-core/state/tree"
	"github.com/hermeznetwork/hermez-core/statev2"
	"github.com/hermeznetwork/hermez-core/statev2/runtime/executor"
	synchronizer "github.com/hermeznetwork/hermez-core/synchronizerv2"
	"github.com/jackc/pgx/v4/pgxpool"
	"github.com/urfave/cli/v2"
	"google.golang.org/grpc"
	"google.golang.org/grpc/credentials/insecure"
)

type mtStore interface {
	SupportsDBTransactions() bool
	BeginDBTransaction(ctx context.Context, txBundleID string) error
	Commit(ctx context.Context, txBundleID string) error
	Rollback(ctx context.Context, txBundleID string) error
	Get(ctx context.Context, key []byte, txBundleID string) ([]byte, error)
	Set(ctx context.Context, key []byte, value []byte, txBundleID string) error
}

// slice contains method
func contains(s []string, searchTerm string) bool {
	i := sort.SearchStrings(s, searchTerm)
	return i < len(s) && s[i] == searchTerm
}

func start(cliCtx *cli.Context) error {
	c, err := config.Load(cliCtx)
	if err != nil {
		return err
	}
	setupLog(c.Log)
	runMigrations(c.Database)

	sqlDB, err := db.NewSQLDB(c.Database)
	if err != nil {
		log.Fatal(err)
	}
	ctx := context.Background()

	stV1 := newStateV1(c, sqlDB)
	stV2 := newStateV2(ctx, c, sqlDB)

	poolDb, err := pgpoolstorage.NewPostgresPoolStorage(c.Database)
	if err != nil {
		log.Fatal(err)
	}

	var (
		grpcClientConns []*grpc.ClientConn
		cancelFuncs     []context.CancelFunc
		npool           *pool.Pool
		gpe             gasPriceEstimator
		ethermanV1      *etherman.Client
		ethermanV2      *ethermanv2.Client
	)

	proverClient, proverConn := newProverClient(c.Prover)

<<<<<<< HEAD
	var npool *pool.Pool
	var gpe gasPriceEstimator
	var ethermanv2 *ethermanv2.Client

	if contains(ctx.StringSlice(config.FlagComponents), AGGREGATOR) ||
		contains(ctx.StringSlice(config.FlagComponents), SEQUENCER) ||
		contains(ctx.StringSlice(config.FlagComponents), SYNCHRONIZER) {
		var err error
		ethermanv2, err = newEtherman(*c)
=======
	if contains(cliCtx.StringSlice(config.FlagComponents), AGGREGATOR) ||
		contains(cliCtx.StringSlice(config.FlagComponents), SEQUENCER) ||
		contains(cliCtx.StringSlice(config.FlagComponents), SYNCHRONIZER) {
		var err error
		ethermanV1, err = newEthermanV1(*c)
		if err != nil {
			log.Fatal(err)
		}
		ethermanV2, err = newEthermanV2(*c)
>>>>>>> 07418a0e
		if err != nil {
			log.Fatal(err)
		}
	}

	npool = pool.NewPool(poolDb, stV1, c.NetworkConfig.L2GlobalExitRootManagerAddr)
	gpe = createGasPriceEstimator(c.GasPriceEstimator, stV1, npool)
<<<<<<< HEAD
	var reorgBlockNumChan chan struct{}
	for _, item := range ctx.StringSlice(config.FlagComponents) {
		switch item {
		case AGGREGATOR:
			log.Info("Running aggregator")
			go runAggregator(c.Aggregator, &etherman.Client{}, proverClient, stV1) // FIX etherman client
		case SEQUENCER:
			log.Info("Running sequencer")
			c.Sequencer.DefaultChainID = c.NetworkConfig.L2DefaultChainID
			seq := createSequencer(c.Sequencer, &etherman.Client{}, npool, stV1) // FIX etherman client
			log.Debugf("\nseq.ChainID %d", seq.ChainID)
			go seq.Start()
=======

	for _, item := range cliCtx.StringSlice(config.FlagComponents) {
		switch item {
		case AGGREGATOR:
			log.Info("Running aggregator")
			go runAggregator(c.Aggregator, ethermanV1, proverClient, stV1)
		case SEQUENCER:
			log.Info("Running sequencer")
			c.Sequencer.DefaultChainID = c.NetworkConfig.L2DefaultChainID
			ch := make(chan struct{})
			seq := createSequencer(*c, npool, stV2, ethermanV2, ch)
			go seq.Start(ctx)
>>>>>>> 07418a0e
		case RPC:
			log.Info("Running JSON-RPC server")
			apis := map[string]bool{}
			for _, a := range cliCtx.StringSlice(config.FlagHTTPAPI) {
				apis[a] = true
			}
			go runJSONRpcServer(*c, npool, stV2, c.RPC.ChainID, gpe, apis)
		case SYNCHRONIZER:
			log.Info("Running synchronizer")
<<<<<<< HEAD
			go runSynchronizer(c.NetworkConfig, ethermanv2, stV2, c.Synchronizerv2, reorgBlockNumChan)
=======
			go runSynchronizer(ctx, c.NetworkConfig, ethermanV1, stV1, c.Synchronizer, gpe)
>>>>>>> 07418a0e
		case BROADCAST:
			log.Info("Running broadcast service")
			go runBroadcastServer(c.BroadcastServer, stV2)
		}
	}

	grpcClientConns = append(grpcClientConns, proverConn)

	waitSignal(grpcClientConns, cancelFuncs)

	return nil
}

func setupLog(c log.Config) {
	log.Init(c)
}

func runMigrations(c db.Config) {
	err := db.RunMigrationsUp(c)
	if err != nil {
		log.Fatal(err)
	}
}

<<<<<<< HEAD
func newEtherman(c config.Config) (*ethermanv2.Client, error) {
=======
func newEthermanV1(c config.Config) (*etherman.Client, error) {
>>>>>>> 07418a0e
	auth, err := newAuthFromKeystore(c.Etherman.PrivateKeyPath, c.Etherman.PrivateKeyPassword, c.NetworkConfig.L1ChainID)
	if err != nil {
		return nil, err
	}
	etherman, err := ethermanv2.NewClient(c.Ethermanv2, auth, c.NetworkConfig.PoEAddr, c.NetworkConfig.MaticAddr, c.NetworkConfig.GlobalExitRootManagerAddr)
	if err != nil {
		return nil, err
	}
	return etherman, nil
}

func newEthermanV2(c config.Config) (*ethermanv2.Client, error) {
	auth, err := newAuthFromKeystore(c.EthermanV2.PrivateKeyPath, c.EthermanV2.PrivateKeyPassword, c.NetworkConfig.L1ChainID)
	if err != nil {
		return nil, err
	}
	etherman, err := ethermanv2.NewClient(c.EthermanV2, auth, c.NetworkConfig.PoEAddr, c.NetworkConfig.MaticAddr, c.NetworkConfig.L2GlobalExitRootManagerAddr)
	if err != nil {
		return nil, err
	}
	return etherman, nil
}

func newProverClient(c proverclient.Config) (proverclientpb.ZKProverServiceClient, *grpc.ClientConn) {
	opts := []grpc.DialOption{
		// TODO: once we have user and password for prover server, change this
		grpc.WithTransportCredentials(insecure.NewCredentials()),
	}
	proverConn, err := grpc.Dial(c.ProverURI, opts...)
	if err != nil {
		log.Fatalf("fail to dial: %v", err)
	}

	proverClient := proverclientpb.NewZKProverServiceClient(proverConn)
	return proverClient, proverConn
}

<<<<<<< HEAD
func runSynchronizer(networkConfig config.NetworkConfig, etherman *ethermanv2.Client, st *statev2.State, cfg synchronizer.Config, reorgBlockNumChan chan struct{}) {
	sy, err := synchronizer.NewSynchronizer(etherman, st, networkConfig.GenBlockNumber, reorgBlockNumChan, cfg)
=======
func runSynchronizer(ctx context.Context, networkConfig config.NetworkConfig, etherman *etherman.Client, st *state.State, cfg synchronizer.Config, gpe gasPriceEstimator) {
	genesisBlock, err := etherman.EtherClient.BlockByNumber(ctx, big.NewInt(0).SetUint64(networkConfig.GenBlockNumber))
	if err != nil {
		log.Fatal(err)
	}
	genesis := state.Genesis{
		Block:          genesisBlock,
		Balances:       networkConfig.Genesis.Balances,
		SmartContracts: networkConfig.Genesis.SmartContracts,
		Storage:        networkConfig.Genesis.Storage,
		Nonces:         networkConfig.Genesis.Nonces,
		L2ChainID:      networkConfig.L2DefaultChainID,
	}
	sy, err := synchronizer.NewSynchronizer(etherman, st, networkConfig.GenBlockNumber, genesis, cfg, gpe)
>>>>>>> 07418a0e
	if err != nil {
		log.Fatal(err)
	}
	if err := sy.Sync(); err != nil {
		log.Fatal(err)
	}
}

func runJSONRpcServer(c config.Config, pool *pool.Pool, st *statev2.State, chainID uint64, gpe gasPriceEstimator, apis map[string]bool) {
	storage, err := jsonrpc.NewPostgresStorage(c.Database)
	if err != nil {
		log.Fatal(err)
	}

	if err := jsonrpc.NewServer(c.RPCV2, chainID, pool, st, gpe, storage, apis).Start(); err != nil {
		log.Fatal(err)
	}
}

func createSequencer(c config.Config, pool *pool.Pool, state *statev2.State, etherman *ethermanv2.Client, reorgBlockNumChan chan struct{}) *sequencerv2.Sequencer {
	pg, err := pricegetter.NewClient(c.PriceGetter)
	if err != nil {
		log.Fatal(err)
	}
	ethManager := ethtxmanager.New(c.EthTxManager, etherman)

	seq, err := sequencerv2.New(c.SequencerV2, pool, state, etherman, pg, reorgBlockNumChan, ethManager)
	if err != nil {
		log.Fatal(err)
	}
	return seq
}

func runAggregator(c aggregator.Config, etherman *etherman.Client, proverClient proverclientpb.ZKProverServiceClient, state *state.State) {
	agg, err := aggregator.NewAggregator(c, state, etherman, proverClient)
	if err != nil {
		log.Fatal(err)
	}
	agg.Start()
}

func runBroadcastServer(c broadcast.ServerConfig, st *statev2.State) {
	s := grpc.NewServer()

	broadcastSrv := broadcast.NewServer(&c, st)
	pb.RegisterBroadcastServiceServer(s, broadcastSrv)

	broadcastSrv.Start()
}

// gasPriceEstimator interface for gas price estimator.
type gasPriceEstimator interface {
	GetAvgGasPrice(ctx context.Context) (*big.Int, error)
	UpdateGasPriceAvg(newValue *big.Int)
}

// createGasPriceEstimator init gas price gasPriceEstimator based on type in config.
func createGasPriceEstimator(cfg gasprice.Config, state *state.State, pool *pool.Pool) gasPriceEstimator {
	switch cfg.Type {
	case gasprice.AllBatchesType:
		return gasprice.NewEstimatorAllBatches()
	case gasprice.LastNBatchesType:
		return gasprice.NewEstimatorLastNBatches(cfg, state)
	case gasprice.DefaultType:
		return gasprice.NewDefaultEstimator(cfg, pool)
	}
	return nil
}

func waitSignal(conns []*grpc.ClientConn, cancelFuncs []context.CancelFunc) {
	signals := make(chan os.Signal, 1)
	signal.Notify(signals, os.Interrupt)

	for sig := range signals {
		switch sig {
		case os.Interrupt, os.Kill:
			log.Info("terminating application gracefully...")

			exitStatus := 0
			for _, conn := range conns {
				if err := conn.Close(); err != nil {
					log.Errorf("Could not properly close gRPC connection: %v", err)
					exitStatus = -1
				}
			}
			for _, cancel := range cancelFuncs {
				cancel()
			}
			os.Exit(exitStatus)
		}
	}
}

func newKeyFromKeystore(path, password string) (*keystore.Key, error) {
	if path == "" && password == "" {
		return nil, nil
	}
	keystoreEncrypted, err := ioutil.ReadFile(filepath.Clean(path))
	if err != nil {
		return nil, err
	}
	key, err := keystore.DecryptKey(keystoreEncrypted, password)
	if err != nil {
		return nil, err
	}
	return key, nil
}

func newAuthFromKeystore(path, password string, chainID uint64) (*bind.TransactOpts, error) {
	key, err := newKeyFromKeystore(path, password)
	if err != nil {
		log.Fatal(err)
	}
	log.Info("addr: ", key.Address.Hex())
	auth, err := bind.NewKeyedTransactorWithChainID(key.PrivateKey, new(big.Int).SetUint64(chainID))
	if err != nil {
		log.Fatal(err)
	}
	return auth, nil
}

func newMTStores(c *config.Config, sqlDB *pgxpool.Pool) (mtStore, mtStore, error) {
	switch c.MTServer.StoreBackend {
	case tree.PgMTStoreBackend:
		store := tree.NewPostgresStore(sqlDB)
		scCodeStore := tree.NewPostgresSCCodeStore(sqlDB)

		return store, scCodeStore, nil
	case tree.PgRistrettoMTStoreBackend:
		cache, err := tree.NewStoreCache()
		if err != nil {
			return nil, nil, err
		}
		store := tree.NewPgRistrettoStore(sqlDB, cache)
		scCodeStore := tree.NewPgRistrettoSCCodeStore(sqlDB, cache)
		return store, scCodeStore, nil
	case tree.BadgerRistrettoMTStoreBackend:
		cache, err := tree.NewStoreCache()
		if err != nil {
			return nil, nil, err
		}
		home, err := os.UserHomeDir()
		if err != nil {
			return nil, nil, err
		}
		dataDir := path.Join(home, ".hermezcore", "db")
		err = os.MkdirAll(dataDir, os.ModePerm)
		if err != nil {
			return nil, nil, err
		}
		db, err := tree.NewBadgerDB(dataDir)
		if err != nil {
			return nil, nil, err
		}
		store := tree.NewBadgerRistrettoStore(db, cache)
		return store, store, nil
	}
	return nil, nil, fmt.Errorf("Unknown MT store backend: %q", c.MTServer.StoreBackend)
}

func newStateV1(c *config.Config, sqlDB *pgxpool.Pool) *state.State {
	store, scCodeStore, err := newMTStores(c, sqlDB)
	if err != nil {
		log.Fatal(err)
	}

	mt := tree.NewMerkleTree(store, c.NetworkConfig.Arity)
	tr := tree.NewStateTree(mt, scCodeStore)
	stateDb := state.NewPostgresStorage(sqlDB)

	stateCfg := state.Config{
		DefaultChainID:                c.NetworkConfig.L2DefaultChainID,
		MaxCumulativeGasUsed:          c.NetworkConfig.MaxCumulativeGasUsed,
		L2GlobalExitRootManagerAddr:   c.NetworkConfig.L2GlobalExitRootManagerAddr,
		GlobalExitRootStoragePosition: c.NetworkConfig.GlobalExitRootStoragePosition,
		LocalExitRootStoragePosition:  c.NetworkConfig.LocalExitRootStoragePosition,
	}

	st := state.NewState(stateCfg, stateDb, tr)
	return st
}

func newStateV2(ctx context.Context, c *config.Config, sqlDB *pgxpool.Pool) *statev2.State {
	stateDb := statev2.NewPostgresStorage(sqlDB)
	executorClient, _, _ := executor.NewExecutorClient(ctx, c.Executor)
	stateDBClient, _, _ := merkletree.NewMTDBServiceClient(ctx, merkletree.Config(c.MTClient))
	stateTree := merkletree.NewStateTree(stateDBClient)

	stateCfg := statev2.Config{
		MaxCumulativeGasUsed: c.NetworkConfig.MaxCumulativeGasUsed,
	}

	st := statev2.NewState(stateCfg, stateDb, executorClient, stateTree)
	return st
}<|MERGE_RESOLUTION|>--- conflicted
+++ resolved
@@ -18,10 +18,7 @@
 	"github.com/hermeznetwork/hermez-core/db"
 	"github.com/hermeznetwork/hermez-core/etherman"
 	"github.com/hermeznetwork/hermez-core/ethermanv2"
-<<<<<<< HEAD
-=======
 	"github.com/hermeznetwork/hermez-core/ethtxmanager"
->>>>>>> 07418a0e
 	"github.com/hermeznetwork/hermez-core/gasprice"
 	jsonrpc "github.com/hermeznetwork/hermez-core/jsonrpcv2"
 	"github.com/hermeznetwork/hermez-core/log"
@@ -93,17 +90,6 @@
 
 	proverClient, proverConn := newProverClient(c.Prover)
 
-<<<<<<< HEAD
-	var npool *pool.Pool
-	var gpe gasPriceEstimator
-	var ethermanv2 *ethermanv2.Client
-
-	if contains(ctx.StringSlice(config.FlagComponents), AGGREGATOR) ||
-		contains(ctx.StringSlice(config.FlagComponents), SEQUENCER) ||
-		contains(ctx.StringSlice(config.FlagComponents), SYNCHRONIZER) {
-		var err error
-		ethermanv2, err = newEtherman(*c)
-=======
 	if contains(cliCtx.StringSlice(config.FlagComponents), AGGREGATOR) ||
 		contains(cliCtx.StringSlice(config.FlagComponents), SEQUENCER) ||
 		contains(cliCtx.StringSlice(config.FlagComponents), SYNCHRONIZER) {
@@ -113,7 +99,6 @@
 			log.Fatal(err)
 		}
 		ethermanV2, err = newEthermanV2(*c)
->>>>>>> 07418a0e
 		if err != nil {
 			log.Fatal(err)
 		}
@@ -121,20 +106,6 @@
 
 	npool = pool.NewPool(poolDb, stV1, c.NetworkConfig.L2GlobalExitRootManagerAddr)
 	gpe = createGasPriceEstimator(c.GasPriceEstimator, stV1, npool)
-<<<<<<< HEAD
-	var reorgBlockNumChan chan struct{}
-	for _, item := range ctx.StringSlice(config.FlagComponents) {
-		switch item {
-		case AGGREGATOR:
-			log.Info("Running aggregator")
-			go runAggregator(c.Aggregator, &etherman.Client{}, proverClient, stV1) // FIX etherman client
-		case SEQUENCER:
-			log.Info("Running sequencer")
-			c.Sequencer.DefaultChainID = c.NetworkConfig.L2DefaultChainID
-			seq := createSequencer(c.Sequencer, &etherman.Client{}, npool, stV1) // FIX etherman client
-			log.Debugf("\nseq.ChainID %d", seq.ChainID)
-			go seq.Start()
-=======
 
 	for _, item := range cliCtx.StringSlice(config.FlagComponents) {
 		switch item {
@@ -147,7 +118,6 @@
 			ch := make(chan struct{})
 			seq := createSequencer(*c, npool, stV2, ethermanV2, ch)
 			go seq.Start(ctx)
->>>>>>> 07418a0e
 		case RPC:
 			log.Info("Running JSON-RPC server")
 			apis := map[string]bool{}
@@ -157,11 +127,8 @@
 			go runJSONRpcServer(*c, npool, stV2, c.RPC.ChainID, gpe, apis)
 		case SYNCHRONIZER:
 			log.Info("Running synchronizer")
-<<<<<<< HEAD
+			go runSynchronizer(ctx, c.NetworkConfig, ethermanV1, stV1, c.Synchronizer, gpe)
 			go runSynchronizer(c.NetworkConfig, ethermanv2, stV2, c.Synchronizerv2, reorgBlockNumChan)
-=======
-			go runSynchronizer(ctx, c.NetworkConfig, ethermanV1, stV1, c.Synchronizer, gpe)
->>>>>>> 07418a0e
 		case BROADCAST:
 			log.Info("Running broadcast service")
 			go runBroadcastServer(c.BroadcastServer, stV2)
@@ -186,11 +153,7 @@
 	}
 }
 
-<<<<<<< HEAD
-func newEtherman(c config.Config) (*ethermanv2.Client, error) {
-=======
 func newEthermanV1(c config.Config) (*etherman.Client, error) {
->>>>>>> 07418a0e
 	auth, err := newAuthFromKeystore(c.Etherman.PrivateKeyPath, c.Etherman.PrivateKeyPassword, c.NetworkConfig.L1ChainID)
 	if err != nil {
 		return nil, err
@@ -228,25 +191,8 @@
 	return proverClient, proverConn
 }
 
-<<<<<<< HEAD
 func runSynchronizer(networkConfig config.NetworkConfig, etherman *ethermanv2.Client, st *statev2.State, cfg synchronizer.Config, reorgBlockNumChan chan struct{}) {
 	sy, err := synchronizer.NewSynchronizer(etherman, st, networkConfig.GenBlockNumber, reorgBlockNumChan, cfg)
-=======
-func runSynchronizer(ctx context.Context, networkConfig config.NetworkConfig, etherman *etherman.Client, st *state.State, cfg synchronizer.Config, gpe gasPriceEstimator) {
-	genesisBlock, err := etherman.EtherClient.BlockByNumber(ctx, big.NewInt(0).SetUint64(networkConfig.GenBlockNumber))
-	if err != nil {
-		log.Fatal(err)
-	}
-	genesis := state.Genesis{
-		Block:          genesisBlock,
-		Balances:       networkConfig.Genesis.Balances,
-		SmartContracts: networkConfig.Genesis.SmartContracts,
-		Storage:        networkConfig.Genesis.Storage,
-		Nonces:         networkConfig.Genesis.Nonces,
-		L2ChainID:      networkConfig.L2DefaultChainID,
-	}
-	sy, err := synchronizer.NewSynchronizer(etherman, st, networkConfig.GenBlockNumber, genesis, cfg, gpe)
->>>>>>> 07418a0e
 	if err != nil {
 		log.Fatal(err)
 	}
