package log

// Config for log
type Config struct {
	// Environment defining the log format ("production" or "development").
<<<<<<< HEAD
	Environment LogEnvironment `mapstructure:"Environment"`
	// Level of log, e.g. INFO, WARN, ...
	Level string `mapstructure:"Level"`
=======
	// In development mode enables development mode (which makes DPanicLevel logs panic), uses a console encoder, writes to standard error, and disables sampling. Stacktraces are automatically included on logs of WarnLevel and above.
	// Check [here](https://pkg.go.dev/go.uber.org/zap@v1.24.0#NewDevelopmentConfig)
	Environment LogEnvironment `mapstructure:"Environment" jsonschema:"enum=production,enum=development"`
	// Level of log. As lower value more logs are going to be generated
	Level string `mapstructure:"Level" jsonschema:"enum=debug,enum=info,enum=warn,enum=error,enum=dpanic,enum=panic,enum=fatal"`
>>>>>>> 659b0825
	// Outputs
	Outputs []string `mapstructure:"Outputs"`
}<|MERGE_RESOLUTION|>--- conflicted
+++ resolved
@@ -3,17 +3,11 @@
 // Config for log
 type Config struct {
 	// Environment defining the log format ("production" or "development").
-<<<<<<< HEAD
-	Environment LogEnvironment `mapstructure:"Environment"`
-	// Level of log, e.g. INFO, WARN, ...
-	Level string `mapstructure:"Level"`
-=======
 	// In development mode enables development mode (which makes DPanicLevel logs panic), uses a console encoder, writes to standard error, and disables sampling. Stacktraces are automatically included on logs of WarnLevel and above.
 	// Check [here](https://pkg.go.dev/go.uber.org/zap@v1.24.0#NewDevelopmentConfig)
 	Environment LogEnvironment `mapstructure:"Environment" jsonschema:"enum=production,enum=development"`
 	// Level of log. As lower value more logs are going to be generated
 	Level string `mapstructure:"Level" jsonschema:"enum=debug,enum=info,enum=warn,enum=error,enum=dpanic,enum=panic,enum=fatal"`
->>>>>>> 659b0825
 	// Outputs
 	Outputs []string `mapstructure:"Outputs"`
 }