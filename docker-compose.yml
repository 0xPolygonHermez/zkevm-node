version: "3.5"
networks:
  default:
    name: zkevm
services:
  zkevm-rpc:
    container_name: zkevm-rpc
    depends_on:
      zkevm-pool-db:
        condition: service_healthy
      zkevm-state-db:
        condition: service_healthy
      zkevm-sync:
        condition: service_started
    image: zkevm-node
    ports:
      - 8545:8545
      - 9091:9091 # needed if metrics enabled
    environment:
      - ZKEVM_NODE_STATEDB_HOST=zkevm-state-db
      - ZKEVM_NODE_POOL_HOST=zkevm-pool-db
      - ZKEVM_NODE_RPC_BROADCASTURI=zkevm-broadcast:61090
    volumes:
      - ./config/environments/public/public.node.config.toml:/app/config.toml
      - ./config/environments/public/public.genesis.config.json:/app/genesis.json
    command:
      - "/bin/sh"
      - "-c"
      - "/app/zkevm-node run --genesis /app/genesis.json --cfg /app/config.toml --components rpc"

  zkevm-sync:
    container_name: zkevm-sync
    depends_on:
      zkevm-state-db:
        condition: service_healthy
    image: zkevm-node
    environment:
      - ZKEVM_NODE_STATEDB_HOST=zkevm-state-db
    volumes:
      - ./config/environments/public/public.node.config.toml:/app/config.toml
      - ./config/environments/public/public.genesis.config.json:/app/genesis.json
    command:
      - "/bin/sh"
      - "-c"
      - "/app/zkevm-node run --genesis /app/genesis.json --cfg /app/config.toml --components synchronizer"

  zkevm-state-db:
    container_name: zkevm-state-db
    image: postgres
    healthcheck:
      test: [ "CMD-SHELL", "pg_isready" ]
      interval: 10s
      timeout: 5s
      retries: 5
    deploy:
      resources:
        limits:
          memory: 2G
        reservations:
          memory: 1G
    ports:
      - 5432:5432
    volumes:
      - ./db/scripts/init_prover_db.sql:/docker-entrypoint-initdb.d/init.sql
    environment:
      - POSTGRES_USER=state_user
      - POSTGRES_PASSWORD=state_password
      - POSTGRES_DB=state_db
    command: [ "postgres", "-N", "500" ]

  zkevm-pool-db:
    container_name: zkevm-pool-db
    image: postgres
    healthcheck:
      test: [ "CMD-SHELL", "pg_isready" ]
      interval: 10s
      timeout: 5s
      retries: 5
    deploy:
      resources:
        limits:
          memory: 2G
        reservations:
          memory: 1G
    ports:
      - 5433:5432
    environment:
      - POSTGRES_USER=pool_user
      - POSTGRES_PASSWORD=pool_password
      - POSTGRES_DB=pool_db
    command: [ "postgres", "-N", "500" ]

  zkevm-prover:
    container_name: zkevm-prover
<<<<<<< HEAD
    image: hermeznetwork/zkevm-prover:9c4a1fe
=======
    image: hermeznetwork/zkevm-prover:e7ac5c4
>>>>>>> 6d529c66
    ports:
      - 50061:50061 # MT
      - 50071:50071 # Executor
    volumes:
      - ./config/environments/public/public.prover.config.json:/usr/src/app/config.json
    command: >
      zkProver -c /usr/src/app/config.json<|MERGE_RESOLUTION|>--- conflicted
+++ resolved
@@ -92,11 +92,7 @@
 
   zkevm-prover:
     container_name: zkevm-prover
-<<<<<<< HEAD
-    image: hermeznetwork/zkevm-prover:9c4a1fe
-=======
     image: hermeznetwork/zkevm-prover:e7ac5c4
->>>>>>> 6d529c66
     ports:
       - 50061:50061 # MT
       - 50071:50071 # Executor
