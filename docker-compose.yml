--- conflicted
+++ resolved
@@ -26,11 +26,7 @@
     environment:
       - ZKEVM_NODE_ETHERMAN_URL=${ZKEVM_NODE_ETHERMAN_URL}
     volumes:
-<<<<<<< HEAD
-      - ${ZKEVM_ADVANCED_CONFIG_DIR:-./config/environments/testnet}/node.config.toml:/app/config.toml
-=======
       - ${ZKEVM_ADVANCED_CONFIG_DIR:-./config/environments/${ZKEVM_NETWORK}}/node.config.toml:/app/config.toml
->>>>>>> 9ea4ab41
     command:
       - "/bin/sh"
       - "-c"
@@ -54,11 +50,7 @@
     environment:
       - ZKEVM_NODE_ETHERMAN_URL=${ZKEVM_NODE_ETHERMAN_URL}
     volumes:
-<<<<<<< HEAD
-      - ${ZKEVM_ADVANCED_CONFIG_DIR:-./config/environments/testnet}/node.config.toml:/app/config.toml
-=======
       - ${ZKEVM_ADVANCED_CONFIG_DIR:-./config/environments/${ZKEVM_NETWORK}}/node.config.toml:/app/config.toml
->>>>>>> 9ea4ab41
     command:
       - "/bin/sh"
       - "-c"
@@ -115,11 +107,7 @@
   zkevm-prover:
     container_name: zkevm-prover
     restart: unless-stopped
-<<<<<<< HEAD
-    image: hermeznetwork/zkevm-prover:v2.0.1
-=======
     image: hermeznetwork/zkevm-prover:v2.2.3
->>>>>>> 9ea4ab41
     depends_on:
       zkevm-state-db:
         condition: service_healthy
@@ -127,10 +115,6 @@
       - 50061:50061 # MT
       - 50071:50071 # Executor
     volumes:
-<<<<<<< HEAD
-      - ${ZKEVM_ADVANCED_CONFIG_DIR:-./config/environments/testnet}/prover.config.json:/usr/src/app/config.json
-=======
       - ${ZKEVM_ADVANCED_CONFIG_DIR:-./config/environments/${ZKEVM_NETWORK}}/prover.config.json:/usr/src/app/config.json
->>>>>>> 9ea4ab41
     command: >
       zkProver -c /usr/src/app/config.json