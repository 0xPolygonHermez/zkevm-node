--- conflicted
+++ resolved
@@ -237,12 +237,7 @@
 
   zkevm-prover:
     container_name: zkevm-prover
-<<<<<<< HEAD
-    #image: hermeznetwork/zkprover-local@sha256:7afb29d1922e7312da2bf5a6d844266c9702c61506d15243506483b7e3a2fde3
-    image: hermeznetwork/zkevm-prover:develop@sha256:ec7401b7eb52239118c54feba75a4131b14084ccc1ac0c6578e85db10023f0ac
-=======
     image: hermeznetwork/zkevm-prover:develop@sha256:408855e37f4751260bfb206e6aeb3b53c773a1615e8d675166b3647770700701
->>>>>>> abf4e2e7
     ports:
       # - 50051:50051 # Prover
       - 50052:50052 # Mock prover
