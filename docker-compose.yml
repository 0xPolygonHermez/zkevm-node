version: "3.5"
networks:
  default:
    name: zkevm
services:
  zkevm-sequencer:
    container_name: zkevm-sequencer
    image: zkevm-node
    environment:
      - ZKEVM_NODE_DATABASE_USER=test_user
      - ZKEVM_NODE_DATABASE_PASSWORD=test_password
      - ZKEVM_NODE_DATABASE_NAME=test_db
      - ZKEVM_NODE_DATABASE_HOST=zkevm-db
      - ZKEVM_NODE_ETHERMAN_PRIVATEKEYPATH=/pk/keystore
    volumes:
      - ./test/test.keystore:/pk/keystore
      - ./config/config.local.toml:/app/config.toml
    command:
      - "/bin/sh"
      - "-c"
      - "/app/zkevm-node run --network local --cfg /app/config.toml --components sequencer"

  zkevm-json-rpc:
    container_name: zkevm-json-rpc
    image: zkevm-node
    ports:
      - 8123:8123
    environment:
      - ZKEVM_NODE_DATABASE_USER=test_user
      - ZKEVM_NODE_DATABASE_PASSWORD=test_password
      - ZKEVM_NODE_DATABASE_NAME=test_db
      - ZKEVM_NODE_DATABASE_HOST=zkevm-db
      - ZKEVM_NODE_RPC_BROADCASTURI=zkevm-broadcast:61090
    volumes:
      - ./config/config.local.toml:/app/config.toml
    command:
      - "/bin/sh"
      - "-c"
      - "/app/zkevm-node run --network local --cfg /app/config.toml --components rpc"

  zkevm-non-sequencer-json-rpc:
    container_name: zkevm-non-sequencer-json-rpc
    image: zkevm-node
    ports:
      - 8125:8125
    environment:
      - ZKEVM_NODE_DATABASE_USER=test_user
      - ZKEVM_NODE_DATABASE_PASSWORD=test_password
      - ZKEVM_NODE_DATABASE_NAME=test_db
      - ZKEVM_NODE_DATABASE_HOST=zkevm-db
      - ZKEVM_NODE_RPC_SEQUENCERNODEURI=http://zkevm-json-rpc:8123
    volumes:
      - ./config/config.local.toml:/app/config.toml
    command:
      - "/bin/sh"
      - "-c"
      - "/app/zkevm-node run --network local --cfg /app/config.toml --components rpc"

  zkevm-aggregator:
    container_name: zkevm-aggregator
    image: zkevm-node
    environment:
      - ZKEVM_NODE_DATABASE_USER=test_user
      - ZKEVM_NODE_DATABASE_PASSWORD=test_password
      - ZKEVM_NODE_DATABASE_NAME=test_db
      - ZKEVM_NODE_DATABASE_HOST=zkevm-db
      - ZKEVM_NODE_ETHERMAN_PRIVATEKEYPATH=/pk/keystore
    volumes:
      - ./test/test.keystore:/pk/keystore
      - ./config/config.local.toml:/app/config.toml
    command:
      - "/bin/sh"
      - "-c"
      - "/app/zkevm-node run --network local --cfg /app/config.toml --components aggregator"

  zkevm-sync:
    container_name: zkevm-sync
    image: zkevm-node
    environment:
      - ZKEVM_NODE_DATABASE_USER=test_user
      - ZKEVM_NODE_DATABASE_PASSWORD=test_password
      - ZKEVM_NODE_DATABASE_NAME=test_db
      - ZKEVM_NODE_DATABASE_HOST=zkevm-db
      - ZKEVM_NODE_ETHERMAN_PRIVATEKEYPATH=/pk/keystore
    volumes:
      - ./test/test.keystore:/pk/keystore
      - ./config/config.local.toml:/app/config.toml
    command:
      - "/bin/sh"
      - "-c"
      - "/app/zkevm-node run --network local --cfg /app/config.toml --components synchronizer"

  zkevm-broadcast:
    container_name: zkevm-broadcast
    image: zkevm-node
    environment:
      - ZKEVM_NODE_DATABASE_USER=test_user
      - ZKEVM_NODE_DATABASE_PASSWORD=test_password
      - ZKEVM_NODE_DATABASE_NAME=test_db
      - ZKEVM_NODE_DATABASE_HOST=zkevm-db
    ports:
      - 61090:61090
    volumes:
      - ./config/config.local.toml:/app/config.toml
    command:
      - "/bin/sh"
      - "-c"
      - "/app/zkevm-node run --network local --cfg /app/config.toml --components broadcast-trusted-state"

  zkevm-db:
    container_name: zkevm-db
    image: postgres
    deploy:
      resources:
        limits:
          memory: 2G
        reservations:
          memory: 1G
    ports:
      - 5432:5432
    environment:
      # In order to update this values, you may need to run: docker rm -f -v postgres
      - POSTGRES_USER=test_user
      - POSTGRES_PASSWORD=test_password
      - POSTGRES_DB=test_db
    command: ["postgres", "-N", "500"]

  zkevm-explorer:
    container_name: zkevm-explorer
    image: hermeznetwork/hermez-node-blockscout:latest
    ports:
      - 4000:4000
    environment:
      - NETWORK=POE
      - SUBNETWORK=Polygon Hermez
      - COIN=ETH
      - ETHEREUM_JSONRPC_VARIANT=geth
      - ETHEREUM_JSONRPC_HTTP_URL=http://zkevm-explorer-json-rpc:8124
      - DATABASE_URL=postgres://test_user:test_password@zkevm-explorer-db:5432/explorer
      - ECTO_USE_SSL=false
      - MIX_ENV=prod
      - LOGO=/images/blockscout_logo.svg
      - LOGO_FOOTER=/images/blockscout_logo.svg
    command:
      ["/bin/sh", "-c", "mix do ecto.create, ecto.migrate; mix phx.server"]

  zkevm-explorer-json-rpc:
    container_name: zkevm-explorer-json-rpc
    image: zkevm-node
    ports:
      - 8124:8124
    environment:
      - ZKEVM_NODE_DATABASE_USER=test_user
      - ZKEVM_NODE_DATABASE_PASSWORD=test_password
      - ZKEVM_NODE_DATABASE_NAME=test_db
      - ZKEVM_NODE_DATABASE_HOST=zkevm-db
      - ZKEVM_NODE_RPC_PORT=8124
    volumes:
      - ./config/config.local.toml:/app/config.toml
    command:
      - "/bin/sh"
      - "-c"
      - "/app/zkevm-node run --network local --cfg /app/config.toml --components rpc --http.api eth,net,debug,hez,txpool,web3"

  zkevm-explorer-db:
    container_name: zkevm-explorer-db
    image: postgres
    ports:
      - 5433:5432
    environment:
      # In order to update this values, you may need to run: docker rm -f -v postgres
      - POSTGRES_USER=test_user
      - POSTGRES_PASSWORD=test_password
      - POSTGRES_DB=explorer
    command: ["postgres", "-N", "500"]

  zkevm-mock-l1-network:
    container_name: zkevm-local-l1-network
    image: hermeznetwork/geth-zkevm-contracts@sha256:7ac654f8b06baaca030f0022398dca1ffaa872be07dcf03c6bbc3ff6011adb88
    ports:
      - 8545:8545

  zkevm-prover:
    container_name: zkevm-prover
    image: hermeznetwork/zkprover-local@sha256:8d99a22794531ff92cc7d6f5a722db02427bf66d4b76656de432b430b39a4418
    ports:
      # - 50051:50051 # Prover
      - 50052:50052 # Mock prover
      - 50061:50061 # MT
      - 50071:50071 # Executor
    volumes:
      - ./config/prover.config.local.json:/usr/src/app/config.json
    command: >
      zkprover input_executor.json

  zkevm-approve:
    container_name: zkevm-approve
    image: zkevm-node
    environment:
      - ZKEVM_NODE_DATABASE_USER=test_user
      - ZKEVM_NODE_DATABASE_PASSWORD=test_password
      - ZKEVM_NODE_DATABASE_NAME=test_db
      - ZKEVM_NODE_DATABASE_HOST=zkevm-db
      - ZKEVM_NODE_ETHERMAN_PRIVATEKEYPATH=/pk/keystore
    volumes:
      - ./test/test.keystore:/pk/keystore
      - ./config/config.local.toml:/app/config.toml
    command:
      - "/bin/sh"
      - "-c"
<<<<<<< HEAD
      - "/app/zkevm-node approve --am 10000000000000000000 -y --network local --cfg /app/config.toml"
=======
      - "/app/zkevm-node approve --am 10000000000000000 -y --network local --cfg /app/config.toml"

  zkevm-permissionless-db:
    container_name: zkevm-permissionless-db
    image: postgres
    deploy:
      resources:
        limits:
          memory: 2G
        reservations:
          memory: 1G
    ports:
      - 5434:5432
    environment:
      - POSTGRES_USER=test_user
      - POSTGRES_PASSWORD=test_password
      - POSTGRES_DB=test_db
    command: ["postgres", "-N", "500"]

  zkevm-permissionless-node:
    container_name: zkevm-permissionless-node
    image: zkevm-node
    ports:
      - 8126:8126
    environment:
      - ZKEVM_NODE_TRUSTED=false
      - ZKEVM_NODE_DATABASE_USER=test_user
      - ZKEVM_NODE_DATABASE_PASSWORD=test_password
      - ZKEVM_NODE_DATABASE_NAME=test_db
      - ZKEVM_NODE_DATABASE_HOST=zkevm-permissionless-db
      - ZKEVM_NODE_ETHERMAN_PRIVATEKEYPATH=/pk/keystore
      - ZKEVM_NODE_RPC_PORT=8126
    volumes:
      - ./test/test.keystore:/pk/keystore
      - ./config/config.local.toml:/app/config.toml
    command:
      - "/bin/sh"
      - "-c"
      - "/app/zkevm-node run --network local --cfg /app/config.toml --components \"rpc,synchronizer\""
>>>>>>> df7eeb52
<|MERGE_RESOLUTION|>--- conflicted
+++ resolved
@@ -208,9 +208,6 @@
     command:
       - "/bin/sh"
       - "-c"
-<<<<<<< HEAD
-      - "/app/zkevm-node approve --am 10000000000000000000 -y --network local --cfg /app/config.toml"
-=======
       - "/app/zkevm-node approve --am 10000000000000000 -y --network local --cfg /app/config.toml"
 
   zkevm-permissionless-db:
@@ -249,5 +246,4 @@
     command:
       - "/bin/sh"
       - "-c"
-      - "/app/zkevm-node run --network local --cfg /app/config.toml --components \"rpc,synchronizer\""
->>>>>>> df7eeb52
+      - "/app/zkevm-node run --network local --cfg /app/config.toml --components \"rpc,synchronizer\""