version: "3.5"
networks:
  default:
    name: hermez
services:
  hez-core-sequencer:
    container_name: hez-core-sequencer
    image: hezcore
    environment:
      - HERMEZCORE_DATABASE_USER=test_user
      - HERMEZCORE_DATABASE_PASSWORD=test_password
      - HERMEZCORE_DATABASE_NAME=test_db
      - HERMEZCORE_DATABASE_HOST=hez-postgres
      - HERMEZCORE_ETHERMAN_PRIVATEKEYPATH=/pk/keystore
    volumes:
      - ./test/test.keystore:/pk/keystore
      - ./config/config.local.toml:/app/config.toml
    command:
      - "/bin/sh"
      - "-c"
      - "/app/hezcore run --network local --cfg /app/config.toml --components sequencer"    

  hez-core-rpc:
    container_name: hez-core-rpc
    image: hezcore
    ports:
      - 8123:8123
    environment:
      - HERMEZCORE_DATABASE_USER=test_user
      - HERMEZCORE_DATABASE_PASSWORD=test_password
      - HERMEZCORE_DATABASE_NAME=test_db
      - HERMEZCORE_DATABASE_HOST=hez-postgres
    volumes:
      - ./config/config.local.toml:/app/config.toml
    command:
      - "/bin/sh"
      - "-c"
      - "/app/hezcore run --network local --cfg /app/config.toml --components rpc"
      
  hez-core-agg:
    container_name: hez-core-agg
    image: hezcore
    environment:
      - HERMEZCORE_DATABASE_USER=test_user
      - HERMEZCORE_DATABASE_PASSWORD=test_password
      - HERMEZCORE_DATABASE_NAME=test_db
      - HERMEZCORE_DATABASE_HOST=hez-postgres
      - HERMEZCORE_ETHERMAN_PRIVATEKEYPATH=/pk/keystore
    volumes:
      - ./test/test.keystore:/pk/keystore
      - ./config/config.local.toml:/app/config.toml
    command:
      - "/bin/sh"
      - "-c"
      - "/app/hezcore run --network local --cfg /app/config.toml --components aggregator"
      
  hez-core-sync:
    container_name: hez-core-sync
    image: hezcore
    environment:
      - HERMEZCORE_DATABASE_USER=test_user
      - HERMEZCORE_DATABASE_PASSWORD=test_password
      - HERMEZCORE_DATABASE_NAME=test_db
      - HERMEZCORE_DATABASE_HOST=hez-postgres
      - HERMEZCORE_ETHERMAN_PRIVATEKEYPATH=/pk/keystore
    volumes:
      - ./test/test.keystore:/pk/keystore
      - ./config/config.local.toml:/app/config.toml
    command:
      - "/bin/sh"
      - "-c"
      - "/app/hezcore run --network local --cfg /app/config.toml --components synchronizer"
      
  hez-postgres:
    container_name: hez-postgres
    image: postgres
    deploy:
      resources:
        limits:
          memory: 2G
        reservations:
          memory: 1G
    ports:
      - 5432:5432
    environment:
      # In order to update this values, you may need to run: docker rm -f -v postgres
      - POSTGRES_USER=test_user
      - POSTGRES_PASSWORD=test_password
      - POSTGRES_DB=test_db
    command: ["postgres", "-N", "500"]

  hez-explorer:
    container_name: hez-explorer
    image: hermeznetwork/hermez-node-blockscout:latest
    ports:
      - 4000:4000
    environment:
      - NETWORK=POE
      - SUBNETWORK=Polygon Hermez
      - COIN=ETH
      - ETHEREUM_JSONRPC_VARIANT=geth
      - ETHEREUM_JSONRPC_HTTP_URL=http://hez-explorer-rpc:8124
      - DATABASE_URL=postgres://test_user:test_password@hez-explorer-postgres:5432/explorer
      - ECTO_USE_SSL=false
      - MIX_ENV=prod
      - LOGO=/images/blockscout_logo.svg
      - LOGO_FOOTER=/images/blockscout_logo.svg
    command:
      ["/bin/sh", "-c", "mix do ecto.create, ecto.migrate; mix phx.server"]

  hez-explorer-rpc:
    container_name: hez-explorer-rpc
    image: hezcore
    ports:
      - 8124:8124
    environment:
      - HERMEZCORE_DATABASE_USER=test_user
      - HERMEZCORE_DATABASE_PASSWORD=test_password
      - HERMEZCORE_DATABASE_NAME=test_db
      - HERMEZCORE_DATABASE_HOST=hez-postgres
      - HERMEZCORE_RPC_PORT=8124
    volumes:
      - ./config/config.local.toml:/app/config.toml
    command:
<<<<<<< HEAD
      [
        "./hezcore",
        "run",
        "--network",
        "local",
        "--cfg",
        "/app/config.toml",
        "--components",
        "rpc",
        "--http.api",
        "eth,net,debug,hez,txpool,web3"
      ]
=======
      - "/bin/sh"
      - "-c"
      - "/app/hezcore run --network local --cfg /app/config.toml --components rpc --http.api eth,net,debug,hez,txpool,web3"
>>>>>>> 0dd3e8af

  hez-explorer-postgres:
    container_name: hez-explorer-postgres
    image: postgres
    ports:
      - 5433:5432
    environment:
      # In order to update this values, you may need to run: docker rm -f -v postgres
      - POSTGRES_USER=test_user
      - POSTGRES_PASSWORD=test_password
      - POSTGRES_DB=explorer
    command: ["postgres", "-N", "500"]

  hez-network:
    container_name: hez-network
    image: hermeznetwork/geth-zkevm-contracts@sha256:52dfda8b09130485f40fe3ee26d0f6bf2b61d551e1b1481dae63e915168c0876
    ports:
      - 8545:8545

  hez-prover:
    container_name: hez-prover
    image: hermeznetwork/hez-mock-prover@sha256:3a86d0c65f0428decb7f1f3843b753bf6846bf43f6c628ab0b4d298fe7f918f2
    ports:
      - 50051:50051
      - 50052:50052
    environment:
      - POSTGRES_USER=test_user
      - POSTGRES_PASSWORD=test_password
      - POSTGRES_DB=test_db
      - POSTGRES_HOST=hez-postgres
      - POSTGRES_PORT=5432
      - PROOF_TIME=1000<|MERGE_RESOLUTION|>--- conflicted
+++ resolved
@@ -122,24 +122,9 @@
     volumes:
       - ./config/config.local.toml:/app/config.toml
     command:
-<<<<<<< HEAD
-      [
-        "./hezcore",
-        "run",
-        "--network",
-        "local",
-        "--cfg",
-        "/app/config.toml",
-        "--components",
-        "rpc",
-        "--http.api",
-        "eth,net,debug,hez,txpool,web3"
-      ]
-=======
       - "/bin/sh"
       - "-c"
       - "/app/hezcore run --network local --cfg /app/config.toml --components rpc --http.api eth,net,debug,hez,txpool,web3"
->>>>>>> 0dd3e8af
 
   hez-explorer-postgres:
     container_name: hez-explorer-postgres
