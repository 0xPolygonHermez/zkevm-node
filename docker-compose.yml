version: "3.5"
networks:
  default:
    name: zkevm
services:
  zkevm-sequencer:
    container_name: zkevm-sequencer
    image: zkevm-node
    environment:
      - ZKEVM_NODE_STATEDB_HOST=zkevm-state-db
      - ZKEVM_NODE_POOL_HOST=zkevm-pool-db
      - ZKEVM_NODE_ETHERMAN_PRIVATEKEYPATH=/pk/keystore
    volumes:
      - ./test/test.keystore:/pk/keystore
      - ./${CONFIG_MODE}/config/config.${CONFIG_MODE:-local}.toml:/app/config.toml
    command:
      - "/bin/sh"
      - "-c"
      - "/app/zkevm-node run --network local --cfg /app/config.toml --components sequencer"

  zkevm-json-rpc:
    container_name: zkevm-json-rpc
    image: zkevm-node
    ports:
      - 8123:8123
    environment:
      - ZKEVM_NODE_STATEDB_HOST=zkevm-state-db
      - ZKEVM_NODE_POOL_HOST=zkevm-pool-db
      - ZKEVM_NODE_RPC_DB_HOST=zkevm-rpc-db
      - ZKEVM_NODE_RPC_BROADCASTURI=zkevm-broadcast:61090
    volumes:
      - ./${CONFIG_MODE}/config/config.${CONFIG_MODE:-local}.toml:/app/config.toml
    command:
      - "/bin/sh"
      - "-c"
      - "/app/zkevm-node run --network local --cfg /app/config.toml --components rpc"

  zkevm-non-sequencer-json-rpc:
    container_name: zkevm-non-sequencer-json-rpc
    image: zkevm-node
    ports:
      - 8125:8125
    environment:
      - ZKEVM_NODE_STATEDB_HOST=zkevm-state-db
      - ZKEVM_NODE_POOL_HOST=zkevm-pool-db
      - ZKEVM_NODE_RPC_DB_HOST=zkevm-rpc-db
      - ZKEVM_NODE_RPC_SEQUENCERNODEURI=http://zkevm-json-rpc:8123
    volumes:
      - ./${CONFIG_MODE}/config/config.${CONFIG_MODE:-local}.toml:/app/config.toml
    command:
      - "/bin/sh"
      - "-c"
      - "/app/zkevm-node run --network local --cfg /app/config.toml --components rpc"

  zkevm-aggregator:
    container_name: zkevm-aggregator
    image: zkevm-node
    environment:
      - ZKEVM_NODE_STATEDB_HOST=zkevm-state-db
      - ZKEVM_NODE_ETHERMAN_PRIVATEKEYPATH=/pk/keystore
    volumes:
      - ./test/test.keystore:/pk/keystore
      - ./${CONFIG_MODE}/config/config.${CONFIG_MODE:-local}.toml:/app/config.toml
    command:
      - "/bin/sh"
      - "-c"
      - "/app/zkevm-node run --network local --cfg /app/config.toml --components aggregator"

  zkevm-sync:
    container_name: zkevm-sync
    image: zkevm-node
    environment:
      - ZKEVM_NODE_STATEDB_HOST=zkevm-state-db
      - ZKEVM_NODE_ETHERMAN_PRIVATEKEYPATH=/pk/keystore
    volumes:
      - ./test/test.keystore:/pk/keystore
      - ./${CONFIG_MODE}/config/config.${CONFIG_MODE:-local}.toml:/app/config.toml
    command:
      - "/bin/sh"
      - "-c"
      - "/app/zkevm-node run --network local --cfg /app/config.toml --components synchronizer"

  zkevm-broadcast:
    container_name: zkevm-broadcast
    image: zkevm-node
    environment:
      - ZKEVM_NODE_STATEDB_HOST=zkevm-state-db
    ports:
      - 61090:61090
    volumes:
      - ./config/config.local.toml:/app/config.toml
    command:
      - "/bin/sh"
      - "-c"
      - "/app/zkevm-node run --network local --cfg /app/config.toml --components broadcast-trusted-state"

  zkevm-state-db:
    container_name: zkevm-state-db
    image: postgres
    deploy:
      resources:
        limits:
          memory: 2G
        reservations:
          memory: 1G
    ports:
      - 5432:5432
    volumes:
      - ./config/initproverdb.sql:/docker-entrypoint-initdb.d/init.sql
    environment:
      - POSTGRES_USER=state_user
      - POSTGRES_PASSWORD=state_password
      - POSTGRES_DB=state_db
    command: ["postgres", "-N", "500"]

  zkevm-pool-db:
    container_name: zkevm-pool-db
    image: postgres
    deploy:
      resources:
        limits:
          memory: 2G
        reservations:
          memory: 1G
    ports:
      - 5433:5432
    environment:
      - POSTGRES_USER=pool_user
      - POSTGRES_PASSWORD=pool_password
      - POSTGRES_DB=pool_db
    command: ["postgres", "-N", "500"]

  zkevm-rpc-db:
    container_name: zkevm-rpc-db
    image: postgres
    deploy:
      resources:
        limits:
          memory: 2G
        reservations:
          memory: 1G
    ports:
      - 5434:5432
    environment:
      - POSTGRES_USER=rpc_user
      - POSTGRES_PASSWORD=rpc_password
      - POSTGRES_DB=rpc_db
    command: ["postgres", "-N", "500"]

  zkevm-explorer-l1:
    container_name: zkevm-explorer-l1
    image: hermeznetwork/hermez-node-blockscout:latest
    ports:
      - 4000:4000
    environment:
      - NETWORK=ETH
      - SUBNETWORK=Local Ethereum
      - COIN=ETH
      - ETHEREUM_JSONRPC_VARIANT=geth
      - ETHEREUM_JSONRPC_HTTP_URL=http://zkevm-mock-l1-network:8545
      - DATABASE_URL=postgres://l1_explorer_user:l1_explorer_password@zkevm-explorer-l1-db:5432/l1_explorer_db
      - ECTO_USE_SSL=false
      - MIX_ENV=prod
    command:
      ["/bin/sh", "-c", "mix do ecto.create, ecto.migrate; mix phx.server"]

  zkevm-explorer-l1-db:
    container_name: zkevm-explorer-l1-db
    image: postgres
    ports:
      - 5435:5432
    environment:
      - POSTGRES_USER=l1_explorer_user
      - POSTGRES_PASSWORD=l1_explorer_password
      - POSTGRES_DB=l1_explorer_db
    command: ["postgres", "-N", "500"]

  zkevm-explorer-l2:
    container_name: zkevm-explorer-l2
    image: hermeznetwork/hermez-node-blockscout:latest
    ports:
      - 4001:4000
    environment:
      - NETWORK=POE
      - SUBNETWORK=Polygon Hermez
      - COIN=ETH
      - ETHEREUM_JSONRPC_VARIANT=geth
      - ETHEREUM_JSONRPC_HTTP_URL=http://zkevm-explorer-json-rpc:8124
      - DATABASE_URL=postgres://l2_explorer_user:l2_explorer_password@zkevm-explorer-l2-db:5432/l2_explorer_db
      - ECTO_USE_SSL=false
      - MIX_ENV=prod
      - LOGO=/images/blockscout_logo.svg
      - LOGO_FOOTER=/images/blockscout_logo.svg
    command:
      ["/bin/sh", "-c", "mix do ecto.create, ecto.migrate; mix phx.server"]

  zkevm-explorer-json-rpc:
    container_name: zkevm-explorer-json-rpc
    image: zkevm-node
    ports:
      - 8124:8124
    environment:
      - ZKEVM_NODE_STATEDB_HOST=zkevm-state-db
      - ZKEVM_NODE_POOL_HOST=zkevm-pool-db
      - ZKEVM_NODE_RPC_DB_HOST=zkevm-rpc-db
      - ZKEVM_NODE_RPC_PORT=8124
    volumes:
      - ./config/config.local.toml:/app/config.toml
    command:
      - "/bin/sh"
      - "-c"
      - "/app/zkevm-node run --network local --cfg /app/config.toml --components rpc --http.api eth,net,debug,zkevm,txpool,web3"

  zkevm-explorer-l2-db:
    container_name: zkevm-explorer-l2-db
    image: postgres
    ports:
      - 5436:5432
    environment:
      - POSTGRES_USER=l2_explorer_user
      - POSTGRES_PASSWORD=l2_explorer_password
      - POSTGRES_DB=l2_explorer_db
    command: ["postgres", "-N", "500"]

  zkevm-mock-l1-network:
    container_name: zkevm-mock-l1-network
    image: hermeznetwork/geth-zkevm-contracts@sha256:b88d03a42ef4975d0b92c0dd192e1bf4d673fc4b761aaf4bcfdd606989c1b006
    ports:
      - 8545:8545
    command: ["--http", "--http.api", "admin,eth,debug,miner,net,txpool,personal,web3",  "--http.addr", "0.0.0.0","--http.corsdomain", "*", "--http.vhosts" ,"*", "--ws", "--ws.origins", "*", "--ws.addr", "0.0.0.0", "--dev", "--datadir", "/geth_data"]

  zkevm-prover:
    container_name: zkevm-prover
<<<<<<< HEAD
    image: hermeznetwork/zkevm-prover:develop@sha256:68f963714f7a86a06f34059af6913737dc76aff2ef905a974bb0f8588dd1fb21
=======
    image: hermeznetwork/zkevm-prover:develop@sha256:ec7401b7eb52239118c54feba75a4131b14084ccc1ac0c6578e85db10023f0ac
>>>>>>> 683d43d6
    ports:
      # - 50051:50051 # Prover
      - 50052:50052 # Mock prover
      - 50061:50061 # MT
      - 50071:50071 # Executor
    volumes:
      - ./${CONFIG_MODE}/config/prover.config.${CONFIG_MODE:-local}.json:/usr/src/app/config.json
    command: >
      zkProver -c /usr/src/app/config.json

  zkprover-mock:
    container_name: zkprover-mock
    image: hermeznetwork/zkprover-mock:latest
    ports:
      - 43061:43061 # MT
      - 43071:43071 # Executor
    volumes:
      - ./test/vectors/src:/app/testvectors
    command: >
      /app/zkprover-mock server --statedb-port 43061 --executor-port 43071 --test-vector-path /app/testvectors

  zkevm-approve:
    container_name: zkevm-approve
    image: zkevm-node
    environment:
      - ZKEVM_NODE_STATEDB_HOST=zkevm-state-db
      - ZKEVM_NODE_ETHERMAN_PRIVATEKEYPATH=/pk/keystore
    volumes:
      - ./test/test.keystore:/pk/keystore
      - ./config/config.local.toml:/app/config.toml
    command:
      - "/bin/sh"
      - "-c"
      - "/app/zkevm-node approve --am 10000000000000000 -y --network local --cfg /app/config.toml"

  zkevm-permissionless-db:
    container_name: zkevm-permissionless-db
    image: postgres
    deploy:
      resources:
        limits:
          memory: 2G
        reservations:
          memory: 1G
    ports:
      - 5437:5432
    environment:
      - POSTGRES_USER=test_user
      - POSTGRES_PASSWORD=test_password
      - POSTGRES_DB=test_db
    command: ["postgres", "-N", "500"]

  zkevm-permissionless-node:
    container_name: zkevm-permissionless-node
    image: zkevm-node
    ports:
      - 8126:8126
    environment:
      - ZKEVM_NODE_TRUSTED=false
      - ZKEVM_NODE_STATEDB_USER=test_user
      - ZKEVM_NODE_STATEDB_PASSWORD=test_password
      - ZKEVM_NODE_STATEDB_NAME=state_db
      - ZKEVM_NODE_STATEDB_HOST=zkevm-permissionless-db
      - ZKEVM_NODE_POOL_USER=test_user
      - ZKEVM_NODE_POOL_PASSWORD=test_password
      - ZKEVM_NODE_POOL_NAME=pool_db
      - ZKEVM_NODE_POOL_HOST=zkevm-permissionless-db
      - ZKEVM_NODE_RPC_DB_USER=test_user
      - ZKEVM_NODE_RPC_DB_PASSWORD=test_password
      - ZKEVM_NODE_RPC_DB_NAME=rpc_db
      - ZKEVM_NODE_RPC_DB_HOST=zkevm-permissionless-db
      - ZKEVM_NODE_ETHERMAN_PRIVATEKEYPATH=/pk/keystore
      - ZKEVM_NODE_RPC_PORT=8126
    volumes:
      - ./test/test.keystore:/pk/keystore
      - ./config/config.local.toml:/app/config.toml
      - ./config/single_db_server.sql:/docker-entrypoint-initdb.d/init.sql
    command:
      - "/bin/sh"
      - "-c"
      - "/app/zkevm-node run --network local --cfg /app/config.toml --components \"rpc,synchronizer\""<|MERGE_RESOLUTION|>--- conflicted
+++ resolved
@@ -231,11 +231,7 @@
 
   zkevm-prover:
     container_name: zkevm-prover
-<<<<<<< HEAD
-    image: hermeznetwork/zkevm-prover:develop@sha256:68f963714f7a86a06f34059af6913737dc76aff2ef905a974bb0f8588dd1fb21
-=======
     image: hermeznetwork/zkevm-prover:develop@sha256:ec7401b7eb52239118c54feba75a4131b14084ccc1ac0c6578e85db10023f0ac
->>>>>>> 683d43d6
     ports:
       # - 50051:50051 # Prover
       - 50052:50052 # Mock prover
