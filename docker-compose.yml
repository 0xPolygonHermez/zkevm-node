version: "3.5"
networks:
  default:
    name: zkevm
services:
  zkevm-rpc:
    container_name: zkevm-rpc
    image: zkevm-node
    ports:
      - 8545:8545
      - 9091:9091 # needed if metrics enabled
    environment:
      - ZKEVM_NODE_STATEDB_HOST=zkevm-state-db
      - ZKEVM_NODE_POOL_HOST=zkevm-pool-db
      - ZKEVM_NODE_RPC_BROADCASTURI=zkevm-broadcast:61090
    volumes:
      - ./config/environments/public/public.node.config.toml:/app/config.toml
      - ./config/environments/public/public.genesis.config.json:/app/genesis.json
    command:
      - "/bin/sh"
      - "-c"
      - "/app/zkevm-node run --genesis /app/genesis.json --cfg /app/config.toml --components rpc"

  zkevm-sync:
    container_name: zkevm-sync
    image: zkevm-node
    environment:
      - ZKEVM_NODE_STATEDB_HOST=zkevm-state-db
    volumes:
      - ./config/environments/public/public.node.config.toml:/app/config.toml
      - ./config/environments/public/public.genesis.config.json:/app/genesis.json
    command:
      - "/bin/sh"
      - "-c"
      - "/app/zkevm-node run --genesis /app/genesis.json --cfg /app/config.toml --components synchronizer"

  zkevm-state-db:
    container_name: zkevm-state-db
    image: postgres
    deploy:
      resources:
        limits:
          memory: 2G
        reservations:
          memory: 1G
    ports:
      - 5432:5432
    volumes:
      - ./db/scripts/init_prover_db.sql:/docker-entrypoint-initdb.d/init.sql
    environment:
      - POSTGRES_USER=state_user
      - POSTGRES_PASSWORD=state_password
      - POSTGRES_DB=state_db
    command: ["postgres", "-N", "500"]

  zkevm-pool-db:
    container_name: zkevm-pool-db
    image: postgres
    deploy:
      resources:
        limits:
          memory: 2G
        reservations:
          memory: 1G
    ports:
      - 5433:5432
    environment:
      - POSTGRES_USER=pool_user
      - POSTGRES_PASSWORD=pool_password
      - POSTGRES_DB=pool_db
    command: ["postgres", "-N", "500"]

  zkevm-prover:
    container_name: zkevm-prover
<<<<<<< HEAD
    image: hermeznetwork/zkevm-prover:e3a5baf
=======
    image: hermeznetwork/zkevm-prover@sha256:ca123e5d23b38ac27c4b32c3a6c92ee7c988beb2f2405369e7065b0d63601245
>>>>>>> a8f63181
    ports:
      - 50061:50061 # MT
      - 50071:50071 # Executor
    volumes:
      - ./config/environments/public/public.prover.config.json:/usr/src/app/config.json
    command: >
      zkProver -c /usr/src/app/config.json<|MERGE_RESOLUTION|>--- conflicted
+++ resolved
@@ -72,11 +72,7 @@
 
   zkevm-prover:
     container_name: zkevm-prover
-<<<<<<< HEAD
     image: hermeznetwork/zkevm-prover:e3a5baf
-=======
-    image: hermeznetwork/zkevm-prover@sha256:ca123e5d23b38ac27c4b32c3a6c92ee7c988beb2f2405369e7065b0d63601245
->>>>>>> a8f63181
     ports:
       - 50061:50061 # MT
       - 50071:50071 # Executor
