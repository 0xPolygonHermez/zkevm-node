version: "3.5"
networks:
  default:
    name: zkevm
services:
  zkevm-rpc:
    container_name: zkevm-rpc
    restart: unless-stopped
    depends_on:
      zkevm-pool-db:
        condition: service_healthy
      zkevm-state-db:
        condition: service_healthy
      zkevm-sync:
        condition: service_started
    image: zkevm-node
    deploy:
      resources:
        limits:
          memory: 1G
        reservations:
          memory: 512M
    ports:
      - 8545:8545
      - 9091:9091 # needed if metrics enabled
    environment:
      - ZKEVM_NODE_ETHERMAN_URL=${ZKEVM_NODE_ETHERMAN_URL}
    volumes:
      - ${ZKEVM_ADVANCED_CONFIG_DIR:-./config/environments/testnet}/node.config.toml:/app/config.toml
    command:
      - "/bin/sh"
      - "-c"
      - "/app/zkevm-node run --network ${ZKEVM_NETWORK} --cfg /app/config.toml --components rpc"

  zkevm-sync:
    container_name: zkevm-sync
    restart: unless-stopped
    depends_on:
      zkevm-state-db:
        condition: service_healthy
    image: zkevm-node
    ports:
      - 9092:9091 # needed if metrics enabled
    deploy:
      resources:
        limits:
          memory: 1G
        reservations:
          memory: 512M
    environment:
      - ZKEVM_NODE_ETHERMAN_URL=${ZKEVM_NODE_ETHERMAN_URL}
    volumes:
      - ${ZKEVM_ADVANCED_CONFIG_DIR:-./config/environments/testnet}/node.config.toml:/app/config.toml
    command:
      - "/bin/sh"
      - "-c"
      - "/app/zkevm-node run --network ${ZKEVM_NETWORK} --cfg /app/config.toml --components synchronizer"

  zkevm-state-db:
    container_name: zkevm-state-db
    restart: unless-stopped
    image: postgres:15
    healthcheck:
      test: ["CMD-SHELL", "pg_isready -d $${POSTGRES_DB} -U $${POSTGRES_USER}"]
      interval: 10s
      timeout: 5s
      retries: 5
    ports:
      - 5432:5432
    volumes:
      - ./db/scripts/init_prover_db.sql:/docker-entrypoint-initdb.d/init.sql
      - ${ZKEVM_NODE_STATE_DB_DATA_DIR}:/var/lib/postgresql/data
      - ${ZKEVM_ADVANCED_CONFIG_DIR:-./config/environments/testnet}/postgresql.conf:/etc/postgresql.conf
    environment:
      - POSTGRES_USER=state_user
      - POSTGRES_PASSWORD=state_password
      - POSTGRES_DB=state_db
    command:
      - "postgres"
      - "-N"
      - "500"
      - "-c"
      - "config_file=/etc/postgresql.conf"

  zkevm-pool-db:
    container_name: zkevm-pool-db
    restart: unless-stopped
    image: postgres:15
    healthcheck:
      test: ["CMD-SHELL", "pg_isready -d $${POSTGRES_DB} -U $${POSTGRES_USER}"]
      interval: 10s
      timeout: 5s
      retries: 5
    ports:
      - 5433:5432
    volumes:
      - ${ZKEVM_NODE_POOLDB_DATA_DIR}:/var/lib/postgresql/data
    environment:
      - POSTGRES_USER=pool_user
      - POSTGRES_PASSWORD=pool_password
      - POSTGRES_DB=pool_db
    command:
      - "postgres"
      - "-N"
      - "500"

  zkevm-prover:
    container_name: zkevm-prover
    restart: unless-stopped
<<<<<<< HEAD
    image: hermeznetwork/zkevm-prover:v2.2.0
=======
    image: hermeznetwork/zkevm-prover:v2.1.0
>>>>>>> 648af0a0
    depends_on:
      zkevm-state-db:
        condition: service_healthy
    ports:
      - 50061:50061 # MT
      - 50071:50071 # Executor
    volumes:
      - ${ZKEVM_ADVANCED_CONFIG_DIR:-./config/environments/testnet}/prover.config.json:/usr/src/app/config.json
    command: >
      zkProver -c /usr/src/app/config.json<|MERGE_RESOLUTION|>--- conflicted
+++ resolved
@@ -107,11 +107,7 @@
   zkevm-prover:
     container_name: zkevm-prover
     restart: unless-stopped
-<<<<<<< HEAD
     image: hermeznetwork/zkevm-prover:v2.2.0
-=======
-    image: hermeznetwork/zkevm-prover:v2.1.0
->>>>>>> 648af0a0
     depends_on:
       zkevm-state-db:
         condition: service_healthy
