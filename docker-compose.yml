version: "3.5"
networks:
  default:
    name: zkevm
services:
  zkevm-rpc:
    container_name: zkevm-rpc
    restart: unless-stopped
    depends_on:
      zkevm-pool-db:
        condition: service_healthy
      zkevm-state-db:
        condition: service_healthy
      zkevm-sync:
        condition: service_started
    image: zkevm-node
    deploy:
      resources:
        limits:
          memory: 1G
        reservations:
          memory: 512M
    ports:
      - 8545:8545
      - 9091:9091 # needed if metrics enabled
    environment:
      - ZKEVM_NODE_ETHERMAN_URL=${ZKEVM_NODE_ETHERMAN_URL}
    volumes:
<<<<<<< HEAD
      - ${ZKEVM_ADVANCED_CONFIG_DIR:-./config/environments/public}/public.node.config.toml:/app/config.toml
=======
      - ${ZKEVM_ADVANCED_CONFIG_DIR:-./config/environments/testnet}/node.config.toml:/app/config.toml
>>>>>>> 659b0825
    command:
      - "/bin/sh"
      - "-c"
      - "/app/zkevm-node run --network ${ZKEVM_NETWORK} --cfg /app/config.toml --components rpc"

  zkevm-sync:
    container_name: zkevm-sync
    restart: unless-stopped
    depends_on:
      zkevm-state-db:
        condition: service_healthy
    image: zkevm-node
<<<<<<< HEAD
=======
    ports:
      - 9092:9091 # needed if metrics enabled
>>>>>>> 659b0825
    deploy:
      resources:
        limits:
          memory: 1G
        reservations:
          memory: 512M
    environment:
      - ZKEVM_NODE_ETHERMAN_URL=${ZKEVM_NODE_ETHERMAN_URL}
    volumes:
<<<<<<< HEAD
      - ${ZKEVM_ADVANCED_CONFIG_DIR:-./config/environments/public}/public.node.config.toml:/app/config.toml
=======
      - ${ZKEVM_ADVANCED_CONFIG_DIR:-./config/environments/testnet}/node.config.toml:/app/config.toml
>>>>>>> 659b0825
    command:
      - "/bin/sh"
      - "-c"
      - "/app/zkevm-node run --network ${ZKEVM_NETWORK} --cfg /app/config.toml --components synchronizer"

  zkevm-state-db:
    container_name: zkevm-state-db
    restart: unless-stopped
    image: postgres
    healthcheck:
      test: ["CMD-SHELL", "pg_isready -d $${POSTGRES_DB} -U $${POSTGRES_USER}"]
      interval: 10s
      timeout: 5s
      retries: 5
    ports:
      - 5432:5432
    volumes:
      - ./db/scripts/init_prover_db.sql:/docker-entrypoint-initdb.d/init.sql
<<<<<<< HEAD
      - ${ZKEVM_NODE_STATEDB_DATA_DIR}:/var/lib/postgresql/data
      - ${ZKEVM_ADVANCED_CONFIG_DIR:-./config/environments/public}/postgresql.conf:/etc/postgresql.conf
=======
      - ${ZKEVM_NODE_STATE_DB_DATA_DIR}:/var/lib/postgresql/data
      - ${ZKEVM_ADVANCED_CONFIG_DIR:-./config/environments/testnet}/postgresql.conf:/etc/postgresql.conf
>>>>>>> 659b0825
    environment:
      - POSTGRES_USER=state_user
      - POSTGRES_PASSWORD=state_password
      - POSTGRES_DB=state_db
    command:
      - "postgres"
      - "-N"
      - "500"
      - "-c"
      - "config_file=/etc/postgresql.conf"

  zkevm-pool-db:
    container_name: zkevm-pool-db
    restart: unless-stopped
    image: postgres
    healthcheck:
      test: ["CMD-SHELL", "pg_isready -d $${POSTGRES_DB} -U $${POSTGRES_USER}"]
      interval: 10s
      timeout: 5s
      retries: 5
    ports:
      - 5433:5432
    volumes:
      - ${ZKEVM_NODE_POOLDB_DATA_DIR}:/var/lib/postgresql/data
    environment:
      - POSTGRES_USER=pool_user
      - POSTGRES_PASSWORD=pool_password
      - POSTGRES_DB=pool_db
    command:
      - "postgres"
      - "-N"
      - "500"

  zkevm-prover:
    container_name: zkevm-prover
    restart: unless-stopped
<<<<<<< HEAD
    image: hermeznetwork/zkevm-prover:v1.1.5-RC9-fork.4
=======
    image: hermeznetwork/zkevm-prover:v2.1.0
>>>>>>> 659b0825
    depends_on:
      zkevm-state-db:
        condition: service_healthy
    ports:
      - 50061:50061 # MT
      - 50071:50071 # Executor
    volumes:
<<<<<<< HEAD
      - ${ZKEVM_ADVANCED_CONFIG_DIR:-./config/environments/public}/public.prover.config.json:/usr/src/app/config.json
=======
      - ${ZKEVM_ADVANCED_CONFIG_DIR:-./config/environments/testnet}/prover.config.json:/usr/src/app/config.json
>>>>>>> 659b0825
    command: >
      zkProver -c /usr/src/app/config.json<|MERGE_RESOLUTION|>--- conflicted
+++ resolved
@@ -26,11 +26,7 @@
     environment:
       - ZKEVM_NODE_ETHERMAN_URL=${ZKEVM_NODE_ETHERMAN_URL}
     volumes:
-<<<<<<< HEAD
-      - ${ZKEVM_ADVANCED_CONFIG_DIR:-./config/environments/public}/public.node.config.toml:/app/config.toml
-=======
       - ${ZKEVM_ADVANCED_CONFIG_DIR:-./config/environments/testnet}/node.config.toml:/app/config.toml
->>>>>>> 659b0825
     command:
       - "/bin/sh"
       - "-c"
@@ -43,11 +39,8 @@
       zkevm-state-db:
         condition: service_healthy
     image: zkevm-node
-<<<<<<< HEAD
-=======
     ports:
       - 9092:9091 # needed if metrics enabled
->>>>>>> 659b0825
     deploy:
       resources:
         limits:
@@ -57,11 +50,7 @@
     environment:
       - ZKEVM_NODE_ETHERMAN_URL=${ZKEVM_NODE_ETHERMAN_URL}
     volumes:
-<<<<<<< HEAD
-      - ${ZKEVM_ADVANCED_CONFIG_DIR:-./config/environments/public}/public.node.config.toml:/app/config.toml
-=======
       - ${ZKEVM_ADVANCED_CONFIG_DIR:-./config/environments/testnet}/node.config.toml:/app/config.toml
->>>>>>> 659b0825
     command:
       - "/bin/sh"
       - "-c"
@@ -80,13 +69,8 @@
       - 5432:5432
     volumes:
       - ./db/scripts/init_prover_db.sql:/docker-entrypoint-initdb.d/init.sql
-<<<<<<< HEAD
-      - ${ZKEVM_NODE_STATEDB_DATA_DIR}:/var/lib/postgresql/data
-      - ${ZKEVM_ADVANCED_CONFIG_DIR:-./config/environments/public}/postgresql.conf:/etc/postgresql.conf
-=======
       - ${ZKEVM_NODE_STATE_DB_DATA_DIR}:/var/lib/postgresql/data
       - ${ZKEVM_ADVANCED_CONFIG_DIR:-./config/environments/testnet}/postgresql.conf:/etc/postgresql.conf
->>>>>>> 659b0825
     environment:
       - POSTGRES_USER=state_user
       - POSTGRES_PASSWORD=state_password
@@ -123,11 +107,7 @@
   zkevm-prover:
     container_name: zkevm-prover
     restart: unless-stopped
-<<<<<<< HEAD
-    image: hermeznetwork/zkevm-prover:v1.1.5-RC9-fork.4
-=======
     image: hermeznetwork/zkevm-prover:v2.1.0
->>>>>>> 659b0825
     depends_on:
       zkevm-state-db:
         condition: service_healthy
@@ -135,10 +115,6 @@
       - 50061:50061 # MT
       - 50071:50071 # Executor
     volumes:
-<<<<<<< HEAD
-      - ${ZKEVM_ADVANCED_CONFIG_DIR:-./config/environments/public}/public.prover.config.json:/usr/src/app/config.json
-=======
       - ${ZKEVM_ADVANCED_CONFIG_DIR:-./config/environments/testnet}/prover.config.json:/usr/src/app/config.json
->>>>>>> 659b0825
     command: >
       zkProver -c /usr/src/app/config.json