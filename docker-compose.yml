--- conflicted
+++ resolved
@@ -107,11 +107,7 @@
   zkevm-prover:
     container_name: zkevm-prover
     restart: unless-stopped
-<<<<<<< HEAD
     image: hermeznetwork/zkevm-prover:cecdb5f
-=======
-    image: hermeznetwork/zkevm-prover:v1.1.5-RC4-fork.4
->>>>>>> e61371ad
     depends_on:
       zkevm-state-db:
         condition: service_healthy
