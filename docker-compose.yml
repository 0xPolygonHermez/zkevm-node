version: "3.5"
networks:
  default:
    name: zkevm
services:
<<<<<<< HEAD
  zkevm-rpc:
    container_name: zkevm-rpc
=======
  zkevm-sequencer:
    container_name: zkevm-sequencer
    image: zkevm-node
    environment:
      - ZKEVM_NODE_STATEDB_HOST=zkevm-state-db
      - ZKEVM_NODE_POOL_HOST=zkevm-pool-db
      - ZKEVM_NODE_ETHERMAN_PRIVATEKEYPATH=/pk/keystore
    volumes:
      - ./test/test.keystore:/pk/keystore
      - ./${CONFIG_MODE}/config/config.${CONFIG_MODE:-local}.toml:/app/config.toml
      - ./config/genesis.local.json:/app/genesis.json
    command:
      - "/bin/sh"
      - "-c"
      - "/app/zkevm-node run --genesis /app/genesis.json --cfg /app/config.toml --components sequencer"

  zkevm-json-rpc:
    container_name: zkevm-json-rpc
>>>>>>> 9680e507
    image: zkevm-node
    ports:
      - 8545:8545
    environment:
      - ZKEVM_NODE_STATEDB_HOST=zkevm-state-db
      - ZKEVM_NODE_POOL_HOST=zkevm-pool-db
      - ZKEVM_NODE_RPC_DB_HOST=zkevm-rpc-db
      - ZKEVM_NODE_RPC_BROADCASTURI=zkevm-broadcast:61090
      - ZKEVM_NODE_ETHERMAN_PRIVATEKEYPATH=/pk/keystore
    volumes:
<<<<<<< HEAD
      - ./config/.keystore:/pk/keystore
      - ./config/public.node.config.toml:/app/config.toml
      - ./config/public.network.config.json:/app/network.json
    command:
      - "/bin/sh"
      - "-c"
      - "/app/zkevm-node run --network custom --network-cfg /app/network.json --cfg /app/config.toml --components rpc"
=======
      - ./test/test.keystore:/pk/keystore
      - ./${CONFIG_MODE}/config/config.${CONFIG_MODE:-local}.toml:/app/config.toml
      - ./config/genesis.local.json:/app/genesis.json
    command:
      - "/bin/sh"
      - "-c"
      - "/app/zkevm-node run --genesis /app/genesis.json --cfg /app/config.toml --components rpc"

  zkevm-non-sequencer-json-rpc:
    container_name: zkevm-non-sequencer-json-rpc
    image: zkevm-node
    ports:
      - 8125:8125
    environment:
      - ZKEVM_NODE_STATEDB_HOST=zkevm-state-db
      - ZKEVM_NODE_POOL_HOST=zkevm-pool-db
      - ZKEVM_NODE_RPC_DB_HOST=zkevm-rpc-db
      - ZKEVM_NODE_RPC_SEQUENCERNODEURI=http://zkevm-json-rpc:8123
      - ZKEVM_NODE_ETHERMAN_PRIVATEKEYPATH=/pk/keystore
    volumes:
      - ./test/test.keystore:/pk/keystore
      - ./${CONFIG_MODE}/config/config.${CONFIG_MODE:-local}.toml:/app/config.toml
      - ./${CONFIG_MODE}/config/genesis.${CONFIG_MODE:-local}.json:/app/genesis.json
    command:
      - "/bin/sh"
      - "-c"
      - "/app/zkevm-node run --genesis /app/genesis.json --cfg /app/config.toml --components rpc"

  zkevm-aggregator:
    container_name: zkevm-aggregator
    image: zkevm-node
    environment:
      - ZKEVM_NODE_STATEDB_HOST=zkevm-state-db
      - ZKEVM_NODE_ETHERMAN_PRIVATEKEYPATH=/pk/keystore
    volumes:
      - ./test/test.keystore:/pk/keystore
      - ./${CONFIG_MODE}/config/config.${CONFIG_MODE:-local}.toml:/app/config.toml
      - ./config/genesis.local.json:/app/genesis.json
    command:
      - "/bin/sh"
      - "-c"
      - "/app/zkevm-node run --genesis /app/genesis.json --cfg /app/config.toml --components aggregator"
>>>>>>> 9680e507

  zkevm-sync:
    container_name: zkevm-sync
    image: zkevm-node
    environment:
      - ZKEVM_NODE_STATEDB_HOST=zkevm-state-db
      - ZKEVM_NODE_ETHERMAN_PRIVATEKEYPATH=/pk/keystore
    volumes:
<<<<<<< HEAD
      - ./config/.keystore:/pk/keystore
      - ./config/public.node.config.toml:/app/config.toml
      - ./config/public.network.config.json:/app/network.json
    command:
      - "/bin/sh"
      - "-c"
      - "/app/zkevm-node run --network custom --network-cfg /app/network.json --cfg /app/config.toml --components synchronizer"
=======
      - ./test/test.keystore:/pk/keystore
      - ./${CONFIG_MODE}/config/config.${CONFIG_MODE:-local}.toml:/app/config.toml
      - ./config/genesis.local.json:/app/genesis.json
    command:
      - "/bin/sh"
      - "-c"
      - "/app/zkevm-node run --genesis /app/genesis.json --cfg /app/config.toml --components synchronizer"

  zkevm-broadcast:
    container_name: zkevm-broadcast
    image: zkevm-node
    environment:
      - ZKEVM_NODE_STATEDB_HOST=zkevm-state-db
      - ZKEVM_NODE_ETHERMAN_PRIVATEKEYPATH=/pk/keystore
    ports:
      - 61090:61090
    volumes:
      - ./config/config.local.toml:/app/config.toml
      - ./test/test.keystore:/pk/keystore
      - ./config/genesis.local.json:/app/genesis.json
    command:
      - "/bin/sh"
      - "-c"
      - "/app/zkevm-node run --genesis /app/genesis.json --cfg /app/config.toml --components broadcast-trusted-state"
>>>>>>> 9680e507

  zkevm-state-db:
    container_name: zkevm-state-db
    image: postgres
    deploy:
      resources:
        limits:
          memory: 2G
        reservations:
          memory: 1G
    ports:
      - 5432:5432
    volumes:
      - ./config/initproverdb.sql:/docker-entrypoint-initdb.d/init.sql
    environment:
      - POSTGRES_USER=state_user
      - POSTGRES_PASSWORD=state_password
      - POSTGRES_DB=state_db
    command: ["postgres", "-N", "500"]

  zkevm-pool-db:
    container_name: zkevm-pool-db
    image: postgres
    deploy:
      resources:
        limits:
          memory: 2G
        reservations:
          memory: 1G
    ports:
      - 5433:5432
    environment:
      - POSTGRES_USER=pool_user
      - POSTGRES_PASSWORD=pool_password
      - POSTGRES_DB=pool_db
    command: ["postgres", "-N", "500"]

  zkevm-rpc-db:
    container_name: zkevm-rpc-db
    image: postgres
    deploy:
      resources:
        limits:
          memory: 2G
        reservations:
          memory: 1G
    ports:
      - 5434:5432
    environment:
      - POSTGRES_USER=rpc_user
      - POSTGRES_PASSWORD=rpc_password
      - POSTGRES_DB=rpc_db
    command: ["postgres", "-N", "500"]

<<<<<<< HEAD
=======
  zkevm-explorer-l1:
    container_name: zkevm-explorer-l1
    image: hermeznetwork/hermez-node-blockscout:latest
    ports:
      - 4000:4000
    environment:
      - NETWORK=ETH
      - SUBNETWORK=Local Ethereum
      - COIN=ETH
      - ETHEREUM_JSONRPC_VARIANT=geth
      - ETHEREUM_JSONRPC_HTTP_URL=http://zkevm-mock-l1-network:8545
      - DATABASE_URL=postgres://l1_explorer_user:l1_explorer_password@zkevm-explorer-l1-db:5432/l1_explorer_db
      - ECTO_USE_SSL=false
      - MIX_ENV=prod
    command:
      ["/bin/sh", "-c", "mix do ecto.create, ecto.migrate; mix phx.server"]

  zkevm-explorer-l1-db:
    container_name: zkevm-explorer-l1-db
    image: postgres
    ports:
      - 5435:5432
    environment:
      - POSTGRES_USER=l1_explorer_user
      - POSTGRES_PASSWORD=l1_explorer_password
      - POSTGRES_DB=l1_explorer_db
    command: ["postgres", "-N", "500"]

  zkevm-explorer-l2:
    container_name: zkevm-explorer-l2
    image: hermeznetwork/hermez-node-blockscout:latest
    ports:
      - 4001:4000
    environment:
      - NETWORK=POE
      - SUBNETWORK=Polygon Hermez
      - COIN=ETH
      - ETHEREUM_JSONRPC_VARIANT=geth
      - ETHEREUM_JSONRPC_HTTP_URL=http://zkevm-explorer-json-rpc:8124
      - DATABASE_URL=postgres://l2_explorer_user:l2_explorer_password@zkevm-explorer-l2-db:5432/l2_explorer_db
      - ECTO_USE_SSL=false
      - MIX_ENV=prod
      - LOGO=/images/blockscout_logo.svg
      - LOGO_FOOTER=/images/blockscout_logo.svg
    command:
      ["/bin/sh", "-c", "mix do ecto.create, ecto.migrate; mix phx.server"]

  zkevm-explorer-json-rpc:
    container_name: zkevm-explorer-json-rpc
    image: zkevm-node
    ports:
      - 8124:8124
    environment:
      - ZKEVM_NODE_STATEDB_HOST=zkevm-state-db
      - ZKEVM_NODE_POOL_HOST=zkevm-pool-db
      - ZKEVM_NODE_RPC_DB_HOST=zkevm-rpc-db
      - ZKEVM_NODE_RPC_PORT=8124
      - ZKEVM_NODE_ETHERMAN_PRIVATEKEYPATH=/pk/keystore
    volumes:
      - ./test/test.keystore:/pk/keystore
      - ./config/config.local.toml:/app/config.toml
      - ./config/genesis.local.json:/app/genesis.json
    command:
      - "/bin/sh"
      - "-c"
      - "/app/zkevm-node run --genesis /app/genesis.json --cfg /app/config.toml --components rpc --http.api eth,net,debug,zkevm,txpool,web3"

  zkevm-explorer-l2-db:
    container_name: zkevm-explorer-l2-db
    image: postgres
    ports:
      - 5436:5432
    environment:
      - POSTGRES_USER=l2_explorer_user
      - POSTGRES_PASSWORD=l2_explorer_password
      - POSTGRES_DB=l2_explorer_db
    command: ["postgres", "-N", "500"]

  zkevm-mock-l1-network:
    container_name: zkevm-mock-l1-network
    image: hermeznetwork/geth-zkevm-contracts@sha256:24754a773b803ce0de8278c02bb756757b09fda65dc993e560a0b76a09b88248
    ports:
      - 8545:8545
    command: ["--http", "--http.api", "admin,eth,debug,miner,net,txpool,personal,web3",  "--http.addr", "0.0.0.0","--http.corsdomain", "*", "--http.vhosts" ,"*", "--ws", "--ws.origins", "*", "--ws.addr", "0.0.0.0", "--dev", "--datadir", "/geth_data", "--syncmode", "full"]

>>>>>>> 9680e507
  zkevm-prover:
    container_name: zkevm-prover
    image: hermeznetwork/zkevm-prover:develop@sha256:408855e37f4751260bfb206e6aeb3b53c773a1615e8d675166b3647770700701
    ports:
      - 50061:50061 # MT
      - 50071:50071 # Executor
    volumes:
      - ./config/prover.config.local.json:/usr/src/app/config.json
    command: >
<<<<<<< HEAD
      zkProver -c /usr/src/app/config.json
=======
      zkProver -c /usr/src/app/config.json

  zkprover-mock:
    container_name: zkprover-mock
    image: hermeznetwork/zkprover-mock:latest
    ports:
      - 43061:43061 # MT
      - 43071:43071 # Executor
    volumes:
      - ./test/vectors/src:/app/testvectors
    command: >
      /app/zkprover-mock server --statedb-port 43061 --executor-port 43071 --test-vector-path /app/testvectors

  zkevm-approve:
    container_name: zkevm-approve
    image: zkevm-node
    environment:
      - ZKEVM_NODE_STATEDB_HOST=zkevm-state-db
      - ZKEVM_NODE_ETHERMAN_PRIVATEKEYPATH=/pk/keystore
    volumes:
      - ./test/test.keystore:/pk/keystore
      - ./config/config.local.toml:/app/config.toml
    command:
      - "/bin/sh"
      - "-c"
      - "/app/zkevm-node approve --am 10000000000000000 -y --network local --cfg /app/config.toml"

  zkevm-permissionless-db:
    container_name: zkevm-permissionless-db
    image: postgres
    deploy:
      resources:
        limits:
          memory: 2G
        reservations:
          memory: 1G
    ports:
      - 5437:5432
    environment:
      - POSTGRES_USER=test_user
      - POSTGRES_PASSWORD=test_password
      - POSTGRES_DB=test_db
    command: ["postgres", "-N", "500"]

  zkevm-permissionless-node:
    container_name: zkevm-permissionless-node
    image: zkevm-node
    ports:
      - 8126:8126
    environment:
      - ZKEVM_NODE_TRUSTED=false
      - ZKEVM_NODE_STATEDB_USER=test_user
      - ZKEVM_NODE_STATEDB_PASSWORD=test_password
      - ZKEVM_NODE_STATEDB_NAME=state_db
      - ZKEVM_NODE_STATEDB_HOST=zkevm-permissionless-db
      - ZKEVM_NODE_POOL_USER=test_user
      - ZKEVM_NODE_POOL_PASSWORD=test_password
      - ZKEVM_NODE_POOL_NAME=pool_db
      - ZKEVM_NODE_POOL_HOST=zkevm-permissionless-db
      - ZKEVM_NODE_RPC_DB_USER=test_user
      - ZKEVM_NODE_RPC_DB_PASSWORD=test_password
      - ZKEVM_NODE_RPC_DB_NAME=rpc_db
      - ZKEVM_NODE_RPC_DB_HOST=zkevm-permissionless-db
      - ZKEVM_NODE_ETHERMAN_PRIVATEKEYPATH=/pk/keystore
      - ZKEVM_NODE_RPC_PORT=8126
    volumes:
      - ./test/test.keystore:/pk/keystore
      - ./config/config.local.toml:/app/config.toml
      - ./config/single_db_server.sql:/docker-entrypoint-initdb.d/init.sql
      - ./config/genesis.local.json:/app/genesis.json
    command:
      - "/bin/sh"
      - "-c"
      - "/app/zkevm-node run --genesis /app/genesis.json --cfg /app/config.toml --components \"rpc,synchronizer\""
>>>>>>> 9680e507
<|MERGE_RESOLUTION|>--- conflicted
+++ resolved
@@ -3,29 +3,8 @@
   default:
     name: zkevm
 services:
-<<<<<<< HEAD
   zkevm-rpc:
     container_name: zkevm-rpc
-=======
-  zkevm-sequencer:
-    container_name: zkevm-sequencer
-    image: zkevm-node
-    environment:
-      - ZKEVM_NODE_STATEDB_HOST=zkevm-state-db
-      - ZKEVM_NODE_POOL_HOST=zkevm-pool-db
-      - ZKEVM_NODE_ETHERMAN_PRIVATEKEYPATH=/pk/keystore
-    volumes:
-      - ./test/test.keystore:/pk/keystore
-      - ./${CONFIG_MODE}/config/config.${CONFIG_MODE:-local}.toml:/app/config.toml
-      - ./config/genesis.local.json:/app/genesis.json
-    command:
-      - "/bin/sh"
-      - "-c"
-      - "/app/zkevm-node run --genesis /app/genesis.json --cfg /app/config.toml --components sequencer"
-
-  zkevm-json-rpc:
-    container_name: zkevm-json-rpc
->>>>>>> 9680e507
     image: zkevm-node
     ports:
       - 8545:8545
@@ -36,58 +15,13 @@
       - ZKEVM_NODE_RPC_BROADCASTURI=zkevm-broadcast:61090
       - ZKEVM_NODE_ETHERMAN_PRIVATEKEYPATH=/pk/keystore
     volumes:
-<<<<<<< HEAD
       - ./config/.keystore:/pk/keystore
       - ./config/public.node.config.toml:/app/config.toml
-      - ./config/public.network.config.json:/app/network.json
-    command:
-      - "/bin/sh"
-      - "-c"
-      - "/app/zkevm-node run --network custom --network-cfg /app/network.json --cfg /app/config.toml --components rpc"
-=======
-      - ./test/test.keystore:/pk/keystore
-      - ./${CONFIG_MODE}/config/config.${CONFIG_MODE:-local}.toml:/app/config.toml
-      - ./config/genesis.local.json:/app/genesis.json
+      - ./config/public.genesis.config.json:/app/genesis.json
     command:
       - "/bin/sh"
       - "-c"
       - "/app/zkevm-node run --genesis /app/genesis.json --cfg /app/config.toml --components rpc"
-
-  zkevm-non-sequencer-json-rpc:
-    container_name: zkevm-non-sequencer-json-rpc
-    image: zkevm-node
-    ports:
-      - 8125:8125
-    environment:
-      - ZKEVM_NODE_STATEDB_HOST=zkevm-state-db
-      - ZKEVM_NODE_POOL_HOST=zkevm-pool-db
-      - ZKEVM_NODE_RPC_DB_HOST=zkevm-rpc-db
-      - ZKEVM_NODE_RPC_SEQUENCERNODEURI=http://zkevm-json-rpc:8123
-      - ZKEVM_NODE_ETHERMAN_PRIVATEKEYPATH=/pk/keystore
-    volumes:
-      - ./test/test.keystore:/pk/keystore
-      - ./${CONFIG_MODE}/config/config.${CONFIG_MODE:-local}.toml:/app/config.toml
-      - ./${CONFIG_MODE}/config/genesis.${CONFIG_MODE:-local}.json:/app/genesis.json
-    command:
-      - "/bin/sh"
-      - "-c"
-      - "/app/zkevm-node run --genesis /app/genesis.json --cfg /app/config.toml --components rpc"
-
-  zkevm-aggregator:
-    container_name: zkevm-aggregator
-    image: zkevm-node
-    environment:
-      - ZKEVM_NODE_STATEDB_HOST=zkevm-state-db
-      - ZKEVM_NODE_ETHERMAN_PRIVATEKEYPATH=/pk/keystore
-    volumes:
-      - ./test/test.keystore:/pk/keystore
-      - ./${CONFIG_MODE}/config/config.${CONFIG_MODE:-local}.toml:/app/config.toml
-      - ./config/genesis.local.json:/app/genesis.json
-    command:
-      - "/bin/sh"
-      - "-c"
-      - "/app/zkevm-node run --genesis /app/genesis.json --cfg /app/config.toml --components aggregator"
->>>>>>> 9680e507
 
   zkevm-sync:
     container_name: zkevm-sync
@@ -96,40 +30,13 @@
       - ZKEVM_NODE_STATEDB_HOST=zkevm-state-db
       - ZKEVM_NODE_ETHERMAN_PRIVATEKEYPATH=/pk/keystore
     volumes:
-<<<<<<< HEAD
       - ./config/.keystore:/pk/keystore
       - ./config/public.node.config.toml:/app/config.toml
-      - ./config/public.network.config.json:/app/network.json
-    command:
-      - "/bin/sh"
-      - "-c"
-      - "/app/zkevm-node run --network custom --network-cfg /app/network.json --cfg /app/config.toml --components synchronizer"
-=======
-      - ./test/test.keystore:/pk/keystore
-      - ./${CONFIG_MODE}/config/config.${CONFIG_MODE:-local}.toml:/app/config.toml
-      - ./config/genesis.local.json:/app/genesis.json
+      - ./config/public.genesis.config.json:/app/genesis.json
     command:
       - "/bin/sh"
       - "-c"
       - "/app/zkevm-node run --genesis /app/genesis.json --cfg /app/config.toml --components synchronizer"
-
-  zkevm-broadcast:
-    container_name: zkevm-broadcast
-    image: zkevm-node
-    environment:
-      - ZKEVM_NODE_STATEDB_HOST=zkevm-state-db
-      - ZKEVM_NODE_ETHERMAN_PRIVATEKEYPATH=/pk/keystore
-    ports:
-      - 61090:61090
-    volumes:
-      - ./config/config.local.toml:/app/config.toml
-      - ./test/test.keystore:/pk/keystore
-      - ./config/genesis.local.json:/app/genesis.json
-    command:
-      - "/bin/sh"
-      - "-c"
-      - "/app/zkevm-node run --genesis /app/genesis.json --cfg /app/config.toml --components broadcast-trusted-state"
->>>>>>> 9680e507
 
   zkevm-state-db:
     container_name: zkevm-state-db
@@ -184,94 +91,6 @@
       - POSTGRES_DB=rpc_db
     command: ["postgres", "-N", "500"]
 
-<<<<<<< HEAD
-=======
-  zkevm-explorer-l1:
-    container_name: zkevm-explorer-l1
-    image: hermeznetwork/hermez-node-blockscout:latest
-    ports:
-      - 4000:4000
-    environment:
-      - NETWORK=ETH
-      - SUBNETWORK=Local Ethereum
-      - COIN=ETH
-      - ETHEREUM_JSONRPC_VARIANT=geth
-      - ETHEREUM_JSONRPC_HTTP_URL=http://zkevm-mock-l1-network:8545
-      - DATABASE_URL=postgres://l1_explorer_user:l1_explorer_password@zkevm-explorer-l1-db:5432/l1_explorer_db
-      - ECTO_USE_SSL=false
-      - MIX_ENV=prod
-    command:
-      ["/bin/sh", "-c", "mix do ecto.create, ecto.migrate; mix phx.server"]
-
-  zkevm-explorer-l1-db:
-    container_name: zkevm-explorer-l1-db
-    image: postgres
-    ports:
-      - 5435:5432
-    environment:
-      - POSTGRES_USER=l1_explorer_user
-      - POSTGRES_PASSWORD=l1_explorer_password
-      - POSTGRES_DB=l1_explorer_db
-    command: ["postgres", "-N", "500"]
-
-  zkevm-explorer-l2:
-    container_name: zkevm-explorer-l2
-    image: hermeznetwork/hermez-node-blockscout:latest
-    ports:
-      - 4001:4000
-    environment:
-      - NETWORK=POE
-      - SUBNETWORK=Polygon Hermez
-      - COIN=ETH
-      - ETHEREUM_JSONRPC_VARIANT=geth
-      - ETHEREUM_JSONRPC_HTTP_URL=http://zkevm-explorer-json-rpc:8124
-      - DATABASE_URL=postgres://l2_explorer_user:l2_explorer_password@zkevm-explorer-l2-db:5432/l2_explorer_db
-      - ECTO_USE_SSL=false
-      - MIX_ENV=prod
-      - LOGO=/images/blockscout_logo.svg
-      - LOGO_FOOTER=/images/blockscout_logo.svg
-    command:
-      ["/bin/sh", "-c", "mix do ecto.create, ecto.migrate; mix phx.server"]
-
-  zkevm-explorer-json-rpc:
-    container_name: zkevm-explorer-json-rpc
-    image: zkevm-node
-    ports:
-      - 8124:8124
-    environment:
-      - ZKEVM_NODE_STATEDB_HOST=zkevm-state-db
-      - ZKEVM_NODE_POOL_HOST=zkevm-pool-db
-      - ZKEVM_NODE_RPC_DB_HOST=zkevm-rpc-db
-      - ZKEVM_NODE_RPC_PORT=8124
-      - ZKEVM_NODE_ETHERMAN_PRIVATEKEYPATH=/pk/keystore
-    volumes:
-      - ./test/test.keystore:/pk/keystore
-      - ./config/config.local.toml:/app/config.toml
-      - ./config/genesis.local.json:/app/genesis.json
-    command:
-      - "/bin/sh"
-      - "-c"
-      - "/app/zkevm-node run --genesis /app/genesis.json --cfg /app/config.toml --components rpc --http.api eth,net,debug,zkevm,txpool,web3"
-
-  zkevm-explorer-l2-db:
-    container_name: zkevm-explorer-l2-db
-    image: postgres
-    ports:
-      - 5436:5432
-    environment:
-      - POSTGRES_USER=l2_explorer_user
-      - POSTGRES_PASSWORD=l2_explorer_password
-      - POSTGRES_DB=l2_explorer_db
-    command: ["postgres", "-N", "500"]
-
-  zkevm-mock-l1-network:
-    container_name: zkevm-mock-l1-network
-    image: hermeznetwork/geth-zkevm-contracts@sha256:24754a773b803ce0de8278c02bb756757b09fda65dc993e560a0b76a09b88248
-    ports:
-      - 8545:8545
-    command: ["--http", "--http.api", "admin,eth,debug,miner,net,txpool,personal,web3",  "--http.addr", "0.0.0.0","--http.corsdomain", "*", "--http.vhosts" ,"*", "--ws", "--ws.origins", "*", "--ws.addr", "0.0.0.0", "--dev", "--datadir", "/geth_data", "--syncmode", "full"]
-
->>>>>>> 9680e507
   zkevm-prover:
     container_name: zkevm-prover
     image: hermeznetwork/zkevm-prover:develop@sha256:408855e37f4751260bfb206e6aeb3b53c773a1615e8d675166b3647770700701
@@ -281,81 +100,4 @@
     volumes:
       - ./config/prover.config.local.json:/usr/src/app/config.json
     command: >
-<<<<<<< HEAD
-      zkProver -c /usr/src/app/config.json
-=======
-      zkProver -c /usr/src/app/config.json
-
-  zkprover-mock:
-    container_name: zkprover-mock
-    image: hermeznetwork/zkprover-mock:latest
-    ports:
-      - 43061:43061 # MT
-      - 43071:43071 # Executor
-    volumes:
-      - ./test/vectors/src:/app/testvectors
-    command: >
-      /app/zkprover-mock server --statedb-port 43061 --executor-port 43071 --test-vector-path /app/testvectors
-
-  zkevm-approve:
-    container_name: zkevm-approve
-    image: zkevm-node
-    environment:
-      - ZKEVM_NODE_STATEDB_HOST=zkevm-state-db
-      - ZKEVM_NODE_ETHERMAN_PRIVATEKEYPATH=/pk/keystore
-    volumes:
-      - ./test/test.keystore:/pk/keystore
-      - ./config/config.local.toml:/app/config.toml
-    command:
-      - "/bin/sh"
-      - "-c"
-      - "/app/zkevm-node approve --am 10000000000000000 -y --network local --cfg /app/config.toml"
-
-  zkevm-permissionless-db:
-    container_name: zkevm-permissionless-db
-    image: postgres
-    deploy:
-      resources:
-        limits:
-          memory: 2G
-        reservations:
-          memory: 1G
-    ports:
-      - 5437:5432
-    environment:
-      - POSTGRES_USER=test_user
-      - POSTGRES_PASSWORD=test_password
-      - POSTGRES_DB=test_db
-    command: ["postgres", "-N", "500"]
-
-  zkevm-permissionless-node:
-    container_name: zkevm-permissionless-node
-    image: zkevm-node
-    ports:
-      - 8126:8126
-    environment:
-      - ZKEVM_NODE_TRUSTED=false
-      - ZKEVM_NODE_STATEDB_USER=test_user
-      - ZKEVM_NODE_STATEDB_PASSWORD=test_password
-      - ZKEVM_NODE_STATEDB_NAME=state_db
-      - ZKEVM_NODE_STATEDB_HOST=zkevm-permissionless-db
-      - ZKEVM_NODE_POOL_USER=test_user
-      - ZKEVM_NODE_POOL_PASSWORD=test_password
-      - ZKEVM_NODE_POOL_NAME=pool_db
-      - ZKEVM_NODE_POOL_HOST=zkevm-permissionless-db
-      - ZKEVM_NODE_RPC_DB_USER=test_user
-      - ZKEVM_NODE_RPC_DB_PASSWORD=test_password
-      - ZKEVM_NODE_RPC_DB_NAME=rpc_db
-      - ZKEVM_NODE_RPC_DB_HOST=zkevm-permissionless-db
-      - ZKEVM_NODE_ETHERMAN_PRIVATEKEYPATH=/pk/keystore
-      - ZKEVM_NODE_RPC_PORT=8126
-    volumes:
-      - ./test/test.keystore:/pk/keystore
-      - ./config/config.local.toml:/app/config.toml
-      - ./config/single_db_server.sql:/docker-entrypoint-initdb.d/init.sql
-      - ./config/genesis.local.json:/app/genesis.json
-    command:
-      - "/bin/sh"
-      - "-c"
-      - "/app/zkevm-node run --genesis /app/genesis.json --cfg /app/config.toml --components \"rpc,synchronizer\""
->>>>>>> 9680e507
+      zkProver -c /usr/src/app/config.json