version: "3.5"
networks:
  default:
    name: zkevm
services:
  zkevm-sequencer:
    container_name: zkevm-sequencer
    image: zkevm-node
    environment:
      - ZKEVM_NODE_STATEDB_HOST=zkevm-state-db
      - ZKEVM_NODE_POOL_HOST=zkevm-pool-db
      - ZKEVM_NODE_ETHERMAN_PRIVATEKEYPATH=/pk/keystore
    volumes:
      - ./test/test.keystore:/pk/keystore
      - ./${CONFIG_MODE}/config/config.${CONFIG_MODE:-local}.toml:/app/config.toml
    command:
      - "/bin/sh"
      - "-c"
      - "/app/zkevm-node run --network local --cfg /app/config.toml --components sequencer"

  zkevm-json-rpc:
    container_name: zkevm-json-rpc
    image: zkevm-node
    ports:
      - 8123:8123
    environment:
      - ZKEVM_NODE_STATEDB_HOST=zkevm-state-db
      - ZKEVM_NODE_POOL_HOST=zkevm-pool-db
      - ZKEVM_NODE_RPC_DB_HOST=zkevm-rpc-db
      - ZKEVM_NODE_RPC_BROADCASTURI=zkevm-broadcast:61090
    volumes:
      - ./${CONFIG_MODE}/config/config.${CONFIG_MODE:-local}.toml:/app/config.toml
    command:
      - "/bin/sh"
      - "-c"
      - "/app/zkevm-node run --network local --cfg /app/config.toml --components rpc"

  zkevm-non-sequencer-json-rpc:
    container_name: zkevm-non-sequencer-json-rpc
    image: zkevm-node
    ports:
      - 8125:8125
    environment:
      - ZKEVM_NODE_STATEDB_HOST=zkevm-state-db
      - ZKEVM_NODE_POOL_HOST=zkevm-pool-db
      - ZKEVM_NODE_RPC_DB_HOST=zkevm-rpc-db
      - ZKEVM_NODE_RPC_SEQUENCERNODEURI=http://zkevm-json-rpc:8123
    volumes:
      - ./${CONFIG_MODE}/config/config.${CONFIG_MODE:-local}.toml:/app/config.toml
    command:
      - "/bin/sh"
      - "-c"
      - "/app/zkevm-node run --network local --cfg /app/config.toml --components rpc"

  zkevm-aggregator:
    container_name: zkevm-aggregator
    image: zkevm-node
    environment:
      - ZKEVM_NODE_STATEDB_HOST=zkevm-state-db
      - ZKEVM_NODE_ETHERMAN_PRIVATEKEYPATH=/pk/keystore
    volumes:
      - ./test/test.keystore:/pk/keystore
      - ./${CONFIG_MODE}/config/config.${CONFIG_MODE:-local}.toml:/app/config.toml
    command:
      - "/bin/sh"
      - "-c"
      - "/app/zkevm-node run --network local --cfg /app/config.toml --components aggregator"

  zkevm-sync:
    container_name: zkevm-sync
    image: zkevm-node
    environment:
      - ZKEVM_NODE_STATEDB_HOST=zkevm-state-db
      - ZKEVM_NODE_ETHERMAN_PRIVATEKEYPATH=/pk/keystore
    volumes:
      - ./test/test.keystore:/pk/keystore
      - ./${CONFIG_MODE}/config/config.${CONFIG_MODE:-local}.toml:/app/config.toml
    command:
      - "/bin/sh"
      - "-c"
      - "/app/zkevm-node run --network local --cfg /app/config.toml --components synchronizer"

  zkevm-broadcast:
    container_name: zkevm-broadcast
    image: zkevm-node
    environment:
      - ZKEVM_NODE_STATEDB_HOST=zkevm-state-db
    ports:
      - 61090:61090
    volumes:
      - ./config/config.local.toml:/app/config.toml
    command:
      - "/bin/sh"
      - "-c"
      - "/app/zkevm-node run --network local --cfg /app/config.toml --components broadcast-trusted-state"

  zkevm-state-db:
    container_name: zkevm-state-db
    image: postgres
    deploy:
      resources:
        limits:
          memory: 2G
        reservations:
          memory: 1G
    ports:
      - 5432:5432
    volumes:
      - ./config/initproverdb.sql:/docker-entrypoint-initdb.d/init.sql
    environment:
      - POSTGRES_USER=state_user
      - POSTGRES_PASSWORD=state_password
      - POSTGRES_DB=state_db
    command: ["postgres", "-N", "500"]

  zkevm-pool-db:
    container_name: zkevm-pool-db
    image: postgres
    deploy:
      resources:
        limits:
          memory: 2G
        reservations:
          memory: 1G
    ports:
      - 5433:5432
    environment:
      - POSTGRES_USER=pool_user
      - POSTGRES_PASSWORD=pool_password
      - POSTGRES_DB=pool_db
    command: ["postgres", "-N", "500"]

  zkevm-rpc-db:
    container_name: zkevm-rpc-db
    image: postgres
    deploy:
      resources:
        limits:
          memory: 2G
        reservations:
          memory: 1G
    ports:
      - 5434:5432
    environment:
      - POSTGRES_USER=rpc_user
      - POSTGRES_PASSWORD=rpc_password
      - POSTGRES_DB=rpc_db
    command: ["postgres", "-N", "500"]

  zkevm-explorer-l1:
    container_name: zkevm-explorer-l1
    image: hermeznetwork/hermez-node-blockscout:latest
    ports:
      - 4000:4000
    environment:
      - NETWORK=ETH
      - SUBNETWORK=Local Ethereum
      - COIN=ETH
      - ETHEREUM_JSONRPC_VARIANT=geth
      - ETHEREUM_JSONRPC_HTTP_URL=http://zkevm-mock-l1-network:8545
      - DATABASE_URL=postgres://l1_explorer_user:l1_explorer_password@zkevm-explorer-l1-db:5432/l1_explorer_db
      - ECTO_USE_SSL=false
      - MIX_ENV=prod
    command:
      ["/bin/sh", "-c", "mix do ecto.create, ecto.migrate; mix phx.server"]

  zkevm-explorer-l1-db:
    container_name: zkevm-explorer-l1-db
    image: postgres
    ports:
      - 5435:5432
    environment:
      - POSTGRES_USER=l1_explorer_user
      - POSTGRES_PASSWORD=l1_explorer_password
      - POSTGRES_DB=l1_explorer_db
    command: ["postgres", "-N", "500"]

  zkevm-explorer-l2:
    container_name: zkevm-explorer-l2
    image: hermeznetwork/hermez-node-blockscout:latest
    ports:
      - 4001:4000
    environment:
      - NETWORK=POE
      - SUBNETWORK=Polygon Hermez
      - COIN=ETH
      - ETHEREUM_JSONRPC_VARIANT=geth
      - ETHEREUM_JSONRPC_HTTP_URL=http://zkevm-explorer-json-rpc:8124
      - DATABASE_URL=postgres://l2_explorer_user:l2_explorer_password@zkevm-explorer-l2-db:5432/l2_explorer_db
      - ECTO_USE_SSL=false
      - MIX_ENV=prod
      - LOGO=/images/blockscout_logo.svg
      - LOGO_FOOTER=/images/blockscout_logo.svg
    command:
      ["/bin/sh", "-c", "mix do ecto.create, ecto.migrate; mix phx.server"]

  zkevm-explorer-json-rpc:
    container_name: zkevm-explorer-json-rpc
    image: zkevm-node
    ports:
      - 8124:8124
    environment:
      - ZKEVM_NODE_STATEDB_HOST=zkevm-state-db
      - ZKEVM_NODE_POOL_HOST=zkevm-pool-db
      - ZKEVM_NODE_RPC_DB_HOST=zkevm-rpc-db
      - ZKEVM_NODE_RPC_PORT=8124
    volumes:
      - ./config/config.local.toml:/app/config.toml
    command:
      - "/bin/sh"
      - "-c"
      - "/app/zkevm-node run --network local --cfg /app/config.toml --components rpc --http.api eth,net,debug,zkevm,txpool,web3"

  zkevm-explorer-l2-db:
    container_name: zkevm-explorer-l2-db
    image: postgres
    ports:
      - 5436:5432
    environment:
      - POSTGRES_USER=l2_explorer_user
      - POSTGRES_PASSWORD=l2_explorer_password
      - POSTGRES_DB=l2_explorer_db
    command: ["postgres", "-N", "500"]

  zkevm-mock-l1-network:
    container_name: zkevm-mock-l1-network
    image: hermeznetwork/geth-zkevm-contracts@sha256:b88d03a42ef4975d0b92c0dd192e1bf4d673fc4b761aaf4bcfdd606989c1b006
    ports:
      - 8545:8545
    command: ["--http", "--http.api", "admin,eth,debug,miner,net,txpool,personal,web3",  "--http.addr", "0.0.0.0","--http.corsdomain", "*", "--http.vhosts" ,"*", "--ws", "--ws.origins", "*", "--ws.addr", "0.0.0.0", "--dev", "--datadir", "/geth_data", "--syncmode", "full"]

  zkevm-prover:
    container_name: zkevm-prover
<<<<<<< HEAD
    image: hermeznetwork/zkevm-prover:develop@sha256:4d1315f3d2fd597e72b8e80926f1784815dd2b342b123436ad19513a5f5e6328
=======
    image: hermeznetwork/zkevm-prover:develop@sha256:ec7401b7eb52239118c54feba75a4131b14084ccc1ac0c6578e85db10023f0ac
>>>>>>> cf7afdb0
    ports:
      # - 50051:50051 # Prover
      - 50052:50052 # Mock prover
      - 50061:50061 # MT
      - 50071:50071 # Executor
    volumes:
      - ./${CONFIG_MODE}/config/prover.config.${CONFIG_MODE:-local}.json:/usr/src/app/config.json
    command: >
      zkProver -c /usr/src/app/config.json

  zkprover-mock:
    container_name: zkprover-mock
    image: hermeznetwork/zkprover-mock:latest
    ports:
      - 43061:43061 # MT
      - 43071:43071 # Executor
    volumes:
      - ./test/vectors/src:/app/testvectors
    command: >
      /app/zkprover-mock server --statedb-port 43061 --executor-port 43071 --test-vector-path /app/testvectors

  zkevm-approve:
    container_name: zkevm-approve
    image: zkevm-node
    environment:
      - ZKEVM_NODE_STATEDB_HOST=zkevm-state-db
      - ZKEVM_NODE_ETHERMAN_PRIVATEKEYPATH=/pk/keystore
    volumes:
      - ./test/test.keystore:/pk/keystore
      - ./config/config.local.toml:/app/config.toml
    command:
      - "/bin/sh"
      - "-c"
      - "/app/zkevm-node approve --am 10000000000000000 -y --network local --cfg /app/config.toml"

  zkevm-permissionless-db:
    container_name: zkevm-permissionless-db
    image: postgres
    deploy:
      resources:
        limits:
          memory: 2G
        reservations:
          memory: 1G
    ports:
      - 5437:5432
    environment:
      - POSTGRES_USER=test_user
      - POSTGRES_PASSWORD=test_password
      - POSTGRES_DB=test_db
    command: ["postgres", "-N", "500"]

  zkevm-permissionless-node:
    container_name: zkevm-permissionless-node
    image: zkevm-node
    ports:
      - 8126:8126
    environment:
      - ZKEVM_NODE_TRUSTED=false
      - ZKEVM_NODE_STATEDB_USER=test_user
      - ZKEVM_NODE_STATEDB_PASSWORD=test_password
      - ZKEVM_NODE_STATEDB_NAME=state_db
      - ZKEVM_NODE_STATEDB_HOST=zkevm-permissionless-db
      - ZKEVM_NODE_POOL_USER=test_user
      - ZKEVM_NODE_POOL_PASSWORD=test_password
      - ZKEVM_NODE_POOL_NAME=pool_db
      - ZKEVM_NODE_POOL_HOST=zkevm-permissionless-db
      - ZKEVM_NODE_RPC_DB_USER=test_user
      - ZKEVM_NODE_RPC_DB_PASSWORD=test_password
      - ZKEVM_NODE_RPC_DB_NAME=rpc_db
      - ZKEVM_NODE_RPC_DB_HOST=zkevm-permissionless-db
      - ZKEVM_NODE_ETHERMAN_PRIVATEKEYPATH=/pk/keystore
      - ZKEVM_NODE_RPC_PORT=8126
    volumes:
      - ./test/test.keystore:/pk/keystore
      - ./config/config.local.toml:/app/config.toml
      - ./config/single_db_server.sql:/docker-entrypoint-initdb.d/init.sql
    command:
      - "/bin/sh"
      - "-c"
      - "/app/zkevm-node run --network local --cfg /app/config.toml --components \"rpc,synchronizer\""<|MERGE_RESOLUTION|>--- conflicted
+++ resolved
@@ -231,11 +231,7 @@
 
   zkevm-prover:
     container_name: zkevm-prover
-<<<<<<< HEAD
-    image: hermeznetwork/zkevm-prover:develop@sha256:4d1315f3d2fd597e72b8e80926f1784815dd2b342b123436ad19513a5f5e6328
-=======
-    image: hermeznetwork/zkevm-prover:develop@sha256:ec7401b7eb52239118c54feba75a4131b14084ccc1ac0c6578e85db10023f0ac
->>>>>>> cf7afdb0
+    image: hermeznetwork/zkevm-prover:develop@sha256:5d9188f08e52b233289bb5fdb44d555b227eb62e82ebfc9e2bf2534984dd2085
     ports:
       # - 50051:50051 # Prover
       - 50052:50052 # Mock prover
