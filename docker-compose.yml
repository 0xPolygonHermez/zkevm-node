--- conflicted
+++ resolved
@@ -143,7 +143,7 @@
       - MIX_ENV=prod
     command:
       ["/bin/sh", "-c", "mix do ecto.create, ecto.migrate; mix phx.server"]
-  
+
   zkevm-explorer-l1-db:
     container_name: zkevm-explorer-l1-db
     image: postgres
@@ -206,13 +206,8 @@
     command: ["postgres", "-N", "500"]
 
   zkevm-mock-l1-network:
-<<<<<<< HEAD
     container_name: zkevm-mock-l1-network
-    image: hermeznetwork/geth-zkevm-contracts@sha256:7ac654f8b06baaca030f0022398dca1ffaa872be07dcf03c6bbc3ff6011adb88
-=======
-    container_name: zkevm-local-l1-network
     image: hermeznetwork/geth-zkevm-contracts@sha256:b88d03a42ef4975d0b92c0dd192e1bf4d673fc4b761aaf4bcfdd606989c1b006
->>>>>>> 9f8ae01f
     ports:
       - 8545:8545
     command: ["--http", "--http.api", "admin,eth,debug,miner,net,txpool,personal,web3",  "--http.addr", "0.0.0.0","--http.corsdomain", "*", "--http.vhosts" ,"*", "--ws", "--ws.origins", "*", "--ws.addr", "0.0.0.0", "--dev", "--datadir", "/geth_data"]
