--- conflicted
+++ resolved
@@ -75,11 +75,7 @@
 
     hez-prover:
       container_name: hez-prover
-<<<<<<< HEAD
-      image: hermeznetwork/hez-mock-prover@sha256:fa528118914abd1cefcb36fda93fbca04b0ab2fe32f8b9cca10d21e113964f29
-=======
       image: hermeznetwork/hez-mock-prover@sha256:edcae3fbcad7a386f4b5a3aecee8ab9f6dab6f28dc721eb44cc7c4241f87dc61
->>>>>>> 1bdc692a
       ports:
         - 50051:50051
         - 50052:50052
