--- conflicted
+++ resolved
@@ -233,11 +233,7 @@
 
   zkevm-prover:
     container_name: zkevm-prover
-<<<<<<< HEAD
-    image: hermeznetwork/zkprover-local@sha256:6dbb302574d36726efeb243325286af0de830fca8d3a80d4d7974a88152a282d
-=======
     image: hermeznetwork/zkevm-prover:develop@sha256:408855e37f4751260bfb206e6aeb3b53c773a1615e8d675166b3647770700701
->>>>>>> ca3a6246
     ports:
       # - 50051:50051 # Prover
       - 50052:50052 # Mock prover
