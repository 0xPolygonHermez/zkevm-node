--- conflicted
+++ resolved
@@ -107,11 +107,7 @@
   zkevm-prover:
     container_name: zkevm-prover
     restart: unless-stopped
-<<<<<<< HEAD
     image: hermeznetwork/zkevm-prover:6d6e3aa
-=======
-    image: hermeznetwork/zkevm-prover:9e70a64
->>>>>>> 9453210d
     depends_on:
       zkevm-state-db:
         condition: service_healthy
