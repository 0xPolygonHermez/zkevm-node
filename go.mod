module github.com/hermeznetwork/hermez-core

go 1.16

<<<<<<< HEAD
require github.com/ethereum/go-ethereum v1.10.12 // indirect
=======
require (
	github.com/ethereum/go-ethereum v1.10.12
	github.com/jmoiron/sqlx v1.3.4
	github.com/lib/pq v1.10.4
	github.com/holiman/uint256 v1.2.0
	golang.org/x/crypto v0.0.0-20210921155107-089bfa567519 // indirect
)
>>>>>>> 35f29276
<|MERGE_RESOLUTION|>--- conflicted
+++ resolved
@@ -2,14 +2,10 @@
 
 go 1.16
 
-<<<<<<< HEAD
-require github.com/ethereum/go-ethereum v1.10.12 // indirect
-=======
 require (
 	github.com/ethereum/go-ethereum v1.10.12
 	github.com/jmoiron/sqlx v1.3.4
 	github.com/lib/pq v1.10.4
 	github.com/holiman/uint256 v1.2.0
 	golang.org/x/crypto v0.0.0-20210921155107-089bfa567519 // indirect
-)
->>>>>>> 35f29276
+)