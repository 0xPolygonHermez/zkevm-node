--- conflicted
+++ resolved
@@ -26,13 +26,8 @@
 	go.uber.org/zap v1.24.0
 	golang.org/x/crypto v0.8.0
 	golang.org/x/net v0.9.0
-<<<<<<< HEAD
 	golang.org/x/sync v0.2.0
-	google.golang.org/grpc v1.54.0
-=======
-	golang.org/x/sync v0.1.0
 	google.golang.org/grpc v1.55.0
->>>>>>> 0a13bf3a
 	google.golang.org/protobuf v1.30.0
 	gopkg.in/yaml.v2 v2.4.0
 	gopkg.in/yaml.v3 v3.0.1
