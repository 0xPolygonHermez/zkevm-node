module github.com/0xPolygonHermez/zkevm-node

go 1.18

require (
	github.com/didip/tollbooth/v6 v6.1.2
<<<<<<< HEAD
	github.com/dop251/goja v0.0.0-20220405120441-9037c2b61cbf
	github.com/ethereum/go-ethereum v1.10.19
=======
	github.com/dop251/goja v0.0.0-20230122112309-96b1610dd4f7
	github.com/ethereum/go-ethereum v1.11.0
>>>>>>> b788401a
	github.com/go-git/go-billy/v5 v5.4.1
	github.com/go-git/go-git/v5 v5.4.2
	github.com/gobuffalo/packr/v2 v2.8.3
	github.com/google/uuid v1.3.0
	github.com/hermeznetwork/tracerr v0.3.2
	github.com/iden3/go-iden3-crypto v0.0.14-0.20220413123345-edc36bfa5247
	github.com/jackc/pgconn v1.14.0
	github.com/jackc/pgx/v4 v4.18.0
	github.com/mitchellh/mapstructure v1.5.0
	github.com/prometheus/client_model v0.3.0
	github.com/prometheus/common v0.39.0
	github.com/rubenv/sql-migrate v0.0.0-20211023115951-9f02b1e13857
	github.com/spf13/afero v1.9.3
	github.com/spf13/viper v1.15.0
	github.com/stretchr/testify v1.8.1
	github.com/umbracle/ethgo v0.1.3
	github.com/urfave/cli/v2 v2.24.3
	go.uber.org/zap v1.24.0
	golang.org/x/crypto v0.6.0
	golang.org/x/sync v0.1.0
	google.golang.org/grpc v1.53.0
	google.golang.org/protobuf v1.28.1
	gopkg.in/yaml.v2 v2.4.0
	gopkg.in/yaml.v3 v3.0.1
)

require (
	github.com/DataDog/zstd v1.5.2 // indirect
	github.com/Microsoft/go-winio v0.4.16 // indirect
	github.com/ProtonMail/go-crypto v0.0.0-20210428141323-04723f9f07d7 // indirect
	github.com/StackExchange/wmi v0.0.0-20180116203802-5d049714c4a6 // indirect
	github.com/VictoriaMetrics/fastcache v1.6.0 // indirect
	github.com/acomagu/bufpipe v1.0.3 // indirect
	github.com/beorn7/perks v1.0.1 // indirect
	github.com/btcsuite/btcd/btcec/v2 v2.2.0 // indirect
	github.com/cespare/xxhash/v2 v2.2.0 // indirect
	github.com/cockroachdb/errors v1.9.1 // indirect
	github.com/cockroachdb/logtags v0.0.0-20230118201751-21c54148d20b // indirect
	github.com/cockroachdb/pebble v0.0.0-20230209160836-829675f94811 // indirect
	github.com/cockroachdb/redact v1.1.3 // indirect
	github.com/cpuguy83/go-md2man/v2 v2.0.2 // indirect
	github.com/davecgh/go-spew v1.1.1 // indirect
	github.com/deckarep/golang-set/v2 v2.1.0 // indirect
	github.com/decred/dcrd/dcrec/secp256k1/v4 v4.0.1 // indirect
	github.com/dlclark/regexp2 v1.7.0 // indirect
	github.com/edsrzf/mmap-go v1.0.0 // indirect
	github.com/emirpasic/gods v1.12.0 // indirect
	github.com/fsnotify/fsnotify v1.6.0 // indirect
	github.com/gballet/go-libpcsclite v0.0.0-20190607065134-2772fd86a8ff // indirect
	github.com/getsentry/sentry-go v0.18.0 // indirect
	github.com/go-git/gcfg v1.5.0 // indirect
	github.com/go-kit/kit v0.9.0 // indirect
	github.com/go-ole/go-ole v1.2.6 // indirect
	github.com/go-pkgz/expirable-cache v0.0.3 // indirect
	github.com/go-sourcemap/sourcemap v2.1.3+incompatible // indirect
	github.com/go-stack/stack v1.8.1 // indirect
	github.com/gobuffalo/logger v1.0.6 // indirect
	github.com/gobuffalo/packd v1.0.1 // indirect
	github.com/gogo/protobuf v1.3.2 // indirect
	github.com/golang/protobuf v1.5.2 // indirect
	github.com/golang/snappy v0.0.4 // indirect
	github.com/google/gofuzz v1.2.0 // indirect
	github.com/hashicorp/hcl v1.0.0 // indirect
	github.com/holiman/big v0.0.0-20221017200358-a027dc42d04e // indirect
	github.com/holiman/bloomfilter/v2 v2.0.3 // indirect
	github.com/huin/goupnp v1.0.3 // indirect
	github.com/jackc/chunkreader/v2 v2.0.1 // indirect
	github.com/jackc/pgio v1.0.0 // indirect
	github.com/jackc/pgpassfile v1.0.0 // indirect
	github.com/jackc/pgproto3/v2 v2.3.2 // indirect
	github.com/jackc/pgservicefile v0.0.0-20221227161230-091c0ba34f0a // indirect
	github.com/jackc/pgtype v1.14.0 // indirect
	github.com/jackc/puddle v1.3.0 // indirect
	github.com/jackpal/go-nat-pmp v1.0.2 // indirect
	github.com/jbenet/go-context v0.0.0-20150711004518-d14ea06fba99 // indirect
	github.com/karrick/godirwalk v1.16.1 // indirect
	github.com/kevinburke/ssh_config v0.0.0-20201106050909-4977a11b4351 // indirect
	github.com/klauspost/compress v1.15.15 // indirect
	github.com/kr/pretty v0.3.1 // indirect
	github.com/kr/text v0.2.0 // indirect
	github.com/logrusorgru/aurora v0.0.0-20181002194514-a7b3b318ed4e // indirect
	github.com/magiconair/properties v1.8.7 // indirect
	github.com/markbates/errx v1.1.0 // indirect
	github.com/markbates/oncer v1.0.0 // indirect
	github.com/markbates/safe v1.0.1 // indirect
	github.com/mattn/go-runewidth v0.0.9 // indirect
	github.com/matttproud/golang_protobuf_extensions v1.0.4 // indirect
	github.com/mitchellh/go-homedir v1.1.0 // indirect
	github.com/olekukonko/tablewriter v0.0.5 // indirect
	github.com/pelletier/go-toml/v2 v2.0.6 // indirect
	github.com/pkg/errors v0.9.1 // indirect
	github.com/pmezard/go-difflib v1.0.0 // indirect
	github.com/prometheus/procfs v0.9.0 // indirect
	github.com/prometheus/tsdb v0.7.1 // indirect
	github.com/rogpeppe/go-internal v1.9.0 // indirect
	github.com/russross/blackfriday/v2 v2.1.0 // indirect
	github.com/sergi/go-diff v1.2.0 // indirect
	github.com/shirou/gopsutil v3.21.4-0.20210419000835-c7a38de76ee5+incompatible // indirect
	github.com/sirupsen/logrus v1.9.0 // indirect
	github.com/spf13/cast v1.5.0 // indirect
	github.com/spf13/jwalterweatherman v1.1.0 // indirect
	github.com/spf13/pflag v1.0.5 // indirect
	github.com/status-im/keycard-go v0.2.0 // indirect
	github.com/stretchr/objx v0.5.0 // indirect
	github.com/subosito/gotenv v1.4.2 // indirect
	github.com/tklauser/go-sysconf v0.3.10 // indirect
	github.com/tklauser/numcpus v0.4.0 // indirect
	github.com/tyler-smith/go-bip39 v1.1.0 // indirect
	github.com/umbracle/fastrlp v0.0.0-20220527094140-59d5dd30e722 // indirect
	github.com/valyala/fastjson v1.4.1 // indirect
	github.com/xanzy/ssh-agent v0.3.0 // indirect
	github.com/xrash/smetrics v0.0.0-20201216005158-039620a65673 // indirect
	go.uber.org/atomic v1.9.0 // indirect
	go.uber.org/multierr v1.8.0 // indirect
<<<<<<< HEAD
	golang.org/x/net v0.5.0 // indirect
	golang.org/x/sys v0.4.0 // indirect
	golang.org/x/term v0.4.0 // indirect
	golang.org/x/text v0.6.0 // indirect
=======
	golang.org/x/exp v0.0.0-20230206171751-46f607a40771 // indirect
	golang.org/x/net v0.6.0 // indirect
	golang.org/x/sys v0.5.0 // indirect
	golang.org/x/term v0.5.0 // indirect
	golang.org/x/text v0.7.0 // indirect
>>>>>>> b788401a
	golang.org/x/time v0.1.0 // indirect
	google.golang.org/genproto v0.0.0-20230110181048-76db0878b65f // indirect
	gopkg.in/gorp.v1 v1.7.2 // indirect
	gopkg.in/ini.v1 v1.67.0 // indirect
	gopkg.in/natefinch/npipe.v2 v2.0.0-20160621034901-c1b8fa8bdcce // indirect
	gopkg.in/warnings.v0 v0.1.2 // indirect
)

require (
<<<<<<< HEAD
	github.com/cespare/xxhash/v2 v2.2.0 // indirect
	github.com/google/gofuzz v1.2.0 // indirect
=======
	github.com/gorilla/websocket v1.5.0
	github.com/holiman/uint256 v1.2.1
	github.com/syndtr/goleveldb v1.0.1-0.20220614013038-64ee5596c38a // indirect
)

require (
>>>>>>> b788401a
	github.com/imdario/mergo v0.3.13 // indirect
	github.com/lib/pq v1.10.7 // indirect
	github.com/prometheus/client_golang v1.14.0
	github.com/ziutek/mymysql v1.5.4 // indirect
)<|MERGE_RESOLUTION|>--- conflicted
+++ resolved
@@ -4,13 +4,8 @@
 
 require (
 	github.com/didip/tollbooth/v6 v6.1.2
-<<<<<<< HEAD
-	github.com/dop251/goja v0.0.0-20220405120441-9037c2b61cbf
-	github.com/ethereum/go-ethereum v1.10.19
-=======
 	github.com/dop251/goja v0.0.0-20230122112309-96b1610dd4f7
 	github.com/ethereum/go-ethereum v1.11.0
->>>>>>> b788401a
 	github.com/go-git/go-billy/v5 v5.4.1
 	github.com/go-git/go-git/v5 v5.4.2
 	github.com/gobuffalo/packr/v2 v2.8.3
@@ -125,18 +120,11 @@
 	github.com/xrash/smetrics v0.0.0-20201216005158-039620a65673 // indirect
 	go.uber.org/atomic v1.9.0 // indirect
 	go.uber.org/multierr v1.8.0 // indirect
-<<<<<<< HEAD
-	golang.org/x/net v0.5.0 // indirect
-	golang.org/x/sys v0.4.0 // indirect
-	golang.org/x/term v0.4.0 // indirect
-	golang.org/x/text v0.6.0 // indirect
-=======
 	golang.org/x/exp v0.0.0-20230206171751-46f607a40771 // indirect
 	golang.org/x/net v0.6.0 // indirect
 	golang.org/x/sys v0.5.0 // indirect
 	golang.org/x/term v0.5.0 // indirect
 	golang.org/x/text v0.7.0 // indirect
->>>>>>> b788401a
 	golang.org/x/time v0.1.0 // indirect
 	google.golang.org/genproto v0.0.0-20230110181048-76db0878b65f // indirect
 	gopkg.in/gorp.v1 v1.7.2 // indirect
@@ -146,17 +134,12 @@
 )
 
 require (
-<<<<<<< HEAD
-	github.com/cespare/xxhash/v2 v2.2.0 // indirect
-	github.com/google/gofuzz v1.2.0 // indirect
-=======
 	github.com/gorilla/websocket v1.5.0
 	github.com/holiman/uint256 v1.2.1
 	github.com/syndtr/goleveldb v1.0.1-0.20220614013038-64ee5596c38a // indirect
 )
 
 require (
->>>>>>> b788401a
 	github.com/imdario/mergo v0.3.13 // indirect
 	github.com/lib/pq v1.10.7 // indirect
 	github.com/prometheus/client_golang v1.14.0
