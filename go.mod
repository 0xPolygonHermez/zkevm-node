--- conflicted
+++ resolved
@@ -115,10 +115,6 @@
 	github.com/mattn/go-colorable v0.1.13 // indirect
 	github.com/mattn/go-isatty v0.0.20 // indirect
 	github.com/mattn/go-runewidth v0.0.13 // indirect
-<<<<<<< HEAD
-	github.com/matttproud/golang_protobuf_extensions/v2 v2.0.0 // indirect
-=======
->>>>>>> 053c4f0d
 	github.com/mitchellh/pointerstructure v1.2.0 // indirect
 	github.com/mmcloughlin/addchain v0.4.0 // indirect
 	github.com/olekukonko/tablewriter v0.0.5 // indirect
@@ -154,21 +150,12 @@
 	github.com/xrash/smetrics v0.0.0-20201216005158-039620a65673 // indirect
 	go.uber.org/multierr v1.10.0 // indirect
 	golang.org/x/mod v0.14.0 // indirect
-<<<<<<< HEAD
-	golang.org/x/sys v0.16.0 // indirect
-	golang.org/x/term v0.16.0 // indirect
-	golang.org/x/text v0.14.0 // indirect
-	golang.org/x/time v0.5.0 // indirect
-	golang.org/x/tools v0.15.0 // indirect
-	google.golang.org/genproto/googleapis/rpc v0.0.0-20231120223509-83a465c0220f // indirect
-=======
 	golang.org/x/sys v0.17.0 // indirect
 	golang.org/x/term v0.17.0 // indirect
 	golang.org/x/text v0.14.0 // indirect
 	golang.org/x/time v0.5.0 // indirect
 	golang.org/x/tools v0.15.0 // indirect
 	google.golang.org/genproto/googleapis/rpc v0.0.0-20240123012728-ef4313101c80 // indirect
->>>>>>> 053c4f0d
 	gopkg.in/ini.v1 v1.67.0 // indirect
 	gopkg.in/natefinch/lumberjack.v2 v2.0.0 // indirect
 	gopkg.in/warnings.v0 v0.1.2 // indirect
