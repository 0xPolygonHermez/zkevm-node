--- conflicted
+++ resolved
@@ -66,12 +66,8 @@
 [Synchronizer]
 SyncInterval = "0s"
 SyncChunkSize = 100
-<<<<<<< HEAD
 GenBlockNumber = 74
-=======
-GenBlockNumber = 67
 trustedSequencerURL = ""
->>>>>>> 04fbdc74
 
 [Sequencer]
 WaitPeriodPoolIsEmpty = "1s"
