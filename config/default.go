--- conflicted
+++ resolved
@@ -112,12 +112,9 @@
 		PrivateKeys = [{Path = "/pk/sequencer.keystore", Password = "testonly"}]
 	[Sequencer.DBManager]
 		PoolRetrievalInterval = "500ms"
-<<<<<<< HEAD
 		L2ReorgRetrievalInterval = "5s"
-=======
 	[Sequencer.Worker]
 		ResourceCostMultiplier = 1000
->>>>>>> 1e31fc79
 
 [PriceGetter]
 Type = "default"
