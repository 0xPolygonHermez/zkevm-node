package config

// DefaultValues is the default configuration
const DefaultValues = `
IsTrustedSequencer = false
DefaultForkID = 1

[Log]
Environment = "development" # "production" or "development"
Level = "debug"
Outputs = ["stderr"]

[StateDB]
User = "state_user"
Password = "state_password"
Name = "state_db"
Host = "localhost"
Port = "5432"
EnableLog = false
MaxConns = 200

[Pool]
FreeClaimGasLimit = 150000
	[Pool.DB]
	User = "pool_user"
	Password = "pool_password"
	Name = "pool_db"
	Host = "localhost"
	Port = "5432"
	EnableLog = false
	MaxConns = 200

[Etherman]
URL = "http://localhost:8545"
L1ChainID = 1337
PoEAddr = "0x8A791620dd6260079BF849Dc5567aDC3F2FdC318"
MaticAddr = "0x5FbDB2315678afecb367f032d93F642f64180aa3"
GlobalExitRootManagerAddr = "0xa513E6E4b8f2a923D98304ec87F64353C4D5C853"
MultiGasProvider = true
	[Etherman.Etherscan]
		ApiKey = ""

[EthTxManager]
FrequencyToMonitorTxs = "1s"
WaitTxToBeMined = "2m"

[RPC]
Host = "0.0.0.0"
Port = 8123
ReadTimeoutInSec = 60
WriteTimeoutInSec = 60
MaxRequestsPerIPAndSecond = 50
SequencerNodeURI = ""
BroadcastURI = "127.0.0.1:61090"
DefaultSenderAddress = "0x1111111111111111111111111111111111111111"
	[RPC.WebSockets]
		Enabled = false
		Port = 8133

[Synchronizer]
SyncInterval = "0s"
SyncChunkSize = 100
<<<<<<< HEAD
GenBlockNumber = 57
=======
GenBlockNumber = 66
>>>>>>> b788401a

[Sequencer]
MaxSequenceSize = "2000000"
WaitPeriodPoolIsEmpty = "1s"
WaitPeriodSendSequence = "5s"
LastBatchVirtualizationTimeMaxWaitPeriod = "5s"
BlocksAmountForTxsToBeDeleted = 100
FrequencyToCheckTxsForDelete = "12h"
MaxTxsPerBatch = 150
MaxBatchBytesSize = 150000
MaxCumulativeGasUsed = 30000000
MaxKeccakHashes = 468
MaxPoseidonHashes = 279620
MaxPoseidonPaddings = 149796
MaxMemAligns = 262144
MaxArithmetics = 262144
MaxBinaries = 262144
MaxSteps = 8388608
WeightBatchBytesSize = 1
WeightCumulativeGasUsed = 1
WeightKeccakHashes = 1
WeightPoseidonHashes = 1
WeightPoseidonPaddings = 1
WeightMemAligns = 1
WeightArithmetics = 1
WeightBinaries = 1
WeightSteps = 1
MaxAllowedFailedCounter = 50
	[Sequencer.Finalizer]
		GERDeadlineTimeoutInSec = "5s"
		ForcedBatchDeadlineTimeoutInSec = "60s"
		SendingToL1DeadlineTimeoutInSec = "20s"
		SleepDurationInMs = "100ms"
		ResourcePercentageToCloseBatch = 10
		GERFinalityNumberOfBlocks = 64
		ClosingSignalsManagerWaitForCheckingL1Timeout = "10s"
		ClosingSignalsManagerWaitForCheckingGER = "10s"
		ClosingSignalsManagerWaitForCheckingForcedBatches = "10s"
		ForcedBatchesFinalityNumberOfBlocks = 64
		SenderAddress = "0xf39fd6e51aad88f6f4ce6ab8827279cfffb92266"
		PrivateKeys = [{Path = "/pk/sequencer.keystore", Password = "testonly"}]

[PriceGetter]
Type = "default"
DefaultPrice = "2000"

[Aggregator]
Host = "0.0.0.0"
Port = 50081
RetryTime = "5s"
VerifyProofInterval = "90s"
TxProfitabilityCheckerType = "acceptall"
TxProfitabilityMinReward = "1.1"
ProofStatePollingInterval = "5s"
CleanupLockedProofsInterval = "2m"
GeneratingProofCleanupThreshold = "10m"

[L2GasPriceSuggester]
Type = "default"
DefaultGasPriceWei = 1000000000

[Prover]
ProverURI = "0.0.0.0:50051"

[MTClient]
URI = "127.0.0.1:50061"

[Executor]
URI = "127.0.0.1:50071"

[BroadcastServer]
Host = "0.0.0.0"
Port = 61090

[Metrics]
Host = "0.0.0.0"
Port = 9091
Enabled = false
`<|MERGE_RESOLUTION|>--- conflicted
+++ resolved
@@ -60,11 +60,7 @@
 [Synchronizer]
 SyncInterval = "0s"
 SyncChunkSize = 100
-<<<<<<< HEAD
-GenBlockNumber = 57
-=======
 GenBlockNumber = 66
->>>>>>> b788401a
 
 [Sequencer]
 MaxSequenceSize = "2000000"
