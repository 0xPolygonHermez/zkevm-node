--- conflicted
+++ resolved
@@ -121,10 +121,7 @@
 		ForcedBatchesFinalityNumberOfBlocks = 64
 		TimestampResolution = "10s"
 		StopSequencerOnBatchNum = 0
-<<<<<<< HEAD
-=======
 		SequentialReprocessFullBatch = false
->>>>>>> 9ea4ab41
 	[Sequencer.DBManager]
 		PoolRetrievalInterval = "500ms"
 		L2ReorgRetrievalInterval = "5s"
@@ -133,13 +130,10 @@
 		L1GasPriceFactor = 0.25
 		ByteGasCost = 16
 		MarginFactor = 1
-<<<<<<< HEAD
-=======
 		Enabled = false
 	[Sequencer.StreamServer]
 		Port = 0
 		Filename = ""
->>>>>>> 9ea4ab41
 		Enabled = false
 
 [SequenceSender]
