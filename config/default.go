package config

// DefaultValues is the default configuration
const DefaultValues = `
IsTrustedSequencer = false

[Log]
Level = "debug"
Outputs = ["stdout"]

[StateDB]
User = "state_user"
Password = "state_password"
Name = "state_db"
Host = "localhost"
Port = "5432"
EnableLog = false
MaxConns = 200

[PoolDB]
User = "pool_user"
Password = "pool_password"
Name = "pool_db"
Host = "localhost"
Port = "5432"
EnableLog = false
MaxConns = 200

[Etherman]
URL = "http://localhost:8545"
L1ChainID = 1337
PrivateKeyPath = "./test/test.keystore"
PrivateKeyPassword = "testonly"
PoEAddr = "0x0000000000000000000000000000000000000000"
MaticAddr = "0x0000000000000000000000000000000000000000"
GlobalExitRootManagerAddr = "0x0000000000000000000000000000000000000000"

[EthTxManager]
MaxSendBatchTxRetries = 10
MaxVerifyBatchTxRetries = 10
FrequencyForResendingFailedSendBatches = "1s"
FrequencyForResendingFailedVerifyBatch = "1s"

[RPC]
Host = "0.0.0.0"
Port = 8123
MaxRequestsPerIPAndSecond = 50
SequencerNodeURI = ""
BroadcastURI = "127.0.0.1:61090"
DefaultSenderAddress = "0x1111111111111111111111111111111111111111"
<<<<<<< HEAD
L2ChainID = 1000
=======
	[RPC.DB]
		User = "rpc_user"
		Password = "rpc_password"
		Name = "rpc_db"
		Host = "localhost"
		Port = "5432"
		EnableLog = false
		MaxConns = 200
>>>>>>> 16469d2e

[Synchronizer]
SyncInterval = "0s"
SyncChunkSize = 100
TrustedSequencerURI = ""
GenBlockNumber = 1

[Sequencer]
WaitPeriodPoolIsEmpty = "1s"
WaitPeriodSendSequence = "15s"
LastBatchVirtualizationTimeMaxWaitPeriod = "300s"
WaitBlocksToUpdateGER = 10
MaxTimeForBatchToBeOpen = "15s"
BlocksAmountForTxsToBeDeleted = 100
FrequencyToCheckTxsForDelete = "12h"
MaxCumulativeGasUsed = 30000000
MaxKeccakHashes = 468
MaxPoseidonHashes = 279620
MaxPoseidonPaddings = 149796
MaxMemAligns = 262144
MaxArithmetics = 262144
MaxBinaries = 262144
MaxSteps = 8388608
	[Sequencer.ProfitabilityChecker]
		SendBatchesEvenWhenNotProfitable = "true"

[PriceGetter]
Type = "default"
DefaultPrice = "2000"

[Aggregator]
IntervalFrequencyToGetProofGenerationState = "5s"
IntervalToConsolidateState = "3s"
TxProfitabilityCheckerType = "acceptall"
TxProfitabilityMinReward = "1.1"

[GasPriceEstimator]
Type = "default"
DefaultGasPriceWei = 1000000000

[Prover]
ProverURI = "0.0.0.0:50051"

[MTServer]
Host = "0.0.0.0"
Port = 50060
StoreBackend = "PostgreSQL"

[MTClient]
URI = "127.0.0.1:50061"

[Executor]
URI = "127.0.0.1:50071"

[BroadcastServer]
Host = "0.0.0.0"
Port = 61090
`<|MERGE_RESOLUTION|>--- conflicted
+++ resolved
@@ -48,9 +48,7 @@
 SequencerNodeURI = ""
 BroadcastURI = "127.0.0.1:61090"
 DefaultSenderAddress = "0x1111111111111111111111111111111111111111"
-<<<<<<< HEAD
 L2ChainID = 1000
-=======
 	[RPC.DB]
 		User = "rpc_user"
 		Password = "rpc_password"
@@ -59,7 +57,6 @@
 		Port = "5432"
 		EnableLog = false
 		MaxConns = 200
->>>>>>> 16469d2e
 
 [Synchronizer]
 SyncInterval = "0s"
