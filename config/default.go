--- conflicted
+++ resolved
@@ -167,13 +167,10 @@
 		HaltOnBatchNumber = 0
 		SequentialBatchSanityCheck = false
 		SequentialProcessL2Block = true
-<<<<<<< HEAD
 		FullBatchSleepDuration = "0s"
-=======
 	[Sequencer.Finalizer.Metrics]
 		Interval = "60m"
 		EnableLog = true
->>>>>>> fe9b257f
 	[Sequencer.StreamServer]
 		Port = 0
 		Filename = ""
