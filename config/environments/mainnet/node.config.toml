--- conflicted
+++ resolved
@@ -8,9 +8,9 @@
 	User = "state_user"
 	Password = "state_password"
 	Name = "state_db"
-	Host = "x1-state-db"
+	Host = "zkevm-state-db"
 	Port = "5432"
-	EnableLog = false
+	EnableLog = false	
 	MaxConns = 200
 	[State.Batch]
 		[State.Batch.Constraints]
@@ -27,23 +27,18 @@
 		MaxSHA256Hashes = 1596
 
 [Pool]
-FreeClaimGasLimit = 1500000
 MaxTxBytesSize=100132
 MaxTxDataBytesSize=100000
 DefaultMinGasPriceAllowed = 1000000000
 MinAllowedGasPriceInterval = "5m"
 PollMinAllowedGasPriceInterval = "15s"
-<<<<<<< HEAD
-FreeGasAddress = ["0xf39Fd6e51aad88F6F4ce6aB8827279cffFb92266"]
-=======
->>>>>>> 291ac858
 AccountQueue = 64
 GlobalQueue = 1024
 	[Pool.DB]
 	User = "pool_user"
 	Password = "pool_password"
 	Name = "pool_db"
-	Host = "x1-pool-db"
+	Host = "zkevm-pool-db"
 	Port = "5432"
 	EnableLog = false
 	MaxConns = 200
@@ -61,23 +56,11 @@
 ReadTimeout = "60s"
 WriteTimeout = "60s"
 MaxRequestsPerIPAndSecond = 5000
-SequencerNodeURI = "https://x1-rpc.com"
+SequencerNodeURI = "https://zkevm-rpc.com"
 EnableL2SuggestedGasPricePolling = false
-GasLimitFactor = 1
-DisableAPIs = []
 	[RPC.WebSockets]
 		Enabled = true
 		Port = 8546
-	[RPC.Nacos]
-		URLs = ""
-		NamespaceId = "public"
-		ApplicationName = ""
-		ExternalListenAddr = "127.0.0.1:8123"
-	[RPC.NacosWs]
-		URLs = ""
-		NamespaceId = "public"
-		ApplicationName = ""
-		ExternalListenAddr = "127.0.0.1:8123"
 
 [Synchronizer]
 SyncInterval = "2s"
@@ -86,10 +69,10 @@
 L1SynchronizationMode = "sequential"
 
 [MTClient]
-URI = "x1-prover:50061"
+URI = "zkevm-prover:50061"
 
 [Executor]
-URI = "x1-prover:50071"
+URI = "zkevm-prover:50071"
 MaxResourceExhaustedAttempts = 3
 WaitOnResourceExhaustion = "1s"
 MaxGRPCMessageSize = 100000000
@@ -106,7 +89,7 @@
 User = "prover_user"
 Password = "prover_pass"
 Name = "prover_db"
-Host = "x1-state-db"
+Host = "zkevm-state-db"
 Port = "5432"
 EnableLog = false
 MaxConns = 200