[Log]
Environment = "development" # "production" or "development"
Level = "info"
Outputs = ["stderr"]

[StateDB]
User = "state_user"
Password = "state_password"
Name = "state_db"
Host = "zkevm-state-db"
Port = "5432"
EnableLog = false
MaxConns = 200

[Pool]
FreeClaimGasLimit = 1500000
	[Pool.DB]
	User = "pool_user"
	Password = "pool_password"
	Name = "pool_db"
	Host = "zkevm-pool-db"
	Port = "5432"
	EnableLog = false
	MaxConns = 200

[Etherman]
URL = "http://your.L1node.url"
L1ChainID = 5
PoEAddr = "0xa997cfD539E703921fD1e3Cf25b4c241a27a4c7A"
MaticAddr = "0x1319D23c2F7034F52Eb07399702B040bA278Ca49"
GlobalExitRootManagerAddr = "0x4d9427DCA0406358445bC0a8F88C26b704004f74"
MultiGasProvider = false
	[Etherman.Etherscan]
		ApiKey = ""

[RPC]
Host = "0.0.0.0"
Port = 8545
ReadTimeoutInSec = 60
WriteTimeoutInSec = 60
MaxRequestsPerIPAndSecond = 5000
SequencerNodeURI = "https://rpc.public.zkevm-test.net/"
BroadcastURI = "public-grpc.zkevm-test.net:61090"
DefaultSenderAddress = "0x1111111111111111111111111111111111111111"
	[RPC.WebSockets]
		Enabled = true
		Port = 8546

[Synchronizer]
SyncInterval = "2s"
SyncChunkSize = 100
GenBlockNumber = 8572998
<<<<<<< HEAD

[L2GasPriceSuggester]
Type = "default"
DefaultGasPriceWei = 1000000000
=======
>>>>>>> eb303ecc

[MTClient]
URI = "zkevm-prover:50061"

[Executor]
URI = "zkevm-prover:50071"

[Metrics]
Host = "0.0.0.0"
Port = 9091
Enabled = false
ProfilingHost = "0.0.0.0"
ProfilingPort = 6060
ProfilingEnabled = false<|MERGE_RESOLUTION|>--- conflicted
+++ resolved
@@ -50,13 +50,6 @@
 SyncInterval = "2s"
 SyncChunkSize = 100
 GenBlockNumber = 8572998
-<<<<<<< HEAD
-
-[L2GasPriceSuggester]
-Type = "default"
-DefaultGasPriceWei = 1000000000
-=======
->>>>>>> eb303ecc
 
 [MTClient]
 URI = "zkevm-prover:50061"
