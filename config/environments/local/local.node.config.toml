IsTrustedSequencer = false
DefaultForkID = 1

[Log]
Environment = "development" # "production" or "development"
Level = "debug"
Outputs = ["stderr"]

[StateDB]
User = "state_user"
Password = "state_password"
Name = "state_db"
Host = "zkevm-state-db"
Port = "5432"
EnableLog = false
MaxConns = 200

[Pool]
FreeClaimGasLimit = 1500000
	[Pool.DB]
	User = "pool_user"
	Password = "pool_password"
	Name = "pool_db"
	Host = "zkevm-pool-db"
	Port = "5432"
	EnableLog = false
	MaxConns = 200

[Etherman]
URL = "http://your.L1node.url"
L1ChainID = 5
PoEAddr = "0x2279B7A0a67DB372996a5FaB50D91eAA73d2eBe6"
MaticAddr = "0x5FbDB2315678afecb367f032d93F642f64180aa3"
GlobalExitRootManagerAddr = "0xDc64a140Aa3E981100a9becA4E685f962f0cF6C9"
MultiGasProvider = false
	[Etherman.Etherscan]
		ApiKey = ""

[RPC]
Host = "0.0.0.0"
Port = 8545
ReadTimeoutInSec = 60
WriteTimeoutInSec = 60
MaxRequestsPerIPAndSecond = 5000
SequencerNodeURI = "https://internal.zkevm-test.net:2083/"
BroadcastURI = "internal.zkevm-test.net:61090"
DefaultSenderAddress = "0x1111111111111111111111111111111111111111"
	[RPC.WebSockets]
		Enabled = true
		Port = 8546

[Synchronizer]
SyncInterval = "1s"
SyncChunkSize = 100
GenBlockNumber = 57

[Sequencer]
MaxSequenceSize = "2000000"
WaitPeriodPoolIsEmpty = "1s"
WaitPeriodSendSequence = "5s"
LastBatchVirtualizationTimeMaxWaitPeriod = "5s"
WaitBlocksToUpdateGER = 10
WaitBlocksToConsiderGerFinal = 10
<<<<<<< HEAD
ElapsedTimeToCloseBatchWithoutTxsDueToNewGER = "5s"
MinTimeToCloseBatch = "5s"
=======
ElapsedTimeToCloseBatchWithoutTxsDueToNewGER = "60s"
MinTimeToCloseBatch = "60s"
>>>>>>> 6d529c66
MaxTimeForBatchToBeOpen = "15s"
BlocksAmountForTxsToBeDeleted = 100
FrequencyToCheckTxsForDelete = "12h"
MaxTxsPerBatch = 150
MaxBatchBytesSize = 150000
MaxCumulativeGasUsed = 30000000
MaxKeccakHashes = 468
MaxPoseidonHashes = 279620
MaxPoseidonPaddings = 149796
MaxMemAligns = 262144
MaxArithmetics = 262144
MaxBinaries = 262144
MaxSteps = 8388608
WeightBatchBytesSize = 1
WeightCumulativeGasUsed = 1
WeightKeccakHashes = 1
WeightPoseidonHashes = 1
WeightPoseidonPaddings = 1
WeightMemAligns = 1
WeightArithmetics = 1
WeightBinaries = 1
WeightSteps = 1
MaxAllowedFailedCounter = 50
<<<<<<< HEAD
	[Sequencer.Finalizer]
		GERDeadlineTimeoutInSec = "5s"
		ForcedBatchDeadlineTimeoutInSec = "60s"
		SendingToL1DeadlineTimeoutInSec = "20s"
		SleepDurationInMs = "100ms"
		ResourcePercentageToCloseBatch = 10
		GERFinalityNumberOfBlocks = 0
		ClosingSignalsManagerWaitForL1OperationsInSec = "10s"
		SenderAddress = "0xf39fd6e51aad88f6f4ce6ab8827279cfffb92266"
		PrivateKeys = [{Path = "/pk/sequencer.keystore", Password = "testonly"}]
=======
SenderAddress = "0xf39fd6e51aad88f6f4ce6ab8827279cfffb92266"
PrivateKeys = [{Path = "/pk/sequencer.keystore", Password = "testonly"}]
	[Sequencer.ProfitabilityChecker]
		SendBatchesEvenWhenNotProfitable = "true"
>>>>>>> 6d529c66

[Aggregator]
Host = "0.0.0.0"
Port = 50081
RetryTime = "5s"
VerifyProofInterval = "30s"
TxProfitabilityCheckerType = "acceptall"
TxProfitabilityMinReward = "1.1"
ProofStatePollingInterval = "5s"
SenderAddress = "0x70997970c51812dc3a010c7d01b50e0d17dc79c8"
<<<<<<< HEAD
=======
CleanupLockedProofsInterval = "2m"
GeneratingProofCleanupThreshold = "10m"
>>>>>>> 6d529c66

[EthTxManager]
PrivateKeys = [
	{Path = "/pk/sequencer.keystore", Password = "testonly"},
	{Path = "/pk/aggregator.keystore", Password = "testonly"}
]

[GasPriceEstimator]
Type = "default"
DefaultGasPriceWei = 1000000000

[MTServer]
Host = "0.0.0.0"
Port = 50060
StoreBackend = "PostgreSQL"

[MTClient]
URI = "zkevm-prover:50061"

[Executor]
URI = "zkevm-prover:50071"

[BroadcastServer]
Host = "0.0.0.0"
Port = 61090

[Metrics]
Host = "0.0.0.0"
Port = 9091
Enabled = false
<<<<<<< HEAD
ProfilingHost = "0.0.0.0"
ProfilingPort = 6060
ProfilingEnabled = false
=======
>>>>>>> 6d529c66
<|MERGE_RESOLUTION|>--- conflicted
+++ resolved
@@ -61,13 +61,8 @@
 LastBatchVirtualizationTimeMaxWaitPeriod = "5s"
 WaitBlocksToUpdateGER = 10
 WaitBlocksToConsiderGerFinal = 10
-<<<<<<< HEAD
 ElapsedTimeToCloseBatchWithoutTxsDueToNewGER = "5s"
 MinTimeToCloseBatch = "5s"
-=======
-ElapsedTimeToCloseBatchWithoutTxsDueToNewGER = "60s"
-MinTimeToCloseBatch = "60s"
->>>>>>> 6d529c66
 MaxTimeForBatchToBeOpen = "15s"
 BlocksAmountForTxsToBeDeleted = 100
 FrequencyToCheckTxsForDelete = "12h"
@@ -91,7 +86,6 @@
 WeightBinaries = 1
 WeightSteps = 1
 MaxAllowedFailedCounter = 50
-<<<<<<< HEAD
 	[Sequencer.Finalizer]
 		GERDeadlineTimeoutInSec = "5s"
 		ForcedBatchDeadlineTimeoutInSec = "60s"
@@ -102,12 +96,6 @@
 		ClosingSignalsManagerWaitForL1OperationsInSec = "10s"
 		SenderAddress = "0xf39fd6e51aad88f6f4ce6ab8827279cfffb92266"
 		PrivateKeys = [{Path = "/pk/sequencer.keystore", Password = "testonly"}]
-=======
-SenderAddress = "0xf39fd6e51aad88f6f4ce6ab8827279cfffb92266"
-PrivateKeys = [{Path = "/pk/sequencer.keystore", Password = "testonly"}]
-	[Sequencer.ProfitabilityChecker]
-		SendBatchesEvenWhenNotProfitable = "true"
->>>>>>> 6d529c66
 
 [Aggregator]
 Host = "0.0.0.0"
@@ -118,11 +106,8 @@
 TxProfitabilityMinReward = "1.1"
 ProofStatePollingInterval = "5s"
 SenderAddress = "0x70997970c51812dc3a010c7d01b50e0d17dc79c8"
-<<<<<<< HEAD
-=======
 CleanupLockedProofsInterval = "2m"
 GeneratingProofCleanupThreshold = "10m"
->>>>>>> 6d529c66
 
 [EthTxManager]
 PrivateKeys = [
@@ -153,9 +138,6 @@
 Host = "0.0.0.0"
 Port = 9091
 Enabled = false
-<<<<<<< HEAD
 ProfilingHost = "0.0.0.0"
 ProfilingPort = 6060
 ProfilingEnabled = false
-=======
->>>>>>> 6d529c66
