
IsTrustedSequencer = false

[Log]
Environment = "development" # "production" or "development"
Level = "debug"
Outputs = ["stderr"]

[State]
	[State.DB]
	User = "state_user"
	Password = "state_password"
	Name = "state_db"
	Host = "x1-state-db"
	Port = "5432"
	EnableLog = false
	MaxConns = 200
	[State.Batch]
		[State.Batch.Constraints]
		MaxTxsPerBatch = 300
		MaxBatchBytesSize = 120000
		MaxCumulativeGasUsed = 30000000
		MaxKeccakHashes = 2145
		MaxPoseidonHashes = 252357
		MaxPoseidonPaddings = 135191
		MaxMemAligns = 236585
		MaxArithmetics = 236585
		MaxBinaries = 473170
		MaxSteps = 7570538
		MaxSHA256Hashes = 1596

[Pool]
FreeClaimGasLimit = 1500000
IntervalToRefreshBlockedAddresses = "5m"
IntervalToRefreshGasPrices = "5s"
MaxTxBytesSize=100132
MaxTxDataBytesSize=100000
DefaultMinGasPriceAllowed = 1000000000
MinAllowedGasPriceInterval = "5m"
PollMinAllowedGasPriceInterval = "15s"
<<<<<<< HEAD
FreeGasAddress = ["0xf39Fd6e51aad88F6F4ce6aB8827279cffFb92266"]
=======
>>>>>>> 291ac858
AccountQueue = 64
GlobalQueue = 1024
	[Pool.EffectiveGasPrice]
		Enabled = false
		L1GasPriceFactor = 0.25
		ByteGasCost = 16
		ZeroByteGasCost = 4
		NetProfit = 1
	    BreakEvenFactor = 1.1
		FinalDeviationPct = 10
<<<<<<< HEAD
=======
		EthTransferGasPrice = 0
		EthTransferL1GasPriceFactor = 0			
>>>>>>> 291ac858
		L2GasPriceSuggesterFactor = 0.5
	[Pool.DB]
		User = "pool_user"
		Password = "pool_password"
		Name = "pool_db"
		Host = "x1-pool-db"
		Port = "5432"
		EnableLog = false
		MaxConns = 200

[Etherman]
URL = "http://your.L1node.url"
ForkIDChunkSize = 20000
MultiGasProvider = false
	[Etherman.Etherscan]
		ApiKey = ""

[RPC]
Host = "0.0.0.0"
Port = 8545
ReadTimeout = "60s"
WriteTimeout = "60s"
MaxRequestsPerIPAndSecond = 5000
SequencerNodeURI = "https://internal.x1-test.net:2083/"
EnableL2SuggestedGasPricePolling = true
GasLimitFactor = 1
DisableAPIs = []
	[RPC.WebSockets]
		Enabled = true
		Port = 8546
	[RPC.Nacos]
		URLs = ""
		NamespaceId = "public"
		ApplicationName = ""
		ExternalListenAddr = "127.0.0.1:8123"
	[RPC.NacosWs]
		URLs = ""
		NamespaceId = "public"
		ApplicationName = ""
		ExternalListenAddr = "127.0.0.1:8123"

[Synchronizer]
SyncInterval = "1s"
SyncChunkSize = 100
TrustedSequencerURL = "" # If it is empty or not specified, then the value is read from the smc

[Sequencer]
DeletePoolTxsL1BlockConfirmations = 100
DeletePoolTxsCheckInterval = "12h"
TxLifetimeCheckInterval = "10m"
TxLifetimeMax = "3h"
LoadPoolTxsCheckInterval = "500ms"
StateConsistencyCheckInterval = "5s"
	[Sequencer.Finalizer]
		NewTxsWaitInterval = "100ms"
		ForcedBatchesTimeout = "60s"
		ForcedBatchesCheckInterval = "10s"
		ForcedBatchesL1BlockConfirmations = 64
		L1InfoTreeL1BlockConfirmations = 64
		L1InfoTreeCheckInterval = "10s"
		BatchMaxDeltaTimestamp = "120s"
		L2BlockMaxDeltaTimestamp = "3s"
		ResourceExhaustedMarginPct = 10
		HaltOnBatchNumber = 0
		SequentialBatchSanityCheck = false
		SequentialProcessL2Block = true
	[Sequencer.StreamServer]
		Port = 0
		Filename = ""
		Enabled = false

[SequenceSender]
WaitPeriodSendSequence = "5s"
LastBatchVirtualizationTimeMaxWaitPeriod = "5s"
<<<<<<< HEAD
MaxBatchesForL1 = 10
=======
L1BlockTimestampMargin = "30s"
MaxTxSizeForL1 = 131072
>>>>>>> 291ac858
L2Coinbase = "0xf39fd6e51aad88f6f4ce6ab8827279cfffb92266"
PrivateKey = {Path = "/pk/sequencer.keystore", Password = "testonly"}

[Aggregator]
Host = "0.0.0.0"
Port = 50081
RetryTime = "5s"
VerifyProofInterval = "30s"
TxProfitabilityCheckerType = "acceptall"
TxProfitabilityMinReward = "1.1"
ProofStatePollingInterval = "5s"
SenderAddress = "0x70997970c51812dc3a010c7d01b50e0d17dc79c8"
CleanupLockedProofsInterval = "2m"
GeneratingProofCleanupThreshold = "10m"
UpgradeEtrogBatchNumber = 0

[EthTxManager]
ForcedGas = 0
PrivateKeys = [
	{Path = "/pk/sequencer.keystore", Password = "testonly"},
	{Path = "/pk/aggregator.keystore", Password = "testonly"}
]

[L2GasPriceSuggester]
Type = "default"
DefaultGasPriceWei = 1000000000
MaxGasPriceWei = 0

#Type = "fixed"
#UpdatePeriod = "10s"
#DefaultGasPriceWei = 1000000000
#KafkaURL = "127.0.0.1:9092"
#Topic    = "middle_coinPrice_push"
#GroupID  = "web3_okbc_explorerchainprice"
## just in SASL_SSL mode
#Username = ""
#Password = ""
#RootCAPath = "only-4096-ca-cert"
#DefaultL2CoinPrice = 40
#GasPriceUsdt = 0.0001
#L2CoinId = 7184

## the follower strategy config demo that can dynamic adjust the factor through get the L1 and L2 coin price from kafka
#Type = "follower"
#UpdatePeriod = "10s"
#Factor = 1
#DefaultGasPriceWei = 1000000000
#KafkaURL = "127.0.0.1:9092"
#Topic    = "middle_coinPrice_push"
#GroupID  = "web3_okbc_explorerchainprice"
## just in SASL_SSL mode
#Username = ""
#Password = ""
#RootCAPath = "only-4096-ca-cert"
#L1CoinId = 15756
#L2CoinId = 7184
#DefaultL2CoinPrice = 40
#DefaultL1CoinPrice = 1600
#EnableFollowerAdjustByL2L1Price = true # dynamic adjust the factor through the L1 and L2 coins price in follower strategy

[MTClient]
URI = "x1-prover:50061"

[Executor]
URI = "x1-prover:50071"
MaxResourceExhaustedAttempts = 3
WaitOnResourceExhaustion = "1s"
MaxGRPCMessageSize = 100000000

[Metrics]
Host = "0.0.0.0"
Port = 9091
Enabled = false
ProfilingHost = "0.0.0.0"
ProfilingPort = 6060
ProfilingEnabled = false

[HashDB]
User = "prover_user"
Password = "prover_pass"
Name = "prover_db"
Host = "x1-state-db"
Port = "5432"
EnableLog = false
MaxConns = 200<|MERGE_RESOLUTION|>--- conflicted
+++ resolved
@@ -11,9 +11,9 @@
 	User = "state_user"
 	Password = "state_password"
 	Name = "state_db"
-	Host = "x1-state-db"
+	Host = "zkevm-state-db"
 	Port = "5432"
-	EnableLog = false
+	EnableLog = false	
 	MaxConns = 200
 	[State.Batch]
 		[State.Batch.Constraints]
@@ -30,7 +30,6 @@
 		MaxSHA256Hashes = 1596
 
 [Pool]
-FreeClaimGasLimit = 1500000
 IntervalToRefreshBlockedAddresses = "5m"
 IntervalToRefreshGasPrices = "5s"
 MaxTxBytesSize=100132
@@ -38,10 +37,6 @@
 DefaultMinGasPriceAllowed = 1000000000
 MinAllowedGasPriceInterval = "5m"
 PollMinAllowedGasPriceInterval = "15s"
-<<<<<<< HEAD
-FreeGasAddress = ["0xf39Fd6e51aad88F6F4ce6aB8827279cffFb92266"]
-=======
->>>>>>> 291ac858
 AccountQueue = 64
 GlobalQueue = 1024
 	[Pool.EffectiveGasPrice]
@@ -50,19 +45,16 @@
 		ByteGasCost = 16
 		ZeroByteGasCost = 4
 		NetProfit = 1
-	    BreakEvenFactor = 1.1
+	    BreakEvenFactor = 1.1			
 		FinalDeviationPct = 10
-<<<<<<< HEAD
-=======
 		EthTransferGasPrice = 0
 		EthTransferL1GasPriceFactor = 0			
->>>>>>> 291ac858
 		L2GasPriceSuggesterFactor = 0.5
 	[Pool.DB]
 		User = "pool_user"
 		Password = "pool_password"
 		Name = "pool_db"
-		Host = "x1-pool-db"
+		Host = "zkevm-pool-db"
 		Port = "5432"
 		EnableLog = false
 		MaxConns = 200
@@ -80,23 +72,11 @@
 ReadTimeout = "60s"
 WriteTimeout = "60s"
 MaxRequestsPerIPAndSecond = 5000
-SequencerNodeURI = "https://internal.x1-test.net:2083/"
+SequencerNodeURI = "https://internal.zkevm-test.net:2083/"
 EnableL2SuggestedGasPricePolling = true
-GasLimitFactor = 1
-DisableAPIs = []
 	[RPC.WebSockets]
 		Enabled = true
 		Port = 8546
-	[RPC.Nacos]
-		URLs = ""
-		NamespaceId = "public"
-		ApplicationName = ""
-		ExternalListenAddr = "127.0.0.1:8123"
-	[RPC.NacosWs]
-		URLs = ""
-		NamespaceId = "public"
-		ApplicationName = ""
-		ExternalListenAddr = "127.0.0.1:8123"
 
 [Synchronizer]
 SyncInterval = "1s"
@@ -131,12 +111,8 @@
 [SequenceSender]
 WaitPeriodSendSequence = "5s"
 LastBatchVirtualizationTimeMaxWaitPeriod = "5s"
-<<<<<<< HEAD
-MaxBatchesForL1 = 10
-=======
 L1BlockTimestampMargin = "30s"
 MaxTxSizeForL1 = 131072
->>>>>>> 291ac858
 L2Coinbase = "0xf39fd6e51aad88f6f4ce6ab8827279cfffb92266"
 PrivateKey = {Path = "/pk/sequencer.keystore", Password = "testonly"}
 
@@ -165,43 +141,11 @@
 DefaultGasPriceWei = 1000000000
 MaxGasPriceWei = 0
 
-#Type = "fixed"
-#UpdatePeriod = "10s"
-#DefaultGasPriceWei = 1000000000
-#KafkaURL = "127.0.0.1:9092"
-#Topic    = "middle_coinPrice_push"
-#GroupID  = "web3_okbc_explorerchainprice"
-## just in SASL_SSL mode
-#Username = ""
-#Password = ""
-#RootCAPath = "only-4096-ca-cert"
-#DefaultL2CoinPrice = 40
-#GasPriceUsdt = 0.0001
-#L2CoinId = 7184
-
-## the follower strategy config demo that can dynamic adjust the factor through get the L1 and L2 coin price from kafka
-#Type = "follower"
-#UpdatePeriod = "10s"
-#Factor = 1
-#DefaultGasPriceWei = 1000000000
-#KafkaURL = "127.0.0.1:9092"
-#Topic    = "middle_coinPrice_push"
-#GroupID  = "web3_okbc_explorerchainprice"
-## just in SASL_SSL mode
-#Username = ""
-#Password = ""
-#RootCAPath = "only-4096-ca-cert"
-#L1CoinId = 15756
-#L2CoinId = 7184
-#DefaultL2CoinPrice = 40
-#DefaultL1CoinPrice = 1600
-#EnableFollowerAdjustByL2L1Price = true # dynamic adjust the factor through the L1 and L2 coins price in follower strategy
-
 [MTClient]
-URI = "x1-prover:50061"
+URI = "zkevm-prover:50061"
 
 [Executor]
-URI = "x1-prover:50071"
+URI = "zkevm-prover:50071"
 MaxResourceExhaustedAttempts = 3
 WaitOnResourceExhaustion = "1s"
 MaxGRPCMessageSize = 100000000
@@ -218,7 +162,7 @@
 User = "prover_user"
 Password = "prover_pass"
 Name = "prover_db"
-Host = "x1-state-db"
+Host = "zkevm-state-db"
 Port = "5432"
 EnableLog = false
 MaxConns = 200