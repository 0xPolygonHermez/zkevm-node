
IsTrustedSequencer = false

[Log]
Environment = "development" # "production" or "development"
Level = "debug"
Outputs = ["stderr"]

[State]
AccountQueue = 64
	[State.DB]
	User = "state_user"
	Password = "state_password"
	Name = "state_db"
	Host = "zkevm-state-db"
	Port = "5432"
	EnableLog = false	
	MaxConns = 200
	[State.Batch]
		[State.Batch.Constraints]
		MaxTxsPerBatch = 300
		MaxBatchBytesSize = 120000
		MaxCumulativeGasUsed = 30000000
		MaxKeccakHashes = 2145
		MaxPoseidonHashes = 252357
		MaxPoseidonPaddings = 135191
		MaxMemAligns = 236585
		MaxArithmetics = 236585
		MaxBinaries = 473170
		MaxSteps = 7570538

[Pool]
IntervalToRefreshBlockedAddresses = "5m"
IntervalToRefreshGasPrices = "5s"
MaxTxBytesSize=100132
MaxTxDataBytesSize=100000
DefaultMinGasPriceAllowed = 1000000000
MinAllowedGasPriceInterval = "5m"
PollMinAllowedGasPriceInterval = "15s"
	[Pool.DB]
		User = "pool_user"
		Password = "pool_password"
		Name = "pool_db"
		Host = "zkevm-pool-db"
		Port = "5432"
		EnableLog = false
		MaxConns = 200

[Etherman]
URL = "http://your.L1node.url"
ForkIDChunkSize = 20000
MultiGasProvider = false
	[Etherman.Etherscan]
		ApiKey = ""

[RPC]
Host = "0.0.0.0"
Port = 8545
ReadTimeout = "60s"
WriteTimeout = "60s"
MaxRequestsPerIPAndSecond = 5000
SequencerNodeURI = "https://internal.zkevm-test.net:2083/"
EnableL2SuggestedGasPricePolling = true
	[RPC.WebSockets]
		Enabled = true
		Port = 8546

[Synchronizer]
SyncInterval = "1s"
SyncChunkSize = 100
TrustedSequencerURL = "" # If it is empty or not specified, then the value is read from the smc

[Sequencer]
TxLifetimeCheckTimeout = "10m"
MaxTxLifetime = "3h"
	[Sequencer.Finalizer]
		GERDeadlineTimeout = "5s"
		ForcedBatchDeadlineTimeout = "60s"
		SleepDuration = "100ms"
		ResourcePercentageToCloseBatch = 10
		GERFinalityNumberOfBlocks = 0
		ClosingSignalsManagerWaitForCheckingL1Timeout = "10s"
		ClosingSignalsManagerWaitForCheckingGER = "10s"
		ClosingSignalsManagerWaitForCheckingForcedBatches = "10s"
		ForcedBatchesFinalityNumberOfBlocks = 64
		TimestampResolution = "10s"
		StopSequencerOnBatchNum = 0
	[Sequencer.DBManager]
		PoolRetrievalInterval = "500ms"
		L2ReorgRetrievalInterval = "5s"
	[Sequencer.EffectiveGasPrice]
		MaxBreakEvenGasPriceDeviationPercentage = 10
		L1GasPriceFactor = 0.25
		ByteGasCost = 16
		MarginFactor = 1
<<<<<<< HEAD
=======
		Enabled = false
	[Sequencer.StreamServer]
		Port = 0
		Filename = ""
>>>>>>> 9ea4ab41
		Enabled = false

[SequenceSender]
WaitPeriodSendSequence = "5s"
LastBatchVirtualizationTimeMaxWaitPeriod = "5s"
MaxTxSizeForL1 = 131072
L2Coinbase = "0xf39fd6e51aad88f6f4ce6ab8827279cfffb92266"
PrivateKey = {Path = "/pk/sequencer.keystore", Password = "testonly"}

[Aggregator]
Host = "0.0.0.0"
Port = 50081
RetryTime = "5s"
VerifyProofInterval = "30s"
TxProfitabilityCheckerType = "acceptall"
TxProfitabilityMinReward = "1.1"
ProofStatePollingInterval = "5s"
SenderAddress = "0x70997970c51812dc3a010c7d01b50e0d17dc79c8"
CleanupLockedProofsInterval = "2m"
GeneratingProofCleanupThreshold = "10m"

[EthTxManager]
ForcedGas = 0
PrivateKeys = [
	{Path = "/pk/sequencer.keystore", Password = "testonly"},
	{Path = "/pk/aggregator.keystore", Password = "testonly"}
]

[L2GasPriceSuggester]
Type = "default"
DefaultGasPriceWei = 1000000000
MaxGasPriceWei = 0

[MTClient]
URI = "zkevm-prover:50061"

[Executor]
URI = "zkevm-prover:50071"
MaxResourceExhaustedAttempts = 3
WaitOnResourceExhaustion = "1s"
MaxGRPCMessageSize = 100000000

[Metrics]
Host = "0.0.0.0"
Port = 9091
Enabled = false
ProfilingHost = "0.0.0.0"
ProfilingPort = 6060
ProfilingEnabled = false

[HashDB]
User = "prover_user"
Password = "prover_pass"
Name = "prover_db"
Host = "zkevm-state-db"
Port = "5432"
EnableLog = false
MaxConns = 200<|MERGE_RESOLUTION|>--- conflicted
+++ resolved
@@ -93,13 +93,10 @@
 		L1GasPriceFactor = 0.25
 		ByteGasCost = 16
 		MarginFactor = 1
-<<<<<<< HEAD
-=======
 		Enabled = false
 	[Sequencer.StreamServer]
 		Port = 0
 		Filename = ""
->>>>>>> 9ea4ab41
 		Enabled = false
 
 [SequenceSender]
