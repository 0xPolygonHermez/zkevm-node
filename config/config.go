--- conflicted
+++ resolved
@@ -109,22 +109,14 @@
 	Executor executor.Config
 	// Configuration of the merkle tree client service. Not use in the node, only for testing
 	MTClient merkletree.Config
-<<<<<<< HEAD
-	// Configuration of the state database connection
-	StateDB db.Config
-=======
->>>>>>> 9ea4ab41
 	// Configuration of the metrics service, basically is where is going to publish the metrics
 	Metrics metrics.Config
 	// Configuration of the event database connection
 	EventLog event.Config
 	// Configuration of the hash database connection
 	HashDB db.Config
-<<<<<<< HEAD
-=======
 	// State service configuration
 	State state.Config
->>>>>>> 9ea4ab41
 }
 
 // Default parses the default configuration values.
