package config

import (
	"bytes"
	"encoding/json"
	"path/filepath"
	"strings"

	"github.com/hermeznetwork/hermez-core/aggregator"
	"github.com/hermeznetwork/hermez-core/db"
	"github.com/hermeznetwork/hermez-core/etherman"
	"github.com/hermeznetwork/hermez-core/gaspriceestimator"
	"github.com/hermeznetwork/hermez-core/jsonrpc"
	"github.com/hermeznetwork/hermez-core/log"
	"github.com/hermeznetwork/hermez-core/proverclient"
	"github.com/hermeznetwork/hermez-core/sequencer"
	"github.com/hermeznetwork/hermez-core/state/tree"
	"github.com/hermeznetwork/hermez-core/synchronizer"
	"github.com/mitchellh/mapstructure"
	"github.com/spf13/viper"
)

// Config represents the configuration of the entire Hermez Node
type Config struct {
<<<<<<< HEAD
	Log               log.Config
	Database          db.Config
	Etherman          etherman.Config
	RPC               jsonrpc.Config
	Synchronizer      synchronizer.Config
	Sequencer         sequencer.Config
	Aggregator        aggregator.Config
	Prover            proverclient.Config
	GasPriceEstimator gaspriceestimator.Config
	NetworkConfig     NetworkConfig
=======
	Log           log.Config
	Database      db.Config
	Etherman      etherman.Config
	RPC           jsonrpc.Config
	Synchronizer  synchronizer.Config
	Sequencer     sequencer.Config
	Aggregator    aggregator.Config
	Prover        proverclient.Config
	NetworkConfig NetworkConfig
	MTService     tree.Config
>>>>>>> 32ab59d4
}

// Load loads the configuration
func Load(configFilePath string, network string) (*Config, error) {
	var cfg Config
	viper.SetConfigType("toml")

	err := viper.ReadConfig(bytes.NewBuffer([]byte(DefaultValues)))
	if err != nil {
		return nil, err
	}
	err = viper.Unmarshal(&cfg, viper.DecodeHook(mapstructure.TextUnmarshallerHookFunc()))
	if err != nil {
		return nil, err
	}
	if configFilePath != "" {
		path, fullFile := filepath.Split(configFilePath)

		file := strings.Split(fullFile, ".")

		viper.AddConfigPath(path)
		viper.SetConfigName(file[0])
		viper.SetConfigType(file[1])
	}
	viper.AutomaticEnv()
	replacer := strings.NewReplacer(".", "_")
	viper.SetEnvKeyReplacer(replacer)
	viper.SetEnvPrefix("HERMEZCORE")
	err = viper.ReadInConfig()
	if err != nil {
		_, ok := err.(viper.ConfigFileNotFoundError)
		if ok {
			log.Infof("config file not found")
		} else {
			log.Infof("error reading config file: ", err)
			return nil, err
		}
	}

	err = viper.Unmarshal(&cfg, viper.DecodeHook(mapstructure.TextUnmarshallerHookFunc()))
	if err != nil {
		return nil, err
	}
	// Load genesis parameters
	cfg.loadNetworkConfig(network)

	cfgJSON, _ := json.MarshalIndent(cfg, "", "  ")
	log.Infof("Configuration loaded: \n%s\n", string(cfgJSON))
	return &cfg, nil
}<|MERGE_RESOLUTION|>--- conflicted
+++ resolved
@@ -22,7 +22,6 @@
 
 // Config represents the configuration of the entire Hermez Node
 type Config struct {
-<<<<<<< HEAD
 	Log               log.Config
 	Database          db.Config
 	Etherman          etherman.Config
@@ -31,20 +30,9 @@
 	Sequencer         sequencer.Config
 	Aggregator        aggregator.Config
 	Prover            proverclient.Config
+	NetworkConfig     NetworkConfig
 	GasPriceEstimator gaspriceestimator.Config
-	NetworkConfig     NetworkConfig
-=======
-	Log           log.Config
-	Database      db.Config
-	Etherman      etherman.Config
-	RPC           jsonrpc.Config
-	Synchronizer  synchronizer.Config
-	Sequencer     sequencer.Config
-	Aggregator    aggregator.Config
-	Prover        proverclient.Config
-	NetworkConfig NetworkConfig
-	MTService     tree.Config
->>>>>>> 32ab59d4
+	MTService         tree.Config
 }
 
 // Load loads the configuration
