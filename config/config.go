--- conflicted
+++ resolved
@@ -50,12 +50,8 @@
 
 // Config represents the configuration of the entire Hermez Node
 type Config struct {
-<<<<<<< HEAD
-	IsTrustedSequencer  bool `mapstructure:"IsTrustedSequencer"`
-=======
 	IsTrustedSequencer  bool   `mapstructure:"IsTrustedSequencer"`
 	DefaultForkID       uint64 `mapstructure:"DefaultForkID"`
->>>>>>> 6d529c66
 	Log                 log.Config
 	Etherman            etherman.Config
 	EthTxManager        ethtxmanager.Config
