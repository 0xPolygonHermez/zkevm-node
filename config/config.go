--- conflicted
+++ resolved
@@ -109,22 +109,16 @@
 	Executor executor.Config
 	// Configuration of the merkle tree client service. Not use in the node, only for testing
 	MTClient merkletree.Config
-<<<<<<< HEAD
 	// Configuration of the state database connection
 	StateDB db.Config
-=======
->>>>>>> 648af0a0
 	// Configuration of the metrics service, basically is where is going to publish the metrics
 	Metrics metrics.Config
 	// Configuration of the event database connection
 	EventLog event.Config
 	// Configuration of the hash database connection
 	HashDB db.Config
-<<<<<<< HEAD
-=======
 	// State service configuration
 	State state.Config
->>>>>>> 648af0a0
 }
 
 // Default parses the default configuration values.
