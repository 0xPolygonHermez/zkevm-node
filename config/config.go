package config

import (
	"bytes"
	"encoding/json"
	"path/filepath"
	"strings"

	"github.com/hermeznetwork/hermez-core/aggregator"
	"github.com/hermeznetwork/hermez-core/db"
	"github.com/hermeznetwork/hermez-core/etherman"
	"github.com/hermeznetwork/hermez-core/ethermanv2"
	"github.com/hermeznetwork/hermez-core/ethtxmanager"
	"github.com/hermeznetwork/hermez-core/gasprice"
	"github.com/hermeznetwork/hermez-core/jsonrpc"
	"github.com/hermeznetwork/hermez-core/jsonrpcv2"
	"github.com/hermeznetwork/hermez-core/log"
	"github.com/hermeznetwork/hermez-core/pricegetter"
	"github.com/hermeznetwork/hermez-core/proverclient"
	"github.com/hermeznetwork/hermez-core/sequencer"
	"github.com/hermeznetwork/hermez-core/sequencerv2"
	"github.com/hermeznetwork/hermez-core/sequencerv2/broadcast"
	"github.com/hermeznetwork/hermez-core/state/tree"
	"github.com/hermeznetwork/hermez-core/statev2/runtime/executor"
	"github.com/hermeznetwork/hermez-core/synchronizer"
	"github.com/hermeznetwork/hermez-core/synchronizerv2"
	"github.com/mitchellh/mapstructure"
	"github.com/spf13/viper"
	"github.com/urfave/cli/v2"
)

const (
	FlagYes         = "yes"
	FlagCfg         = "cfg"
	FlagNetwork     = "network"
	FlagNetworkCfg  = "network-cfg"
	FlagNetworkBase = "network-base"
	FlagAmount      = "amount"
	FlagRemoteMT    = "remote-merkletree"
	FlagComponents  = "components"
	FlagHTTPAPI     = "http.api"
)

// Config represents the configuration of the entire Hermez Node
type Config struct {
	Log               log.Config
	Database          db.Config
	Etherman          etherman.Config
<<<<<<< HEAD
	Ethermanv2        ethermanv2.Config
=======
	EthermanV2        ethermanv2.Config
>>>>>>> 07418a0e
	EthTxManager      ethtxmanager.Config
	RPC               jsonrpc.Config
	RPCV2             jsonrpcv2.Config
	Synchronizer      synchronizer.Config
	Synchronizerv2    synchronizerv2.Config
	Sequencer         sequencer.Config
	SequencerV2       sequencerv2.Config
	PriceGetter       pricegetter.Config
	Aggregator        aggregator.Config
	Prover            proverclient.Config
	NetworkConfig     NetworkConfig
	GasPriceEstimator gasprice.Config
	MTServer          tree.ServerConfig
	MTClient          tree.ClientConfig
	Executor          executor.Config
	BroadcastServer   broadcast.ServerConfig
	BroadcastClient   broadcast.ClientConfig
}

// Load loads the configuration
func Load(ctx *cli.Context) (*Config, error) {
	var cfg Config
	viper.SetConfigType("toml")

	err := viper.ReadConfig(bytes.NewBuffer([]byte(DefaultValues)))
	if err != nil {
		return nil, err
	}
	err = viper.Unmarshal(&cfg, viper.DecodeHook(mapstructure.TextUnmarshallerHookFunc()))
	if err != nil {
		return nil, err
	}
	configFilePath := ctx.String(FlagCfg)
	if configFilePath != "" {
		dirName, fileName := filepath.Split(configFilePath)

		fileExtension := strings.TrimPrefix(filepath.Ext(fileName), ".")
		fileNameWithoutExtension := strings.TrimSuffix(fileName, "."+fileExtension)

		viper.AddConfigPath(dirName)
		viper.SetConfigName(fileNameWithoutExtension)
		viper.SetConfigType(fileExtension)
	}
	viper.AutomaticEnv()
	replacer := strings.NewReplacer(".", "_")
	viper.SetEnvKeyReplacer(replacer)
	viper.SetEnvPrefix("HERMEZCORE")
	err = viper.ReadInConfig()
	if err != nil {
		_, ok := err.(viper.ConfigFileNotFoundError)
		if ok {
			log.Infof("config file not found")
		} else {
			log.Infof("error reading config file: ", err)
			return nil, err
		}
	}

	err = viper.Unmarshal(&cfg, viper.DecodeHook(mapstructure.TextUnmarshallerHookFunc()))
	if err != nil {
		return nil, err
	}
	// Load genesis parameters
	cfg.loadNetworkConfig(ctx)

	cfgJSON, _ := json.MarshalIndent(cfg, "", "  ")
	log.Infof("Configuration loaded: \n%s\n", string(cfgJSON))
	return &cfg, nil
}<|MERGE_RESOLUTION|>--- conflicted
+++ resolved
@@ -46,11 +46,7 @@
 	Log               log.Config
 	Database          db.Config
 	Etherman          etherman.Config
-<<<<<<< HEAD
 	Ethermanv2        ethermanv2.Config
-=======
-	EthermanV2        ethermanv2.Config
->>>>>>> 07418a0e
 	EthTxManager      ethtxmanager.Config
 	RPC               jsonrpc.Config
 	RPCV2             jsonrpcv2.Config
