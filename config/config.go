--- conflicted
+++ resolved
@@ -8,11 +8,7 @@
 	"github.com/hermeznetwork/hermez-core/etherman"
 	"github.com/hermeznetwork/hermez-core/jsonrpc"
 	"github.com/hermeznetwork/hermez-core/log"
-<<<<<<< HEAD
-	"github.com/hermeznetwork/hermez-core/prover"
-=======
 	"github.com/hermeznetwork/hermez-core/proverclient"
->>>>>>> cd3568e2
 	"github.com/hermeznetwork/hermez-core/sequencer"
 	"github.com/hermeznetwork/hermez-core/synchronizer"
 )
@@ -25,11 +21,7 @@
 	RPC          jsonrpc.Config
 	Sequencer    sequencer.Config
 	Aggregator   aggregator.Config
-<<<<<<< HEAD
-	Prover       prover.Config
-=======
 	Prover       proverclient.Config
->>>>>>> cd3568e2
 }
 
 // Load loads the configuration
@@ -56,7 +48,7 @@
 		},
 		Synchronizer: synchronizer.Config{
 			Etherman: etherman.Config{
-				PrivateKeyPath:     "/Users/mw/work/hermez-core/test/test.keystore",
+				PrivateKeyPath:     "../test/test.keystore",
 				PrivateKeyPassword: "testonly"},
 		},
 		Sequencer: sequencer.Config{
@@ -67,11 +59,7 @@
 			IntervalToConsolidateState: 3 * time.Second,
 			Etherman:                   etherman.Config{},
 		},
-<<<<<<< HEAD
-		Prover: prover.Config{
-=======
 		Prover: proverclient.Config{
->>>>>>> cd3568e2
 			ProverURI: "0.0.0.0:50051",
 		},
 	}
