--- conflicted
+++ resolved
@@ -44,9 +44,7 @@
 SequencerNodeURI = ""
 BroadcastURI = "127.0.0.1:61090"
 DefaultSenderAddress = "0x1111111111111111111111111111111111111111"
-<<<<<<< HEAD
 L2ChainID = 1000
-=======
 	[RPC.DB]
 		User = "rpc_user"
 		Password = "rpc_password"
@@ -55,7 +53,6 @@
 		Port = "5434"
 		EnableLog = false
 		MaxConns = 10
->>>>>>> 16469d2e
 
 [Synchronizer]
 SyncInterval = "5s"
