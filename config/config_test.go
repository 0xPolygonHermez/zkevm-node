--- conflicted
+++ resolved
@@ -87,21 +87,20 @@
 			expectedValue: float64(50),
 		},
 		{
-<<<<<<< HEAD
 			path:          "ExecutorServer.Host",
 			expectedValue: "0.0.0.0",
 		},
 		{
 			path:          "ExecutorServer.Port",
-			expectedValue: 00000,
-=======
+			expectedValue: 0,
+		},
+		{
 			path:          "RPC.ChainID",
 			expectedValue: uint64(1001),
 		},
 		{
 			path:          "RPC.SequencerAddress",
 			expectedValue: "0x617b3a3528F9cDd6630fd3301B9c8911F7Bf063D",
->>>>>>> b7258d1c
 		},
 	}
 
