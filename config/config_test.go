package config_test

import (
	"flag"
	"math/big"
	"os"
	"reflect"
	"strings"
	"testing"
	"time"

	"github.com/0xPolygonHermez/zkevm-node/aggregator"
	"github.com/0xPolygonHermez/zkevm-node/config"
	"github.com/0xPolygonHermez/zkevm-node/config/types"
	"github.com/0xPolygonHermez/zkevm-node/log"
	"github.com/ethereum/go-ethereum/common"
	"github.com/stretchr/testify/assert"
	"github.com/stretchr/testify/require"
	"github.com/urfave/cli/v2"
)

func Test_Defaults(t *testing.T) {
	tcs := []struct {
		path          string
		expectedValue interface{}
	}{
		{
			path:          "Log.Environment",
			expectedValue: log.LogEnvironment("development"),
		},
		{
			path:          "Log.Level",
			expectedValue: "info",
		},
		{
			path:          "Log.Outputs",
			expectedValue: []string{"stderr"},
		},
		{
			path:          "Synchronizer.SyncChunkSize",
			expectedValue: uint64(100),
		},
		{
			path:          "Synchronizer.L1SynchronizationMode",
<<<<<<< HEAD
			expectedValue: "sequential",
=======
			expectedValue: "parallel",
>>>>>>> 5ee8bdad
		},
		{
			path:          "Synchronizer.L1ParallelSynchronization.MaxClients",
			expectedValue: uint64(10),
		},
		{
			path:          "Synchronizer.L1ParallelSynchronization.MaxPendingNoProcessedBlocks",
			expectedValue: uint64(25),
<<<<<<< HEAD
		},
		{
			path:          "Sequencer.WaitPeriodPoolIsEmpty",
			expectedValue: types.NewDuration(1 * time.Second),
=======
>>>>>>> 5ee8bdad
		},
		{
			path:          "Sequencer.DeletePoolTxsL1BlockConfirmations",
			expectedValue: uint64(100),
		},
		{
			path:          "Sequencer.DeletePoolTxsCheckInterval",
			expectedValue: types.NewDuration(12 * time.Hour),
		},
		{
			path:          "Sequencer.TxLifetimeCheckInterval",
			expectedValue: types.NewDuration(10 * time.Minute),
		},
		{
			path:          "Sequencer.TxLifetimeMax",
			expectedValue: types.NewDuration(3 * time.Hour),
		},
		{
			path:          "Sequencer.LoadPoolTxsCheckInterval",
			expectedValue: types.NewDuration(500 * time.Millisecond),
		},
		{
			path:          "Sequencer.StateConsistencyCheckInterval",
			expectedValue: types.NewDuration(5 * time.Second),
		},
		{
			path:          "Sequencer.Finalizer.ForcedBatchesTimeout",
			expectedValue: types.NewDuration(60 * time.Second),
		},
		{
			path:          "Sequencer.Finalizer.NewTxsWaitInterval",
			expectedValue: types.NewDuration(100 * time.Millisecond),
		},
		{
			path:          "Sequencer.Finalizer.ResourceExhaustedMarginPct",
			expectedValue: uint32(10),
		},
		{
			path:          "Sequencer.Finalizer.ForcedBatchesL1BlockConfirmations",
			expectedValue: uint64(64),
		},
		{
			path:          "Sequencer.Finalizer.L1InfoTreeL1BlockConfirmations",
			expectedValue: uint64(64),
		},
		{
			path:          "Sequencer.Finalizer.ForcedBatchesCheckInterval",
			expectedValue: types.NewDuration(10 * time.Second),
		},
		{
			path:          "Sequencer.Finalizer.L1InfoTreeCheckInterval",
			expectedValue: types.NewDuration(10 * time.Second),
		},
		{
			path:          "Sequencer.Finalizer.L2BlockMaxDeltaTimestamp",
			expectedValue: types.NewDuration(3 * time.Second),
		},
		{
			path:          "Sequencer.Finalizer.HaltOnBatchNumber",
			expectedValue: uint64(0),
		},
		{
			path:          "Sequencer.Finalizer.BatchMaxDeltaTimestamp",
			expectedValue: types.NewDuration(10 * time.Second),
		},
		{
			path:          "Sequencer.StreamServer.Port",
			expectedValue: uint16(0),
		},
		{
			path:          "Sequencer.StreamServer.Filename",
			expectedValue: "",
		},
		{
			path:          "Sequencer.StreamServer.Enabled",
			expectedValue: false,
		},
		{
			path:          "SequenceSender.WaitPeriodSendSequence",
			expectedValue: types.NewDuration(5 * time.Second),
		},
		{
			path:          "SequenceSender.LastBatchVirtualizationTimeMaxWaitPeriod",
			expectedValue: types.NewDuration(5 * time.Second),
		},
		{
			path:          "SequenceSender.MaxTxSizeForL1",
			expectedValue: uint64(131072),
		},
		{
			path:          "SequenceSender.GasOffset",
			expectedValue: uint64(80000),
		},
		{
			path:          "SequenceSender.MaxBatchesForL1",
			expectedValue: uint64(300),
		},
		{
			path:          "Etherman.URL",
			expectedValue: "http://localhost:8545",
		},
		{
			path:          "NetworkConfig.L1Config.L1ChainID",
			expectedValue: uint64(1337),
		},
		{
			path:          "NetworkConfig.L1Config.ZkEVMAddr",
			expectedValue: common.HexToAddress("0x0DCd1Bf9A1b36cE34237eEaFef220932846BCD82"),
		},
		{
<<<<<<< HEAD
			path:          "NetworkConfig.L1Config.MaticAddr",
			expectedValue: common.HexToAddress("0x5FbDB2315678afecb367f032d93F642f64180aa3"),
=======
			path:          "NetworkConfig.L1Config.PolAddr",
			expectedValue: common.HexToAddress("0x1319D23c2F7034F52Eb07399702B040bA278Ca49"),
>>>>>>> 5ee8bdad
		},
		{
			path:          "NetworkConfig.L1Config.GlobalExitRootManagerAddr",
			expectedValue: common.HexToAddress("0xB7f8BC63BbcaD18155201308C8f3540b07f84F5e"),
		},
		{
			path:          "NetworkConfig.L1Config.DataCommitteeAddr",
			expectedValue: common.HexToAddress("0x2279B7A0a67DB372996a5FaB50D91eAA73d2eBe6"),
		},
		{
			path:          "Etherman.MultiGasProvider",
			expectedValue: false,
		},
		{
			path:          "EthTxManager.FrequencyToMonitorTxs",
			expectedValue: types.NewDuration(1 * time.Second),
		},
		{
			path:          "EthTxManager.WaitTxToBeMined",
			expectedValue: types.NewDuration(2 * time.Minute),
		},
		{
			path:          "EthTxManager.WaitTxToBeMined",
			expectedValue: types.NewDuration(2 * time.Minute),
		},
		{
			path:          "EthTxManager.ForcedGas",
			expectedValue: uint64(0),
		},
		{
			path:          "EthTxManager.GasPriceMarginFactor",
			expectedValue: float64(1),
		},
		{
			path:          "EthTxManager.MaxGasPriceLimit",
			expectedValue: uint64(0),
		},
		{
			path:          "L2GasPriceSuggester.DefaultGasPriceWei",
			expectedValue: uint64(2000000000),
		},
		{
			path:          "L2GasPriceSuggester.MaxGasPriceWei",
			expectedValue: uint64(0),
		},
		{
			path:          "MTClient.URI",
			expectedValue: "zkevm-prover:50061",
		},
		{
			path:          "State.DB.User",
			expectedValue: "state_user",
		},
		{
			path:          "State.DB.Password",
			expectedValue: "state_password",
		},
		{
			path:          "State.DB.Name",
			expectedValue: "state_db",
		},
		{
			path:          "State.DB.Host",
			expectedValue: "zkevm-state-db",
		},
		{
			path:          "State.DB.Port",
			expectedValue: "5432",
		},
		{
			path:          "State.DB.EnableLog",
			expectedValue: false,
		},
		{
			path:          "State.DB.MaxConns",
			expectedValue: 200,
		},
		{
			path:          "Pool.IntervalToRefreshGasPrices",
			expectedValue: types.NewDuration(5 * time.Second),
		},
		{
			path:          "Pool.MaxTxBytesSize",
			expectedValue: uint64(100132),
		},
		{
			path:          "Pool.MaxTxDataBytesSize",
			expectedValue: 100000,
		},

		{
			path:          "Pool.DefaultMinGasPriceAllowed",
			expectedValue: uint64(1000000000),
		},
		{
			path:          "Pool.MinAllowedGasPriceInterval",
			expectedValue: types.NewDuration(5 * time.Minute),
		},
		{
			path:          "Pool.PollMinAllowedGasPriceInterval",
			expectedValue: types.NewDuration(15 * time.Second),
		},
		{
			path:          "Pool.AccountQueue",
			expectedValue: uint64(64),
		},
		{
			path:          "Pool.GlobalQueue",
			expectedValue: uint64(1024),
		},
		{
			path:          "Pool.EffectiveGasPrice.Enabled",
			expectedValue: false,
		},
		{
			path:          "Pool.EffectiveGasPrice.L1GasPriceFactor",
			expectedValue: float64(0.25),
		},
		{
			path:          "Pool.EffectiveGasPrice.ByteGasCost",
			expectedValue: uint64(16),
		},
		{
			path:          "Pool.EffectiveGasPrice.ZeroByteGasCost",
			expectedValue: uint64(4),
		},
		{
			path:          "Pool.EffectiveGasPrice.NetProfit",
			expectedValue: float64(1),
		},
		{
			path:          "Pool.EffectiveGasPrice.BreakEvenFactor",
			expectedValue: float64(1.1),
		},
		{
			path:          "Pool.EffectiveGasPrice.FinalDeviationPct",
			expectedValue: uint64(10),
		},
		{
			path:          "Pool.DB.User",
			expectedValue: "pool_user",
		},
		{
			path:          "Pool.DB.Password",
			expectedValue: "pool_password",
		},
		{
			path:          "Pool.DB.Name",
			expectedValue: "pool_db",
		},
		{
			path:          "Pool.DB.Host",
			expectedValue: "zkevm-pool-db",
		},
		{
			path:          "Pool.DB.Port",
			expectedValue: "5432",
		},
		{
			path:          "Pool.DB.EnableLog",
			expectedValue: false,
		},
		{
			path:          "Pool.DB.MaxConns",
			expectedValue: 200,
		},
		{
			path:          "RPC.Host",
			expectedValue: "0.0.0.0",
		},
		{
			path:          "RPC.Port",
			expectedValue: int(8545),
		},
		{
			path:          "RPC.ReadTimeout",
			expectedValue: types.NewDuration(60 * time.Second),
		},
		{
			path:          "RPC.WriteTimeout",
			expectedValue: types.NewDuration(60 * time.Second),
		},
		{
			path:          "RPC.SequencerNodeURI",
			expectedValue: "",
		},
		{
			path:          "RPC.MaxRequestsPerIPAndSecond",
			expectedValue: float64(500),
		},
		{
			path:          "RPC.EnableL2SuggestedGasPricePolling",
			expectedValue: true,
		},
		{
			path:          "RPC.BatchRequestsEnabled",
			expectedValue: false,
		},
		{
			path:          "RPC.BatchRequestsLimit",
			expectedValue: uint(20),
		},
		{
			path:          "RPC.MaxLogsCount",
			expectedValue: uint64(10000),
		},
		{
			path:          "RPC.MaxLogsBlockRange",
			expectedValue: uint64(10000),
		},
		{
			path:          "RPC.MaxNativeBlockHashBlockRange",
			expectedValue: uint64(60000),
		},
		{
			path:          "RPC.EnableHttpLog",
			expectedValue: true,
		},
		{
			path:          "RPC.WebSockets.Enabled",
			expectedValue: true,
		},
		{
			path:          "RPC.WebSockets.Host",
			expectedValue: "0.0.0.0",
		},
		{
			path:          "RPC.WebSockets.Port",
			expectedValue: int(8546),
		},
		{
			path:          "RPC.WebSockets.ReadLimit",
			expectedValue: int64(104857600),
		},
		{
			path:          "Executor.URI",
			expectedValue: "zkevm-prover:50071",
		},
		{
			path:          "Executor.MaxResourceExhaustedAttempts",
			expectedValue: 3,
		},
		{
			path:          "Executor.WaitOnResourceExhaustion",
			expectedValue: types.NewDuration(1 * time.Second),
		},
		{
			path:          "Executor.MaxGRPCMessageSize",
			expectedValue: int(100000000),
		},
		{
			path:          "Metrics.Host",
			expectedValue: "0.0.0.0",
		},
		{
			path:          "Metrics.Port",
			expectedValue: 9091,
		},
		{
			path:          "Metrics.Enabled",
			expectedValue: false,
		},
		{
			path:          "Aggregator.Host",
			expectedValue: "0.0.0.0",
		},
		{
			path:          "Aggregator.Port",
			expectedValue: 50081,
		},
		{
			path:          "Aggregator.RetryTime",
			expectedValue: types.NewDuration(5 * time.Second),
		},
		{
			path:          "Aggregator.VerifyProofInterval",
			expectedValue: types.NewDuration(90 * time.Second),
		},
		{
			path:          "Aggregator.TxProfitabilityCheckerType",
			expectedValue: aggregator.TxProfitabilityCheckerType(aggregator.ProfitabilityAcceptAll),
		},
		{
			path:          "Aggregator.TxProfitabilityMinReward",
			expectedValue: aggregator.TokenAmountWithDecimals{Int: big.NewInt(1100000000000000000)},
		},
		{
			path:          "Aggregator.ProofStatePollingInterval",
			expectedValue: types.NewDuration(5 * time.Second),
		},
		{
			path:          "Aggregator.CleanupLockedProofsInterval",
			expectedValue: types.NewDuration(2 * time.Minute),
		},
		{
			path:          "Aggregator.GeneratingProofCleanupThreshold",
			expectedValue: "10m",
		},
		{
			path:          "Aggregator.GasOffset",
			expectedValue: uint64(0),
		},
		{
			path:          "State.Batch.Constraints.MaxTxsPerBatch",
			expectedValue: uint64(300),
		},
		{
			path:          "State.Batch.Constraints.MaxBatchBytesSize",
			expectedValue: uint64(120000),
		},
		{
			path:          "State.Batch.Constraints.MaxCumulativeGasUsed",
			expectedValue: uint64(30000000),
		},
		{
			path:          "State.Batch.Constraints.MaxKeccakHashes",
			expectedValue: uint32(2145),
		},
		{
			path:          "State.Batch.Constraints.MaxPoseidonHashes",
			expectedValue: uint32(252357),
		},
		{
			path:          "State.Batch.Constraints.MaxPoseidonPaddings",
			expectedValue: uint32(135191),
		},
		{
			path:          "State.Batch.Constraints.MaxMemAligns",
			expectedValue: uint32(236585),
		},
		{
			path:          "State.Batch.Constraints.MaxArithmetics",
			expectedValue: uint32(236585),
		},
		{
			path:          "State.Batch.Constraints.MaxBinaries",
			expectedValue: uint32(473170),
		},
	}
	file, err := os.CreateTemp("", "genesisConfig")
	require.NoError(t, err)
	defer func() {
		require.NoError(t, os.Remove(file.Name()))
	}()
	require.NoError(t, os.WriteFile(file.Name(), []byte("{}"), 0600))

	flagSet := flag.NewFlagSet("", flag.PanicOnError)
	flagSet.String(config.FlagNetwork, "custom", "")
	flagSet.String(config.FlagCustomNetwork, "../test/config/test.genesis.config.json", "")
	ctx := cli.NewContext(cli.NewApp(), flagSet, nil)
	cfg, err := config.Load(ctx, true)
	if err != nil {
		t.Fatalf("Unexpected error loading default config: %v", err)
	}

	for _, tc := range tcs {
		tc := tc
		t.Run(tc.path, func(t *testing.T) {
			actual := getValueFromStruct(tc.path, cfg)
			require.Equal(t, tc.expectedValue, actual)
		})
	}
}

func getValueFromStruct(path string, object interface{}) interface{} {
	keySlice := strings.Split(path, ".")
	v := reflect.ValueOf(object)

	for _, key := range keySlice {
		for v.Kind() == reflect.Ptr {
			v = v.Elem()
		}

		v = v.FieldByName(key)
	}
	return v.Interface()
}

func TestEnvVarArrayDecoding(t *testing.T) {
	file, err := os.CreateTemp("", "genesisConfig")
	require.NoError(t, err)
	defer func() {
		require.NoError(t, os.Remove(file.Name()))
	}()
	require.NoError(t, os.WriteFile(file.Name(), []byte("{}"), 0600))
	flagSet := flag.NewFlagSet("", flag.PanicOnError)
	flagSet.String(config.FlagNetwork, "custom", "")
	flagSet.String(config.FlagCustomNetwork, "../test/config/test.genesis.config.json", "")
	ctx := cli.NewContext(cli.NewApp(), flagSet, nil)

	os.Setenv("ZKEVM_NODE_LOG_OUTPUTS", "a,b,c")
	defer func() {
		os.Unsetenv("ZKEVM_NODE_LOG_OUTPUTS")
	}()

	cfg, err := config.Load(ctx, true)
	require.NoError(t, err)

	assert.Equal(t, 3, len(cfg.Log.Outputs))
	assert.Equal(t, "a", cfg.Log.Outputs[0])
	assert.Equal(t, "b", cfg.Log.Outputs[1])
	assert.Equal(t, "c", cfg.Log.Outputs[2])
}<|MERGE_RESOLUTION|>--- conflicted
+++ resolved
@@ -42,11 +42,7 @@
 		},
 		{
 			path:          "Synchronizer.L1SynchronizationMode",
-<<<<<<< HEAD
-			expectedValue: "sequential",
-=======
 			expectedValue: "parallel",
->>>>>>> 5ee8bdad
 		},
 		{
 			path:          "Synchronizer.L1ParallelSynchronization.MaxClients",
@@ -55,13 +51,6 @@
 		{
 			path:          "Synchronizer.L1ParallelSynchronization.MaxPendingNoProcessedBlocks",
 			expectedValue: uint64(25),
-<<<<<<< HEAD
-		},
-		{
-			path:          "Sequencer.WaitPeriodPoolIsEmpty",
-			expectedValue: types.NewDuration(1 * time.Second),
-=======
->>>>>>> 5ee8bdad
 		},
 		{
 			path:          "Sequencer.DeletePoolTxsL1BlockConfirmations",
@@ -172,13 +161,8 @@
 			expectedValue: common.HexToAddress("0x0DCd1Bf9A1b36cE34237eEaFef220932846BCD82"),
 		},
 		{
-<<<<<<< HEAD
-			path:          "NetworkConfig.L1Config.MaticAddr",
-			expectedValue: common.HexToAddress("0x5FbDB2315678afecb367f032d93F642f64180aa3"),
-=======
 			path:          "NetworkConfig.L1Config.PolAddr",
 			expectedValue: common.HexToAddress("0x1319D23c2F7034F52Eb07399702B040bA278Ca49"),
->>>>>>> 5ee8bdad
 		},
 		{
 			path:          "NetworkConfig.L1Config.GlobalExitRootManagerAddr",
