package config_test

import (
	"flag"
	"math/big"
	"os"
	"reflect"
	"strings"
	"testing"
	"time"

	"github.com/0xPolygonHermez/zkevm-node/aggregator"
	"github.com/0xPolygonHermez/zkevm-node/config"
	"github.com/0xPolygonHermez/zkevm-node/config/types"
	"github.com/0xPolygonHermez/zkevm-node/log"
<<<<<<< HEAD
	"github.com/0xPolygonHermez/zkevm-node/pricegetter"
=======
>>>>>>> 659b0825
	"github.com/ethereum/go-ethereum/common"
	"github.com/stretchr/testify/assert"
	"github.com/stretchr/testify/require"
	"github.com/urfave/cli/v2"
)

func Test_Defaults(t *testing.T) {
	tcs := []struct {
		path          string
		expectedValue interface{}
	}{
		{
			path:          "Log.Environment",
			expectedValue: log.LogEnvironment("development"),
<<<<<<< HEAD
		},
		{
			path:          "Log.Level",
			expectedValue: "info",
		},
		{
			path:          "Log.Outputs",
			expectedValue: []string{"stderr"},
		},
		{
			path:          "Synchronizer.SyncChunkSize",
			expectedValue: uint64(100),
=======
>>>>>>> 659b0825
		},
		{
			path:          "Log.Level",
			expectedValue: "info",
		},
		{
			path:          "Log.Outputs",
			expectedValue: []string{"stderr"},
		},
		{
			path:          "Synchronizer.SyncChunkSize",
			expectedValue: uint64(100),
		},
		{
			path:          "Sequencer.WaitPeriodPoolIsEmpty",
			expectedValue: types.NewDuration(1 * time.Second),
		},
		{
<<<<<<< HEAD
			path:          "Sequencer.MaxTxsPerBatch",
			expectedValue: uint64(150),
		},
		{
			path:          "Sequencer.MaxBatchBytesSize",
			expectedValue: uint64(129848),
=======
			path:          "Sequencer.BlocksAmountForTxsToBeDeleted",
			expectedValue: uint64(100),
		},
		{
			path:          "Sequencer.FrequencyToCheckTxsForDelete",
			expectedValue: types.NewDuration(12 * time.Hour),
		},
		{
			path:          "Sequencer.TxLifetimeCheckTimeout",
			expectedValue: types.NewDuration(10 * time.Minute),
		},
		{
			path:          "Sequencer.MaxTxLifetime",
			expectedValue: types.NewDuration(3 * time.Hour),
		},
		{
			path:          "Sequencer.Finalizer.GERDeadlineTimeout",
			expectedValue: types.NewDuration(5 * time.Second),
		},
		{
			path:          "Sequencer.Finalizer.ForcedBatchDeadlineTimeout",
			expectedValue: types.NewDuration(60 * time.Second),
		},
		{
			path:          "Sequencer.Finalizer.SleepDuration",
			expectedValue: types.NewDuration(100 * time.Millisecond),
		},
		{
			path:          "Sequencer.Finalizer.ResourcePercentageToCloseBatch",
			expectedValue: uint32(10),
		},
		{
			path:          "Sequencer.Finalizer.GERFinalityNumberOfBlocks",
			expectedValue: uint64(64),
		},
		{
			path:          "Sequencer.Finalizer.ClosingSignalsManagerWaitForCheckingL1Timeout",
			expectedValue: types.NewDuration(10 * time.Second),
		},
		{
			path:          "Sequencer.Finalizer.ClosingSignalsManagerWaitForCheckingGER",
			expectedValue: types.NewDuration(10 * time.Second),
		},
		{
			path:          "Sequencer.Finalizer.ClosingSignalsManagerWaitForCheckingForcedBatches",
			expectedValue: types.NewDuration(10 * time.Second),
		},
		{
			path:          "Sequencer.Finalizer.ForcedBatchesFinalityNumberOfBlocks",
			expectedValue: uint64(64),
		},
		{
			path:          "Sequencer.Finalizer.StopSequencerOnBatchNum",
			expectedValue: uint64(0),
		},
		{
			path:          "Sequencer.Finalizer.TimestampResolution",
			expectedValue: types.NewDuration(10 * time.Second),
		},
		{
			path:          "Sequencer.EffectiveGasPrice.MaxBreakEvenGasPriceDeviationPercentage",
			expectedValue: uint64(10),
		},
		{
			path:          "Sequencer.EffectiveGasPrice.L1GasPriceFactor",
			expectedValue: float64(0.25),
>>>>>>> 659b0825
		},
		{
			path:          "Sequencer.EffectiveGasPrice.ByteGasCost",
			expectedValue: uint64(16),
		},
		{
			path:          "Sequencer.EffectiveGasPrice.MarginFactor",
			expectedValue: float64(1),
		},
		{
<<<<<<< HEAD
			path:          "Sequencer.MaxCumulativeGasUsed",
			expectedValue: uint64(30000000),
		},
		{
			path:          "Sequencer.MaxKeccakHashes",
			expectedValue: uint32(468),
		},
		{
			path:          "Sequencer.MaxPoseidonHashes",
			expectedValue: uint32(279620),
		},
		{
			path:          "Sequencer.MaxPoseidonPaddings",
			expectedValue: uint32(149796),
		},
		{
			path:          "Sequencer.MaxMemAligns",
			expectedValue: uint32(262144),
		},
		{
			path:          "Sequencer.MaxArithmetics",
			expectedValue: uint32(262144),
		},
		{
			path:          "Sequencer.MaxBinaries",
			expectedValue: uint32(262144),
		},
		{
			path:          "Sequencer.MaxSteps",
			expectedValue: uint32(8388608),
		},
		{
			path:          "Sequencer.TxLifetimeCheckTimeout",
			expectedValue: types.NewDuration(10 * time.Minute),
		},
		{
			path:          "Sequencer.MaxTxLifetime",
			expectedValue: types.NewDuration(3 * time.Hour),
		},
		{
			path:          "Sequencer.WeightBatchBytesSize",
			expectedValue: 1,
		},
		{
			path:          "Sequencer.WeightCumulativeGasUsed",
			expectedValue: 1,
		},
		{
			path:          "Sequencer.WeightKeccakHashes",
			expectedValue: 1,
		},
		{
			path:          "Sequencer.WeightPoseidonHashes",
			expectedValue: 1,
		},
		{
			path:          "Sequencer.WeightPoseidonPaddings",
			expectedValue: 1,
		},
		{
			path:          "Sequencer.WeightMemAligns",
			expectedValue: 1,
		},
		{
			path:          "Sequencer.WeightArithmetics",
			expectedValue: 1,
		},
		{
			path:          "Sequencer.WeightBinaries",
			expectedValue: 1,
		},
		{
			path:          "Sequencer.WeightSteps",
			expectedValue: 1,
		},
		{
			path:          "Sequencer.Finalizer.GERDeadlineTimeout",
			expectedValue: types.NewDuration(5 * time.Second),
		},
		{
			path:          "Sequencer.Finalizer.ForcedBatchDeadlineTimeout",
			expectedValue: types.NewDuration(60 * time.Second),
		},
		{
			path:          "Sequencer.Finalizer.SleepDuration",
			expectedValue: types.NewDuration(100 * time.Millisecond),
		},
		{
			path:          "Sequencer.Finalizer.ResourcePercentageToCloseBatch",
			expectedValue: uint32(10),
		},
		{
			path:          "Sequencer.Finalizer.GERFinalityNumberOfBlocks",
			expectedValue: uint64(64),
		},
		{
			path:          "Sequencer.Finalizer.ClosingSignalsManagerWaitForCheckingL1Timeout",
			expectedValue: types.NewDuration(10 * time.Second),
		},
		{
			path:          "Sequencer.Finalizer.ClosingSignalsManagerWaitForCheckingGER",
			expectedValue: types.NewDuration(10 * time.Second),
		},
		{
			path:          "Sequencer.Finalizer.ClosingSignalsManagerWaitForCheckingForcedBatches",
			expectedValue: types.NewDuration(10 * time.Second),
		},
		{
			path:          "Sequencer.Finalizer.ForcedBatchesFinalityNumberOfBlocks",
			expectedValue: uint64(64),
		},
		{
			path:          "Sequencer.Finalizer.TimestampResolution",
			expectedValue: types.NewDuration(10 * time.Second),
		},
		{
			path:          "Sequencer.DBManager.PoolRetrievalInterval",
			expectedValue: types.NewDuration(500 * time.Millisecond),
		},
		{
			path:          "Sequencer.DBManager.L2ReorgRetrievalInterval",
			expectedValue: types.NewDuration(5 * time.Second),
		},
		{
			path:          "Sequencer.Worker.ResourceCostMultiplier",
			expectedValue: float64(1000),
		},
		{
			path:          "SequenceSender.WaitPeriodSendSequence",
			expectedValue: types.NewDuration(5 * time.Second),
		},
		{
			path:          "SequenceSender.LastBatchVirtualizationTimeMaxWaitPeriod",
			expectedValue: types.NewDuration(5 * time.Second),
		},
		{
			path:          "SequenceSender.MaxTxSizeForL1",
			expectedValue: uint64(131072),
		},
		{
			path:          "Etherman.URL",
			expectedValue: "http://localhost:8545",
		},
		{
			path:          "NetworkConfig.L1Config.L1ChainID",
			expectedValue: uint64(5),
		},
		{
			path:          "NetworkConfig.L1Config.ZkEVMAddr",
			expectedValue: common.HexToAddress("0xa997cfD539E703921fD1e3Cf25b4c241a27a4c7A"),
		},
		{
			path:          "NetworkConfig.L1Config.MaticAddr",
			expectedValue: common.HexToAddress("0x1319D23c2F7034F52Eb07399702B040bA278Ca49"),
		},
		{
			path:          "NetworkConfig.L1Config.GlobalExitRootManagerAddr",
			expectedValue: common.HexToAddress("0x4d9427DCA0406358445bC0a8F88C26b704004f74"),
		},
		{
			path:          "Etherman.MultiGasProvider",
			expectedValue: false,
		},
		{
			path:          "EthTxManager.FrequencyToMonitorTxs",
			expectedValue: types.NewDuration(1 * time.Second),
=======
			path:          "Sequencer.EffectiveGasPrice.Enabled",
			expectedValue: false,
		},
		{
			path:          "Sequencer.DBManager.PoolRetrievalInterval",
			expectedValue: types.NewDuration(500 * time.Millisecond),
		},
		{
			path:          "Sequencer.DBManager.L2ReorgRetrievalInterval",
			expectedValue: types.NewDuration(5 * time.Second),
		},
		{
			path:          "SequenceSender.WaitPeriodSendSequence",
			expectedValue: types.NewDuration(5 * time.Second),
		},
		{
			path:          "SequenceSender.LastBatchVirtualizationTimeMaxWaitPeriod",
			expectedValue: types.NewDuration(5 * time.Second),
		},
		{
			path:          "SequenceSender.MaxTxSizeForL1",
			expectedValue: uint64(131072),
		},
		{
			path:          "Etherman.URL",
			expectedValue: "http://localhost:8545",
		},
		{
			path:          "NetworkConfig.L1Config.L1ChainID",
			expectedValue: uint64(5),
		},
		{
			path:          "NetworkConfig.L1Config.ZkEVMAddr",
			expectedValue: common.HexToAddress("0xa997cfD539E703921fD1e3Cf25b4c241a27a4c7A"),
		},
		{
			path:          "NetworkConfig.L1Config.MaticAddr",
			expectedValue: common.HexToAddress("0x1319D23c2F7034F52Eb07399702B040bA278Ca49"),
		},
		{
			path:          "NetworkConfig.L1Config.GlobalExitRootManagerAddr",
			expectedValue: common.HexToAddress("0x4d9427DCA0406358445bC0a8F88C26b704004f74"),
		},
		{
			path:          "Etherman.MultiGasProvider",
			expectedValue: false,
		},
		{
			path:          "EthTxManager.FrequencyToMonitorTxs",
			expectedValue: types.NewDuration(1 * time.Second),
		},
		{
			path:          "EthTxManager.WaitTxToBeMined",
			expectedValue: types.NewDuration(2 * time.Minute),
>>>>>>> 659b0825
		},
		{
			path:          "EthTxManager.WaitTxToBeMined",
			expectedValue: types.NewDuration(2 * time.Minute),
		},
		{
<<<<<<< HEAD
			path:          "EthTxManager.WaitTxToBeMined",
			expectedValue: types.NewDuration(2 * time.Minute),
		},
		{
			path:          "EthTxManager.ForcedGas",
			expectedValue: uint64(0),
=======
			path:          "EthTxManager.ForcedGas",
			expectedValue: uint64(0),
		},
		{
			path:          "EthTxManager.GasPriceMarginFactor",
			expectedValue: float64(1),
>>>>>>> 659b0825
		},
		{
			path:          "EthTxManager.MaxGasPriceLimit",
			expectedValue: uint64(0),
		},
		{
			path:          "L2GasPriceSuggester.DefaultGasPriceWei",
			expectedValue: uint64(2000000000),
		},
		{
<<<<<<< HEAD
			path:          "L2GasPriceSuggester.DefaultGasPriceWei",
			expectedValue: uint64(2000000000),
=======
			path:          "L2GasPriceSuggester.MaxGasPriceWei",
			expectedValue: uint64(0),
>>>>>>> 659b0825
		},
		{
			path:          "MTClient.URI",
			expectedValue: "zkevm-prover:50061",
		},
		{
			path:          "State.DB.User",
			expectedValue: "state_user",
		},
		{
			path:          "State.DB.Password",
			expectedValue: "state_password",
		},
		{
			path:          "State.DB.Name",
			expectedValue: "state_db",
		},
		{
<<<<<<< HEAD
			path:          "StateDB.Host",
=======
			path:          "State.DB.Host",
>>>>>>> 659b0825
			expectedValue: "zkevm-state-db",
		},
		{
			path:          "State.DB.Port",
			expectedValue: "5432",
		},
		{
			path:          "State.DB.EnableLog",
			expectedValue: false,
		},
		{
			path:          "State.DB.MaxConns",
			expectedValue: 200,
		},
		{
<<<<<<< HEAD
=======
			path:          "Pool.IntervalToRefreshGasPrices",
			expectedValue: types.NewDuration(5 * time.Second),
		},
		{
>>>>>>> 659b0825
			path:          "Pool.MaxTxBytesSize",
			expectedValue: uint64(100132),
		},
		{
			path:          "Pool.MaxTxDataBytesSize",
			expectedValue: 100000,
		},

		{
			path:          "Pool.DefaultMinGasPriceAllowed",
			expectedValue: uint64(1000000000),
		},
		{
			path:          "Pool.MinAllowedGasPriceInterval",
			expectedValue: types.NewDuration(5 * time.Minute),
		},
		{
			path:          "Pool.PollMinAllowedGasPriceInterval",
			expectedValue: types.NewDuration(15 * time.Second),
		},
		{
			path:          "Pool.AccountQueue",
			expectedValue: uint64(64),
		},
		{
			path:          "Pool.GlobalQueue",
			expectedValue: uint64(1024),
		},
		{
			path:          "Pool.DB.User",
			expectedValue: "pool_user",
		},
		{
			path:          "Pool.DB.Password",
			expectedValue: "pool_password",
		},
		{
			path:          "Pool.DB.Name",
			expectedValue: "pool_db",
		},
		{
			path:          "Pool.DB.Host",
			expectedValue: "zkevm-pool-db",
		},
		{
			path:          "Pool.DB.Port",
			expectedValue: "5432",
		},
		{
			path:          "Pool.DB.EnableLog",
			expectedValue: false,
		},
		{
			path:          "Pool.DB.MaxConns",
			expectedValue: 200,
		},
		{
			path:          "RPC.Host",
			expectedValue: "0.0.0.0",
		},
		{
			path:          "RPC.Port",
			expectedValue: int(8545),
		},
		{
			path:          "RPC.ReadTimeout",
			expectedValue: types.NewDuration(60 * time.Second),
		},
		{
			path:          "RPC.WriteTimeout",
			expectedValue: types.NewDuration(60 * time.Second),
		},
		{
			path:          "RPC.SequencerNodeURI",
			expectedValue: "",
		},
		{
			path:          "RPC.MaxRequestsPerIPAndSecond",
			expectedValue: float64(500),
		},
		{
			path:          "RPC.EnableL2SuggestedGasPricePolling",
			expectedValue: true,
		},
		{
<<<<<<< HEAD
			path:          "RPC.WebSockets.Enabled",
			expectedValue: true,
		},
		{
			path:          "RPC.WebSockets.Host",
			expectedValue: "0.0.0.0",
		},
		{
			path:          "RPC.WebSockets.Port",
			expectedValue: int(8546),
		},
		{
			path:          "Executor.URI",
			expectedValue: "zkevm-prover:50071",
		},
		{
			path:          "Executor.MaxGRPCMessageSize",
			expectedValue: int(100000000),
		},
		{
			path:          "Metrics.Host",
			expectedValue: "0.0.0.0",
		},
		{
			path:          "Metrics.Port",
			expectedValue: 9091,
		},
		{
			path:          "Metrics.Enabled",
			expectedValue: false,
		},
		{
			path:          "Aggregator.Host",
			expectedValue: "0.0.0.0",
		},
		{
			path:          "Aggregator.Port",
			expectedValue: 50081,
		},
		{
			path:          "Aggregator.RetryTime",
			expectedValue: types.NewDuration(5 * time.Second),
		},
		{
			path:          "Aggregator.VerifyProofInterval",
			expectedValue: types.NewDuration(90 * time.Second),
		},
		{
=======
			path:          "RPC.BatchRequestsEnabled",
			expectedValue: false,
		},
		{
			path:          "RPC.BatchRequestsLimit",
			expectedValue: uint(20),
		},
		{
			path:          "RPC.WebSockets.Enabled",
			expectedValue: true,
		},
		{
			path:          "RPC.WebSockets.Host",
			expectedValue: "0.0.0.0",
		},
		{
			path:          "RPC.WebSockets.Port",
			expectedValue: int(8546),
		},
		{
			path:          "RPC.WebSockets.ReadLimit",
			expectedValue: int64(104857600),
		},
		{
			path:          "Executor.URI",
			expectedValue: "zkevm-prover:50071",
		},
		{
			path:          "Executor.MaxResourceExhaustedAttempts",
			expectedValue: 3,
		},
		{
			path:          "Executor.WaitOnResourceExhaustion",
			expectedValue: types.NewDuration(1 * time.Second),
		},
		{
			path:          "Executor.MaxGRPCMessageSize",
			expectedValue: int(100000000),
		},
		{
			path:          "Metrics.Host",
			expectedValue: "0.0.0.0",
		},
		{
			path:          "Metrics.Port",
			expectedValue: 9091,
		},
		{
			path:          "Metrics.Enabled",
			expectedValue: false,
		},
		{
			path:          "Aggregator.Host",
			expectedValue: "0.0.0.0",
		},
		{
			path:          "Aggregator.Port",
			expectedValue: 50081,
		},
		{
			path:          "Aggregator.RetryTime",
			expectedValue: types.NewDuration(5 * time.Second),
		},
		{
			path:          "Aggregator.VerifyProofInterval",
			expectedValue: types.NewDuration(90 * time.Second),
		},
		{
>>>>>>> 659b0825
			path:          "Aggregator.TxProfitabilityCheckerType",
			expectedValue: aggregator.TxProfitabilityCheckerType(aggregator.ProfitabilityAcceptAll),
		},
		{
			path:          "Aggregator.TxProfitabilityMinReward",
			expectedValue: aggregator.TokenAmountWithDecimals{Int: big.NewInt(1100000000000000000)},
		},
		{
			path:          "Aggregator.ProofStatePollingInterval",
			expectedValue: types.NewDuration(5 * time.Second),
		},
		{
			path:          "Aggregator.CleanupLockedProofsInterval",
			expectedValue: types.NewDuration(2 * time.Minute),
		},
		{
			path:          "Aggregator.GeneratingProofCleanupThreshold",
			expectedValue: "10m",
<<<<<<< HEAD
=======
		},

		{
			path:          "State.Batch.Constraints.MaxTxsPerBatch",
			expectedValue: uint64(300),
		},
		{
			path:          "State.Batch.Constraints.MaxBatchBytesSize",
			expectedValue: uint64(120000),
		},
		{
			path:          "State.Batch.Constraints.MaxCumulativeGasUsed",
			expectedValue: uint64(30000000),
		},
		{
			path:          "State.Batch.Constraints.MaxKeccakHashes",
			expectedValue: uint32(2145),
		},
		{
			path:          "State.Batch.Constraints.MaxPoseidonHashes",
			expectedValue: uint32(252357),
		},
		{
			path:          "State.Batch.Constraints.MaxPoseidonPaddings",
			expectedValue: uint32(135191),
		},
		{
			path:          "State.Batch.Constraints.MaxMemAligns",
			expectedValue: uint32(236585),
		},
		{
			path:          "State.Batch.Constraints.MaxArithmetics",
			expectedValue: uint32(236585),
		},
		{
			path:          "State.Batch.Constraints.MaxBinaries",
			expectedValue: uint32(473170),
		},
		{
			path:          "State.Batch.Constraints.MaxSteps",
			expectedValue: uint32(7570538),
		},
		{
			path:          "State.Batch.ResourceWeights.WeightBatchBytesSize",
			expectedValue: 1,
		},
		{
			path:          "State.Batch.ResourceWeights.WeightCumulativeGasUsed",
			expectedValue: 1,
		},
		{
			path:          "State.Batch.ResourceWeights.WeightKeccakHashes",
			expectedValue: 1,
		},
		{
			path:          "State.Batch.ResourceWeights.WeightPoseidonHashes",
			expectedValue: 1,
		},
		{
			path:          "State.Batch.ResourceWeights.WeightPoseidonPaddings",
			expectedValue: 1,
		},
		{
			path:          "State.Batch.ResourceWeights.WeightMemAligns",
			expectedValue: 1,
		},
		{
			path:          "State.Batch.ResourceWeights.WeightArithmetics",
			expectedValue: 1,
		},
		{
			path:          "State.Batch.ResourceWeights.WeightBinaries",
			expectedValue: 1,
		},
		{
			path:          "State.Batch.ResourceWeights.WeightSteps",
			expectedValue: 1,
>>>>>>> 659b0825
		},
	}
	file, err := os.CreateTemp("", "genesisConfig")
	require.NoError(t, err)
	defer func() {
		require.NoError(t, os.Remove(file.Name()))
	}()
	require.NoError(t, os.WriteFile(file.Name(), []byte("{}"), 0600))

	flagSet := flag.NewFlagSet("", flag.PanicOnError)
	flagSet.String(config.FlagNetwork, "testnet", "")
	ctx := cli.NewContext(cli.NewApp(), flagSet, nil)
<<<<<<< HEAD
	cfg, err := config.Load(ctx)
=======
	cfg, err := config.Load(ctx, true)
>>>>>>> 659b0825
	if err != nil {
		t.Fatalf("Unexpected error loading default config: %v", err)
	}

	for _, tc := range tcs {
		tc := tc
		t.Run(tc.path, func(t *testing.T) {
			actual := getValueFromStruct(tc.path, cfg)
			require.Equal(t, tc.expectedValue, actual)
		})
	}
}

func getValueFromStruct(path string, object interface{}) interface{} {
	keySlice := strings.Split(path, ".")
	v := reflect.ValueOf(object)

	for _, key := range keySlice {
		for v.Kind() == reflect.Ptr {
			v = v.Elem()
		}

		v = v.FieldByName(key)
	}
	return v.Interface()
}

func TestEnvVarArrayDecoding(t *testing.T) {
	file, err := os.CreateTemp("", "genesisConfig")
	require.NoError(t, err)
	defer func() {
		require.NoError(t, os.Remove(file.Name()))
	}()
	require.NoError(t, os.WriteFile(file.Name(), []byte("{}"), 0600))
	flagSet := flag.NewFlagSet("", flag.PanicOnError)
	flagSet.String(config.FlagNetwork, "testnet", "")
	ctx := cli.NewContext(cli.NewApp(), flagSet, nil)

	os.Setenv("ZKEVM_NODE_LOG_OUTPUTS", "a,b,c")
	defer func() {
		os.Unsetenv("ZKEVM_NODE_LOG_OUTPUTS")
	}()

<<<<<<< HEAD
	cfg, err := config.Load(ctx)
=======
	cfg, err := config.Load(ctx, true)
>>>>>>> 659b0825
	require.NoError(t, err)

	assert.Equal(t, 3, len(cfg.Log.Outputs))
	assert.Equal(t, "a", cfg.Log.Outputs[0])
	assert.Equal(t, "b", cfg.Log.Outputs[1])
	assert.Equal(t, "c", cfg.Log.Outputs[2])
}<|MERGE_RESOLUTION|>--- conflicted
+++ resolved
@@ -13,10 +13,6 @@
 	"github.com/0xPolygonHermez/zkevm-node/config"
 	"github.com/0xPolygonHermez/zkevm-node/config/types"
 	"github.com/0xPolygonHermez/zkevm-node/log"
-<<<<<<< HEAD
-	"github.com/0xPolygonHermez/zkevm-node/pricegetter"
-=======
->>>>>>> 659b0825
 	"github.com/ethereum/go-ethereum/common"
 	"github.com/stretchr/testify/assert"
 	"github.com/stretchr/testify/require"
@@ -31,7 +27,6 @@
 		{
 			path:          "Log.Environment",
 			expectedValue: log.LogEnvironment("development"),
-<<<<<<< HEAD
 		},
 		{
 			path:          "Log.Level",
@@ -44,34 +39,12 @@
 		{
 			path:          "Synchronizer.SyncChunkSize",
 			expectedValue: uint64(100),
-=======
->>>>>>> 659b0825
-		},
-		{
-			path:          "Log.Level",
-			expectedValue: "info",
-		},
-		{
-			path:          "Log.Outputs",
-			expectedValue: []string{"stderr"},
-		},
-		{
-			path:          "Synchronizer.SyncChunkSize",
-			expectedValue: uint64(100),
 		},
 		{
 			path:          "Sequencer.WaitPeriodPoolIsEmpty",
 			expectedValue: types.NewDuration(1 * time.Second),
 		},
 		{
-<<<<<<< HEAD
-			path:          "Sequencer.MaxTxsPerBatch",
-			expectedValue: uint64(150),
-		},
-		{
-			path:          "Sequencer.MaxBatchBytesSize",
-			expectedValue: uint64(129848),
-=======
 			path:          "Sequencer.BlocksAmountForTxsToBeDeleted",
 			expectedValue: uint64(100),
 		},
@@ -138,7 +111,6 @@
 		{
 			path:          "Sequencer.EffectiveGasPrice.L1GasPriceFactor",
 			expectedValue: float64(0.25),
->>>>>>> 659b0825
 		},
 		{
 			path:          "Sequencer.EffectiveGasPrice.ByteGasCost",
@@ -149,121 +121,8 @@
 			expectedValue: float64(1),
 		},
 		{
-<<<<<<< HEAD
-			path:          "Sequencer.MaxCumulativeGasUsed",
-			expectedValue: uint64(30000000),
-		},
-		{
-			path:          "Sequencer.MaxKeccakHashes",
-			expectedValue: uint32(468),
-		},
-		{
-			path:          "Sequencer.MaxPoseidonHashes",
-			expectedValue: uint32(279620),
-		},
-		{
-			path:          "Sequencer.MaxPoseidonPaddings",
-			expectedValue: uint32(149796),
-		},
-		{
-			path:          "Sequencer.MaxMemAligns",
-			expectedValue: uint32(262144),
-		},
-		{
-			path:          "Sequencer.MaxArithmetics",
-			expectedValue: uint32(262144),
-		},
-		{
-			path:          "Sequencer.MaxBinaries",
-			expectedValue: uint32(262144),
-		},
-		{
-			path:          "Sequencer.MaxSteps",
-			expectedValue: uint32(8388608),
-		},
-		{
-			path:          "Sequencer.TxLifetimeCheckTimeout",
-			expectedValue: types.NewDuration(10 * time.Minute),
-		},
-		{
-			path:          "Sequencer.MaxTxLifetime",
-			expectedValue: types.NewDuration(3 * time.Hour),
-		},
-		{
-			path:          "Sequencer.WeightBatchBytesSize",
-			expectedValue: 1,
-		},
-		{
-			path:          "Sequencer.WeightCumulativeGasUsed",
-			expectedValue: 1,
-		},
-		{
-			path:          "Sequencer.WeightKeccakHashes",
-			expectedValue: 1,
-		},
-		{
-			path:          "Sequencer.WeightPoseidonHashes",
-			expectedValue: 1,
-		},
-		{
-			path:          "Sequencer.WeightPoseidonPaddings",
-			expectedValue: 1,
-		},
-		{
-			path:          "Sequencer.WeightMemAligns",
-			expectedValue: 1,
-		},
-		{
-			path:          "Sequencer.WeightArithmetics",
-			expectedValue: 1,
-		},
-		{
-			path:          "Sequencer.WeightBinaries",
-			expectedValue: 1,
-		},
-		{
-			path:          "Sequencer.WeightSteps",
-			expectedValue: 1,
-		},
-		{
-			path:          "Sequencer.Finalizer.GERDeadlineTimeout",
-			expectedValue: types.NewDuration(5 * time.Second),
-		},
-		{
-			path:          "Sequencer.Finalizer.ForcedBatchDeadlineTimeout",
-			expectedValue: types.NewDuration(60 * time.Second),
-		},
-		{
-			path:          "Sequencer.Finalizer.SleepDuration",
-			expectedValue: types.NewDuration(100 * time.Millisecond),
-		},
-		{
-			path:          "Sequencer.Finalizer.ResourcePercentageToCloseBatch",
-			expectedValue: uint32(10),
-		},
-		{
-			path:          "Sequencer.Finalizer.GERFinalityNumberOfBlocks",
-			expectedValue: uint64(64),
-		},
-		{
-			path:          "Sequencer.Finalizer.ClosingSignalsManagerWaitForCheckingL1Timeout",
-			expectedValue: types.NewDuration(10 * time.Second),
-		},
-		{
-			path:          "Sequencer.Finalizer.ClosingSignalsManagerWaitForCheckingGER",
-			expectedValue: types.NewDuration(10 * time.Second),
-		},
-		{
-			path:          "Sequencer.Finalizer.ClosingSignalsManagerWaitForCheckingForcedBatches",
-			expectedValue: types.NewDuration(10 * time.Second),
-		},
-		{
-			path:          "Sequencer.Finalizer.ForcedBatchesFinalityNumberOfBlocks",
-			expectedValue: uint64(64),
-		},
-		{
-			path:          "Sequencer.Finalizer.TimestampResolution",
-			expectedValue: types.NewDuration(10 * time.Second),
+			path:          "Sequencer.EffectiveGasPrice.Enabled",
+			expectedValue: false,
 		},
 		{
 			path:          "Sequencer.DBManager.PoolRetrievalInterval",
@@ -274,10 +133,6 @@
 			expectedValue: types.NewDuration(5 * time.Second),
 		},
 		{
-			path:          "Sequencer.Worker.ResourceCostMultiplier",
-			expectedValue: float64(1000),
-		},
-		{
 			path:          "SequenceSender.WaitPeriodSendSequence",
 			expectedValue: types.NewDuration(5 * time.Second),
 		},
@@ -316,83 +171,22 @@
 		{
 			path:          "EthTxManager.FrequencyToMonitorTxs",
 			expectedValue: types.NewDuration(1 * time.Second),
-=======
-			path:          "Sequencer.EffectiveGasPrice.Enabled",
-			expectedValue: false,
-		},
-		{
-			path:          "Sequencer.DBManager.PoolRetrievalInterval",
-			expectedValue: types.NewDuration(500 * time.Millisecond),
-		},
-		{
-			path:          "Sequencer.DBManager.L2ReorgRetrievalInterval",
-			expectedValue: types.NewDuration(5 * time.Second),
-		},
-		{
-			path:          "SequenceSender.WaitPeriodSendSequence",
-			expectedValue: types.NewDuration(5 * time.Second),
-		},
-		{
-			path:          "SequenceSender.LastBatchVirtualizationTimeMaxWaitPeriod",
-			expectedValue: types.NewDuration(5 * time.Second),
-		},
-		{
-			path:          "SequenceSender.MaxTxSizeForL1",
-			expectedValue: uint64(131072),
-		},
-		{
-			path:          "Etherman.URL",
-			expectedValue: "http://localhost:8545",
-		},
-		{
-			path:          "NetworkConfig.L1Config.L1ChainID",
-			expectedValue: uint64(5),
-		},
-		{
-			path:          "NetworkConfig.L1Config.ZkEVMAddr",
-			expectedValue: common.HexToAddress("0xa997cfD539E703921fD1e3Cf25b4c241a27a4c7A"),
-		},
-		{
-			path:          "NetworkConfig.L1Config.MaticAddr",
-			expectedValue: common.HexToAddress("0x1319D23c2F7034F52Eb07399702B040bA278Ca49"),
-		},
-		{
-			path:          "NetworkConfig.L1Config.GlobalExitRootManagerAddr",
-			expectedValue: common.HexToAddress("0x4d9427DCA0406358445bC0a8F88C26b704004f74"),
-		},
-		{
-			path:          "Etherman.MultiGasProvider",
-			expectedValue: false,
-		},
-		{
-			path:          "EthTxManager.FrequencyToMonitorTxs",
-			expectedValue: types.NewDuration(1 * time.Second),
 		},
 		{
 			path:          "EthTxManager.WaitTxToBeMined",
 			expectedValue: types.NewDuration(2 * time.Minute),
->>>>>>> 659b0825
 		},
 		{
 			path:          "EthTxManager.WaitTxToBeMined",
 			expectedValue: types.NewDuration(2 * time.Minute),
 		},
 		{
-<<<<<<< HEAD
-			path:          "EthTxManager.WaitTxToBeMined",
-			expectedValue: types.NewDuration(2 * time.Minute),
-		},
-		{
 			path:          "EthTxManager.ForcedGas",
 			expectedValue: uint64(0),
-=======
-			path:          "EthTxManager.ForcedGas",
-			expectedValue: uint64(0),
 		},
 		{
 			path:          "EthTxManager.GasPriceMarginFactor",
 			expectedValue: float64(1),
->>>>>>> 659b0825
 		},
 		{
 			path:          "EthTxManager.MaxGasPriceLimit",
@@ -403,13 +197,8 @@
 			expectedValue: uint64(2000000000),
 		},
 		{
-<<<<<<< HEAD
-			path:          "L2GasPriceSuggester.DefaultGasPriceWei",
-			expectedValue: uint64(2000000000),
-=======
 			path:          "L2GasPriceSuggester.MaxGasPriceWei",
 			expectedValue: uint64(0),
->>>>>>> 659b0825
 		},
 		{
 			path:          "MTClient.URI",
@@ -428,11 +217,7 @@
 			expectedValue: "state_db",
 		},
 		{
-<<<<<<< HEAD
-			path:          "StateDB.Host",
-=======
 			path:          "State.DB.Host",
->>>>>>> 659b0825
 			expectedValue: "zkevm-state-db",
 		},
 		{
@@ -448,13 +233,10 @@
 			expectedValue: 200,
 		},
 		{
-<<<<<<< HEAD
-=======
 			path:          "Pool.IntervalToRefreshGasPrices",
 			expectedValue: types.NewDuration(5 * time.Second),
 		},
 		{
->>>>>>> 659b0825
 			path:          "Pool.MaxTxBytesSize",
 			expectedValue: uint64(100132),
 		},
@@ -540,7 +322,14 @@
 			expectedValue: true,
 		},
 		{
-<<<<<<< HEAD
+			path:          "RPC.BatchRequestsEnabled",
+			expectedValue: false,
+		},
+		{
+			path:          "RPC.BatchRequestsLimit",
+			expectedValue: uint(20),
+		},
+		{
 			path:          "RPC.WebSockets.Enabled",
 			expectedValue: true,
 		},
@@ -553,10 +342,22 @@
 			expectedValue: int(8546),
 		},
 		{
+			path:          "RPC.WebSockets.ReadLimit",
+			expectedValue: int64(104857600),
+		},
+		{
 			path:          "Executor.URI",
 			expectedValue: "zkevm-prover:50071",
 		},
 		{
+			path:          "Executor.MaxResourceExhaustedAttempts",
+			expectedValue: 3,
+		},
+		{
+			path:          "Executor.WaitOnResourceExhaustion",
+			expectedValue: types.NewDuration(1 * time.Second),
+		},
+		{
 			path:          "Executor.MaxGRPCMessageSize",
 			expectedValue: int(100000000),
 		},
@@ -589,76 +390,6 @@
 			expectedValue: types.NewDuration(90 * time.Second),
 		},
 		{
-=======
-			path:          "RPC.BatchRequestsEnabled",
-			expectedValue: false,
-		},
-		{
-			path:          "RPC.BatchRequestsLimit",
-			expectedValue: uint(20),
-		},
-		{
-			path:          "RPC.WebSockets.Enabled",
-			expectedValue: true,
-		},
-		{
-			path:          "RPC.WebSockets.Host",
-			expectedValue: "0.0.0.0",
-		},
-		{
-			path:          "RPC.WebSockets.Port",
-			expectedValue: int(8546),
-		},
-		{
-			path:          "RPC.WebSockets.ReadLimit",
-			expectedValue: int64(104857600),
-		},
-		{
-			path:          "Executor.URI",
-			expectedValue: "zkevm-prover:50071",
-		},
-		{
-			path:          "Executor.MaxResourceExhaustedAttempts",
-			expectedValue: 3,
-		},
-		{
-			path:          "Executor.WaitOnResourceExhaustion",
-			expectedValue: types.NewDuration(1 * time.Second),
-		},
-		{
-			path:          "Executor.MaxGRPCMessageSize",
-			expectedValue: int(100000000),
-		},
-		{
-			path:          "Metrics.Host",
-			expectedValue: "0.0.0.0",
-		},
-		{
-			path:          "Metrics.Port",
-			expectedValue: 9091,
-		},
-		{
-			path:          "Metrics.Enabled",
-			expectedValue: false,
-		},
-		{
-			path:          "Aggregator.Host",
-			expectedValue: "0.0.0.0",
-		},
-		{
-			path:          "Aggregator.Port",
-			expectedValue: 50081,
-		},
-		{
-			path:          "Aggregator.RetryTime",
-			expectedValue: types.NewDuration(5 * time.Second),
-		},
-		{
-			path:          "Aggregator.VerifyProofInterval",
-			expectedValue: types.NewDuration(90 * time.Second),
-		},
-		{
->>>>>>> 659b0825
 			path:          "Aggregator.TxProfitabilityCheckerType",
 			expectedValue: aggregator.TxProfitabilityCheckerType(aggregator.ProfitabilityAcceptAll),
 		},
@@ -677,10 +408,7 @@
 		{
 			path:          "Aggregator.GeneratingProofCleanupThreshold",
 			expectedValue: "10m",
-<<<<<<< HEAD
-=======
-		},
-
+		},
 		{
 			path:          "State.Batch.Constraints.MaxTxsPerBatch",
 			expectedValue: uint64(300),
@@ -756,7 +484,6 @@
 		{
 			path:          "State.Batch.ResourceWeights.WeightSteps",
 			expectedValue: 1,
->>>>>>> 659b0825
 		},
 	}
 	file, err := os.CreateTemp("", "genesisConfig")
@@ -769,11 +496,7 @@
 	flagSet := flag.NewFlagSet("", flag.PanicOnError)
 	flagSet.String(config.FlagNetwork, "testnet", "")
 	ctx := cli.NewContext(cli.NewApp(), flagSet, nil)
-<<<<<<< HEAD
-	cfg, err := config.Load(ctx)
-=======
 	cfg, err := config.Load(ctx, true)
->>>>>>> 659b0825
 	if err != nil {
 		t.Fatalf("Unexpected error loading default config: %v", err)
 	}
@@ -817,11 +540,7 @@
 		os.Unsetenv("ZKEVM_NODE_LOG_OUTPUTS")
 	}()
 
-<<<<<<< HEAD
-	cfg, err := config.Load(ctx)
-=======
 	cfg, err := config.Load(ctx, true)
->>>>>>> 659b0825
 	require.NoError(t, err)
 
 	assert.Equal(t, 3, len(cfg.Log.Outputs))
