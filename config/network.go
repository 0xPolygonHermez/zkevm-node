--- conflicted
+++ resolved
@@ -14,7 +14,6 @@
 
 // NetworkConfig is the configuration struct for the different environments
 type NetworkConfig struct {
-<<<<<<< HEAD
 	L2GlobalExitRootManagerAddr common.Address
 	Genesis                     state.Genesis
 	MaxCumulativeGasUsed        uint64
@@ -23,36 +22,6 @@
 type genesisFromJSON struct {
 	Root    string                   `json:"root"`
 	Genesis []genesisAccountFromJSON `json:"genesis"`
-=======
-	GenBlockNumber                uint64
-	PoEAddr                       common.Address
-	MaticAddr                     common.Address
-	L2GlobalExitRootManagerAddr   common.Address
-	GlobalExitRootManagerAddr     common.Address
-	SystemSCAddr                  common.Address
-	GlobalExitRootStoragePosition uint64
-	LocalExitRootStoragePosition  uint64
-	OldStateRootPosition          uint64
-	L1ChainID                     uint64
-	// L2ChainID is read from POE SC
-	L2ChainID            uint64
-	Genesis              state.Genesis
-	MaxCumulativeGasUsed uint64
-}
-
-type networkConfigFromJSON struct {
-	PoEAddr                       string                   `json:"proofOfEfficiencyAddress"`
-	MaticAddr                     string                   `json:"maticTokenAddress"`
-	GlobalExitRootManagerAddr     string                   `json:"globalExitRootManagerAddress"`
-	GenBlockNumber                uint64                   `json:"deploymentBlockNumber"`
-	SystemSCAddr                  string                   `json:"systemSCAddr"`
-	GlobalExitRootStoragePosition uint64                   `json:"globalExitRootStoragePosition"`
-	LocalExitRootStoragePosition  uint64                   `json:"localExitRootStoragePosition"`
-	OldStateRootPosition          uint64                   `json:"oldStateRootPosition"`
-	L1ChainID                     uint64                   `json:"l1ChainID"`
-	Root                          string                   `json:"root"`
-	Genesis                       []genesisAccountFromJSON `json:"genesis"`
->>>>>>> 16469d2e
 }
 
 type genesisAccountFromJSON struct {
@@ -64,130 +33,6 @@
 	ContractName string            `json:"contractName"`
 }
 
-<<<<<<< HEAD
-=======
-const (
-	testnet         = "testnet"
-	internalTestnet = "internaltestnet"
-	local           = "local"
-	merge           = "merge"
-	custom          = "custom"
-)
-
-//nolint:gomnd
-var (
-	mainnetConfig = NetworkConfig{
-		GenBlockNumber:                13808430,
-		PoEAddr:                       common.HexToAddress("0x11D0Dc8E2Ce3a93EB2b32f4C7c3fD9dDAf1211FA"),
-		MaticAddr:                     common.HexToAddress("0x37AffAf737C3683aB73F6E1B0933b725Ab9796Aa"),
-		L2GlobalExitRootManagerAddr:   common.HexToAddress("0x0000000000000000000000000000000000000000"),
-		GlobalExitRootManagerAddr:     common.HexToAddress("0x0000000000000000000000000000000000000000"),
-		SystemSCAddr:                  common.HexToAddress("0x0000000000000000000000000000000000000000"),
-		GlobalExitRootStoragePosition: 0,
-		LocalExitRootStoragePosition:  1,
-		OldStateRootPosition:          0,
-		L1ChainID:                     1, //Mainnet
-		Genesis: state.Genesis{
-			Actions: []*state.GenesisAction{
-				{
-					Address: "0xb1D0Dc8E2Ce3a93EB2b32f4C7c3fD9dDAf1211FA",
-					Type:    int(merkletree.LeafTypeBalance),
-					Value:   "1000",
-				},
-				{
-					Address: "0xb1D0Dc8E2Ce3a93EB2b32f4C7c3fD9dDAf1211FB",
-					Type:    int(merkletree.LeafTypeBalance),
-					Value:   "2000",
-				},
-			},
-		},
-	}
-	testnetConfig = NetworkConfig{
-		GenBlockNumber:                9817974,
-		PoEAddr:                       common.HexToAddress("0x21D0Dc8E2Ce3a93EB2b32f4C7c3fD9dDAf1211FA"),
-		MaticAddr:                     common.HexToAddress("0x37AffAf737C3683aB73F6E1B0933b725Ab9796Aa"),
-		L2GlobalExitRootManagerAddr:   common.HexToAddress("0x0000000000000000000000000000000000000000"),
-		GlobalExitRootManagerAddr:     common.HexToAddress("0x0000000000000000000000000000000000000000"),
-		SystemSCAddr:                  common.HexToAddress("0x0000000000000000000000000000000000000000"),
-		GlobalExitRootStoragePosition: 0,
-		LocalExitRootStoragePosition:  1,
-		OldStateRootPosition:          0,
-		L1ChainID:                     4, //Rinkeby
-		Genesis: state.Genesis{
-			Actions: []*state.GenesisAction{
-				{
-					Address: "0xb1D0Dc8E2Ce3a93EB2b32f4C7c3fD9dDAf1211FA",
-					Type:    int(merkletree.LeafTypeBalance),
-					Value:   "1000",
-				},
-				{
-					Address: "0xb1D0Dc8E2Ce3a93EB2b32f4C7c3fD9dDAf1211FB",
-					Type:    int(merkletree.LeafTypeBalance),
-					Value:   "2000",
-				},
-			},
-		},
-	}
-
-	internalTestnetConfig = NetworkConfig{
-		GenBlockNumber:                7674348,
-		PoEAddr:                       common.HexToAddress("0x159113e5560c9CC2d8c4e716228CCf92c72E9603"),
-		MaticAddr:                     common.HexToAddress("0x94Ca2BbE1b469f25D3B22BDf17Fc80ad09E7F662"),
-		L2GlobalExitRootManagerAddr:   common.HexToAddress("0xae4bb80be56b819606589de61d5ec3b522eeb032"),
-		GlobalExitRootManagerAddr:     common.HexToAddress("0xA379Dd55Eb12e8FCdb467A814A15DE2b29677066"),
-		SystemSCAddr:                  common.HexToAddress("0x0000000000000000000000000000000000000000"),
-		GlobalExitRootStoragePosition: 0,
-		LocalExitRootStoragePosition:  1,
-		OldStateRootPosition:          0,
-		L1ChainID:                     5, //Goerli
-		Genesis: state.Genesis{
-			Root: common.HexToHash("0xb33635210b9f5d07769cf70bf5a3cbf241ecbaf79a9b66ef79b28d920da1f776"),
-			Actions: []*state.GenesisAction{
-				{
-					Address: "0xf39Fd6e51aad88F6F4ce6aB8827279cffFb92266",
-					Type:    int(merkletree.LeafTypeBalance),
-					Value:   "100000000000000000000000",
-				},
-			},
-		},
-	}
-
-	localConfig = NetworkConfig{
-		GenBlockNumber:                1,
-		PoEAddr:                       common.HexToAddress("0x2279B7A0a67DB372996a5FaB50D91eAA73d2eBe6"),
-		MaticAddr:                     common.HexToAddress("0x5FbDB2315678afecb367f032d93F642f64180aa3"),
-		L2GlobalExitRootManagerAddr:   common.HexToAddress("0xae4bb80be56b819606589de61d5ec3b522eeb032"),
-		GlobalExitRootManagerAddr:     common.HexToAddress("0xDc64a140Aa3E981100a9becA4E685f962f0cF6C9"),
-		SystemSCAddr:                  common.HexToAddress("0x0000000000000000000000000000000000000000"),
-		GlobalExitRootStoragePosition: 0,
-		LocalExitRootStoragePosition:  1,
-		OldStateRootPosition:          0,
-		L1ChainID:                     1337,
-		Genesis: state.Genesis{
-			Root: common.HexToHash("0x5e3d5372166e22ee23b4800aecb491de96f425aa5c7d56f35c96905cc5e12cb8"),
-			Actions: []*state.GenesisAction{
-				{
-					Address: "0x70997970C51812dc3A010C7d01b50e0d17dc79C8",
-					Type:    int(merkletree.LeafTypeBalance),
-					Value:   "100000000000000000000000",
-				},
-				{
-					Address: "0xf39Fd6e51aad88F6F4ce6aB8827279cffFb92266",
-					Type:    int(merkletree.LeafTypeBalance),
-					Value:   "100000000000000000000000",
-				},
-			},
-		},
-	}
-
-	networkConfigByName = map[string]NetworkConfig{
-		testnet:         testnetConfig,
-		internalTestnet: internalTestnetConfig,
-		local:           localConfig,
-	}
-)
-
->>>>>>> 16469d2e
 func (cfg *Config) loadNetworkConfig(ctx *cli.Context) {
 	config, err := loadGenesisFileConfig(ctx)
 	if err != nil {
@@ -222,18 +67,6 @@
 	}
 
 	var cfg NetworkConfig
-<<<<<<< HEAD
-=======
-	cfg.GenBlockNumber = cfgJSON.GenBlockNumber
-	cfg.PoEAddr = common.HexToAddress(cfgJSON.PoEAddr)
-	cfg.MaticAddr = common.HexToAddress(cfgJSON.MaticAddr)
-	cfg.GlobalExitRootManagerAddr = common.HexToAddress(cfgJSON.GlobalExitRootManagerAddr)
-	cfg.SystemSCAddr = common.HexToAddress(cfgJSON.SystemSCAddr)
-	cfg.GlobalExitRootStoragePosition = cfgJSON.GlobalExitRootStoragePosition
-	cfg.LocalExitRootStoragePosition = cfgJSON.LocalExitRootStoragePosition
-	cfg.OldStateRootPosition = cfgJSON.OldStateRootPosition
-	cfg.L1ChainID = cfgJSON.L1ChainID
->>>>>>> 16469d2e
 
 	if len(cfgJSON.Genesis) == 0 {
 		return cfg, nil
