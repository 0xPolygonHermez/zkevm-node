--- conflicted
+++ resolved
@@ -6,13 +6,7 @@
 
 import (
 	"context"
-<<<<<<< HEAD
 	"errors"
-=======
-	"fmt"
-	"math/big"
-	"strings"
->>>>>>> 491f6c37
 	"time"
 
 	"github.com/0xPolygonHermez/zkevm-node/log"
@@ -38,7 +32,6 @@
 	}
 }
 
-<<<<<<< HEAD
 // SyncPendingSequences loads pending sequences from the state and
 // sync them with PoE on L1
 func (c *Client) SyncPendingSequences() {
@@ -85,67 +78,10 @@
 	if err != nil {
 		log.Errorf("failed to create sequence group: %v", err)
 		return
-=======
-// SequenceBatches send sequences to the channel
-func (c *Client) SequenceBatches(ctx context.Context, sequences []ethmanTypes.Sequence) error {
-	var (
-		attempts uint32
-		gas      uint64
-		gasPrice *big.Int
-		nonce    = big.NewInt(0)
-	)
-	log.Info("sending sequence to L1")
-	for attempts < c.cfg.MaxSendBatchTxRetries {
-		var (
-			tx  *types.Transaction
-			err error
-		)
-		if nonce.Uint64() > 0 {
-			tx, err = c.ethMan.SequenceBatches(sequences, gas, gasPrice, nonce)
-		} else {
-			tx, err = c.ethMan.SequenceBatches(sequences, gas, gasPrice, nil)
-		}
-		for err != nil && attempts < c.cfg.MaxSendBatchTxRetries {
-			log.Errorf("failed to sequence batches, trying once again, retry #%d, err: %w", attempts, 0, err)
-			time.Sleep(c.cfg.FrequencyForResendingFailedSendBatches.Duration)
-			attempts++
-			if nonce.Uint64() > 0 {
-				tx, err = c.ethMan.SequenceBatches(sequences, gas, gasPrice, nonce)
-			} else {
-				tx, err = c.ethMan.SequenceBatches(sequences, gas, gasPrice, nil)
-			}
-		}
-		if err != nil {
-			log.Errorf("failed to sequence batches, maximum attempts exceeded, err: %w", err)
-			return fmt.Errorf("failed to sequence batches, maximum attempts exceeded, err: %w", err)
-		}
-		// Wait for tx to be mined
-		log.Infof("waiting for tx to be mined. Tx hash: %s, nonce: %d, gasPrice: %d", tx.Hash(), tx.Nonce(), tx.GasPrice().Int64())
-		err = c.ethMan.WaitTxToBeMined(ctx, tx, c.cfg.WaitTxToBeMined.Duration)
-		if err != nil {
-			attempts++
-			if strings.Contains(err.Error(), "out of gas") {
-				gas = increaseGasLimit(tx.Gas(), c.cfg.PercentageToIncreaseGasLimit)
-				log.Infof("out of gas with %d, retrying with %d", tx.Gas(), gas)
-				continue
-			} else if strings.Contains(err.Error(), "context deadline exceeded") {
-				nonce = new(big.Int).SetUint64(tx.Nonce())
-				gasPrice = increaseGasPrice(tx.GasPrice(), c.cfg.PercentageToIncreaseGasPrice)
-				log.Infof("tx %s reached timeout, retrying with gas price = %d", tx.Hash(), gasPrice)
-				continue
-			}
-			log.Errorf("tx %s failed, err: %w", tx.Hash(), err)
-			return fmt.Errorf("tx %s failed, err: %w", tx.Hash(), err)
-		} else {
-			log.Infof("sequence sent to L1 successfully. Tx hash: %s", tx.Hash())
-			return nil
-		}
->>>>>>> 491f6c37
 	}
-	return nil
+	return
 }
 
-<<<<<<< HEAD
 func (c *Client) syncSequences() {
 	ctx := context.Background()
 
@@ -168,63 +104,6 @@
 				log.Errorf("failed to set sequence group as confirmed for tx %v: %v", pendingSequenceGroup.Tx.Hash().String(), err)
 			}
 			return
-=======
-// VerifyBatch send VerifyBatch request to ethereum
-func (c *Client) VerifyBatch(ctx context.Context, batchNum uint64, resGetProof *pb.GetProofResponse) error {
-	var (
-		attempts uint32
-		gas      uint64
-		gasPrice *big.Int
-		nonce    = big.NewInt(0)
-	)
-	log.Infof("sending batch %d verification to L1", batchNum)
-	for attempts < c.cfg.MaxVerifyBatchTxRetries {
-		var (
-			tx  *types.Transaction
-			err error
-		)
-		if nonce.Uint64() > 0 {
-			tx, err = c.ethMan.VerifyBatch(batchNum, resGetProof, gas, gasPrice, nonce)
-		} else {
-			tx, err = c.ethMan.VerifyBatch(batchNum, resGetProof, gas, gasPrice, nil)
-		}
-		for err != nil && attempts < c.cfg.MaxVerifyBatchTxRetries {
-			log.Errorf("failed to send batch verification, trying once again, retry #%d, err: %w", attempts, err)
-			time.Sleep(c.cfg.FrequencyForResendingFailedVerifyBatch.Duration)
-
-			if nonce.Uint64() > 0 {
-				tx, err = c.ethMan.VerifyBatch(batchNum, resGetProof, gas, gasPrice, nonce)
-			} else {
-				tx, err = c.ethMan.VerifyBatch(batchNum, resGetProof, gas, gasPrice, nil)
-			}
-
-			attempts++
-		}
-		if err != nil {
-			log.Errorf("failed to send batch verification, maximum attempts exceeded, err: %w", err)
-			return fmt.Errorf("failed to send batch verification, maximum attempts exceeded, err: %w", err)
-		}
-		// Wait for tx to be mined
-		log.Infof("waiting for tx to be mined. Tx hash: %s, nonce: %d, gasPrice: %d", tx.Hash(), tx.Nonce(), tx.GasPrice().Int64())
-		err = c.ethMan.WaitTxToBeMined(ctx, tx, c.cfg.WaitTxToBeMined.Duration)
-		if err != nil {
-			if strings.Contains(err.Error(), "out of gas") {
-				gas = increaseGasLimit(tx.Gas(), c.cfg.PercentageToIncreaseGasLimit)
-				log.Infof("out of gas with %d, retrying with %d", tx.Gas(), gas)
-				continue
-			} else if strings.Contains(err.Error(), "context deadline exceeded") {
-				nonce = new(big.Int).SetUint64(tx.Nonce())
-				gasPrice = increaseGasPrice(tx.GasPrice(), c.cfg.PercentageToIncreaseGasPrice)
-				log.Infof("tx %s reached timeout, retrying with gas price = %d", tx.Hash(), gasPrice)
-				continue
-			}
-			log.Errorf("tx %s failed, err: %w", tx.Hash(), err)
-			return fmt.Errorf("tx %s failed, err: %w", tx.Hash(), err)
-		} else {
-			log.Infof("batch verification sent to L1 successfully. Tx hash: %s", tx.Hash())
-			time.Sleep(c.cfg.FrequencyForResendingFailedVerifyBatch.Duration)
-			return nil
->>>>>>> 491f6c37
 		}
 
 		// if it was not mined yet, check it against the rules to improve the tx in order to get it mined
@@ -238,7 +117,7 @@
 			// TODO improve the current tx to make it mineable
 		}
 	}
-	return nil
+	return
 }
 
 // VerifyBatch TODO REMOVE
