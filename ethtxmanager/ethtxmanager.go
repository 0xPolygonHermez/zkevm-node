// Package ethtxmanager handles ethereum transactions:  It makes
// calls to send and to aggregate batch, checks possible errors, like wrong nonce or gas limit too low
// and make correct adjustments to request according to it. Also, it tracks transaction receipt and status
// of tx in case tx is rejected and send signals to sequencer/aggregator to resend sequence/batch
package ethtxmanager

import (
	"context"
	"errors"
	"fmt"
	"math/big"
	"time"

	"github.com/0xPolygonHermez/zkevm-node/log"
	"github.com/0xPolygonHermez/zkevm-node/state"
	"github.com/ethereum/go-ethereum"
	"github.com/ethereum/go-ethereum/common"
	"github.com/ethereum/go-ethereum/core/types"
	"github.com/jackc/pgx/v4"
)

const (
	failureIntervalInSeconds = 5
	// maxHistorySize           = 10
)

var (
	// ErrNotFound when the object is not found
	ErrNotFound = errors.New("not found")
	// ErrAlreadyExists when the object already exists
	ErrAlreadyExists = errors.New("already exists")

	// ErrExecutionReverted returned when trying to get the revert message
	// but the call fails without revealing the revert reason
	ErrExecutionReverted = errors.New("execution reverted")

	// gasOffsets for aggregator and sequencer
	gasOffsets = map[string]uint64{
		"sequencer":  80000, //nolint:gomnd
		"aggregator": 0,
	}
)

// Client for eth tx manager
type Client struct {
	ctx    context.Context
	cancel context.CancelFunc

	cfg      Config
	etherman ethermanInterface
	storage  storageInterface
	state    stateInterface
}

// New creates new eth tx manager
func New(cfg Config, ethMan ethermanInterface, storage storageInterface, state stateInterface) *Client {
	c := &Client{
		cfg:      cfg,
		etherman: ethMan,
		storage:  storage,
		state:    state,
	}

	return c
}

// Add a transaction to be sent and monitored
func (c *Client) Add(ctx context.Context, owner, id string, from common.Address, to *common.Address, value *big.Int, data []byte, dbTx pgx.Tx) error {
	// get next nonce
	nonce, err := c.etherman.CurrentNonce(ctx, from)
	if err != nil {
		err := fmt.Errorf("failed to get current nonce: %w", err)
		log.Errorf(err.Error())
		return err
	}
	// get gas
	gas, err := c.etherman.EstimateGas(ctx, from, to, value, data)
	if err != nil {
		err := fmt.Errorf("failed to estimate gas: %w, data: %v", err, common.Bytes2Hex(data))
		log.Error(err.Error())
		if c.cfg.ForcedGas > 0 {
			gas = c.cfg.ForcedGas
		} else {
			return err
		}
	} else {
		offset := gasOffsets[owner]
		gas += offset
		log.Debugf("Applying gasOffset: %d. Final Gas: %d, Owner: %s", offset, gas, owner)
	}

	// get gas price
<<<<<<< HEAD
	gasPrice, err := c.etherman.SuggestedGasPrice(ctx)
=======
	gasPrice, err := c.suggestedGasPrice(ctx)
>>>>>>> 659b0825
	if err != nil {
		err := fmt.Errorf("failed to get suggested gas price: %w", err)
		log.Errorf(err.Error())
		return err
	}

	// create monitored tx
	mTx := monitoredTx{
		owner: owner, id: id, from: from, to: to,
		nonce: nonce, value: value, data: data,
		gas: gas, gasPrice: gasPrice,
		status: MonitoredTxStatusCreated,
	}

	// add to storage
	err = c.storage.Add(ctx, mTx, dbTx)
	if err != nil {
		err := fmt.Errorf("failed to add tx to get monitored: %w", err)
		log.Errorf(err.Error())
		return err
	}

<<<<<<< HEAD
=======
	mTxLog := log.WithFields("monitoredTx", mTx.id, "createdAt", mTx.createdAt)
	mTxLog.Infof("created")

>>>>>>> 659b0825
	return nil
}

// ResultsByStatus returns all the results for all the monitored txs related to the owner and matching the provided statuses
// if the statuses are empty, all the statuses are considered.
//
// the slice is returned is in order by created_at field ascending
func (c *Client) ResultsByStatus(ctx context.Context, owner string, statuses []MonitoredTxStatus, dbTx pgx.Tx) ([]MonitoredTxResult, error) {
	mTxs, err := c.storage.GetByStatus(ctx, &owner, statuses, dbTx)
	if err != nil {
		return nil, err
	}

	results := make([]MonitoredTxResult, 0, len(mTxs))

	for _, mTx := range mTxs {
		result, err := c.buildResult(ctx, mTx)
		if err != nil {
			return nil, err
		}
		results = append(results, result)
	}

	return results, nil
}

// Result returns the current result of the transaction execution with all the details
func (c *Client) Result(ctx context.Context, owner, id string, dbTx pgx.Tx) (MonitoredTxResult, error) {
	mTx, err := c.storage.Get(ctx, owner, id, dbTx)
	if err != nil {
		return MonitoredTxResult{}, err
	}

	return c.buildResult(ctx, mTx)
}

// SetStatusDone sets the status of a monitored tx to MonitoredStatusDone.
// this method is provided to the callers to decide when a monitored tx should be
// considered done, so they can start to ignore it when querying it by Status.
func (c *Client) setStatusDone(ctx context.Context, owner, id string, dbTx pgx.Tx) error {
	mTx, err := c.storage.Get(ctx, owner, id, nil)
	if err != nil {
		return err
	}

	mTx.status = MonitoredTxStatusDone

	return c.storage.Update(ctx, mTx, dbTx)
}

func (c *Client) buildResult(ctx context.Context, mTx monitoredTx) (MonitoredTxResult, error) {
	history := mTx.historyHashSlice()
	txs := make(map[common.Hash]TxResult, len(history))

	for _, txHash := range history {
		tx, _, err := c.etherman.GetTx(ctx, txHash)
		if !errors.Is(err, ethereum.NotFound) && err != nil {
			return MonitoredTxResult{}, err
		}

		receipt, err := c.etherman.GetTxReceipt(ctx, txHash)
		if !errors.Is(err, ethereum.NotFound) && err != nil {
			return MonitoredTxResult{}, err
<<<<<<< HEAD
		}

		revertMessage, err := c.etherman.GetRevertMessage(ctx, tx)
		if !errors.Is(err, ethereum.NotFound) && err != nil && err.Error() != ErrExecutionReverted.Error() {
			return MonitoredTxResult{}, err
		}

		txs[txHash] = TxResult{
			Tx:            tx,
			Receipt:       receipt,
			RevertMessage: revertMessage,
		}
=======
		}

		revertMessage, err := c.etherman.GetRevertMessage(ctx, tx)
		if !errors.Is(err, ethereum.NotFound) && err != nil && err.Error() != ErrExecutionReverted.Error() {
			return MonitoredTxResult{}, err
		}

		txs[txHash] = TxResult{
			Tx:            tx,
			Receipt:       receipt,
			RevertMessage: revertMessage,
		}
>>>>>>> 659b0825
	}

	result := MonitoredTxResult{
		ID:     mTx.id,
		Status: mTx.status,
		Txs:    txs,
	}

	return result, nil
}

// Start will start the tx management, reading txs from storage,
// send then to the blockchain and keep monitoring them until they
// get mined
func (c *Client) Start() {
	// infinite loop to manage txs as they arrive
	c.ctx, c.cancel = context.WithCancel(context.Background())

	for {
		select {
		case <-c.ctx.Done():
			return
		case <-time.After(c.cfg.FrequencyToMonitorTxs.Duration):
			err := c.monitorTxs(context.Background())
			if err != nil {
				c.logErrorAndWait("failed to monitor txs: %v", err)
			}
		}
	}
}

// Stop will stops the monitored tx management
func (c *Client) Stop() {
	c.cancel()
}

// Reorg updates all monitored txs from provided block number until the last one to
// Reorged status, allowing it to be reprocessed by the tx monitoring
func (c *Client) Reorg(ctx context.Context, fromBlockNumber uint64, dbTx pgx.Tx) error {
	log.Infof("processing reorg from block: %v", fromBlockNumber)
	mTxs, err := c.storage.GetByBlock(ctx, &fromBlockNumber, nil, dbTx)
	if err != nil {
		log.Errorf("failed to monitored tx by block: %v", err)
		return err
	}
	log.Infof("updating %v monitored txs to reorged", len(mTxs))
	for _, mTx := range mTxs {
		mTx.blockNumber = nil
		mTx.status = MonitoredTxStatusReorged

		err = c.storage.Update(ctx, mTx, dbTx)
		if err != nil {
			log.Errorf("failed to update monitored tx to reorg status: %v", err)
			return err
		}
		log.Infof("monitored tx %v status updated to reorged", mTx.id)
	}
	log.Infof("reorg from block %v processed successfully", fromBlockNumber)
	return nil
}

// monitorTxs process all pending monitored tx
func (c *Client) monitorTxs(ctx context.Context) error {
	statusesFilter := []MonitoredTxStatus{MonitoredTxStatusCreated, MonitoredTxStatusSent, MonitoredTxStatusReorged}
	mTxs, err := c.storage.GetByStatus(ctx, nil, statusesFilter, nil)
	if err != nil {
		return fmt.Errorf("failed to get created monitored txs: %v", err)
	}

	log.Infof("found %v monitored tx to process", len(mTxs))

	for _, mTx := range mTxs {
		mTx := mTx // force variable shadowing to avoid pointer conflicts
<<<<<<< HEAD
		mTxLog := log.WithFields("monitoredTx", mTx.id)
=======
		mTxLog := log.WithFields("monitoredTx", mTx.id, "createdAt", mTx.createdAt)
>>>>>>> 659b0825
		mTxLog.Info("processing")

		// check if any of the txs in the history was mined
		mined := false
		var receipt *types.Receipt
		hasFailedReceipts := false
		allHistoryTxMined := true
		for txHash := range mTx.history {
			mined, receipt, err = c.etherman.CheckTxWasMined(ctx, txHash)
			if err != nil {
				mTxLog.Errorf("failed to check if tx %v was mined: %v", txHash.String(), err)
				continue
			}

			// if the tx is not mined yet, check that not all the tx were mined and go to the next
			if !mined {
				allHistoryTxMined = false
				continue
			}

			// if the tx was mined successfully we can break the loop and proceed
			if receipt.Status == types.ReceiptStatusSuccessful {
				break
			}

			// if the tx was mined but failed, we continue to consider it was not mined
			// and store the failed receipt to be used to check if nonce needs to be reviewed
			mined = false
			hasFailedReceipts = true
		}

		// we need to check if we need to review the nonce carefully, to avoid sending
		// duplicated data to the block chain.
		//
		// if we have failed receipts, this means at least one of the generated txs was mined
		// so maybe the current nonce was already consumed, then we need to check if there are
		// tx that were not mined yet, if so, we just need to wait, because maybe one of them
		// will get mined successfully
		//
		// in case of all tx were mined and none of them were mined successfully, we need to
		// review the nonce
		if hasFailedReceipts && allHistoryTxMined {
			mTxLog.Infof("nonce needs to be updated")
			err := c.ReviewMonitoredTxNonce(ctx, &mTx)
			if err != nil {
				mTxLog.Errorf("failed to review monitored tx nonce: %v", err)
				continue
			}
			err = c.storage.Update(ctx, mTx, nil)
			if err != nil {
				mTxLog.Errorf("failed to update monitored tx nonce change: %v", err)
				continue
			}
		}

		// if the history size reaches the max history size, this means something is really wrong with
		// this Tx and we are not able to identify automatically, so we mark this as failed to let the
		// caller know something is not right and needs to be review and to avoid to monitor this
		// tx infinitely
		// if len(mTx.history) == maxHistorySize {
		// 	mTx.status = MonitoredTxStatusFailed
		// 	mTxLog.Infof("marked as failed because reached the history size limit: %v", err)
		// 	// update monitored tx changes into storage
		// 	err = c.storage.Update(ctx, mTx, nil)
		// 	if err != nil {
		// 		mTxLog.Errorf("failed to update monitored tx when max history size limit reached: %v", err)
		// 		continue
		// 	}
		// }

		var signedTx *types.Transaction
		if !mined {
			// if is a reorged, move to the next
			if mTx.status == MonitoredTxStatusReorged {
				continue
			}

			// review tx and increase gas and gas price if needed
			if mTx.status == MonitoredTxStatusSent {
				err := c.ReviewMonitoredTx(ctx, &mTx)
				if err != nil {
					mTxLog.Errorf("failed to review monitored tx: %v", err)
					continue
				}
				err = c.storage.Update(ctx, mTx, nil)
				if err != nil {
					mTxLog.Errorf("failed to update monitored tx review change: %v", err)
					continue
				}
			}

			// rebuild transaction
			tx := mTx.Tx()
<<<<<<< HEAD
			mTxLog.Debugf("unsigned tx %v created", tx.Hash().String(), mTx.id)
=======
			mTxLog.Debugf("unsigned tx %v created", tx.Hash().String())
>>>>>>> 659b0825

			// sign tx
			signedTx, err = c.etherman.SignTx(ctx, mTx.from, tx)
			if err != nil {
				mTxLog.Errorf("failed to sign tx %v created from monitored tx %v: %v", tx.Hash().String(), mTx.id, err)
				continue
			}
			mTxLog.Debugf("signed tx %v created", signedTx.Hash().String())

			// add tx to monitored tx history
			err = mTx.AddHistory(signedTx)
			if errors.Is(err, ErrAlreadyExists) {
				mTxLog.Infof("signed tx already existed in the history")
			} else if err != nil {
				mTxLog.Errorf("failed to add signed tx to monitored tx %v history: %v", mTx.id, err)
				continue
			} else {
				// update monitored tx changes into storage
				err = c.storage.Update(ctx, mTx, nil)
				if err != nil {
					mTxLog.Errorf("failed to update monitored tx: %v", err)
					continue
				}
				mTxLog.Debugf("signed tx added to the monitored tx history")
			}

			// check if the tx is already in the network, if not, send it
			_, _, err = c.etherman.GetTx(ctx, signedTx.Hash())
			// if not found, send it tx to the network
			if errors.Is(err, ethereum.NotFound) {
				mTxLog.Debugf("signed tx not found in the network")
				err := c.etherman.SendTx(ctx, signedTx)
				if err != nil {
					mTxLog.Errorf("failed to send tx %v to network: %v", signedTx.Hash().String(), err)
					continue
				}
				mTxLog.Infof("signed tx sent to the network: %v", signedTx.Hash().String())
				if mTx.status == MonitoredTxStatusCreated {
					// update tx status to sent
					mTx.status = MonitoredTxStatusSent
					mTxLog.Debugf("status changed to %v", string(mTx.status))
					// update monitored tx changes into storage
					err = c.storage.Update(ctx, mTx, nil)
					if err != nil {
						mTxLog.Errorf("failed to update monitored tx changes: %v", err)
						continue
					}
				}
			} else {
				mTxLog.Infof("signed tx already found in the network")
			}

			log.Infof("waiting signedTx to be mined...")

			// wait tx to get mined
			mined, err = c.etherman.WaitTxToBeMined(ctx, signedTx, c.cfg.WaitTxToBeMined.Duration)
			if err != nil {
				mTxLog.Errorf("failed to wait tx to be mined: %v", err)
				continue
			}
			if !mined {
				log.Infof("signedTx not mined yet and timeout has been reached")
				continue
			}

			// get tx receipt
			receipt, err = c.etherman.GetTxReceipt(ctx, signedTx.Hash())
			if err != nil {
				mTxLog.Errorf("failed to get tx receipt for tx %v: %v", signedTx.Hash().String(), err)
				continue
			}
		}

		mTx.blockNumber = receipt.BlockNumber

		// if mined, check receipt and mark as Failed or Confirmed
		if receipt.Status == types.ReceiptStatusSuccessful {
			receiptBlockNum := receipt.BlockNumber.Uint64()

			// check block synced
			block, err := c.state.GetLastBlock(ctx, nil)
			if errors.Is(err, state.ErrStateNotSynchronized) {
				mTxLog.Debugf("state not synchronized yet, waiting for L1 block %v to be synced", receiptBlockNum)
				continue
			} else if err != nil {
				mTxLog.Errorf("failed to check if L1 block %v is already synced: %v", receiptBlockNum, err)
				continue
			} else if block.BlockNumber < receiptBlockNum {
				mTxLog.Debugf("L1 block %v not synchronized yet, waiting for L1 block to be synced in order to confirm monitored tx", receiptBlockNum)
				continue
			} else {
				mTxLog.Info("confirmed")
				mTx.status = MonitoredTxStatusConfirmed
			}
		} else {
			// if we should continue to monitor, we move to the next one and this will
			// be reviewed in the next monitoring cycle
			if c.shouldContinueToMonitorThisTx(ctx, receipt) {
				continue
			}
			mTxLog.Info("failed")
			// otherwise we understand this monitored tx has failed
			mTx.status = MonitoredTxStatusFailed
		}

		// update monitored tx changes into storage
		err = c.storage.Update(ctx, mTx, nil)
		if err != nil {
			mTxLog.Errorf("failed to update monitored tx: %v", err)
			continue
		}
	}

	return nil
}

// shouldContinueToMonitorThisTx checks the the tx receipt and decides if it should
// continue or not to monitor the monitored tx related to the tx from this receipt
func (c *Client) shouldContinueToMonitorThisTx(ctx context.Context, receipt *types.Receipt) bool {
	// if the receipt has a is successful result, stop monitoring
	if receipt.Status == types.ReceiptStatusSuccessful {
		return false
	}

	tx, _, err := c.etherman.GetTx(ctx, receipt.TxHash)
	if err != nil {
		log.Errorf("failed to get tx when monitored tx identified as failed, tx : %v", receipt.TxHash.String(), err)
		return false
	}
	_, err = c.etherman.GetRevertMessage(ctx, tx)
	if err != nil {
		// if the error when getting the revert message is not identified, continue to monitor
		if err.Error() == ErrExecutionReverted.Error() {
			return true
		} else {
			log.Errorf("failed to get revert message for monitored tx identified as failed, tx %v: %v", receipt.TxHash.String(), err)
		}
	}
	// if nothing weird was found, stop monitoring
	return false
}

// ReviewMonitoredTx checks if some field needs to be updated
// accordingly to the current information stored and the current
// state of the blockchain
func (c *Client) ReviewMonitoredTx(ctx context.Context, mTx *monitoredTx) error {
	mTxLog := log.WithFields("monitoredTx", mTx.id)
	mTxLog.Debug("reviewing")
	// get gas
	gas, err := c.etherman.EstimateGas(ctx, mTx.from, mTx.to, mTx.value, mTx.data)
	if err != nil {
		err := fmt.Errorf("failed to estimate gas: %w", err)
		mTxLog.Errorf(err.Error())
		return err
	}

	// check gas
	if gas > mTx.gas {
		mTxLog.Infof("monitored tx gas updated from %v to %v", mTx.gas, gas)
		mTx.gas = gas
	}

	// get gas price
<<<<<<< HEAD
	gasPrice, err := c.etherman.SuggestedGasPrice(ctx)
=======
	gasPrice, err := c.suggestedGasPrice(ctx)
>>>>>>> 659b0825
	if err != nil {
		err := fmt.Errorf("failed to get suggested gas price: %w", err)
		mTxLog.Errorf(err.Error())
		return err
	}

	// check gas price
	if gasPrice.Cmp(mTx.gasPrice) == 1 {
		mTxLog.Infof("monitored tx gas price updated from %v to %v", mTx.gasPrice.String(), gasPrice.String())
		mTx.gasPrice = gasPrice
	}
	return nil
}

// ReviewMonitoredTxNonce checks if the nonce needs to be updated accordingly to
// the current nonce of the sender account.
//
// IMPORTANT: Nonce is reviewed apart from the other fields because it is a very
// sensible information and can make duplicated data to be sent to the blockchain,
// causing possible side effects and wasting resources on taxes.
func (c *Client) ReviewMonitoredTxNonce(ctx context.Context, mTx *monitoredTx) error {
	mTxLog := log.WithFields("monitoredTx", mTx.id)
	mTxLog.Debug("reviewing nonce")
	nonce, err := c.etherman.CurrentNonce(ctx, mTx.from)
	if err != nil {
		err := fmt.Errorf("failed to estimate gas: %w", err)
		mTxLog.Errorf(err.Error())
		return err
	}

	if nonce > mTx.nonce {
		mTxLog.Infof("monitored tx nonce updated from %v to %v", mTx.nonce, nonce)
		mTx.nonce = nonce
	}

	return nil
}

<<<<<<< HEAD
=======
func (c *Client) suggestedGasPrice(ctx context.Context) (*big.Int, error) {
	// get gas price
	gasPrice, err := c.etherman.SuggestedGasPrice(ctx)
	if err != nil {
		return nil, err
	}

	// adjust the gas price by the margin factor
	marginFactor := big.NewFloat(0).SetFloat64(c.cfg.GasPriceMarginFactor)
	fGasPrice := big.NewFloat(0).SetInt(gasPrice)
	adjustedGasPrice, _ := big.NewFloat(0).Mul(fGasPrice, marginFactor).Int(big.NewInt(0))

	// if there is a max gas price limit configured and the current
	// adjusted gas price is over this limit, set the gas price as the limit
	if c.cfg.MaxGasPriceLimit > 0 {
		maxGasPrice := big.NewInt(0).SetUint64(c.cfg.MaxGasPriceLimit)
		if adjustedGasPrice.Cmp(maxGasPrice) == 1 {
			adjustedGasPrice.Set(maxGasPrice)
		}
	}

	return adjustedGasPrice, nil
}

>>>>>>> 659b0825
// logErrorAndWait used when an error is detected before trying again
func (c *Client) logErrorAndWait(msg string, err error) {
	log.Errorf(msg, err)
	time.Sleep(failureIntervalInSeconds * time.Second)
}

// ResultHandler used by the caller to handle results
// when processing monitored txs
type ResultHandler func(MonitoredTxResult, pgx.Tx)

// ProcessPendingMonitoredTxs will check all monitored txs of this owner
// and wait until all of them are either confirmed or failed before continuing
//
// for the confirmed and failed ones, the resultHandler will be triggered
func (c *Client) ProcessPendingMonitoredTxs(ctx context.Context, owner string, resultHandler ResultHandler, dbTx pgx.Tx) {
	statusesFilter := []MonitoredTxStatus{
		MonitoredTxStatusCreated,
		MonitoredTxStatusSent,
		MonitoredTxStatusFailed,
		MonitoredTxStatusConfirmed,
		MonitoredTxStatusReorged,
	}
	// keep running until there are pending monitored txs
	for {
		results, err := c.ResultsByStatus(ctx, owner, statusesFilter, dbTx)
		if err != nil {
			// if something goes wrong here, we log, wait a bit and keep it in the infinite loop to not unlock the caller.
			log.Errorf("failed to get results by statuses from eth tx manager to monitored txs err: ", err)
			time.Sleep(time.Second)
			continue
		}

		if len(results) == 0 {
			// if there are not pending monitored txs, stop
			return
		}

		for _, result := range results {
			resultLog := log.WithFields("owner", owner, "id", result.ID)

			// if the result is confirmed, we set it as done do stop looking into this monitored tx
			if result.Status == MonitoredTxStatusConfirmed {
				err := c.setStatusDone(ctx, owner, result.ID, dbTx)
				if err != nil {
					resultLog.Errorf("failed to set monitored tx as done, err: %v", err)
					// if something goes wrong at this point, we skip this result and move to the next.
					// this result is going to be handled again in the next cycle by the outer loop.
					continue
				} else {
					resultLog.Info("monitored tx confirmed")
				}
				resultHandler(result, dbTx)
				continue
			}

			// if the result is failed, we need to go around it and rebuild a batch verification
			if result.Status == MonitoredTxStatusFailed {
				resultHandler(result, dbTx)
				continue
			}

			// if the result is either not confirmed or failed, it means we need to wait until it gets confirmed of failed.
			for {
				// wait before refreshing the result info
				time.Sleep(time.Second)

				// refresh the result info
				result, err := c.Result(ctx, owner, result.ID, dbTx)
				if err != nil {
					resultLog.Errorf("failed to get monitored tx result, err: %v", err)
					continue
				}

				// if the result status is confirmed or failed, breaks the wait loop
				if result.Status == MonitoredTxStatusConfirmed || result.Status == MonitoredTxStatusFailed {
					break
				}

				resultLog.Infof("waiting for monitored tx to get confirmed, status: %v", result.Status.String())
			}
		}
	}
}<|MERGE_RESOLUTION|>--- conflicted
+++ resolved
@@ -90,11 +90,7 @@
 	}
 
 	// get gas price
-<<<<<<< HEAD
-	gasPrice, err := c.etherman.SuggestedGasPrice(ctx)
-=======
 	gasPrice, err := c.suggestedGasPrice(ctx)
->>>>>>> 659b0825
 	if err != nil {
 		err := fmt.Errorf("failed to get suggested gas price: %w", err)
 		log.Errorf(err.Error())
@@ -117,12 +113,9 @@
 		return err
 	}
 
-<<<<<<< HEAD
-=======
 	mTxLog := log.WithFields("monitoredTx", mTx.id, "createdAt", mTx.createdAt)
 	mTxLog.Infof("created")
 
->>>>>>> 659b0825
 	return nil
 }
 
@@ -186,7 +179,6 @@
 		receipt, err := c.etherman.GetTxReceipt(ctx, txHash)
 		if !errors.Is(err, ethereum.NotFound) && err != nil {
 			return MonitoredTxResult{}, err
-<<<<<<< HEAD
 		}
 
 		revertMessage, err := c.etherman.GetRevertMessage(ctx, tx)
@@ -199,20 +191,6 @@
 			Receipt:       receipt,
 			RevertMessage: revertMessage,
 		}
-=======
-		}
-
-		revertMessage, err := c.etherman.GetRevertMessage(ctx, tx)
-		if !errors.Is(err, ethereum.NotFound) && err != nil && err.Error() != ErrExecutionReverted.Error() {
-			return MonitoredTxResult{}, err
-		}
-
-		txs[txHash] = TxResult{
-			Tx:            tx,
-			Receipt:       receipt,
-			RevertMessage: revertMessage,
-		}
->>>>>>> 659b0825
 	}
 
 	result := MonitoredTxResult{
@@ -286,11 +264,7 @@
 
 	for _, mTx := range mTxs {
 		mTx := mTx // force variable shadowing to avoid pointer conflicts
-<<<<<<< HEAD
-		mTxLog := log.WithFields("monitoredTx", mTx.id)
-=======
 		mTxLog := log.WithFields("monitoredTx", mTx.id, "createdAt", mTx.createdAt)
->>>>>>> 659b0825
 		mTxLog.Info("processing")
 
 		// check if any of the txs in the history was mined
@@ -384,11 +358,7 @@
 
 			// rebuild transaction
 			tx := mTx.Tx()
-<<<<<<< HEAD
-			mTxLog.Debugf("unsigned tx %v created", tx.Hash().String(), mTx.id)
-=======
 			mTxLog.Debugf("unsigned tx %v created", tx.Hash().String())
->>>>>>> 659b0825
 
 			// sign tx
 			signedTx, err = c.etherman.SignTx(ctx, mTx.from, tx)
@@ -552,11 +522,7 @@
 	}
 
 	// get gas price
-<<<<<<< HEAD
-	gasPrice, err := c.etherman.SuggestedGasPrice(ctx)
-=======
 	gasPrice, err := c.suggestedGasPrice(ctx)
->>>>>>> 659b0825
 	if err != nil {
 		err := fmt.Errorf("failed to get suggested gas price: %w", err)
 		mTxLog.Errorf(err.Error())
@@ -595,8 +561,6 @@
 	return nil
 }
 
-<<<<<<< HEAD
-=======
 func (c *Client) suggestedGasPrice(ctx context.Context) (*big.Int, error) {
 	// get gas price
 	gasPrice, err := c.etherman.SuggestedGasPrice(ctx)
@@ -621,7 +585,6 @@
 	return adjustedGasPrice, nil
 }
 
->>>>>>> 659b0825
 // logErrorAndWait used when an error is detected before trying again
 func (c *Client) logErrorAndWait(msg string, err error) {
 	log.Errorf(msg, err)
