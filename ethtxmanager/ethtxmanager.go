--- conflicted
+++ resolved
@@ -6,10 +6,7 @@
 
 import (
 	"context"
-<<<<<<< HEAD
-=======
 	"fmt"
->>>>>>> e4aa9b7c
 	"math/big"
 	"strings"
 	"time"
@@ -37,11 +34,7 @@
 }
 
 // SequenceBatches send sequences to the channel
-<<<<<<< HEAD
-func (c *Client) SequenceBatches(ctx context.Context, sequences []ethmanTypes.Sequence) {
-=======
 func (c *Client) SequenceBatches(ctx context.Context, sequences []ethmanTypes.Sequence) error {
->>>>>>> e4aa9b7c
 	var (
 		attempts uint32
 		gas      uint64
@@ -99,11 +92,7 @@
 }
 
 // VerifyBatch send VerifyBatch request to ethereum
-<<<<<<< HEAD
-func (c *Client) VerifyBatch(ctx context.Context, batchNum uint64, resGetProof *pb.GetProofResponse) {
-=======
 func (c *Client) VerifyBatch(ctx context.Context, batchNum uint64, resGetProof *pb.GetProofResponse) error {
->>>>>>> e4aa9b7c
 	var (
 		attempts uint32
 		gas      uint64
