--- conflicted
+++ resolved
@@ -35,48 +35,6 @@
 	}
 }
 
-<<<<<<< HEAD
-// SyncPendingSequences loads pending sequences from the state and
-// sync them with PoE on L1
-func (c *Client) SyncPendingSequences() {
-	c.syncSequences()
-}
-
-// SyncPendingProofs loads pending proofs from the state and
-// sync them with PoE on L1
-func (c *Client) SyncPendingProofs() {
-	ctx := context.Background()
-	// get all pending proofs
-	pendingProofs, err := c.state.GetPendingProofs(ctx, nil)
-	if err != nil {
-		log.Errorf("failed to get pending proofs: %v", err)
-		return
-	}
-	// generate a l1 transaction for all pending proofs
-	for _, pendingProof := range pendingProofs {
-		if pendingProof.TxHash == nil {
-			tx, err := c.ethMan.VerifyBatches(ctx, pendingProof.BatchNumber-1, pendingProof.BatchNumber, pendingProof.Proof, 0, nil, nil)
-			if err != nil {
-				log.Errorf("failed to send tx to verify batch for batch number %v: %v", pendingProof.BatchNumber, err)
-				break
-			}
-			err = c.state.UpdateProofTx(ctx, pendingProof.BatchNumber, tx.Hash(), tx.Nonce(), nil)
-			if err != nil {
-				log.Errorf("failed to update tx to verify batch for batch number %v, new tx hash %v, nonce %v, err: %v",
-					pendingProof.BatchNumber, tx.Hash().String(), tx.Nonce(), err)
-				break
-			}
-			err = c.ethMan.WaitTxToBeMined(ctx, tx, c.cfg.IntervalToReviewVerifyBatchTx.Duration)
-			if err != nil {
-				log.Errorf("error waiting tx to be mined: %s, error: %w", tx.Hash(), err)
-				break
-			}
-			txHash := tx.Hash()
-			pendingProof.TxHash = &txHash
-			nonce := tx.Nonce()
-			pendingProof.TxNonce = &nonce
-			time.Sleep(time.Second * 2) // nolint
-=======
 // SequenceBatches send sequences to the channel
 func (c *Client) SequenceBatches(ctx context.Context, sequences []ethmanTypes.Sequence) error {
 	var (
@@ -95,7 +53,6 @@
 			tx, err = c.ethMan.SequenceBatches(ctx, sequences, gas, gasPrice, nonce)
 		} else {
 			tx, err = c.ethMan.SequenceBatches(ctx, sequences, gas, gasPrice, nil)
->>>>>>> 104d27be
 		}
 		for err != nil && attempts < c.cfg.MaxSendBatchTxRetries {
 			log.Errorf("failed to sequence batches, trying once again, retry #%d, err: %w", attempts, 0, err)
@@ -151,18 +108,18 @@
 			err error
 		)
 		if nonce.Uint64() > 0 {
-			tx, err = c.ethMan.VerifyBatch(ctx, batchNum, resGetProof, gas, gasPrice, nonce)
+			tx, err = c.ethMan.VerifyBatches(ctx, batchNum-1, batchNum, resGetProof, gas, gasPrice, nonce)
 		} else {
-			tx, err = c.ethMan.VerifyBatch(ctx, batchNum, resGetProof, gas, gasPrice, nil)
+			tx, err = c.ethMan.VerifyBatches(ctx, batchNum-1, batchNum, resGetProof, gas, gasPrice, nil)
 		}
 		for err != nil && attempts < c.cfg.MaxVerifyBatchTxRetries {
 			log.Errorf("failed to send batch verification, trying once again, retry #%d, err: %w", attempts, err)
 			time.Sleep(c.cfg.FrequencyForResendingFailedVerifyBatch.Duration)
 
 			if nonce.Uint64() > 0 {
-				tx, err = c.ethMan.VerifyBatch(ctx, batchNum, resGetProof, gas, gasPrice, nonce)
+				tx, err = c.ethMan.VerifyBatches(ctx, batchNum-1, batchNum, resGetProof, gas, gasPrice, nonce)
 			} else {
-				tx, err = c.ethMan.VerifyBatch(ctx, batchNum, resGetProof, gas, gasPrice, nil)
+				tx, err = c.ethMan.VerifyBatches(ctx, batchNum-1, batchNum, resGetProof, gas, gasPrice, nil)
 			}
 
 			attempts++
@@ -171,35 +128,9 @@
 			log.Errorf("failed to send batch verification, maximum attempts exceeded, err: %w", err)
 			return fmt.Errorf("failed to send batch verification, maximum attempts exceeded, err: %w", err)
 		}
-<<<<<<< HEAD
-		log.Infof("proof for batch %v confirmed", proof.BatchNumber)
-		return true
-	} else if receipt != nil {
-		log.Warnf("receipt status = %+v", receipt)
-	}
-	log.Infof("proof for batch %v not confirmed yet", proof.BatchNumber)
-	return false
-}
-
-func (c *Client) tryReviewProofTx(ctx context.Context, proof state.Proof) {
-	// if it was not mined yet, check if the timeout since the last time the proof was update has expired
-	lastTimeSequenceWasUpdated := proof.CreatedAt
-	if proof.UpdatedAt != nil {
-		lastTimeSequenceWasUpdated = *proof.UpdatedAt
-	}
-	// if the time to review the tx has expired, we review it
-	if time.Since(lastTimeSequenceWasUpdated) >= c.cfg.IntervalToReviewVerifyBatchTx.Duration {
-		log.Infof("reviewing proof tx for batch %v due to long time waiting for it to be confirmed", proof.BatchNumber)
-
-		nonce := big.NewInt(0).SetUint64(*proof.TxNonce)
-		// using the same nonce, create a new transaction, this will make the gas to be
-		// recalculated with the current prices of the network
-		tx, err := c.ethMan.VerifyBatches(ctx, proof.BatchNumber-1, proof.BatchNumber, proof.Proof, 0, nil, nonce)
-=======
 		// Wait for tx to be mined
 		log.Infof("waiting for tx to be mined. Tx hash: %s, nonce: %d, gasPrice: %d", tx.Hash(), tx.Nonce(), tx.GasPrice().Int64())
 		err = c.ethMan.WaitTxToBeMined(ctx, tx, c.cfg.WaitTxToBeMined.Duration)
->>>>>>> 104d27be
 		if err != nil {
 			if errors.Is(err, runtime.ErrOutOfGas) {
 				gas = increaseGasLimit(tx.Gas(), c.cfg.PercentageToIncreaseGasLimit)
@@ -227,14 +158,6 @@
 	return gasPrice.Div(gasPrice, big.NewInt(oneHundred))
 }
 
-<<<<<<< HEAD
-		err = c.state.UpdateProofTx(ctx, proof.BatchNumber, tx.Hash(), tx.Nonce(), nil)
-		if err != nil {
-			log.Errorf("give it more time to the proof related to the batch %v to get mined: %v", proof.BatchNumber, err)
-		}
-	}
-=======
 func increaseGasLimit(currentGasLimit uint64, percentageIncrease uint64) uint64 {
 	return currentGasLimit * (oneHundred + percentageIncrease) / oneHundred
->>>>>>> 104d27be
 }