// Package ethtxmanager handles ethereum transactions:  It makes
// calls to send and to aggregate batch, checks possible errors, like wrong nonce or gas limit too low
// and make correct adjustments to request according to it. Also, it tracks transaction receipt and status
// of tx in case tx is rejected and send signals to sequencer/aggregator to resend sequence/batch
package ethtxmanager

import (
	"context"
	"fmt"
	"math/big"
	"strings"
	"time"

	ethmanTypes "github.com/0xPolygonHermez/zkevm-node/etherman/types"
	"github.com/0xPolygonHermez/zkevm-node/log"
	"github.com/0xPolygonHermez/zkevm-node/proverclient/pb"
	"github.com/ethereum/go-ethereum/core/types"
)

const oneHundred = 100

// Client for eth tx manager
type Client struct {
	cfg    Config
	ethMan etherman
}

// New creates new eth tx manager
func New(cfg Config, ethMan etherman) *Client {
	return &Client{
		cfg:    cfg,
		ethMan: ethMan,
	}
}

// SequenceBatches send sequences to the channel
func (c *Client) SequenceBatches(ctx context.Context, sequences []ethmanTypes.Sequence) error {
	var (
		attempts uint32
		gas      uint64
		gasPrice *big.Int
		nonce    = big.NewInt(0)
	)
	log.Info("sending sequence to L1")
	for attempts < c.cfg.MaxSendBatchTxRetries {
		var (
			tx  *types.Transaction
			err error
		)
		if nonce.Uint64() > 0 {
			tx, err = c.ethMan.SequenceBatches(sequences, gas, gasPrice, nonce)
		} else {
			tx, err = c.ethMan.SequenceBatches(sequences, gas, gasPrice, nil)
		}
		for err != nil && attempts < c.cfg.MaxSendBatchTxRetries {
			log.Errorf("failed to sequence batches, trying once again, retry #%d, err: %w", attempts, 0, err)
			time.Sleep(c.cfg.FrequencyForResendingFailedSendBatches.Duration)
			attempts++
			if nonce.Uint64() > 0 {
				tx, err = c.ethMan.SequenceBatches(sequences, gas, gasPrice, nonce)
			} else {
				tx, err = c.ethMan.SequenceBatches(sequences, gas, gasPrice, nil)
			}
		}
		if err != nil {
			log.Errorf("failed to sequence batches, maximum attempts exceeded, err: %w", err)
			return fmt.Errorf("failed to sequence batches, maximum attempts exceeded, err: %w", err)
		}
		// Wait for tx to be mined
		log.Infof("waiting for tx to be mined. Tx hash: %s, nonce: %d, gasPrice: %d", tx.Hash(), tx.Nonce(), tx.GasPrice().Int64())
		err = c.ethMan.WaitTxToBeMined(ctx, tx, c.cfg.WaitTxToBeMined.Duration)
		if err != nil {
			attempts++
			if strings.Contains(err.Error(), "out of gas") {
				gas = increaseGasLimit(tx.Gas(), c.cfg.PercentageToIncreaseGasLimit)
				log.Infof("out of gas with %d, retrying with %d", tx.Gas(), gas)
				continue
			} else if strings.Contains(err.Error(), "context deadline exceeded") {
				nonce = new(big.Int).SetUint64(tx.Nonce())
				gasPrice = increaseGasPrice(tx.GasPrice(), c.cfg.PercentageToIncreaseGasPrice)
				log.Infof("tx %s reached timeout, retrying with gas price = %d", tx.Hash(), gasPrice)
				continue
			}
			log.Errorf("tx %s failed, err: %w", tx.Hash(), err)
			return fmt.Errorf("tx %s failed, err: %w", tx.Hash(), err)
		} else {
			log.Infof("sequence sent to L1 successfully. Tx hash: %s", tx.Hash())
			return nil
		}
	}
	return nil
}

// VerifyBatch send VerifyBatch request to ethereum
func (c *Client) VerifyBatch(ctx context.Context, batchNum uint64, resGetProof *pb.GetProofResponse) error {
	var (
		attempts uint32
		gas      uint64
		gasPrice *big.Int
		nonce    = big.NewInt(0)
	)
	log.Infof("sending batch %d verification to L1", batchNum)
	for attempts < c.cfg.MaxVerifyBatchTxRetries {
		var (
			tx  *types.Transaction
			err error
		)
		if nonce.Uint64() > 0 {
			tx, err = c.ethMan.VerifyBatch(batchNum, resGetProof, gas, gasPrice, nonce)
		} else {
			tx, err = c.ethMan.VerifyBatch(batchNum, resGetProof, gas, gasPrice, nil)
		}
		for err != nil && attempts < c.cfg.MaxVerifyBatchTxRetries {
			log.Errorf("failed to send batch verification, trying once again, retry #%d, err: %w", attempts, err)
			time.Sleep(c.cfg.FrequencyForResendingFailedVerifyBatch.Duration)

			if nonce.Uint64() > 0 {
				tx, err = c.ethMan.VerifyBatch(batchNum, resGetProof, gas, gasPrice, nonce)
			} else {
				tx, err = c.ethMan.VerifyBatch(batchNum, resGetProof, gas, gasPrice, nil)
			}

			attempts++
		}
		if err != nil {
			log.Errorf("failed to send batch verification, maximum attempts exceeded, err: %w", err)
			return fmt.Errorf("failed to send batch verification, maximum attempts exceeded, err: %w", err)
		}
		// Wait for tx to be mined
		log.Infof("waiting for tx to be mined. Tx hash: %s, nonce: %d, gasPrice: %d", tx.Hash(), tx.Nonce(), tx.GasPrice().Int64())
		err = c.ethMan.WaitTxToBeMined(ctx, tx, c.cfg.WaitTxToBeMined.Duration)
		if err != nil {
			if strings.Contains(err.Error(), "out of gas") {
				gas = increaseGasLimit(tx.Gas(), c.cfg.PercentageToIncreaseGasLimit)
				log.Infof("out of gas with %d, retrying with %d", tx.Gas(), gas)
				continue
			} else if strings.Contains(err.Error(), "context deadline exceeded") {
				nonce = new(big.Int).SetUint64(tx.Nonce())
				gasPrice = increaseGasPrice(tx.GasPrice(), c.cfg.PercentageToIncreaseGasPrice)
				log.Infof("tx %s reached timeout, retrying with gas price = %d", tx.Hash(), gasPrice)
				continue
			}
			log.Errorf("tx %s failed, err: %w", tx.Hash(), err)
			return fmt.Errorf("tx %s failed, err: %w", tx.Hash(), err)
		} else {
			log.Infof("batch verification sent to L1 successfully. Tx hash: %s", tx.Hash())
<<<<<<< HEAD
			return nil
=======
			time.Sleep(c.cfg.FrequencyForResendingFailedVerifyBatch.Duration)
			return
>>>>>>> 4f857849
		}
	}
	return nil
}

func increaseGasPrice(currentGasPrice *big.Int, percentageIncrease uint64) *big.Int {
	gasPrice := big.NewInt(0).Mul(currentGasPrice, new(big.Int).SetUint64(uint64(oneHundred)+percentageIncrease))
	return gasPrice.Div(gasPrice, big.NewInt(oneHundred))
}

func increaseGasLimit(currentGasLimit uint64, percentageIncrease uint64) uint64 {
	return currentGasLimit * (oneHundred + percentageIncrease) / oneHundred
}<|MERGE_RESOLUTION|>--- conflicted
+++ resolved
@@ -144,12 +144,8 @@
 			return fmt.Errorf("tx %s failed, err: %w", tx.Hash(), err)
 		} else {
 			log.Infof("batch verification sent to L1 successfully. Tx hash: %s", tx.Hash())
-<<<<<<< HEAD
+			time.Sleep(c.cfg.FrequencyForResendingFailedVerifyBatch.Duration)
 			return nil
-=======
-			time.Sleep(c.cfg.FrequencyForResendingFailedVerifyBatch.Duration)
-			return
->>>>>>> 4f857849
 		}
 	}
 	return nil
