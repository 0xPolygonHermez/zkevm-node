package ethtxmanager

import "github.com/0xPolygonHermez/zkevm-node/config/types"

// Config is configuration for ethereum transaction manager
type Config struct {
	// FrequencyToMonitorTxs frequency of the resending failed txs
	FrequencyToMonitorTxs types.Duration `mapstructure:"FrequencyToMonitorTxs"`
	// WaitTxToBeMined time to wait after transaction was sent to the ethereum
	WaitTxToBeMined types.Duration `mapstructure:"WaitTxToBeMined"`

	// PrivateKeys defines all the key store files that are going
	// to be read in order to provide the private keys to sign the L1 txs
	PrivateKeys []types.KeystoreFileConfig `mapstructure:"PrivateKeys"`

	// ForcedGas is the amount of gas to be forced in case of gas estimation error
	ForcedGas uint64 `mapstructure:"ForcedGas"`
<<<<<<< HEAD
=======

	// GasPriceMarginFactor is used to multiply the suggested gas price provided by the network
	// in order to allow a different gas price to be set for all the transactions and making it
	// easier to have the txs prioritized in the pool, default value is 1.
	//
	// ex:
	// suggested gas price: 100
	// GasPriceMarginFactor: 1
	// gas price = 100
	//
	// suggested gas price: 100
	// GasPriceMarginFactor: 1.1
	// gas price = 110
	GasPriceMarginFactor float64 `mapstructure:"GasPriceMarginFactor"`

	// MaxGasPriceLimit helps avoiding transactions to be sent over an specified
	// gas price amount, default value is 0, which means no limit.
	// If the gas price provided by the network and adjusted by the GasPriceMarginFactor
	// is greater than this configuration, transaction will have its gas price set to
	// the value configured in this config as the limit.
	//
	// ex:
	//
	// suggested gas price: 100
	// gas price margin factor: 20%
	// max gas price limit: 150
	// tx gas price = 120
	//
	// suggested gas price: 100
	// gas price margin factor: 20%
	// max gas price limit: 110
	// tx gas price = 110
	MaxGasPriceLimit uint64 `mapstructure:"MaxGasPriceLimit"`
>>>>>>> 659b0825
}<|MERGE_RESOLUTION|>--- conflicted
+++ resolved
@@ -15,8 +15,6 @@
 
 	// ForcedGas is the amount of gas to be forced in case of gas estimation error
 	ForcedGas uint64 `mapstructure:"ForcedGas"`
-<<<<<<< HEAD
-=======
 
 	// GasPriceMarginFactor is used to multiply the suggested gas price provided by the network
 	// in order to allow a different gas price to be set for all the transactions and making it
@@ -50,5 +48,4 @@
 	// max gas price limit: 110
 	// tx gas price = 110
 	MaxGasPriceLimit uint64 `mapstructure:"MaxGasPriceLimit"`
->>>>>>> 659b0825
 }