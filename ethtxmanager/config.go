package ethtxmanager

import "github.com/0xPolygonHermez/zkevm-node/config/types"

// Config is configuration for ethereum transaction manager
type Config struct {
	// FrequencyToMonitorTxs frequency of the resending failed txs
	FrequencyToMonitorTxs types.Duration `mapstructure:"FrequencyToMonitorTxs"`
	// WaitTxToBeMined time to wait after transaction was sent to the ethereum
	WaitTxToBeMined types.Duration `mapstructure:"WaitTxToBeMined"`

	// PrivateKeys defines all the key store files that are going
	// to be read in order to provide the private keys to sign the L1 txs
	PrivateKeys []types.KeystoreFileConfig `mapstructure:"PrivateKeys"`

	// ForcedGas is the amount of gas to be forced in case of gas estimation error
	ForcedGas uint64 `mapstructure:"ForcedGas"`

	// GasPriceMarginFactor is used to multiply the suggested gas price provided by the network
<<<<<<< HEAD
	// in order to allow a different gas price to be set for all the transactions and make it
	// easier to have the txs prioritized in the pool, the default value is 1.
=======
	// in order to allow a different gas price to be set for all the transactions and making it
	// easier to have the txs prioritized in the pool, default value is 1.
>>>>>>> 9ea4ab41
	//
	// ex:
	// suggested gas price: 100
	// GasPriceMarginFactor: 1
	// gas price = 100
	//
	// suggested gas price: 100
	// GasPriceMarginFactor: 1.1
	// gas price = 110
	GasPriceMarginFactor float64 `mapstructure:"GasPriceMarginFactor"`

<<<<<<< HEAD
	// MaxGasPriceLimit helps to avoid transactions to be sent over a specified
	// gas price amount, the default value is 0, which means no limit.
	// If the gas price provided by the network and adjusted by the GasPriceMarginFactor
	// is greater than this configuration, the transaction will have its gas price set to
=======
	// MaxGasPriceLimit helps avoiding transactions to be sent over an specified
	// gas price amount, default value is 0, which means no limit.
	// If the gas price provided by the network and adjusted by the GasPriceMarginFactor
	// is greater than this configuration, transaction will have its gas price set to
>>>>>>> 9ea4ab41
	// the value configured in this config as the limit.
	//
	// ex:
	//
	// suggested gas price: 100
	// gas price margin factor: 20%
	// max gas price limit: 150
	// tx gas price = 120
	//
	// suggested gas price: 100
	// gas price margin factor: 20%
	// max gas price limit: 110
	// tx gas price = 110
	MaxGasPriceLimit uint64 `mapstructure:"MaxGasPriceLimit"`
}<|MERGE_RESOLUTION|>--- conflicted
+++ resolved
@@ -17,13 +17,8 @@
 	ForcedGas uint64 `mapstructure:"ForcedGas"`
 
 	// GasPriceMarginFactor is used to multiply the suggested gas price provided by the network
-<<<<<<< HEAD
-	// in order to allow a different gas price to be set for all the transactions and make it
-	// easier to have the txs prioritized in the pool, the default value is 1.
-=======
 	// in order to allow a different gas price to be set for all the transactions and making it
 	// easier to have the txs prioritized in the pool, default value is 1.
->>>>>>> 9ea4ab41
 	//
 	// ex:
 	// suggested gas price: 100
@@ -35,17 +30,10 @@
 	// gas price = 110
 	GasPriceMarginFactor float64 `mapstructure:"GasPriceMarginFactor"`
 
-<<<<<<< HEAD
-	// MaxGasPriceLimit helps to avoid transactions to be sent over a specified
-	// gas price amount, the default value is 0, which means no limit.
-	// If the gas price provided by the network and adjusted by the GasPriceMarginFactor
-	// is greater than this configuration, the transaction will have its gas price set to
-=======
 	// MaxGasPriceLimit helps avoiding transactions to be sent over an specified
 	// gas price amount, default value is 0, which means no limit.
 	// If the gas price provided by the network and adjusted by the GasPriceMarginFactor
 	// is greater than this configuration, transaction will have its gas price set to
->>>>>>> 9ea4ab41
 	// the value configured in this config as the limit.
 	//
 	// ex:
