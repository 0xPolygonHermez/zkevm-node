//nolint
package mocks

import (
	"context"
	"math/big"
	"time"

	"github.com/ethereum/go-ethereum/common"
	"github.com/ethereum/go-ethereum/core/types"
	"github.com/hermeznetwork/hermez-core/state"
)

type StateMock struct{}

func NewState() state.State {
	return &StateMock{}
}

func (s *StateMock) NewBatchProcessor(startingHash common.Hash, withProofCalculation bool) state.BatchProcessor {
	return &state.BasicBatchProcessor{}
}

func (s *StateMock) GetStateRoot(virtual bool) (*big.Int, error) {
	return big.NewInt(0), nil
}

func (s *StateMock) GetBalance(address common.Address, batchNumber uint64) (*big.Int, error) {
	return big.NewInt(balance), nil
}

func (s *StateMock) EstimateGas(transaction *types.Transaction) uint64 {
	return estimatedGas
}

<<<<<<< HEAD
func (s *StateMock) GetLastBlock(ctx context.Context) (*state.Block, error) {
	return &state.Block{
		BlockNumber: block.Number().Uint64(),
		BlockHash:   block.Hash(),
		ParentHash:  block.Hash(),
		ReceivedAt:  time.Now(),
		Batches:     nil,
	}, nil
}

func (s *StateMock) GetPreviousBlock(ctx context.Context, offset uint64) (*state.Block, error) {
	return &state.Block{
		BlockNumber: block.Number().Uint64(),
		BlockHash:   block.Hash(),
		ParentHash:  block.Hash(),
		ReceivedAt:  time.Now(),
		Batches:     nil,
	}, nil
}

func (s *StateMock) GetBlockByHash(ctx context.Context, hash common.Hash) (*state.Block, error) {
	return &state.Block{
		BlockNumber: block.Number().Uint64(),
		BlockHash:   block.Hash(),
		ParentHash:  block.Hash(),
		ReceivedAt:  time.Now(),
		Batches:     nil,
	}, nil
}

func (s *StateMock) GetBlockByNumber(ctx context.Context, blockNumber uint64) (*state.Block, error) {
	return &state.Block{
		BlockNumber: block.Number().Uint64(),
		BlockHash:   block.Hash(),
		ParentHash:  block.Hash(),
		ReceivedAt:  time.Now(),
		Batches:     nil,
	}, nil
=======
func (s *StateMock) GetLastBlock() (*state.Block, error) {
	return block, nil
}

func (s *StateMock) GetPreviousBlock(offset uint64) (*state.Block, error) {
	return block, nil
}

func (s *StateMock) GetBlockByHash(hash common.Hash) (*state.Block, error) {
	return block, nil
}

func (s *StateMock) GetBlockByNumber(blockNumber uint64) (*state.Block, error) {
	return block, nil
>>>>>>> 20b4916f
}

func (s *StateMock) GetLastBlockNumber(ctx context.Context) (uint64, error) {
	return blockNumber, nil
}

func (s *StateMock) GetLastBatch(ctx context.Context, isVirtual bool) (*state.Batch, error) {
	return batch, nil
}

func (s *StateMock) GetTransaction(ctx context.Context, hash common.Hash) (*types.Transaction, error) {
	return tx, nil
}

func (s *StateMock) GetNonce(address common.Address, batchNumber uint64) (uint64, error) {
	return txNonce, nil
}

func (s *StateMock) GetPreviousBatch(ctx context.Context, isVirtual bool, offset uint64) (*state.Batch, error) {
	return batch, nil
}

<<<<<<< HEAD
func (s *StateMock) GetBatchByHash(ctx context.Context, hash common.Hash) (*state.Batch, error) {
	return batch, nil
}

func (s *StateMock) GetBatchByNumber(ctx context.Context, batchNumber uint64) (*state.Batch, error) {
=======
func (s *StateMock) GetBatchByHash(hash common.Hash) (*state.Batch, error) {
	return batch, nil
}

func (s *StateMock) GetBatchByNumber(batchNumber uint64) (*state.Batch, error) {
>>>>>>> 20b4916f
	return batch, nil
}

func (s *StateMock) GetLastBatchNumber(ctx context.Context) (uint64, error) {
	return batchNumber, nil
}

func (s *StateMock) GetTransactionByBatchHashAndIndex(ctx context.Context, batchHash common.Hash, index uint64) (*types.Transaction, error) {
	return tx, nil
}

func (s *StateMock) GetTransactionByBatchNumberAndIndex(ctx context.Context, batchNumber uint64, index uint64) (*types.Transaction, error) {
	return tx, nil
}

func (s *StateMock) GetTransactionByHash(ctx context.Context, transactionHash common.Hash) (*types.Transaction, error) {
	return tx, nil
}

func (s *StateMock) GetTransactionCount(ctx context.Context, address common.Address) (uint64, error) {
	return txNonce, nil
}

func (s *StateMock) GetTransactionReceipt(ctx context.Context, transactionHash common.Hash) (*types.Receipt, error) {
	return txReceipt, nil
}

func (s *StateMock) Reset(blockNumber uint64) error {
	return nil
}

func (s *StateMock) ConsolidateBatch(ctx context.Context, batchNumber uint64, consolidatedTxHash common.Hash) error {
	return nil
}

func (s *StateMock) GetTxsByBatchNum(ctx context.Context, batchNum uint64) ([]*types.Transaction, error) {
	return []*types.Transaction{
		tx,
	}, nil
}

func (s *StateMock) AddNewSequencer(seq state.Sequencer) error {
	return nil
}<|MERGE_RESOLUTION|>--- conflicted
+++ resolved
@@ -33,7 +33,6 @@
 	return estimatedGas
 }
 
-<<<<<<< HEAD
 func (s *StateMock) GetLastBlock(ctx context.Context) (*state.Block, error) {
 	return &state.Block{
 		BlockNumber: block.Number().Uint64(),
@@ -72,22 +71,6 @@
 		ReceivedAt:  time.Now(),
 		Batches:     nil,
 	}, nil
-=======
-func (s *StateMock) GetLastBlock() (*state.Block, error) {
-	return block, nil
-}
-
-func (s *StateMock) GetPreviousBlock(offset uint64) (*state.Block, error) {
-	return block, nil
-}
-
-func (s *StateMock) GetBlockByHash(hash common.Hash) (*state.Block, error) {
-	return block, nil
-}
-
-func (s *StateMock) GetBlockByNumber(blockNumber uint64) (*state.Block, error) {
-	return block, nil
->>>>>>> 20b4916f
 }
 
 func (s *StateMock) GetLastBlockNumber(ctx context.Context) (uint64, error) {
@@ -110,19 +93,11 @@
 	return batch, nil
 }
 
-<<<<<<< HEAD
 func (s *StateMock) GetBatchByHash(ctx context.Context, hash common.Hash) (*state.Batch, error) {
 	return batch, nil
 }
 
-func (s *StateMock) GetBatchByNumber(ctx context.Context, batchNumber uint64) (*state.Batch, error) {
-=======
-func (s *StateMock) GetBatchByHash(hash common.Hash) (*state.Batch, error) {
-	return batch, nil
-}
-
 func (s *StateMock) GetBatchByNumber(batchNumber uint64) (*state.Batch, error) {
->>>>>>> 20b4916f
 	return batch, nil
 }
 
