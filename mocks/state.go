//nolint
package mocks

import (
	"context"
	"github.com/ethereum/go-ethereum/common"
	"github.com/ethereum/go-ethereum/core/types"
	"github.com/hermeznetwork/hermez-core/state"
	"math/big"
)

type StateMock struct{}

func NewState() state.State {
	return &StateMock{}
}

func (s *StateMock) NewBatchProcessor(startingHash common.Hash, withProofCalculation bool) state.BatchProcessor {
	return &state.BasicBatchProcessor{}
}

func (s *StateMock) GetStateRoot(virtual bool) (*big.Int, error) {
	return big.NewInt(0), nil
}

func (s *StateMock) GetBalance(address common.Address, batchNumber uint64) (*big.Int, error) {
	return big.NewInt(balance), nil
}

func (s *StateMock) EstimateGas(transaction *types.Transaction) uint64 {
	return estimatedGas
}

func (s *StateMock) GetLastBlock(ctx context.Context) (*state.Block, error) {
	return block, nil
}

func (s *StateMock) GetPreviousBlock(ctx context.Context, offset uint64) (*state.Block, error) {
	return block, nil
}

func (s *StateMock) GetBlockByHash(ctx context.Context, hash common.Hash) (*state.Block, error) {
	return block, nil
}

func (s *StateMock) GetBlockByNumber(ctx context.Context, blockNumber uint64) (*state.Block, error) {
	return block, nil
}

func (s *StateMock) GetLastBlockNumber(ctx context.Context) (uint64, error) {
	return blockNumber, nil
}

func (s *StateMock) GetLastBatch(ctx context.Context, isVirtual bool) (*state.Batch, error) {
	return batch, nil
}

func (s *StateMock) GetTransaction(ctx context.Context, hash common.Hash) (*types.Transaction, error) {
	return tx, nil
}

func (s *StateMock) GetNonce(address common.Address, batchNumber uint64) (uint64, error) {
	return txNonce, nil
}

func (s *StateMock) GetPreviousBatch(ctx context.Context, isVirtual bool, offset uint64) (*state.Batch, error) {
	return batch, nil
}

func (s *StateMock) GetBatchByHash(ctx context.Context, hash common.Hash) (*state.Batch, error) {
	return batch, nil
}

func (s *StateMock) GetBatchByNumber(ctx context.Context, batchNumber uint64) (*state.Batch, error) {
	return batch, nil
}

func (s *StateMock) GetLastBatchNumber(ctx context.Context) (uint64, error) {
	return batchNumber, nil
}

func (s *StateMock) GetTransactionByBatchHashAndIndex(ctx context.Context, batchHash common.Hash, index uint64) (*types.Transaction, error) {
	return tx, nil
}

func (s *StateMock) GetTransactionByBatchNumberAndIndex(ctx context.Context, batchNumber uint64, index uint64) (*types.Transaction, error) {
	return tx, nil
}

func (s *StateMock) GetTransactionByHash(ctx context.Context, transactionHash common.Hash) (*types.Transaction, error) {
	return tx, nil
}

func (s *StateMock) GetTransactionCount(ctx context.Context, address common.Address) (uint64, error) {
	return txNonce, nil
}

func (s *StateMock) GetTransactionReceipt(ctx context.Context, transactionHash common.Hash) (*types.Receipt, error) {
	return txReceipt, nil
}

func (s *StateMock) Reset(blockNumber uint64) error {
	return nil
}

func (s *StateMock) ConsolidateBatch(ctx context.Context, batchNumber uint64, consolidatedTxHash common.Hash) error {
	return nil
}

func (s *StateMock) GetTxsByBatchNum(ctx context.Context, batchNum uint64) ([]*types.Transaction, error) {
	return []*types.Transaction{
		tx,
	}, nil
}

func (s *StateMock) AddNewSequencer(seq state.Sequencer) error {
	return nil
}

<<<<<<< HEAD
func (s *StateMock) SetGenesis(genesis state.Genesis) error {
	return nil
}

func (s *StateMock) AddBlock(*state.Block) error {
	return nil
=======
func (s *StateMock) SetLastBatchNumberSeenOnEthereum(batchNumber uint64) error {
	return nil
}

func (s *StateMock) GetLastBatchNumberSeenOnEthereum() (uint64, error) {
	return 0, nil
>>>>>>> 0dc0c6c9
}<|MERGE_RESOLUTION|>--- conflicted
+++ resolved
@@ -117,19 +117,18 @@
 	return nil
 }
 
-<<<<<<< HEAD
 func (s *StateMock) SetGenesis(genesis state.Genesis) error {
 	return nil
 }
 
 func (s *StateMock) AddBlock(*state.Block) error {
 	return nil
-=======
+}
+
 func (s *StateMock) SetLastBatchNumberSeenOnEthereum(batchNumber uint64) error {
 	return nil
 }
 
 func (s *StateMock) GetLastBatchNumberSeenOnEthereum() (uint64, error) {
 	return 0, nil
->>>>>>> 0dc0c6c9
 }