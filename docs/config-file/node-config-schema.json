{
	"$schema": "https://json-schema.org/draft/2020-12/schema",
	"$id": "github.com/0xPolygonHermez/zkevm-node/config/config",
	"properties": {
		"IsTrustedSequencer": {
			"type": "boolean",
			"description": "This define is a trusted node (`true`) or a permission less (`false`). If you don't known\nset to `false`",
			"default": false
		},
		"ForkUpgradeBatchNumber": {
			"type": "integer",
			"description": "Last batch number before  a forkid change (fork upgrade). That implies that\ngreater batch numbers are going to be trusted but no virtualized neither verified.\nSo after the batch number `ForkUpgradeBatchNumber` is virtualized and verified you could update\nthe system (SC,...) to new forkId and remove this value to allow the system to keep\nVirtualizing and verifying the new batchs.\nCheck issue [#2236](https://github.com/0xPolygonHermez/zkevm-node/issues/2236) to known more\nThis value overwrite `SequenceSender.ForkUpgradeBatchNumber`",
			"default": 0
		},
		"ForkUpgradeNewForkId": {
			"type": "integer",
			"description": "Which is the new forkId",
			"default": 0
		},
		"Log": {
			"properties": {
				"Environment": {
					"type": "string",
					"enum": [
						"production",
						"development"
					],
					"description": "Environment defining the log format (\"production\" or \"development\").\nIn development mode enables development mode (which makes DPanicLevel logs panic), uses a console encoder, writes to standard error, and disables sampling. Stacktraces are automatically included on logs of WarnLevel and above.\nCheck [here](https://pkg.go.dev/go.uber.org/zap@v1.24.0#NewDevelopmentConfig)",
					"default": "development"
				},
				"Level": {
					"type": "string",
					"enum": [
						"debug",
						"info",
						"warn",
						"error",
						"dpanic",
						"panic",
						"fatal"
					],
					"description": "Level of log. As lower value more logs are going to be generated",
					"default": "info"
				},
				"Outputs": {
					"items": {
						"type": "string"
					},
					"type": "array",
					"description": "Outputs",
					"default": [
						"stderr"
					]
				}
			},
			"additionalProperties": false,
			"type": "object",
			"description": "Configure Log level for all the services, allow also to store the logs in a file"
		},
		"Etherman": {
			"properties": {
				"URL": {
					"type": "string",
					"description": "URL is the URL of the Ethereum node for L1",
					"default": "http://localhost:8545"
				},
				"ForkIDChunkSize": {
					"type": "integer",
					"description": "ForkIDChunkSize is the max interval for each call to L1 provider to get the forkIDs",
					"default": 20000
				},
				"MultiGasProvider": {
					"type": "boolean",
					"description": "allow that L1 gas price calculation use multiples sources",
					"default": false
				},
				"Etherscan": {
					"properties": {
						"ApiKey": {
							"type": "string",
							"description": "Need API key to use etherscan, if it's empty etherscan is not used",
							"default": ""
						},
						"Url": {
							"type": "string",
							"description": "URL of the etherscan API. Overwritten with a hardcoded URL: \"https://api.etherscan.io/api?module=gastracker\u0026action=gasoracle\u0026apikey=\"",
							"default": ""
						}
					},
					"additionalProperties": false,
					"type": "object",
					"description": "Configuration for use Etherscan as used as gas provider, basically it needs the API-KEY"
				}
			},
			"additionalProperties": false,
			"type": "object",
			"description": "Configuration of the etherman (client for access L1)"
		},
		"EthTxManager": {
			"properties": {
				"FrequencyToMonitorTxs": {
					"type": "string",
					"title": "Duration",
					"description": "FrequencyToMonitorTxs frequency of the resending failed txs",
					"default": "1s",
					"examples": [
						"1m",
						"300ms"
					]
				},
				"WaitTxToBeMined": {
					"type": "string",
					"title": "Duration",
					"description": "WaitTxToBeMined time to wait after transaction was sent to the ethereum",
					"default": "2m0s",
					"examples": [
						"1m",
						"300ms"
					]
				},
				"PrivateKeys": {
					"items": {
						"properties": {
							"Path": {
								"type": "string",
								"description": "Path is the file path for the key store file"
							},
							"Password": {
								"type": "string",
								"description": "Password is the password to decrypt the key store file"
							}
						},
						"additionalProperties": false,
						"type": "object",
						"description": "KeystoreFileConfig has all the information needed to load a private key from a key store file"
					},
					"type": "array",
					"description": "PrivateKeys defines all the key store files that are going\nto be read in order to provide the private keys to sign the L1 txs"
				},
				"ForcedGas": {
					"type": "integer",
					"description": "ForcedGas is the amount of gas to be forced in case of gas estimation error",
					"default": 0
				},
				"GasPriceMarginFactor": {
					"type": "number",
					"description": "GasPriceMarginFactor is used to multiply the suggested gas price provided by the network\nin order to allow a different gas price to be set for all the transactions and making it\neasier to have the txs prioritized in the pool, default value is 1.\n\nex:\nsuggested gas price: 100\nGasPriceMarginFactor: 1\ngas price = 100\n\nsuggested gas price: 100\nGasPriceMarginFactor: 1.1\ngas price = 110",
					"default": 1
				},
				"MaxGasPriceLimit": {
					"type": "integer",
					"description": "MaxGasPriceLimit helps avoiding transactions to be sent over an specified\ngas price amount, default value is 0, which means no limit.\nIf the gas price provided by the network and adjusted by the GasPriceMarginFactor\nis greater than this configuration, transaction will have its gas price set to\nthe value configured in this config as the limit.\n\nex:\n\nsuggested gas price: 100\ngas price margin factor: 20%\nmax gas price limit: 150\ntx gas price = 120\n\nsuggested gas price: 100\ngas price margin factor: 20%\nmax gas price limit: 110\ntx gas price = 110",
					"default": 0
				}
			},
			"additionalProperties": false,
			"type": "object",
			"description": "Configuration for ethereum transaction manager"
		},
		"Pool": {
			"properties": {
				"IntervalToRefreshBlockedAddresses": {
					"type": "string",
					"title": "Duration",
					"description": "IntervalToRefreshBlockedAddresses is the time it takes to sync the\nblocked address list from db to memory",
					"default": "5m0s",
					"examples": [
						"1m",
						"300ms"
					]
				},
				"IntervalToRefreshGasPrices": {
					"type": "string",
					"title": "Duration",
					"description": "IntervalToRefreshGasPrices is the time to wait to refresh the gas prices",
					"default": "5s",
					"examples": [
						"1m",
						"300ms"
					]
				},
				"MaxTxBytesSize": {
					"type": "integer",
					"description": "MaxTxBytesSize is the max size of a transaction in bytes",
					"default": 100132
				},
				"MaxTxDataBytesSize": {
					"type": "integer",
					"description": "MaxTxDataBytesSize is the max size of the data field of a transaction in bytes",
					"default": 100000
				},
				"DB": {
					"properties": {
						"Name": {
							"type": "string",
							"description": "Database name",
							"default": "pool_db"
						},
						"User": {
							"type": "string",
							"description": "Database User name",
							"default": "pool_user"
						},
						"Password": {
							"type": "string",
							"description": "Database Password of the user",
							"default": "pool_password"
						},
						"Host": {
							"type": "string",
							"description": "Host address of database",
							"default": "zkevm-pool-db"
						},
						"Port": {
							"type": "string",
							"description": "Port Number of database",
							"default": "5432"
						},
						"EnableLog": {
							"type": "boolean",
							"description": "EnableLog",
							"default": false
						},
						"MaxConns": {
							"type": "integer",
							"description": "MaxConns is the maximum number of connections in the pool.",
							"default": 200
						}
					},
					"additionalProperties": false,
					"type": "object",
					"description": "DB is the database configuration"
				},
				"DefaultMinGasPriceAllowed": {
					"type": "integer",
					"description": "DefaultMinGasPriceAllowed is the default min gas price to suggest",
					"default": 1000000000
				},
				"MinAllowedGasPriceInterval": {
					"type": "string",
					"title": "Duration",
					"description": "MinAllowedGasPriceInterval is the interval to look back of the suggested min gas price for a tx",
					"default": "5m0s",
					"examples": [
						"1m",
						"300ms"
					]
				},
				"PollMinAllowedGasPriceInterval": {
					"type": "string",
					"title": "Duration",
					"description": "PollMinAllowedGasPriceInterval is the interval to poll the suggested min gas price for a tx",
					"default": "15s",
					"examples": [
						"1m",
						"300ms"
					]
				},
				"AccountQueue": {
					"type": "integer",
					"description": "AccountQueue represents the maximum number of non-executable transaction slots permitted per account",
					"default": 64
				},
				"GlobalQueue": {
					"type": "integer",
					"description": "GlobalQueue represents the maximum number of non-executable transaction slots for all accounts",
					"default": 1024
				},
				"EffectiveGasPrice": {
					"properties": {
						"Enabled": {
							"type": "boolean",
							"description": "Enabled is a flag to enable/disable the effective gas price",
							"default": false
						},
						"L1GasPriceFactor": {
							"type": "number",
							"description": "L1GasPriceFactor is the percentage of the L1 gas price that will be used as the L2 min gas price",
							"default": 0.25
						},
						"ByteGasCost": {
							"type": "integer",
							"description": "ByteGasCost is the gas cost per byte that is not 0",
							"default": 16
						},
						"ZeroByteGasCost": {
							"type": "integer",
							"description": "ZeroByteGasCost is the gas cost per byte that is 0",
							"default": 4
						},
						"NetProfit": {
							"type": "number",
							"description": "NetProfit is the profit margin to apply to the calculated breakEvenGasPrice",
							"default": 1
						},
						"BreakEvenFactor": {
							"type": "number",
							"description": "BreakEvenFactor is the factor to apply to the calculated breakevenGasPrice when comparing it with the gasPriceSigned of a tx",
							"default": 1.1
						},
						"FinalDeviationPct": {
							"type": "integer",
							"description": "FinalDeviationPct is the max allowed deviation percentage BreakEvenGasPrice on re-calculation",
							"default": 10
						},
						"L2GasPriceSuggesterFactor": {
							"type": "number",
							"description": "L2GasPriceSuggesterFactor is the factor to apply to L1 gas price to get the suggested L2 gas price used in the\ncalculations when the effective gas price is disabled (testing/metrics purposes)",
							"default": 0.5
						}
					},
					"additionalProperties": false,
					"type": "object",
					"description": "EffectiveGasPrice is the config for the effective gas price calculation"
				},
				"ForkID": {
					"type": "integer",
					"description": "ForkID is the current fork ID of the chain",
					"default": 0
				}
			},
			"additionalProperties": false,
			"type": "object",
			"description": "Pool service configuration"
		},
		"RPC": {
			"properties": {
				"Host": {
					"type": "string",
					"description": "Host defines the network adapter that will be used to serve the HTTP requests",
					"default": "0.0.0.0"
				},
				"Port": {
					"type": "integer",
					"description": "Port defines the port to serve the endpoints via HTTP",
					"default": 8545
				},
				"ReadTimeout": {
					"type": "string",
					"title": "Duration",
					"description": "ReadTimeout is the HTTP server read timeout\ncheck net/http.server.ReadTimeout and net/http.server.ReadHeaderTimeout",
					"default": "1m0s",
					"examples": [
						"1m",
						"300ms"
					]
				},
				"WriteTimeout": {
					"type": "string",
					"title": "Duration",
					"description": "WriteTimeout is the HTTP server write timeout\ncheck net/http.server.WriteTimeout",
					"default": "1m0s",
					"examples": [
						"1m",
						"300ms"
					]
				},
				"MaxRequestsPerIPAndSecond": {
					"type": "number",
					"description": "MaxRequestsPerIPAndSecond defines how much requests a single IP can\nsend within a single second",
					"default": 500
				},
				"SequencerNodeURI": {
					"type": "string",
					"description": "SequencerNodeURI is used allow Non-Sequencer nodes\nto relay transactions to the Sequencer node",
					"default": ""
				},
				"MaxCumulativeGasUsed": {
					"type": "integer",
					"description": "MaxCumulativeGasUsed is the max gas allowed per batch",
					"default": 0
				},
				"WebSockets": {
					"properties": {
						"Enabled": {
							"type": "boolean",
							"description": "Enabled defines if the WebSocket requests are enabled or disabled",
							"default": true
						},
						"Host": {
							"type": "string",
							"description": "Host defines the network adapter that will be used to serve the WS requests",
							"default": "0.0.0.0"
						},
						"Port": {
							"type": "integer",
							"description": "Port defines the port to serve the endpoints via WS",
							"default": 8546
						},
						"ReadLimit": {
							"type": "integer",
							"description": "ReadLimit defines the maximum size of a message read from the client (in bytes)",
							"default": 104857600
						}
					},
					"additionalProperties": false,
					"type": "object",
					"description": "WebSockets configuration"
				},
				"EnableL2SuggestedGasPricePolling": {
					"type": "boolean",
					"description": "EnableL2SuggestedGasPricePolling enables polling of the L2 gas price to block tx in the RPC with lower gas price.",
					"default": true
				},
				"BatchRequestsEnabled": {
					"type": "boolean",
					"description": "BatchRequestsEnabled defines if the Batch requests are enabled or disabled",
					"default": false
				},
				"BatchRequestsLimit": {
					"type": "integer",
					"description": "BatchRequestsLimit defines the limit of requests that can be incorporated into each batch request",
					"default": 20
				},
				"L2Coinbase": {
					"items": {
						"type": "integer"
					},
					"type": "array",
					"maxItems": 20,
					"minItems": 20,
					"description": "L2Coinbase defines which address is going to receive the fees"
				},
				"MaxLogsCount": {
					"type": "integer",
					"description": "MaxLogsCount is a configuration to set the max number of logs that can be returned\nin a single call to the state, if zero it means no limit",
					"default": 10000
				},
				"MaxLogsBlockRange": {
					"type": "integer",
					"description": "MaxLogsBlockRange is a configuration to set the max range for block number when querying TXs\nlogs in a single call to the state, if zero it means no limit",
					"default": 10000
				},
				"MaxNativeBlockHashBlockRange": {
					"type": "integer",
					"description": "MaxNativeBlockHashBlockRange is a configuration to set the max range for block number when querying\nnative block hashes in a single call to the state, if zero it means no limit",
					"default": 60000
				},
				"EnableHttpLog": {
					"type": "boolean",
					"description": "EnableHttpLog allows the user to enable or disable the logs related to the HTTP\nrequests to be captured by the server.",
					"default": true
				}
			},
			"additionalProperties": false,
			"type": "object",
			"description": "Configuration for RPC service. THis one offers a extended Ethereum JSON-RPC API interface to interact with the node"
		},
		"Synchronizer": {
			"properties": {
				"SyncInterval": {
					"type": "string",
					"title": "Duration",
					"description": "SyncInterval is the delay interval between reading new rollup information",
					"default": "1s",
					"examples": [
						"1m",
						"300ms"
					]
				},
				"SyncChunkSize": {
					"type": "integer",
					"description": "SyncChunkSize is the number of blocks to sync on each chunk",
					"default": 100
				},
				"TrustedSequencerURL": {
					"type": "string",
					"description": "TrustedSequencerURL is the rpc url to connect and sync the trusted state",
					"default": ""
				},
				"L1SynchronizationMode": {
					"type": "string",
					"enum": [
						"sequential",
						"parallel"
					],
					"description": "L1SynchronizationMode define how to synchronize with L1:\n- parallel: Request data to L1 in parallel, and process sequentially. The advantage is that executor is not blocked waiting for L1 data\n- sequential: Request data to L1 and execute",
<<<<<<< HEAD
					"default": "sequential"
=======
					"default": "parallel"
>>>>>>> 5ee8bdad
				},
				"L1ParallelSynchronization": {
					"properties": {
						"MaxClients": {
							"type": "integer",
							"description": "MaxClients Number of clients used to synchronize with L1",
							"default": 10
						},
						"MaxPendingNoProcessedBlocks": {
							"type": "integer",
							"description": "MaxPendingNoProcessedBlocks Size of the buffer used to store rollup information from L1, must be \u003e= to NumberOfEthereumClientsToSync\nsugested twice of NumberOfParallelOfEthereumClients",
							"default": 25
						},
						"RequestLastBlockPeriod": {
							"type": "string",
							"title": "Duration",
							"description": "RequestLastBlockPeriod is the time to wait to request the\nlast block to L1 to known if we need to retrieve more data.\nThis value only apply when the system is synchronized",
							"default": "5s",
							"examples": [
								"1m",
								"300ms"
							]
						},
						"PerformanceWarning": {
							"properties": {
								"AceptableInacctivityTime": {
									"type": "string",
									"title": "Duration",
									"description": "AceptableInacctivityTime is the expected maximum time that the consumer\ncould wait until new data is produced. If the time is greater it emmit a log to warn about\nthat. The idea is keep working the consumer as much as possible, so if the producer is not\nfast enought then you could increse the number of parallel clients to sync with L1",
									"default": "5s",
									"examples": [
										"1m",
										"300ms"
									]
								},
								"ApplyAfterNumRollupReceived": {
									"type": "integer",
									"description": "ApplyAfterNumRollupReceived is the number of iterations to\nstart checking the time waiting for new rollup info data",
									"default": 10
								}
							},
							"additionalProperties": false,
							"type": "object",
							"description": "Consumer Configuration for the consumer of rollup information from L1"
						},
						"RequestLastBlockTimeout": {
							"type": "string",
							"title": "Duration",
							"description": "RequestLastBlockTimeout Timeout for request LastBlock On L1",
							"default": "5s",
							"examples": [
								"1m",
								"300ms"
							]
						},
						"RequestLastBlockMaxRetries": {
							"type": "integer",
							"description": "RequestLastBlockMaxRetries Max number of retries to request LastBlock On L1",
							"default": 3
						},
						"StatisticsPeriod": {
							"type": "string",
							"title": "Duration",
							"description": "StatisticsPeriod how ofter show a log with statistics (0 is disabled)",
							"default": "5m0s",
							"examples": [
								"1m",
								"300ms"
							]
						},
						"TimeOutMainLoop": {
							"type": "string",
							"title": "Duration",
							"description": "TimeOutMainLoop is the timeout for the main loop of the L1 synchronizer when is not updated",
							"default": "5m0s",
							"examples": [
								"1m",
								"300ms"
							]
						},
						"RollupInfoRetriesSpacing": {
							"type": "string",
							"title": "Duration",
							"description": "RollupInfoRetriesSpacing is the minimum time between retries to request rollup info (it will sleep for fulfill this time) to avoid spamming L1",
							"default": "5s",
							"examples": [
								"1m",
								"300ms"
							]
						},
						"FallbackToSequentialModeOnSynchronized": {
							"type": "boolean",
							"description": "FallbackToSequentialModeOnSynchronized if true switch to sequential mode if the system is synchronized",
							"default": false
						}
					},
					"additionalProperties": false,
					"type": "object",
					"description": "L1ParallelSynchronization Configuration for parallel mode (if L1SynchronizationMode equal to 'parallel')"
				}
			},
			"additionalProperties": false,
			"type": "object",
			"description": "Configuration of service `Syncrhonizer`. For this service is also really important the value of `IsTrustedSequencer`\nbecause depending of this values is going to ask to a trusted node for trusted transactions or not"
		},
		"Sequencer": {
			"properties": {
				"DeletePoolTxsL1BlockConfirmations": {
					"type": "integer",
					"description": "DeletePoolTxsL1BlockConfirmations is blocks amount after which txs will be deleted from the pool",
					"default": 100
				},
				"DeletePoolTxsCheckInterval": {
					"type": "string",
					"title": "Duration",
					"description": "DeletePoolTxsCheckInterval is frequency with which txs will be checked for deleting",
					"default": "12h0m0s",
					"examples": [
						"1m",
						"300ms"
					]
				},
				"TxLifetimeCheckInterval": {
					"type": "string",
					"title": "Duration",
					"description": "TxLifetimeCheckInterval is the time the sequencer waits to check txs lifetime",
					"default": "10m0s",
					"examples": [
						"1m",
						"300ms"
					]
				},
				"TxLifetimeMax": {
					"type": "string",
					"title": "Duration",
					"description": "TxLifetimeMax is the time a tx can be in the sequencer/worker memory",
					"default": "3h0m0s",
					"examples": [
						"1m",
						"300ms"
					]
				},
				"LoadPoolTxsCheckInterval": {
					"type": "string",
					"title": "Duration",
					"description": "LoadPoolTxsCheckInterval is the time the sequencer waits to check in there are new txs in the pool",
					"default": "500ms",
					"examples": [
						"1m",
						"300ms"
					]
				},
				"StateConsistencyCheckInterval": {
					"type": "string",
					"title": "Duration",
					"description": "StateConsistencyCheckInterval is the time the sequencer waits to check if a state inconsistency has happened",
					"default": "5s",
					"examples": [
						"1m",
						"300ms"
					]
				},
				"Finalizer": {
					"properties": {
						"ForcedBatchesTimeout": {
							"type": "string",
							"title": "Duration",
							"description": "ForcedBatchesTimeout is the time the finalizer waits after receiving closing signal to process Forced Batches",
							"default": "1m0s",
							"examples": [
								"1m",
								"300ms"
							]
						},
						"NewTxsWaitInterval": {
							"type": "string",
							"title": "Duration",
							"description": "NewTxsWaitInterval is the time the finalizer sleeps between each iteration, if there are no transactions to be processed",
							"default": "100ms",
							"examples": [
								"1m",
								"300ms"
							]
						},
						"ResourceExhaustedMarginPct": {
							"type": "integer",
							"description": "ResourceExhaustedMarginPct is the percentage window of the resource left out for the batch to be closed",
							"default": 10
						},
						"ForcedBatchesL1BlockConfirmations": {
							"type": "integer",
							"description": "ForcedBatchesL1BlockConfirmations is number of blocks to consider GER final",
							"default": 64
						},
						"L1InfoTreeL1BlockConfirmations": {
							"type": "integer",
							"description": "L1InfoTreeL1BlockConfirmations is number of blocks to consider L1InfoRoot final",
							"default": 64
						},
						"ForcedBatchesCheckInterval": {
							"type": "string",
							"title": "Duration",
							"description": "ForcedBatchesCheckInterval is used by the closing signals manager to wait for its operation",
							"default": "10s",
							"examples": [
								"1m",
								"300ms"
							]
						},
						"L1InfoTreeCheckInterval": {
							"type": "string",
							"title": "Duration",
							"description": "L1InfoTreeCheckInterval is the wait time to check if the L1InfoRoot has been updated",
							"default": "10s",
							"examples": [
								"1m",
								"300ms"
							]
						},
						"BatchMaxDeltaTimestamp": {
							"type": "string",
							"title": "Duration",
							"description": "BatchMaxDeltaTimestamp is the resolution of the timestamp used to close a batch",
							"default": "10s",
							"examples": [
								"1m",
								"300ms"
							]
						},
						"L2BlockMaxDeltaTimestamp": {
							"type": "string",
							"title": "Duration",
							"description": "L2BlockMaxDeltaTimestamp is the resolution of the timestamp used to close a L2 block",
							"default": "3s",
							"examples": [
								"1m",
								"300ms"
							]
						},
						"HaltOnBatchNumber": {
							"type": "integer",
							"description": "HaltOnBatchNumber specifies the batch number where the Sequencer will stop to process more transactions and generate new batches. The Sequencer will halt after it closes the batch equal to this number",
							"default": 0
						},
						"SequentialBatchSanityCheck": {
							"type": "boolean",
							"description": "SequentialBatchSanityCheck indicates if the reprocess of a closed batch (sanity check) must be done in a\nsequential way (instead than in parallel)",
							"default": false
						}
					},
					"additionalProperties": false,
					"type": "object",
					"description": "Finalizer's specific config properties"
				},
				"StreamServer": {
					"properties": {
						"Port": {
							"type": "integer",
							"description": "Port to listen on",
							"default": 0
						},
						"Filename": {
							"type": "string",
							"description": "Filename of the binary data file",
							"default": ""
						},
						"Enabled": {
							"type": "boolean",
							"description": "Enabled is a flag to enable/disable the data streamer",
							"default": false
						},
						"Log": {
							"properties": {
								"Environment": {
									"type": "string",
									"enum": [
										"production",
										"development"
									],
									"default": ""
								},
								"Level": {
									"type": "string",
									"enum": [
										"debug",
										"info",
										"warn",
										"error",
										"dpanic",
										"panic",
										"fatal"
									],
									"default": ""
								},
								"Outputs": {
									"items": {
										"type": "string"
									},
									"type": "array"
								}
							},
							"additionalProperties": false,
							"type": "object",
							"description": "Log is the log configuration"
						}
					},
					"additionalProperties": false,
					"type": "object",
					"description": "StreamServerCfg is the config for the stream server"
				}
			},
			"additionalProperties": false,
			"type": "object",
			"description": "Configuration of the sequencer service"
		},
		"SequenceSender": {
			"properties": {
				"WaitPeriodSendSequence": {
					"type": "string",
					"title": "Duration",
					"description": "WaitPeriodSendSequence is the time the sequencer waits until\ntrying to send a sequence to L1",
					"default": "5s",
					"examples": [
						"1m",
						"300ms"
					]
				},
				"LastBatchVirtualizationTimeMaxWaitPeriod": {
					"type": "string",
					"title": "Duration",
					"description": "LastBatchVirtualizationTimeMaxWaitPeriod is time since sequences should be sent",
					"default": "5s",
					"examples": [
						"1m",
						"300ms"
					]
				},
				"MaxTxSizeForL1": {
					"type": "integer",
					"description": "MaxTxSizeForL1 is the maximum size a single transaction can have. This field has\nnon-trivial consequences: larger transactions than 128KB are significantly harder and\nmore expensive to propagate; larger transactions also take more resources\nto validate whether they fit into the pool or not.",
					"default": 131072
				},
				"SenderAddress": {
					"items": {
						"type": "integer"
					},
					"type": "array",
					"maxItems": 20,
					"minItems": 20,
					"description": "SenderAddress defines which private key the eth tx manager needs to use\nto sign the L1 txs"
				},
				"L2Coinbase": {
					"items": {
						"type": "integer"
					},
					"type": "array",
					"maxItems": 20,
					"minItems": 20,
					"description": "L2Coinbase defines which address is going to receive the fees",
					"default": "0xf39fd6e51aad88f6f4ce6ab8827279cfffb92266"
				},
				"PrivateKey": {
					"properties": {
						"Path": {
							"type": "string",
							"description": "Path is the file path for the key store file",
							"default": "/pk/sequencer.keystore"
						},
						"Password": {
							"type": "string",
							"description": "Password is the password to decrypt the key store file",
							"default": "testonly"
						}
					},
					"additionalProperties": false,
					"type": "object",
					"description": "PrivateKey defines all the key store files that are going\nto be read in order to provide the private keys to sign the L1 txs"
				},
				"ForkUpgradeBatchNumber": {
					"type": "integer",
					"description": "Batch number where there is a forkid change (fork upgrade)",
					"default": 0
				},
				"GasOffset": {
					"type": "integer",
					"description": "GasOffset is the amount of gas to be added to the gas estimation in order\nto provide an amount that is higher than the estimated one. This is used\nto avoid the TX getting reverted in case something has changed in the network\nstate after the estimation which can cause the TX to require more gas to be\nexecuted.\n\nex:\ngas estimation: 1000\ngas offset: 100\nfinal gas: 1100",
					"default": 80000
				},
				"MaxBatchesForL1": {
					"type": "integer",
					"description": "MaxBatchesForL1 is the maximum amount of batches to be sequenced in a single L1 tx",
					"default": 300
				}
			},
			"additionalProperties": false,
			"type": "object",
			"description": "Configuration of the sequence sender service"
		},
		"Aggregator": {
			"properties": {
				"Host": {
					"type": "string",
					"description": "Host for the grpc server",
					"default": "0.0.0.0"
				},
				"Port": {
					"type": "integer",
					"description": "Port for the grpc server",
					"default": 50081
				},
				"RetryTime": {
					"type": "string",
					"title": "Duration",
					"description": "RetryTime is the time the aggregator main loop sleeps if there are no proofs to aggregate\nor batches to generate proofs. It is also used in the isSynced loop",
					"default": "5s",
					"examples": [
						"1m",
						"300ms"
					]
				},
				"VerifyProofInterval": {
					"type": "string",
					"title": "Duration",
					"description": "VerifyProofInterval is the interval of time to verify/send an proof in L1",
					"default": "1m30s",
					"examples": [
						"1m",
						"300ms"
					]
				},
				"ProofStatePollingInterval": {
					"type": "string",
					"title": "Duration",
					"description": "ProofStatePollingInterval is the interval time to polling the prover about the generation state of a proof",
					"default": "5s",
					"examples": [
						"1m",
						"300ms"
					]
				},
				"TxProfitabilityCheckerType": {
					"type": "string",
					"description": "TxProfitabilityCheckerType type for checking is it profitable for aggregator to validate batch\npossible values: base/acceptall",
					"default": "acceptall"
				},
				"TxProfitabilityMinReward": {
					"properties": {},
					"additionalProperties": false,
					"type": "object",
					"description": "TxProfitabilityMinReward min reward for base tx profitability checker when aggregator will validate batch\nthis parameter is used for the base tx profitability checker"
				},
				"IntervalAfterWhichBatchConsolidateAnyway": {
					"type": "string",
					"title": "Duration",
					"description": "IntervalAfterWhichBatchConsolidateAnyway this is interval for the main sequencer, that will check if there is no transactions",
					"default": "0s",
					"examples": [
						"1m",
						"300ms"
					]
				},
				"ChainID": {
					"type": "integer",
					"description": "ChainID is the L2 ChainID provided by the Network Config",
					"default": 0
				},
				"ForkId": {
					"type": "integer",
					"description": "ForkID is the L2 ForkID provided by the Network Config",
					"default": 0
				},
				"SenderAddress": {
					"type": "string",
					"description": "SenderAddress defines which private key the eth tx manager needs to use\nto sign the L1 txs",
					"default": ""
				},
				"CleanupLockedProofsInterval": {
					"type": "string",
					"title": "Duration",
					"description": "CleanupLockedProofsInterval is the interval of time to clean up locked proofs.",
					"default": "2m0s",
					"examples": [
						"1m",
						"300ms"
					]
				},
				"GeneratingProofCleanupThreshold": {
					"type": "string",
					"description": "GeneratingProofCleanupThreshold represents the time interval after\nwhich a proof in generating state is considered to be stuck and\nallowed to be cleared.",
					"default": "10m"
				},
				"GasOffset": {
					"type": "integer",
					"description": "GasOffset is the amount of gas to be added to the gas estimation in order\nto provide an amount that is higher than the estimated one. This is used\nto avoid the TX getting reverted in case something has changed in the network\nstate after the estimation which can cause the TX to require more gas to be\nexecuted.\n\nex:\ngas estimation: 1000\ngas offset: 100\nfinal gas: 1100",
					"default": 0
				}
			},
			"additionalProperties": false,
			"type": "object",
			"description": "Configuration of the aggregator service"
		},
		"NetworkConfig": {
			"properties": {
				"l1Config": {
					"properties": {
						"chainId": {
							"type": "integer",
							"description": "Chain ID of the L1 network",
							"default": 0
						},
						"polygonZkEVMAddress": {
							"items": {
								"type": "integer"
							},
							"type": "array",
							"maxItems": 20,
							"minItems": 20,
							"description": "ZkEVMAddr Address of the L1 contract polygonZkEVMAddress"
						},
						"polygonRollupManagerAddress": {
							"items": {
								"type": "integer"
							},
							"type": "array",
							"maxItems": 20,
							"minItems": 20,
							"description": "RollupManagerAddr Address of the L1 contract"
						},
						"polTokenAddress": {
							"items": {
								"type": "integer"
							},
							"type": "array",
							"maxItems": 20,
							"minItems": 20,
							"description": "PolAddr Address of the L1 Pol token Contract"
						},
						"polygonZkEVMGlobalExitRootAddress": {
							"items": {
								"type": "integer"
							},
							"type": "array",
							"maxItems": 20,
							"minItems": 20,
<<<<<<< HEAD
							"description": "Address of the L1 GlobalExitRootManager contract"
						},
						"cdkDataCommitteeContract": {
							"items": {
								"type": "integer"
							},
							"type": "array",
							"maxItems": 20,
							"minItems": 20,
							"description": "Address of the data availability committee contract"
=======
							"description": "GlobalExitRootManagerAddr Address of the L1 GlobalExitRootManager contract"
>>>>>>> 5ee8bdad
						}
					},
					"additionalProperties": false,
					"type": "object",
					"description": "L1: Configuration related to L1"
				},
				"Genesis": {
					"properties": {
						"BlockNumber": {
							"type": "integer",
							"description": "BlockNumber is the block number where the polygonZKEVM smc was deployed on L1",
							"default": 0
						},
						"Root": {
							"items": {
								"type": "integer"
							},
							"type": "array",
							"maxItems": 32,
							"minItems": 32,
							"description": "Root hash of the genesis block"
						},
						"Actions": {
							"items": {
								"properties": {
									"address": {
										"type": "string"
									},
									"type": {
										"type": "integer"
									},
									"storagePosition": {
										"type": "string"
									},
									"bytecode": {
										"type": "string"
									},
									"key": {
										"type": "string"
									},
									"value": {
										"type": "string"
									},
									"root": {
										"type": "string"
									}
								},
								"additionalProperties": false,
								"type": "object",
								"description": "GenesisAction represents one of the values set on the SMT during genesis."
							},
							"type": "array",
							"description": "Actions is the data to populate into the state trie"
						}
					},
					"additionalProperties": false,
					"type": "object",
					"description": "L1: Genesis of the rollup, first block number and root"
				}
			},
			"additionalProperties": false,
			"type": "object",
			"description": "Configuration of the genesis of the network. This is used to known the initial state of the network"
		},
		"L2GasPriceSuggester": {
			"properties": {
				"Type": {
					"type": "string",
					"default": "follower"
				},
				"DefaultGasPriceWei": {
					"type": "integer",
					"description": "DefaultGasPriceWei is used to set the gas price to be used by the default gas pricer or as minimim gas price by the follower gas pricer.",
					"default": 2000000000
				},
				"MaxGasPriceWei": {
					"type": "integer",
					"description": "MaxGasPriceWei is used to limit the gas price returned by the follower gas pricer to a maximum value. It is ignored if 0.",
					"default": 0
				},
				"MaxPrice": {
					"properties": {},
					"additionalProperties": false,
					"type": "object"
				},
				"IgnorePrice": {
					"properties": {},
					"additionalProperties": false,
					"type": "object"
				},
				"CheckBlocks": {
					"type": "integer",
					"default": 0
				},
				"Percentile": {
					"type": "integer",
					"default": 0
				},
				"UpdatePeriod": {
					"type": "string",
					"title": "Duration",
					"default": "10s",
					"examples": [
						"1m",
						"300ms"
					]
				},
				"CleanHistoryPeriod": {
					"type": "string",
					"title": "Duration",
					"default": "1h0m0s",
					"examples": [
						"1m",
						"300ms"
					]
				},
				"CleanHistoryTimeRetention": {
					"type": "string",
					"title": "Duration",
					"default": "5m0s",
					"examples": [
						"1m",
						"300ms"
					]
				},
				"Factor": {
					"type": "number",
					"default": 0.15
				}
			},
			"additionalProperties": false,
			"type": "object",
			"description": "Configuration of the gas price suggester service"
		},
		"Executor": {
			"properties": {
				"URI": {
					"type": "string",
					"default": "zkevm-prover:50071"
				},
				"MaxResourceExhaustedAttempts": {
					"type": "integer",
					"description": "MaxResourceExhaustedAttempts is the max number of attempts to make a transaction succeed because of resource exhaustion",
					"default": 3
				},
				"WaitOnResourceExhaustion": {
					"type": "string",
					"title": "Duration",
					"description": "WaitOnResourceExhaustion is the time to wait before retrying a transaction because of resource exhaustion",
					"default": "1s",
					"examples": [
						"1m",
						"300ms"
					]
				},
				"MaxGRPCMessageSize": {
					"type": "integer",
					"default": 100000000
				}
			},
			"additionalProperties": false,
			"type": "object",
			"description": "Configuration of the executor service"
		},
		"MTClient": {
			"properties": {
				"URI": {
					"type": "string",
					"description": "URI is the server URI.",
					"default": "zkevm-prover:50061"
				}
			},
			"additionalProperties": false,
			"type": "object",
			"description": "Configuration of the merkle tree client service. Not use in the node, only for testing"
		},
		"Metrics": {
			"properties": {
				"Host": {
					"type": "string",
					"description": "Host is the address to bind the metrics server",
					"default": "0.0.0.0"
				},
				"Port": {
					"type": "integer",
					"description": "Port is the port to bind the metrics server",
					"default": 9091
				},
				"Enabled": {
					"type": "boolean",
					"description": "Enabled is the flag to enable/disable the metrics server",
					"default": false
				},
				"ProfilingHost": {
					"type": "string",
					"description": "ProfilingHost is the address to bind the profiling server",
					"default": ""
				},
				"ProfilingPort": {
					"type": "integer",
					"description": "ProfilingPort is the port to bind the profiling server",
					"default": 0
				},
				"ProfilingEnabled": {
					"type": "boolean",
					"description": "ProfilingEnabled is the flag to enable/disable the profiling server",
					"default": false
				}
			},
			"additionalProperties": false,
			"type": "object",
			"description": "Configuration of the metrics service, basically is where is going to publish the metrics"
		},
		"EventLog": {
			"properties": {
				"DB": {
					"properties": {
						"Name": {
							"type": "string",
							"description": "Database name",
							"default": ""
						},
						"User": {
							"type": "string",
							"description": "Database User name",
							"default": ""
						},
						"Password": {
							"type": "string",
							"description": "Database Password of the user",
							"default": ""
						},
						"Host": {
							"type": "string",
							"description": "Host address of database",
							"default": ""
						},
						"Port": {
							"type": "string",
							"description": "Port Number of database",
							"default": ""
						},
						"EnableLog": {
							"type": "boolean",
							"description": "EnableLog",
							"default": false
						},
						"MaxConns": {
							"type": "integer",
							"description": "MaxConns is the maximum number of connections in the pool.",
							"default": 0
						}
					},
					"additionalProperties": false,
					"type": "object",
					"description": "DB is the database configuration"
				}
			},
			"additionalProperties": false,
			"type": "object",
			"description": "Configuration of the event database connection"
		},
		"HashDB": {
			"properties": {
				"Name": {
					"type": "string",
					"description": "Database name",
					"default": "prover_db"
				},
				"User": {
					"type": "string",
					"description": "Database User name",
					"default": "prover_user"
				},
				"Password": {
					"type": "string",
					"description": "Database Password of the user",
					"default": "prover_pass"
				},
				"Host": {
					"type": "string",
					"description": "Host address of database",
					"default": "zkevm-state-db"
				},
				"Port": {
					"type": "string",
					"description": "Port Number of database",
					"default": "5432"
				},
				"EnableLog": {
					"type": "boolean",
					"description": "EnableLog",
					"default": false
				},
				"MaxConns": {
					"type": "integer",
					"description": "MaxConns is the maximum number of connections in the pool.",
					"default": 200
				}
			},
			"additionalProperties": false,
			"type": "object",
			"description": "Configuration of the hash database connection"
		},
		"State": {
			"properties": {
				"MaxCumulativeGasUsed": {
					"type": "integer",
					"description": "MaxCumulativeGasUsed is the max gas allowed per batch",
					"default": 0
				},
				"ChainID": {
					"type": "integer",
					"description": "ChainID is the L2 ChainID provided by the Network Config",
					"default": 0
				},
				"ForkIDIntervals": {
					"items": {
						"properties": {
							"FromBatchNumber": {
								"type": "integer"
							},
							"ToBatchNumber": {
								"type": "integer"
							},
							"ForkId": {
								"type": "integer"
							},
							"Version": {
								"type": "string"
							},
							"BlockNumber": {
								"type": "integer"
							}
						},
						"additionalProperties": false,
						"type": "object",
						"description": "ForkIDInterval is a fork id interval"
					},
					"type": "array",
					"description": "ForkIdIntervals is the list of fork id intervals"
				},
				"MaxResourceExhaustedAttempts": {
					"type": "integer",
					"description": "MaxResourceExhaustedAttempts is the max number of attempts to make a transaction succeed because of resource exhaustion",
					"default": 0
				},
				"WaitOnResourceExhaustion": {
					"type": "string",
					"title": "Duration",
					"description": "WaitOnResourceExhaustion is the time to wait before retrying a transaction because of resource exhaustion",
					"default": "0s",
					"examples": [
						"1m",
						"300ms"
					]
				},
				"ForkUpgradeBatchNumber": {
					"type": "integer",
					"description": "Batch number from which there is a forkid change (fork upgrade)",
					"default": 0
				},
				"ForkUpgradeNewForkId": {
					"type": "integer",
					"description": "New fork id to be used for batches greaters than ForkUpgradeBatchNumber (fork upgrade)",
					"default": 0
				},
				"DB": {
					"properties": {
						"Name": {
							"type": "string",
							"description": "Database name",
							"default": "state_db"
						},
						"User": {
							"type": "string",
							"description": "Database User name",
							"default": "state_user"
						},
						"Password": {
							"type": "string",
							"description": "Database Password of the user",
							"default": "state_password"
						},
						"Host": {
							"type": "string",
							"description": "Host address of database",
							"default": "zkevm-state-db"
						},
						"Port": {
							"type": "string",
							"description": "Port Number of database",
							"default": "5432"
						},
						"EnableLog": {
							"type": "boolean",
							"description": "EnableLog",
							"default": false
						},
						"MaxConns": {
							"type": "integer",
							"description": "MaxConns is the maximum number of connections in the pool.",
							"default": 200
						}
					},
					"additionalProperties": false,
					"type": "object",
					"description": "DB is the database configuration"
				},
				"Batch": {
					"properties": {
						"Constraints": {
							"properties": {
								"MaxTxsPerBatch": {
									"type": "integer",
									"default": 300
								},
								"MaxBatchBytesSize": {
									"type": "integer",
									"default": 120000
								},
								"MaxCumulativeGasUsed": {
									"type": "integer",
									"default": 30000000
								},
								"MaxKeccakHashes": {
									"type": "integer",
									"default": 2145
								},
								"MaxPoseidonHashes": {
									"type": "integer",
									"default": 252357
								},
								"MaxPoseidonPaddings": {
									"type": "integer",
									"default": 135191
								},
								"MaxMemAligns": {
									"type": "integer",
									"default": 236585
								},
								"MaxArithmetics": {
									"type": "integer",
									"default": 236585
								},
								"MaxBinaries": {
									"type": "integer",
									"default": 473170
								},
								"MaxSteps": {
									"type": "integer",
									"default": 7570538
								},
								"MaxSHA256Hashes": {
									"type": "integer",
									"default": 1596
								}
							},
							"additionalProperties": false,
							"type": "object"
						}
					},
					"additionalProperties": false,
					"type": "object",
					"description": "Configuration for the batch constraints"
				},
				"MaxLogsCount": {
					"type": "integer",
					"description": "MaxLogsCount is a configuration to set the max number of logs that can be returned\nin a single call to the state, if zero it means no limit",
					"default": 0
				},
				"MaxLogsBlockRange": {
					"type": "integer",
					"description": "MaxLogsBlockRange is a configuration to set the max range for block number when querying TXs\nlogs in a single call to the state, if zero it means no limit",
					"default": 0
				},
				"MaxNativeBlockHashBlockRange": {
					"type": "integer",
					"description": "MaxNativeBlockHashBlockRange is a configuration to set the max range for block number when querying\nnative block hashes in a single call to the state, if zero it means no limit",
					"default": 0
				}
			},
			"additionalProperties": false,
			"type": "object",
			"description": "State service configuration"
		}
	},
	"additionalProperties": false,
	"type": "object",
	"description": "Config represents the configuration of the entire Hermez Node The file is TOML format You could find some examples:\n\n[TOML format]: https://en.wikipedia.org/wiki/TOML"
}<|MERGE_RESOLUTION|>--- conflicted
+++ resolved
@@ -475,11 +475,7 @@
 						"parallel"
 					],
 					"description": "L1SynchronizationMode define how to synchronize with L1:\n- parallel: Request data to L1 in parallel, and process sequentially. The advantage is that executor is not blocked waiting for L1 data\n- sequential: Request data to L1 and execute",
-<<<<<<< HEAD
-					"default": "sequential"
-=======
 					"default": "parallel"
->>>>>>> 5ee8bdad
 				},
 				"L1ParallelSynchronization": {
 					"properties": {
@@ -1024,20 +1020,7 @@
 							"type": "array",
 							"maxItems": 20,
 							"minItems": 20,
-<<<<<<< HEAD
-							"description": "Address of the L1 GlobalExitRootManager contract"
-						},
-						"cdkDataCommitteeContract": {
-							"items": {
-								"type": "integer"
-							},
-							"type": "array",
-							"maxItems": 20,
-							"minItems": 20,
-							"description": "Address of the data availability committee contract"
-=======
 							"description": "GlobalExitRootManagerAddr Address of the L1 GlobalExitRootManager contract"
->>>>>>> 5ee8bdad
 						}
 					},
 					"additionalProperties": false,
