--- conflicted
+++ resolved
@@ -899,12 +899,6 @@
 					"description": "GasOffset is the amount of gas to be added to the gas estimation in order\nto provide an amount that is higher than the estimated one. This is used\nto avoid the TX getting reverted in case something has changed in the network\nstate after the estimation which can cause the TX to require more gas to be\nexecuted.\n\nex:\ngas estimation: 1000\ngas offset: 100\nfinal gas: 1100",
 					"default": 80000
 				},
-<<<<<<< HEAD
-				"MaxBatchesForL1": {
-					"type": "integer",
-					"description": "MaxBatchesForL1 is the maximum amount of batches to be sequenced in a single L1 tx",
-					"default": 300
-=======
 				"StreamClient": {
 					"properties": {
 						"Server": {
@@ -953,7 +947,6 @@
 					"additionalProperties": false,
 					"type": "object",
 					"description": "StreamClientCfg is the config for the stream client"
->>>>>>> 76e3118a
 				}
 			},
 			"additionalProperties": false,
