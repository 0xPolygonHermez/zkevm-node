--- conflicted
+++ resolved
@@ -573,7 +573,45 @@
 					"description": "EnableHttpLog allows the user to enable or disable the logs related to the HTTP\nrequests to be captured by the server.",
 					"default": true
 				},
-<<<<<<< HEAD
+				"ZKCountersLimits": {
+					"properties": {
+						"MaxKeccakHashes": {
+							"type": "integer",
+							"default": 0
+						},
+						"MaxPoseidonHashes": {
+							"type": "integer",
+							"default": 0
+						},
+						"MaxPoseidonPaddings": {
+							"type": "integer",
+							"default": 0
+						},
+						"MaxMemAligns": {
+							"type": "integer",
+							"default": 0
+						},
+						"MaxArithmetics": {
+							"type": "integer",
+							"default": 0
+						},
+						"MaxBinaries": {
+							"type": "integer",
+							"default": 0
+						},
+						"MaxSteps": {
+							"type": "integer",
+							"default": 0
+						},
+						"MaxSHA256Hashes": {
+							"type": "integer",
+							"default": 0
+						}
+					},
+					"additionalProperties": false,
+					"type": "object",
+					"description": "ZKCountersLimits defines the ZK Counter limits"
+				},
 				"EnablePendingTransactionFilter": {
 					"type": "boolean",
 					"description": "X1 config\nEnablePendingTransactionFilter enables pending transaction filter that can support query L2 pending transaction",
@@ -694,50 +732,11 @@
 							"type": "array",
 							"description": "SpecialApis defines the apis that need to be rate limited with special rate limit",
 							"default": []
-=======
-				"ZKCountersLimits": {
-					"properties": {
-						"MaxKeccakHashes": {
-							"type": "integer",
-							"default": 0
-						},
-						"MaxPoseidonHashes": {
-							"type": "integer",
-							"default": 0
-						},
-						"MaxPoseidonPaddings": {
-							"type": "integer",
-							"default": 0
-						},
-						"MaxMemAligns": {
-							"type": "integer",
-							"default": 0
-						},
-						"MaxArithmetics": {
-							"type": "integer",
-							"default": 0
-						},
-						"MaxBinaries": {
-							"type": "integer",
-							"default": 0
-						},
-						"MaxSteps": {
-							"type": "integer",
-							"default": 0
-						},
-						"MaxSHA256Hashes": {
-							"type": "integer",
-							"default": 0
->>>>>>> 6c864add
 						}
 					},
 					"additionalProperties": false,
 					"type": "object",
-<<<<<<< HEAD
 					"description": "RateLimit enable rate limit"
-=======
-					"description": "ZKCountersLimits defines the ZK Counter limits"
->>>>>>> 6c864add
 				}
 			},
 			"additionalProperties": false,
