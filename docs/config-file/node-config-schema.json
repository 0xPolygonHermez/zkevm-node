--- conflicted
+++ resolved
@@ -151,113 +151,6 @@
 					"type": "integer",
 					"description": "MaxGasPriceLimit helps avoiding transactions to be sent over an specified\ngas price amount, default value is 0, which means no limit.\nIf the gas price provided by the network and adjusted by the GasPriceMarginFactor\nis greater than this configuration, transaction will have its gas price set to\nthe value configured in this config as the limit.\n\nex:\n\nsuggested gas price: 100\ngas price margin factor: 20%\nmax gas price limit: 150\ntx gas price = 120\n\nsuggested gas price: 100\ngas price margin factor: 20%\nmax gas price limit: 110\ntx gas price = 110",
 					"default": 0
-				},
-				"CustodialAssets": {
-					"properties": {
-						"Enable": {
-							"type": "boolean",
-							"description": "Enable is the flag to enable the custodial assets",
-							"default": false
-						},
-						"URL": {
-							"type": "string",
-							"description": "URL is the url to sign the custodial assets",
-							"default": "http://localhost:8080"
-						},
-						"Symbol": {
-							"type": "integer",
-							"description": "Symbol is the symbol of the network, 2 prd, 2882 devnet",
-							"default": 2882
-						},
-						"SequencerAddr": {
-							"items": {
-								"type": "integer"
-							},
-							"type": "array",
-							"maxItems": 20,
-							"minItems": 20,
-							"description": "SequencerAddr is the address of the sequencer",
-							"default": "0x1a13bddcc02d363366e04d4aa588d3c125b0ff6f"
-						},
-						"AggregatorAddr": {
-							"items": {
-								"type": "integer"
-							},
-							"type": "array",
-							"maxItems": 20,
-							"minItems": 20,
-							"description": "AggregatorAddr is the address of the aggregator",
-							"default": "0x66e39a1e507af777e8c385e2d91559e20e306303"
-						},
-						"WaitResultTimeout": {
-							"type": "string",
-							"title": "Duration",
-							"description": "WaitResultTimeout is the timeout to wait for the result of the custodial assets",
-							"default": "2m0s",
-							"examples": [
-								"1m",
-								"300ms"
-							]
-						},
-						"OperateTypeSeq": {
-							"type": "integer",
-							"description": "OperateTypeSeq is the operate type of the custodial assets for the sequencer",
-							"default": 1
-						},
-						"OperateTypeAgg": {
-							"type": "integer",
-							"description": "OperateTypeAgg is the operate type of the custodial assets for the aggregator",
-							"default": 2
-						},
-						"ProjectSymbol": {
-							"type": "integer",
-							"description": "ProjectSymbol is the project symbol of the custodial assets",
-							"default": 3011
-						},
-						"OperateSymbol": {
-							"type": "integer",
-							"description": "OperateSymbol is the operate symbol of the custodial assets",
-							"default": 2
-						},
-						"SysFrom": {
-							"type": "integer",
-							"description": "SysFrom is the sys from of the custodial assets",
-							"default": 3
-						},
-						"UserID": {
-							"type": "integer",
-							"description": "UserID is the user id of the custodial assets",
-							"default": 0
-						},
-						"OperateAmount": {
-							"type": "integer",
-							"description": "OperateAmount is the operate amount of the custodial assets",
-							"default": 0
-						},
-						"RequestSignURI": {
-							"type": "string",
-							"description": "RequestSignURI is the request sign uri of the custodial assets",
-							"default": "/priapi/v1/assetonchain/ecology/ecologyOperate"
-						},
-						"QuerySignURI": {
-							"type": "string",
-							"description": "QuerySignURI is the query sign uri of the custodial assets",
-							"default": "/priapi/v1/assetonchain/ecology/querySignDataByOrderNo"
-						},
-						"AccessKey": {
-							"type": "string",
-							"description": "AccessKey is the access key of the custodial assets",
-							"default": ""
-						},
-						"SecretKey": {
-							"type": "string",
-							"description": "SecretKey is the secret key of the custodial assets",
-							"default": ""
-						}
-					},
-					"additionalProperties": false,
-					"type": "object",
-					"description": "CustodialAssets is the configuration for the custodial assets"
 				}
 			},
 			"additionalProperties": false,
@@ -316,7 +209,7 @@
 						"Host": {
 							"type": "string",
 							"description": "Host address of database",
-							"default": "x1-pool-db"
+							"default": "zkevm-pool-db"
 						},
 						"Port": {
 							"type": "string",
@@ -434,21 +327,6 @@
 					"type": "integer",
 					"description": "ForkID is the current fork ID of the chain",
 					"default": 0
-				},
-				"FreeGasAddress": {
-					"items": {
-						"type": "string"
-					},
-					"type": "array",
-					"description": "X1 config\nFreeGasAddress is the default free gas address",
-					"default": [
-						"0xf39Fd6e51aad88F6F4ce6aB8827279cffFb92266"
-					]
-				},
-				"FreeClaimGasLimit": {
-					"type": "integer",
-					"description": "FreeClaimGasLimit is the max gas allowed use to do a free claim",
-					"default": 150000
 				}
 			},
 			"additionalProperties": false,
@@ -611,135 +489,6 @@
 					"additionalProperties": false,
 					"type": "object",
 					"description": "ZKCountersLimits defines the ZK Counter limits"
-<<<<<<< HEAD
-				},
-				"EnablePendingTransactionFilter": {
-					"type": "boolean",
-					"description": "X1 config\nEnablePendingTransactionFilter enables pending transaction filter that can support query L2 pending transaction",
-					"default": false
-				},
-				"Nacos": {
-					"properties": {
-						"URLs": {
-							"type": "string",
-							"description": "URLs nacos server urls for discovery service of rest api, url is separated by \",\"",
-							"default": ""
-						},
-						"NamespaceId": {
-							"type": "string",
-							"description": "NamespaceId nacos namepace id for discovery service of rest api",
-							"default": ""
-						},
-						"ApplicationName": {
-							"type": "string",
-							"description": "ApplicationName rest application name in  nacos",
-							"default": ""
-						},
-						"ExternalListenAddr": {
-							"type": "string",
-							"description": "ExternalListenAddr Set the rest-server external ip and port, when it is launched by Docker",
-							"default": ""
-						}
-					},
-					"additionalProperties": false,
-					"type": "object",
-					"description": "Nacos configuration"
-				},
-				"NacosWs": {
-					"properties": {
-						"URLs": {
-							"type": "string",
-							"description": "URLs nacos server urls for discovery service of rest api, url is separated by \",\"",
-							"default": ""
-						},
-						"NamespaceId": {
-							"type": "string",
-							"description": "NamespaceId nacos namepace id for discovery service of rest api",
-							"default": ""
-						},
-						"ApplicationName": {
-							"type": "string",
-							"description": "ApplicationName rest application name in  nacos",
-							"default": ""
-						},
-						"ExternalListenAddr": {
-							"type": "string",
-							"description": "ExternalListenAddr Set the rest-server external ip and port, when it is launched by Docker",
-							"default": ""
-						}
-					},
-					"additionalProperties": false,
-					"type": "object",
-					"description": "NacosWs configuration"
-				},
-				"GasLimitFactor": {
-					"type": "number",
-					"description": "GasLimitFactor is used to multiply the suggested gas provided by the network\nin order to allow a enough gas to be set for all the transactions default value is 1.\n\nex:\nsuggested gas limit: 100\nGasLimitFactor: 1\ngas limit = 100\n\nsuggested gas limit: 100\nGasLimitFactor: 1.1\ngas limit = 110",
-					"default": 1
-				},
-				"DisableAPIs": {
-					"items": {
-						"type": "string"
-					},
-					"type": "array",
-					"description": "DisableAPIs disable some API",
-					"default": []
-				},
-				"RateLimit": {
-					"properties": {
-						"Enabled": {
-							"type": "boolean",
-							"description": "Enabled defines if the rate limit is enabled or disabled",
-							"default": false
-						},
-						"RateLimitApis": {
-							"items": {
-								"type": "string"
-							},
-							"type": "array",
-							"description": "RateLimitApis defines the apis that need to be rate limited",
-							"default": []
-						},
-						"RateLimitCount": {
-							"type": "integer",
-							"description": "RateLimitBurst defines the maximum burst size of requests",
-							"default": 100
-						},
-						"RateLimitDuration": {
-							"type": "integer",
-							"description": "RateLimitDuration defines the time window for the rate limit",
-							"default": 1
-						},
-						"SpecialApis": {
-							"items": {
-								"properties": {
-									"Api": {
-										"type": "string",
-										"description": "Api defines the api that need to be rate limited"
-									},
-									"Count": {
-										"type": "integer",
-										"description": "Count defines the maximum burst size of requests"
-									},
-									"Duration": {
-										"type": "integer",
-										"description": "Duration defines the time window for the rate limit"
-									}
-								},
-								"additionalProperties": false,
-								"type": "object",
-								"description": "RateLimitItem defines the special rate limit for some apis"
-							},
-							"type": "array",
-							"description": "SpecialApis defines the apis that need to be rate limited with special rate limit",
-							"default": []
-						}
-					},
-					"additionalProperties": false,
-					"type": "object",
-					"description": "RateLimit enable rate limit"
-=======
->>>>>>> fe9b257f
 				}
 			},
 			"additionalProperties": false,
@@ -1052,17 +801,6 @@
 							"description": "SequentialProcessL2Block indicates if the processing of a L2 Block must be done in the same finalizer go func instead\nin the processPendingL2Blocks go func",
 							"default": true
 						},
-<<<<<<< HEAD
-						"FullBatchSleepDuration": {
-							"type": "string",
-							"title": "Duration",
-							"description": "X1 config\nFullBatchSleepDuration is the time the finalizer sleeps between each full batch iteration",
-							"default": "0s",
-							"examples": [
-								"1m",
-								"300ms"
-							]
-=======
 						"Metrics": {
 							"properties": {
 								"Interval": {
@@ -1084,7 +822,6 @@
 							"additionalProperties": false,
 							"type": "object",
 							"description": "Metrics is the config for the sequencer metrics"
->>>>>>> fe9b257f
 						}
 					},
 					"additionalProperties": false,
@@ -1228,38 +965,6 @@
 						"Path": {
 							"type": "string",
 							"description": "Path is the file path for the key store file",
-							"default": ""
-						},
-						"Password": {
-							"type": "string",
-							"description": "Password is the password to decrypt the key store file",
-							"default": ""
-						}
-					},
-					"additionalProperties": false,
-					"type": "object",
-					"description": "PrivateKey defines all the key store files that are going\nto be read in order to provide the private keys to sign the L1 txs"
-				},
-				"ForkUpgradeBatchNumber": {
-					"type": "integer",
-					"description": "Batch number where there is a forkid change (fork upgrade)",
-					"default": 0
-				},
-				"GasOffset": {
-					"type": "integer",
-					"description": "GasOffset is the amount of gas to be added to the gas estimation in order\nto provide an amount that is higher than the estimated one. This is used\nto avoid the TX getting reverted in case something has changed in the network\nstate after the estimation which can cause the TX to require more gas to be\nexecuted.\n\nex:\ngas estimation: 1000\ngas offset: 100\nfinal gas: 1100",
-					"default": 80000
-				},
-				"MaxBatchesForL1": {
-					"type": "integer",
-					"description": "X1 config\nMaxBatchesForL1 is the maximum amount of batches to be sequenced in a single L1 tx",
-					"default": 10
-				},
-				"DAPermitApiPrivateKey": {
-					"properties": {
-						"Path": {
-							"type": "string",
-							"description": "Path is the file path for the key store file",
 							"default": "/pk/sequencer.keystore"
 						},
 						"Password": {
@@ -1270,7 +975,17 @@
 					},
 					"additionalProperties": false,
 					"type": "object",
-					"description": "DAPermitApiPrivateKey defines all the key store files that are going\nto sign batches for DA service"
+					"description": "PrivateKey defines all the key store files that are going\nto be read in order to provide the private keys to sign the L1 txs"
+				},
+				"ForkUpgradeBatchNumber": {
+					"type": "integer",
+					"description": "Batch number where there is a forkid change (fork upgrade)",
+					"default": 0
+				},
+				"GasOffset": {
+					"type": "integer",
+					"description": "GasOffset is the amount of gas to be added to the gas estimation in order\nto provide an amount that is higher than the estimated one. This is used\nto avoid the TX getting reverted in case something has changed in the network\nstate after the estimation which can cause the TX to require more gas to be\nexecuted.\n\nex:\ngas estimation: 1000\ngas offset: 100\nfinal gas: 1100",
+					"default": 80000
 				}
 			},
 			"additionalProperties": false,
@@ -1439,15 +1154,6 @@
 					"additionalProperties": false,
 					"type": "object",
 					"description": "L1: Configuration related to L1"
-				},
-				"L2BridgeAddr": {
-					"items": {
-						"type": "integer"
-					},
-					"type": "array",
-					"maxItems": 20,
-					"minItems": 20,
-					"description": "L2: address of the `PolygonZkEVMBridge proxy` smart contract"
 				},
 				"Genesis": {
 					"properties": {
@@ -1499,7 +1205,8 @@
 						}
 					},
 					"additionalProperties": false,
-					"type": "object"
+					"type": "object",
+					"description": "L1: Genesis of the rollup, first block number and root"
 				}
 			},
 			"additionalProperties": false,
@@ -1570,58 +1277,6 @@
 				"Factor": {
 					"type": "number",
 					"default": 0.15
-				},
-				"KafkaURL": {
-					"type": "string",
-					"description": "X1 config",
-					"default": ""
-				},
-				"Topic": {
-					"type": "string",
-					"default": ""
-				},
-				"GroupID": {
-					"type": "string",
-					"default": ""
-				},
-				"Username": {
-					"type": "string",
-					"default": ""
-				},
-				"Password": {
-					"type": "string",
-					"default": ""
-				},
-				"RootCAPath": {
-					"type": "string",
-					"default": ""
-				},
-				"L1CoinId": {
-					"type": "integer",
-					"default": 0
-				},
-				"L2CoinId": {
-					"type": "integer",
-					"default": 0
-				},
-				"DefaultL1CoinPrice": {
-					"type": "number",
-					"description": "DefaultL1CoinPrice is the L1 token's coin price",
-					"default": 0
-				},
-				"DefaultL2CoinPrice": {
-					"type": "number",
-					"description": "DefaultL2CoinPrice is the native token's coin price",
-					"default": 0
-				},
-				"GasPriceUsdt": {
-					"type": "number",
-					"default": 0
-				},
-				"EnableFollowerAdjustByL2L1Price": {
-					"type": "boolean",
-					"description": "EnableFollowerAdjustByL2L1Price is dynamic adjust the factor through the L1 and L2 coins price in follower strategy",
-					"default": false
 				}
 			},
 			"additionalProperties": false,
@@ -1632,7 +1287,7 @@
 			"properties": {
 				"URI": {
 					"type": "string",
-					"default": "x1-prover:50071"
+					"default": "zkevm-prover:50071"
 				},
 				"MaxResourceExhaustedAttempts": {
 					"type": "integer",
@@ -1663,7 +1318,7 @@
 				"URI": {
 					"type": "string",
 					"description": "URI is the server URI.",
-					"default": "x1-prover:50061"
+					"default": "zkevm-prover:50061"
 				}
 			},
 			"additionalProperties": false,
@@ -1776,7 +1431,7 @@
 				"Host": {
 					"type": "string",
 					"description": "Host address of database",
-					"default": "x1-state-db"
+					"default": "zkevm-state-db"
 				},
 				"Port": {
 					"type": "string",
@@ -1881,7 +1536,7 @@
 						"Host": {
 							"type": "string",
 							"description": "Host address of database",
-							"default": "x1-state-db"
+							"default": "zkevm-state-db"
 						},
 						"Port": {
 							"type": "string",
@@ -1984,29 +1639,6 @@
 			"additionalProperties": false,
 			"type": "object",
 			"description": "State service configuration"
-		},
-		"Apollo": {
-			"properties": {
-				"Enable": {
-					"type": "boolean",
-					"default": false
-				},
-				"IP": {
-					"type": "string",
-					"default": ""
-				},
-				"AppID": {
-					"type": "string",
-					"default": ""
-				},
-				"NamespaceName": {
-					"type": "string",
-					"default": ""
-				}
-			},
-			"additionalProperties": false,
-			"type": "object",
-			"description": "Apollo configuration"
 		}
 	},
 	"additionalProperties": false,
