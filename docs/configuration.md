--- conflicted
+++ resolved
@@ -1,18 +1,13 @@
 ## Configuration
 
-To configure a node you need 3 files:
+To configure a node you need 3 files: 
 - Node configuration
 - Genesis configuration
 - Prover configuration
 
 ### Node Config
-<<<<<<< HEAD
-This file is a [TOML](https://en.wikipedia.org/wiki/TOML#) formatted file.
-You could find some examples here:
-=======
 This file is a [TOML](https://en.wikipedia.org/wiki/TOML#) formatted file. 
 You can find some examples here: 
->>>>>>> 291ac858
  - `config/environments/local/local.node.config.toml`: running a permisionless node
   - `config/environments/mainnet/node.config.toml`
   - `config/environments/public/node.config.toml`
@@ -20,7 +15,7 @@
 
   For details about the contents you can read the specifications [here](config-file/node-config-doc.md)
 
-This file is used for trusted and for permisionless nodes. In the case of permissionless node you only need to setup next sections:
+This file is used for trusted and for permisionless nodes. In the case of permissionless node you only need to setup next sections: 
 
  You could **override values with environment variables**. The variables needs to have next format:
 `ZKEVM_NODE_`[<section in uppercase\>`_`]*<var in uppercase\>`
@@ -29,17 +24,10 @@
 `ZKEVM_NODE_STATE_DB_HOST="localhost"` override value of section `[StateDB]` key `Host`
 
 ### Network Genesis Config
-<<<<<<< HEAD
-This file is a [JSON](https://en.wikipedia.org/wiki/JSON) formatted file.
-This contain all the info information relating to the relation between L1 and L2 network's (e.g. contracts, etc..) also known as genesis file
-
-You could find an example here:
-=======
 This file is a [JSON](https://en.wikipedia.org/wiki/JSON) formatted file. 
 This contains all the info information relating to the relation between L1 and L2 network's (e.g. contracts, etc..) also known as genesis file
 
 You can find an example here: 
->>>>>>> 291ac858
 - `config/environments/local/local.genesis.config.json`:
 
 For details about the contents you can read the specifications [here](config-file/custom_network-config-doc.md)
@@ -49,6 +37,6 @@
 
 Please check [prover repository](https://github.com/okx/x1-prover)  for further information
 
-Examples:
+Examples: 
  - `config/environments/mainnet/prover.config.json`
  - `config/environments/testnet/prover.config.json`