# Steps to run/develop on the environment locally

# Warning:

>Currently the Executor/Prover does not run on ARM-powered Macs. For Windows users, WSL/WSL2 use is not recommended. 

## Overview

This documentation will help you running the following components:

- zkEVM Node Databases
- Explorer Databases
- L1 Network
- Prover
- zkEVM Node components
- Explorers

## Requirements

The current version of the environment requires `go`, `docker` and `docker-compose` to be previously installed, check the links below to understand how to install them:

- <https://go.dev/doc/install>
- <https://www.docker.com/get-started>
- <https://docs.docker.com/compose/install/>

The `zkevm-node` docker image must be built at least once and every time a change is made to the code.
If you haven't build the `zkevm-node` image yet, you must run:

```bash
make build-docker
```

## A look at how the binary works:

The `zkevm-node` allows certain commands to interact with smart contracts, run certain components, create encryption files and print out debug information.

To interact with the binary program we provide docker compose files, and a Makefile to spin up/down the different services and components, ensuring a smooth deployment locally and better interface in command line for developers.

## Controlling the environment

> All the data is stored inside of each docker container, this means once you remove the container, the data will be lost.

To run the environment:

The `test/` directory contains scripts and files for developing and debugging.

```bash
cd test/
```

Then:

```bash
make run
```

To stop the environment:

```bash
make stop
```

To restart the environment:

```bash
make restart
```

## Sample data

The `make run` will execute the containers needed to run the environment but this will not execute anything else, so the L2 will be basically empty.

If you need sample data already deployed to the network, we have the following scripts:

**To add some examples of transactions and smart contracts:**

```bash
make deploy-sc
```

**To deploy a full a uniswap environment:**

```bash
make deploy-uniswap
```

**To grant the Matic smart contract a set amount of tokens, run:**

```bash
make run-approve-matic
```

## Accessing the environment

- **Databases**:
  - zkEVM Node *State* Database 
    - `Type:` Postgres DB
    - `User:` state_user
    - `Password:` state_password
    - `Database:` state-db
    - `Host:` localhost
    - `Port:` 5432
    - `Url:` <postgres://state_user:srare_password@localhost:5432/state-db>
  - zkEVM Node *Pool* Database 
    - `Type:` Postgres DB
    - `User:` pool_user
    - `Password:` pool_password
    - `Database:` pool_db
    - `Host:` localhost
    - `Port:` 5433
    - `Url:` <postgres://pool_user:pool_password@localhost:5433/pool_db>
  - zkEVM Node *JSON-RPC* Database 
    - `Type:` Postgres DB
    - `User:` rpc_user
    - `Password:` rpc_password
    - `Database:` rpc_db
    - `Host:` localhost
    - `Port:` 5434
    - `Url:` <postgres://rpc_user:rpc_password@localhost:5434/rpc_db>
  - Explorer L1 Database
    - `Type:` Postgres DB
    - `User:` l1_explorer_user
    - `Password:` l1_explorer_password
    - `Database:` l1_explorer_db
    - `Host:` localhost
    - `Port:` 5435
    - `Url:` <postgres://l1_explorer_user:l1_explorer_password@localhost:5435/l1_explorer_db>
  - Explorer L2 Database
    - `Type:` Postgres DB
    - `User:` l2_explorer_user
    - `Password:` l2_explorer_password
    - `Database:` l2_explorer_db
    - `Host:` localhost
    - `Port:` 5436
    - `Url:` <postgres://l2_explorer_user:l2_explorer_password@localhost:5436/l2_explorer_db>
- **Networks**:
  - L1 Network
    - `Type:` Geth
    - `Host:` localhost
    - `Port:` 8545
    - `Url:` <http://localhost:8545>
  - zkEVM Node
    - `Type:` JSON RPC
    - `Host:` localhost
    - `Port:` 8123
    - `Url:` <http://localhost:8123>
- **Explorers**:
  - Explorer L1
    - `Type:` Web
    - `Host:` localhost
    - `Port:` 4000
    - `Url:` <http://localhost:4000>
  - Explorer L2
    - `Type:` Web
    - `Host:` localhost
    - `Port:` 4001
<<<<<<< HEAD
    - `Url:` <http://localhost:4000>
=======
    - `Url:` <http://localhost:4001>
>>>>>>> 659b0825
- Prover
  - `Type:` Mock
  - `Host:` localhost
  - `Port:` Depending on the prover image, if it's mock or not: 
    - Prod prover: 50052 for Prover, 50061 for Merkle Tree, 50071 for Executor
    - Mock prover: 43061 for MT, 43071 for Executor
  - `Url:` <http://localhost:50001>
## Metamask

> Metamask requires the network to be running while configuring it, so make sure your network is running before starting.

To configure your Metamask to use your local environment, follow these steps:

1. Log in to your Metamask wallet
2. Click on your account picture and then on Settings
3. On the left menu, click on Networks
4. Click on `Add Network` button
5. Fill up the L2 network information
    1. `Network Name:` Polygon zkEVM - Local
    2. `New RPC URL:` <http://localhost:8123>
    3. `ChainID:` 1001
    4. `Currency Symbol:` ETH
    5. `Block Explorer URL:` <http://localhost:4000>
6. Click on Save
7. Click on `Add Network` button
8. Fill up the L1 network information
    1. `Network Name:` Geth - Local
    2. `New RPC URL:` <http://localhost:8545>
    3. `ChainID:` 1337
    4. `Currency Symbol:` ETH
9. Click on Save

## L1 Addresses

| Address | Description |
|---|---|
| 0x610178dA211FEF7D417bC0e6FeD39F05609AD788 | Proof of Efficiency |
| 0xff0EE8ea08cEf5cb4322777F5CC3E8A584B8A4A0 | Bridge |
| 0x5FbDB2315678afecb367f032d93F642f64180aa3 | Matic token |
| 0x2279B7A0a67DB372996a5FaB50D91eAA73d2eBe6 | GlobalExitRootManager |

## Deployer Account

| Address | Private Key |
|---|---|
| 0xf39Fd6e51aad88F6F4ce6aB8827279cffFb92266 | 0xac0974bec39a17e36ba4a6b4d238ff944bacb478cbed5efcae784d7bf4f2ff80 |

## Sequencer Account

| Address | Private Key |
|---|---|
| 0x617b3a3528F9cDd6630fd3301B9c8911F7Bf063D | 0x28b2b0318721be8c8339199172cd7cc8f5e273800a35616ec893083a4b32c02e |

## Accounts

| Address | Private Key |
|---|---|
| 0x70997970C51812dc3A010C7d01b50e0d17dc79C8 | 0x59c6995e998f97a5a0044966f0945389dc9e86dae88c7a8412f4603b6b78690d |
| 0x3C44CdDdB6a900fa2b585dd299e03d12FA4293BC | 0x5de4111afa1a4b94908f83103eb1f1706367c2e68ca870fc3fb9a804cdab365a |
| 0x90F79bf6EB2c4f870365E785982E1f101E93b906 | 0x7c852118294e51e653712a81e05800f419141751be58f605c371e15141b007a6 |
| 0x15d34AAf54267DB7D7c367839AAf71A00a2C6A65 | 0x47e179ec197488593b187f80a00eb0da91f1b9d0b13f8733639f19c30a34926a |
| 0x9965507D1a55bcC2695C58ba16FB37d819B0A4dc | 0x8b3a350cf5c34c9194ca85829a2df0ec3153be0318b5e2d3348e872092edffba |
| 0x976EA74026E726554dB657fA54763abd0C3a0aa9 | 0x92db14e403b83dfe3df233f83dfa3a0d7096f21ca9b0d6d6b8d88b2b4ec1564e |
| 0x14dC79964da2C08b23698B3D3cc7Ca32193d9955 | 0x4bbbf85ce3377467afe5d46f804f221813b2bb87f24d81f60f1fcdbf7cbf4356 |
| 0x23618e81E3f5cdF7f54C3d65f7FBc0aBf5B21E8f | 0xdbda1821b80551c9d65939329250298aa3472ba22feea921c0cf5d620ea67b97 |
| 0xa0Ee7A142d267C1f36714E4a8F75612F20a79720 | 0x2a871d0798f97d79848a013d4936a73bf4cc922c825d33c1cf7073dff6d409c6 |
| 0xBcd4042DE499D14e55001CcbB24a551F3b954096 | 0xf214f2b2cd398c806f84e317254e0f0b801d0643303237d97a22a48e01628897 |
| 0x71bE63f3384f5fb98995898A86B02Fb2426c5788 | 0x701b615bbdfb9de65240bc28bd21bbc0d996645a3dd57e7b12bc2bdf6f192c82 |
| 0xFABB0ac9d68B0B445fB7357272Ff202C5651694a | 0xa267530f49f8280200edf313ee7af6b827f2a8bce2897751d06a843f644967b1 |
| 0x1CBd3b2770909D4e10f157cABC84C7264073C9Ec | 0x47c99abed3324a2707c28affff1267e45918ec8c3f20b8aa892e8b065d2942dd |
| 0xdF3e18d64BC6A983f673Ab319CCaE4f1a57C7097 | 0xc526ee95bf44d8fc405a158bb884d9d1238d99f0612e9f33d006bb0789009aaa |
| 0xcd3B766CCDd6AE721141F452C550Ca635964ce71 | 0x8166f546bab6da521a8369cab06c5d2b9e46670292d85c875ee9ec20e84ffb61 |
| 0x2546BcD3c84621e976D8185a91A922aE77ECEc30 | 0xea6c44ac03bff858b476bba40716402b03e41b8e97e276d1baec7c37d42484a0 |
| 0xbDA5747bFD65F08deb54cb465eB87D40e51B197E | 0x689af8efa8c651a91ad287602527f3af2fe9f6501a7ac4b061667b5a93e037fd |
| 0xdD2FD4581271e230360230F9337D5c0430Bf44C0 | 0xde9be858da4a475276426320d5e9262ecfc3ba460bfac56360bfa6c4c28b4ee0 |
| 0x8626f6940E2eb28930eFb4CeF49B2d1F2C9C1199 | 0xdf57089febbacf7ba0bc227dafbffa9fc08a93fdc68e1e42411a14efcf23656e |<|MERGE_RESOLUTION|>--- conflicted
+++ resolved
@@ -154,11 +154,7 @@
     - `Type:` Web
     - `Host:` localhost
     - `Port:` 4001
-<<<<<<< HEAD
-    - `Url:` <http://localhost:4000>
-=======
     - `Url:` <http://localhost:4001>
->>>>>>> 659b0825
 - Prover
   - `Type:` Mock
   - `Host:` localhost
