package synchronizerv2

import (
	"context"
	"encoding/hex"
	"errors"
	"fmt"
	"math/big"
	"time"

	"github.com/ethereum/go-ethereum/common"
	etherman "github.com/hermeznetwork/hermez-core/ethermanv2"
	"github.com/hermeznetwork/hermez-core/log"
	state "github.com/hermeznetwork/hermez-core/statev2"
	"github.com/jackc/pgx/v4"
)

// Synchronizer connects L1 and L2
type Synchronizer interface {
	Sync() error
	Stop()
}

// ClientSynchronizer connects L1 and L2
type ClientSynchronizer struct {
	etherMan          ethermanInterface
	state             stateInterface
	ctx               context.Context
	cancelCtx         context.CancelFunc
	genBlockNumber    uint64
	reorgBlockNumChan chan struct{}
	cfg               Config
}

// NewSynchronizer creates and initializes an instance of Synchronizer
func NewSynchronizer(
	ethMan ethermanInterface,
	st stateInterface,
	genBlockNumber uint64,
	reorgBlockNumChan chan struct{},
	cfg Config) (Synchronizer, error) {
	ctx, cancel := context.WithCancel(context.Background())
	return &ClientSynchronizer{
		state:             st,
		etherMan:          ethMan,
		ctx:               ctx,
		cancelCtx:         cancel,
		genBlockNumber:    genBlockNumber,
		reorgBlockNumChan: reorgBlockNumChan,
		cfg:               cfg,
	}, nil
}

var waitDuration = time.Duration(0)

// Sync function will read the last state synced and will continue from that point.
// Sync() will read blockchain events to detect rollup updates
func (s *ClientSynchronizer) Sync() error {
	// If there is no lastEthereumBlock means that sync from the beginning is necessary. If not, it continues from the retrieved ethereum block
	// Get the latest synced block. If there is no block on db, use genesis block
	log.Info("Sync started")
	dbTx, err := s.state.BeginStateTransaction(s.ctx)
	if err != nil {
		log.Fatalf("error creating db transaction to get latest block")
	}
	lastEthBlockSynced, err := s.state.GetLastBlock(s.ctx, dbTx)
	if err != nil {
		if err == state.ErrStateNotSynchronized {
			log.Warn("error getting the latest ethereum block. No data stored. Setting genesis block. Error: ", err)
			lastEthBlockSynced = &state.Block{
				BlockNumber: s.genBlockNumber,
			}
			// TODO Set Genesis if needed
		} else {
			log.Fatal("unexpected error getting the latest ethereum block. Setting genesis block. Error: ", err)
		}
	} else if lastEthBlockSynced.BlockNumber == 0 {
		lastEthBlockSynced = &state.Block{
			BlockNumber: s.genBlockNumber,
		}
	}
	err = s.state.CommitStateTransaction(s.ctx, dbTx)
	if err != nil {
		log.Errorf("error committing dbTx, err: %s", err.Error())
		rollbackErr := s.state.RollbackStateTransaction(s.ctx, dbTx)
		if rollbackErr != nil {
			log.Fatalf("error rolling back state. RollbackErr: %s, err: %s",
				rollbackErr.Error(), err.Error())
		}
		log.Fatalf("error committing dbTx, err: %s", err.Error())
	}
	for {
		select {
		case <-s.ctx.Done():
			return nil
		case <-time.After(waitDuration):
			//Sync L1Blocks
			if lastEthBlockSynced, err = s.syncBlocks(lastEthBlockSynced); err != nil {
				log.Warn("error syncing blocks: ", err)
				if s.ctx.Err() != nil {
					continue
				}
			}
			if waitDuration != s.cfg.SyncInterval.Duration {
				latestsequencedBatchNumber, err := s.etherMan.GetLatestBatchNumber()
				if err != nil {
					log.Warn("error getting latest sequenced batch in the rollup. Error: ", err)
					continue
				}
				// Check latest Synced Batch
				dbTx, err := s.state.BeginStateTransaction(s.ctx)
				if err != nil {
<<<<<<< HEAD
					log.Fatalf("error creating db transaction to get latestSyncedBatch. error: %s", err.Error())
=======
					log.Fatalf("error creating db transaction to get latestSyncedBatch. error: %v", err)
>>>>>>> 4e48b7f7
				}
				latestSyncedBatch, err := s.state.GetLastBatchNumber(s.ctx, dbTx)
				errC := s.state.CommitStateTransaction(s.ctx, dbTx)
				if errC != nil {
					log.Errorf("error committing dbTx, err: %s", errC.Error())
					rollbackErr := s.state.RollbackStateTransaction(s.ctx, dbTx)
					if rollbackErr != nil {
						log.Fatalf("error rolling back state. RollbackErr: %s, err: %s",
							rollbackErr.Error(), errC.Error())
					}
					log.Fatalf("error committing dbTx, err: %s", errC.Error())
				}
				if err != nil {
					log.Warn("error getting latest batch synced. Error: ", err)
					continue
				}
				if latestSyncedBatch == latestsequencedBatchNumber {
					waitDuration = s.cfg.SyncInterval.Duration
				}
				if latestSyncedBatch > latestsequencedBatchNumber {
					log.Fatal("error: latest Synced BatchNumber is higher than the latest Proposed BatchNumber in the rollup")
				}
			}
			// Sync L2Blocks
			// TODO
		}
	}
}

// This function syncs the node from a specific block to the latest
func (s *ClientSynchronizer) syncBlocks(lastEthBlockSynced *state.Block) (*state.Block, error) {
	// This function will read events fromBlockNum to latestEthBlock. Check reorg to be sure that everything is ok.
	block, err := s.checkReorg(lastEthBlockSynced)
	if err != nil {
		log.Errorf("error checking reorgs. Retrying... Err: %s", err.Error())
		return lastEthBlockSynced, fmt.Errorf("error checking reorgs")
	}
	if block != nil {
		err = s.resetState(block.BlockNumber)
		if err != nil {
			log.Errorf("error resetting the state to a previous block. Err: %s, Retrying...", err.Error())
			return lastEthBlockSynced, fmt.Errorf("error resetting the state to a previous block")
		}
		return block, nil
	}

	// Call the blockchain to retrieve data
	header, err := s.etherMan.HeaderByNumber(s.ctx, nil)
	if err != nil {
		return lastEthBlockSynced, err
	}
	lastKnownBlock := header.Number

	var fromBlock uint64
	if lastEthBlockSynced.BlockNumber > 0 {
		fromBlock = lastEthBlockSynced.BlockNumber + 1
	}

	for {
		toBlock := fromBlock + s.cfg.SyncChunkSize

		log.Infof("Getting rollup info from block %d to block %d", fromBlock, toBlock)
		// This function returns the rollup information contained in the ethereum blocks and an extra param called order.
		// Order param is a map that contains the event order to allow the synchronizer store the info in the same order that is readed.
		// Name can be defferent in the order struct. For instance: Batches or Name:NewSequencers. This name is an identifier to check
		// if the next info that must be stored in the db is a new sequencer or a batch. The value pos (position) tells what is the
		// array index where this value is.
		blocks, order, err := s.etherMan.GetRollupInfoByBlockRange(s.ctx, fromBlock, &toBlock)
		if err != nil {
			return lastEthBlockSynced, err
		}
		s.processBlockRange(blocks, order)
		if len(blocks) > 0 {
			lastEthBlockSynced = &state.Block{
				BlockNumber: blocks[len(blocks)-1].BlockNumber,
				BlockHash:   blocks[len(blocks)-1].BlockHash,
				ParentHash:  blocks[len(blocks)-1].ParentHash,
				ReceivedAt:  blocks[len(blocks)-1].ReceivedAt,
			}
			for i := range blocks {
				log.Debug("Position: ", i, ". BlockNumber: ", blocks[i].BlockNumber, ". BlockHash: ", blocks[i].BlockHash)
			}
		}
		fromBlock = toBlock + 1

		if lastKnownBlock.Cmp(new(big.Int).SetUint64(toBlock)) < 1 {
			waitDuration = s.cfg.SyncInterval.Duration
			break
		}
		if len(blocks) == 0 { // If there is no events in the checked blocks range and lastKnownBlock > fromBlock.
			// Store the latest block of the block range. Get block info and process the block
			fb, err := s.etherMan.EthBlockByNumber(s.ctx, toBlock)
			if err != nil {
				return lastEthBlockSynced, err
			}
			b := etherman.Block{
				BlockNumber: fb.NumberU64(),
				BlockHash:   fb.Hash(),
				ParentHash:  fb.ParentHash(),
				ReceivedAt:  time.Unix(int64(fb.Time()), 0),
			}
			s.processBlockRange([]etherman.Block{b}, order)
			block := state.Block{
				BlockNumber: fb.NumberU64(),
				BlockHash:   fb.Hash(),
				ParentHash:  fb.ParentHash(),
				ReceivedAt:  time.Unix(int64(fb.Time()), 0),
			}
			lastEthBlockSynced = &block
			log.Debug("Storing empty block. BlockNumber: ", b.BlockNumber, ". BlockHash: ", b.BlockHash)
		}
	}

	return lastEthBlockSynced, nil
}

func (s *ClientSynchronizer) processBlockRange(blocks []etherman.Block, order map[common.Hash][]etherman.Order) {
	// New info has to be included into the db using the state
	for i := range blocks {
		// Begin db transaction
		dbTx, err := s.state.BeginStateTransaction(s.ctx)
		if err != nil {
			log.Fatalf("error creating db transaction to store block. BlockNumber: %d, error: %s", blocks[i].BlockNumber, err.Error())
		}
		b := state.Block{
			BlockNumber: blocks[i].BlockNumber,
			BlockHash:   blocks[i].BlockHash,
			ParentHash:  blocks[i].ParentHash,
			ReceivedAt:  blocks[i].ReceivedAt,
		}
		// Add block information
		err = s.state.AddBlock(s.ctx, &b, dbTx)
		if err != nil {
			rollbackErr := s.state.RollbackStateTransaction(s.ctx, dbTx)
			if rollbackErr != nil {
				log.Fatalf("error rolling back state to store block. BlockNumber: %d, rollbackErr: %s, error : %s", blocks[i].BlockNumber, rollbackErr.Error(), err.Error())
			}
			log.Fatalf("error storing block. BlockNumber: %d, error: %s", blocks[i].BlockNumber, err.Error())
		}
		for _, element := range order[blocks[i].BlockHash] {
			if element.Name == etherman.SequenceBatchesOrder {
				s.processSequenceBatches(blocks[i].SequencedBatches[element.Pos], blocks[i].BlockNumber, dbTx)
			} else if element.Name == etherman.ForcedBatchesOrder {
				s.processForcedBatch(blocks[i].ForcedBatches[element.Pos], dbTx)
			} else if element.Name == etherman.GlobalExitRootsOrder {
				s.processGlobalExitRoot(blocks[i].GlobalExitRoots[element.Pos], dbTx)
			} else if element.Name == etherman.SequenceForceBatchesOrder {
				s.processSequenceForceBatch(blocks[i].SequencedForceBatches[element.Pos], blocks[i].BlockNumber, dbTx)
			} else if element.Name == etherman.VerifyBatchOrder {
				s.processVerifiedBatch(blocks[i].VerifiedBatches[element.Pos], dbTx)
			}
		}
		err = s.state.CommitStateTransaction(s.ctx, dbTx)
		if err != nil {
			log.Errorf("error committing state to store block. BlockNumber: %d, err: %s", blocks[i].BlockNumber, err.Error())
			rollbackErr := s.state.RollbackStateTransaction(s.ctx, dbTx)
			if rollbackErr != nil {
				log.Fatalf("error rolling back state to store block. BlockNumber: %d, rollbackErr: %s, error : %s", blocks[i].BlockNumber, rollbackErr.Error(), err.Error())
			}
			log.Fatalf("error committing state to store block. BlockNumber: %d, err: %s", blocks[i].BlockNumber, err.Error())
		}
	}
}

// This function allows reset the state until an specific ethereum block
func (s *ClientSynchronizer) resetState(blockNumber uint64) error {
	log.Debug("Reverting synchronization to block: ", blockNumber)
	dbTx, err := s.state.BeginStateTransaction(s.ctx)
	if err != nil {
		log.Error("error starting a db transaction to reset the state. Error: ", err)
		return err
	}
	err = s.state.Reset(s.ctx, blockNumber, dbTx)
	if err != nil {
		rollbackErr := s.state.RollbackStateTransaction(s.ctx, dbTx)
		if rollbackErr != nil {
			log.Errorf("error rolling back state to store block. BlockNumber: %d, rollbackErr: %s, error : %s", blockNumber, rollbackErr.Error(), err.Error())
			return rollbackErr
		}
		log.Error("error resetting the state. Error: ", err)
		return err
	}
	err = s.state.CommitStateTransaction(s.ctx, dbTx)
	if err != nil {
		rollbackErr := s.state.RollbackStateTransaction(s.ctx, dbTx)
		if rollbackErr != nil {
			log.Errorf("error rolling back state to store block. BlockNumber: %d, rollbackErr: %s, error : %s", blockNumber, rollbackErr.Error(), err.Error())
			return rollbackErr
		}
		log.Error("error committing the resetted state. Error: ", err)
		return err
	}

	return nil
}

/*
This function will check if there is a reorg.
As input param needs the last ethereum block synced. Retrieve the block info from the blockchain
to compare it with the stored info. If hash and hash parent matches, then no reorg is detected and return a nil.
If hash or hash parent don't match, reorg detected and the function will return the block until the sync process
must be reverted. Then, check the previous ethereum block synced, get block info from the blockchain and check
hash and has parent. This operation has to be done until a match is found.
*/
func (s *ClientSynchronizer) checkReorg(latestBlock *state.Block) (*state.Block, error) {
	// This function only needs to worry about reorgs if some of the reorganized blocks contained rollup info.
	latestEthBlockSynced := *latestBlock
	var depth uint64
	for {
		block, err := s.etherMan.EthBlockByNumber(s.ctx, latestBlock.BlockNumber)
		if err != nil {
			log.Errorf("error getting latest block synced from blockchain. Block: %d, error: %s", latestBlock.BlockNumber, err.Error())
			return nil, err
		}
		if block.NumberU64() != latestBlock.BlockNumber {
			err = fmt.Errorf("Wrong ethereum block retrieved from blockchain. Block numbers don't match. BlockNumber stored: %d. BlockNumber retrieved: %d",
				latestBlock.BlockNumber, block.NumberU64())
			log.Error("error: ", err)
			return nil, err
		}
		// Compare hashes
		if (block.Hash() != latestBlock.BlockHash || block.ParentHash() != latestBlock.ParentHash) && latestBlock.BlockNumber > s.genBlockNumber {
			log.Debug("[checkReorg function] => latestBlockNumber: ", latestBlock.BlockNumber)
			log.Debug("[checkReorg function] => latestBlockHash: ", latestBlock.BlockHash)
			log.Debug("[checkReorg function] => latestBlockHashParent: ", latestBlock.ParentHash)
			log.Debug("[checkReorg function] => BlockNumber: ", latestBlock.BlockNumber, block.NumberU64())
			log.Debug("[checkReorg function] => BlockHash: ", block.Hash())
			log.Debug("[checkReorg function] => BlockHashParent: ", block.ParentHash())
			depth++
			log.Debug("REORG: Looking for the latest correct ethereum block. Depth: ", depth)
			// Reorg detected. Getting previous block
			dbTx, err := s.state.BeginStateTransaction(s.ctx)
			if err != nil {
				log.Fatalf("error creating db transaction to get prevoius blocks")
			}
			latestBlock, err = s.state.GetPreviousBlock(s.ctx, depth, dbTx)
			errC := s.state.CommitStateTransaction(s.ctx, dbTx)
			if errC != nil {
				log.Errorf("error committing dbTx, err: %s", errC.Error())
				rollbackErr := s.state.RollbackStateTransaction(s.ctx, dbTx)
				if rollbackErr != nil {
					log.Fatalf("error rolling back state. RollbackErr: %s, err: %s",
						rollbackErr.Error(), errC.Error())
				}
				log.Fatalf("error committing dbTx, err: %s", errC.Error())
			}
			if errors.Is(err, state.ErrNotFound) {
				log.Warn("error checking reorg: previous block not found in db: ", err)
				return &state.Block{}, nil
			} else if err != nil {
				return nil, err
			}
		} else {
			break
		}
	}
	if latestEthBlockSynced.BlockHash != latestBlock.BlockHash {
		log.Debug("Reorg detected in block: ", latestEthBlockSynced.BlockNumber)
		return latestBlock, nil
	}
	return nil, nil
}

// Stop function stops the synchronizer
func (s *ClientSynchronizer) Stop() {
	s.cancelCtx()
}

func (s *ClientSynchronizer) checkTrustedState(batch state.Batch, dbTx pgx.Tx) (bool, error) {
	// First get trusted batch from db
	tBatch, err := s.state.GetBatchByNumber(s.ctx, batch.BatchNumber, dbTx)
	if err != nil {
		return false, err
	}
	//Compare virtual state with trusted state
	if hex.EncodeToString(batch.BatchL2Data) == hex.EncodeToString(tBatch.BatchL2Data) &&
		batch.GlobalExitRoot == tBatch.GlobalExitRoot &&
		batch.Timestamp == tBatch.Timestamp &&
		batch.Coinbase == tBatch.Coinbase {
		return true, nil
	}
	return false, nil
}

func (s *ClientSynchronizer) processSequenceBatches(sequencedBatches []etherman.SequencedBatch, blockNumber uint64, dbTx pgx.Tx) {
	for _, sbatch := range sequencedBatches {
		vb := state.VirtualBatch{
			BatchNumber: sbatch.BatchNumber,
			TxHash:      sbatch.TxHash,
			Coinbase:    sbatch.Coinbase,
			BlockNumber: blockNumber,
		}
		virtualBatches := []state.VirtualBatch{vb}
		b := state.Batch{
			BatchNumber:    sbatch.BatchNumber,
			GlobalExitRoot: sbatch.GlobalExitRoot,
			Timestamp:      time.Unix(int64(sbatch.Timestamp), 0),
			Coinbase:       sbatch.Coinbase,
			BatchL2Data:    sbatch.Transactions,
		}
		batches := []state.Batch{b}
		// ForcedBatchesmust be processed after the batch.
		numForcedBatches := len(sbatch.ForceBatchesTimestamp)
		if numForcedBatches > 0 {
			// Read forcedBatches from db
			forcedBatches, err := s.state.GetNextForcedBatches(s.ctx, numForcedBatches, dbTx)
			if err != nil {
				log.Errorf("error getting forcedBatches. BatchNumber: %d", vb.BatchNumber)
				rollbackErr := s.state.RollbackStateTransaction(s.ctx, dbTx)
				if rollbackErr != nil {
					log.Fatalf("error rolling back state. BatchNumber: %d, BlockNumber: %d, rollbackErr: %s, error : %s", vb.BatchNumber, blockNumber, rollbackErr.Error(), err.Error())
				}
				log.Fatalf("error getting forcedBatches. BatchNumber: %d, BlockNumber: %d, error: %s", vb.BatchNumber, blockNumber, err.Error())
			}
			if numForcedBatches != len(forcedBatches) {
<<<<<<< HEAD
				rollbackErr := s.state.RollbackStateTransaction(s.ctx, dbTx)
				if rollbackErr != nil {
					log.Fatalf("error rolling back state. BatchNumber: %d, BlockNumber: %d, rollbackErr: %s", vb.BatchNumber, blockNumber, rollbackErr.Error())
				}
=======
>>>>>>> 4e48b7f7
				log.Fatal("error number of forced batches doesn't match")
			}
			for i, forcedBatch := range forcedBatches {
				vb := state.VirtualBatch{
					BatchNumber: sbatch.BatchNumber + uint64(i),
					TxHash:      sbatch.TxHash,
					Coinbase:    sbatch.Coinbase,
					BlockNumber: blockNumber,
				}
				virtualBatches = append(virtualBatches, vb)
				tb := state.Batch{
					BatchNumber:    sbatch.BatchNumber + uint64(i), // First process the batch and then the forcedBatches
					GlobalExitRoot: forcedBatch.GlobalExitRoot,
					Timestamp:      time.Unix(int64(sbatch.ForceBatchesTimestamp[i]), 0), // ForceBatchesTimestamp instead of forcedAt because it is the timestamp selected by the sequencer, not when the forced batch was sent. This forcedAt is the min timestamp allowed.
					Coinbase:       forcedBatch.Sequencer,
					BatchL2Data:    forcedBatch.RawTxsData,
				}
				batches = append(batches, tb)
				// Store batchNumber in forced_batch table
				err = s.state.AddBatchNumberInForcedBatch(s.ctx, forcedBatch.ForcedBatchNumber, tb.BatchNumber, dbTx)
				if err != nil {
					log.Errorf("error adding the batchNumber to forcedBatch in processSequenceBatches. BlockNumber: %d", blockNumber)
					rollbackErr := s.state.RollbackStateTransaction(s.ctx, dbTx)
					if rollbackErr != nil {
						log.Fatalf("error rolling back state. BlockNumber: %d, rollbackErr: %s, error : %s", blockNumber, rollbackErr.Error(), err.Error())
					}
					log.Fatalf("error adding the batchNumber to forcedBatch in processSequenceBatches. BlockNumber: %d, error: %s", blockNumber, err.Error())
				}
			}
		}

		if len(virtualBatches) != len(batches) {
			rollbackErr := s.state.RollbackStateTransaction(s.ctx, dbTx)
			if rollbackErr != nil {
				log.Fatalf("error rolling back state. BatchNumber: %d, BlockNumber: %d, rollbackErr: %s", vb.BatchNumber, blockNumber, rollbackErr.Error())
			}
			log.Fatal("error: length of batches and virtualBatches don't match.\nvirtualBatches: %+v \nbatches: %+v", virtualBatches, batches)
		}

		// Now we need to check all the batches. ForcedBatches should be already stored in the batch table because this is done by the sequencer
		for i, batch := range batches {
			processCtx := state.ProcessingContext{
				BatchNumber:    batch.BatchNumber,
				Coinbase:       batch.Coinbase,
				Timestamp:      batch.Timestamp,
				GlobalExitRoot: batch.GlobalExitRoot,
			}
			// Call the check trusted state method to compare trusted and virtual state
			status, err := s.checkTrustedState(batch, dbTx)
			if err != nil {
				if errors.Is(err, state.ErrNotFound) {
					log.Debugf("BatchNumber: %d, not found in trusted state. Storing it...", batch.BatchNumber)
					// If it is not found, store batch
					err = s.state.ProcessAndStoreClosedBatch(s.ctx, processCtx, batch.BatchL2Data, dbTx)
					if err != nil {
<<<<<<< HEAD
						log.Errorf("error storing trustedBatch. BatchNumber: %d, BlockNumber: %d, error: %s", batch.BatchNumber, blockNumber, err.Error())
=======
						log.Errorf("error storing trustedBatch. BatchNumber: %d, BlockNumber: %d, error: %v", batch.BatchNumber, blockNumber, err)
>>>>>>> 4e48b7f7
						rollbackErr := s.state.RollbackStateTransaction(s.ctx, dbTx)
						if rollbackErr != nil {
							log.Fatalf("error rolling back state. BatchNumber: %d, BlockNumber: %d, rollbackErr: %s, error : %s", batch.BatchNumber, blockNumber, rollbackErr.Error(), err.Error())
						}
						log.Fatalf("error storing batch. BatchNumber: %d, BlockNumber: %d, error: %s", batch.BatchNumber, blockNumber, err.Error())
					}
					status = true
				} else {
					rollbackErr := s.state.RollbackStateTransaction(s.ctx, dbTx)
					if rollbackErr != nil {
						log.Fatalf("error rolling back state. BatchNumber: %d, BlockNumber: %d, rollbackErr: %s, error : %s", vb.BatchNumber, blockNumber, rollbackErr.Error(), err.Error())
					}
					log.Fatal("error checking trusted state: ", err)
				}
			}
			if !status {
				// Reset trusted state
				err := s.state.ResetTrustedState(s.ctx, batch.BatchNumber, dbTx) // This method has to reset the forced batches deleting the batchNumber for higher batchNumbers
				if err != nil {
<<<<<<< HEAD
					log.Errorf("error resetting trusted state. BatchNumber: %d, BlockNumber: %d, error: %s", batch.BatchNumber, blockNumber, err.Error())
=======
					log.Errorf("error resetting trusted state. BatchNumber: %d, BlockNumber: %d, error: %v", batch.BatchNumber, blockNumber, err)
>>>>>>> 4e48b7f7
					rollbackErr := s.state.RollbackStateTransaction(s.ctx, dbTx)
					if rollbackErr != nil {
						log.Fatalf("error rolling back state. BatchNumber: %d, BlockNumber: %d, rollbackErr: %s, error : %s", batch.BatchNumber, blockNumber, rollbackErr.Error(), err.Error())
					}
					log.Fatalf("error resetting trusted state. BatchNumber: %d, BlockNumber: %d, error: %s", batch.BatchNumber, blockNumber, err.Error())
				}
				err = s.state.ProcessAndStoreClosedBatch(s.ctx, processCtx, batch.BatchL2Data, dbTx)
				if err != nil {
<<<<<<< HEAD
					log.Errorf("error storing trustedBatch. BatchNumber: %d, BlockNumber: %d, error: %s", batch.BatchNumber, blockNumber, err.Error())
=======
					log.Errorf("error storing trustedBatch. BatchNumber: %d, BlockNumber: %d, error: %v", batch.BatchNumber, blockNumber, err)
>>>>>>> 4e48b7f7
					rollbackErr := s.state.RollbackStateTransaction(s.ctx, dbTx)
					if rollbackErr != nil {
						log.Fatalf("error rolling back state. BatchNumber: %d, BlockNumber: %d, rollbackErr: %s, error : %s", batch.BatchNumber, blockNumber, rollbackErr.Error(), err.Error())
					}
					log.Fatalf("error storing batch. BatchNumber: %d, BlockNumber: %d, error: %s", batch.BatchNumber, blockNumber, err.Error())
				}
			}
			// Store virtualBatch
			err = s.state.AddVirtualBatch(s.ctx, &virtualBatches[i], dbTx)
			if err != nil {
<<<<<<< HEAD
				log.Errorf("error storing virtualBatch. BatchNumber: %d, BlockNumber: %d, error: %s", virtualBatches[i].BatchNumber, blockNumber, err.Error())
=======
				log.Errorf("error storing virtualBatch. BatchNumber: %d, BlockNumber: %d, error: %v", virtualBatches[i].BatchNumber, blockNumber, err)
>>>>>>> 4e48b7f7
				rollbackErr := s.state.RollbackStateTransaction(s.ctx, dbTx)
				if rollbackErr != nil {
					log.Fatalf("error rolling back state. BatchNumber: %d, BlockNumber: %d, rollbackErr: %s, error : %s", virtualBatches[i].BatchNumber, blockNumber, rollbackErr.Error(), err.Error())
				}
				log.Fatalf("error storing virtualBatch. BatchNumber: %d, BlockNumber: %d, error: %s", virtualBatches[i].BatchNumber, blockNumber, err.Error())
			}
		}
	}
}

func (s *ClientSynchronizer) processSequenceForceBatch(sequenceForceBatch etherman.SequencedForceBatch, blockNumber uint64, dbTx pgx.Tx) {
	// First, reset trusted state
	lastVirtualizedBatchNumber := sequenceForceBatch.LastBatchSequenced - sequenceForceBatch.ForceBatchNumber
	err := s.state.ResetTrustedState(s.ctx, lastVirtualizedBatchNumber, dbTx) // This method has to reset the forced batches deleting the batchNumber for higher batchNumbers
	if err != nil {
<<<<<<< HEAD
		log.Errorf("error resetting trusted state. BatchNumber: %d, BlockNumber: %d, error: %s", lastVirtualizedBatchNumber, blockNumber, err.Error())
=======
		log.Errorf("error resetting trusted state. BatchNumber: %d, BlockNumber: %d, error: %v", lastVirtualizedBatchNumber, blockNumber, err)
>>>>>>> 4e48b7f7
		rollbackErr := s.state.RollbackStateTransaction(s.ctx, dbTx)
		if rollbackErr != nil {
			log.Fatalf("error rolling back state. BatchNumber: %d, BlockNumber: %d, rollbackErr: %s, error : %s", lastVirtualizedBatchNumber, blockNumber, rollbackErr.Error(), err.Error())
		}
		log.Fatalf("error resetting trusted state. BatchNumber: %d, BlockNumber: %d, error: %s", lastVirtualizedBatchNumber, blockNumber, err.Error())
	}
	// Read forcedBatches from db
	forcedBatches, err := s.state.GetNextForcedBatches(s.ctx, int(sequenceForceBatch.ForceBatchNumber), dbTx)
	if err != nil {
		log.Errorf("error getting forcedBatches in processSequenceForceBatch. BlockNumber: %d", blockNumber)
		rollbackErr := s.state.RollbackStateTransaction(s.ctx, dbTx)
		if rollbackErr != nil {
			log.Fatalf("error rolling back state. BlockNumber: %d, rollbackErr: %s, error : %s", blockNumber, rollbackErr.Error(), err.Error())
		}
		log.Fatalf("error getting forcedBatches in processSequenceForceBatch. BlockNumber: %d, error: %s", blockNumber, err.Error())
	}
<<<<<<< HEAD
	if int(sequenceForceBatch.ForceBatchNumber) != len(forcedBatches) {
		rollbackErr := s.state.RollbackStateTransaction(s.ctx, dbTx)
		if rollbackErr != nil {
			log.Fatalf("error rolling back state. BlockNumber: %d, rollbackErr: %s, error : %s", blockNumber, rollbackErr.Error(), err.Error())
		}
		log.Fatal("error number of forced batches doesn't match")
	}
=======

>>>>>>> 4e48b7f7
	for i, fbatch := range forcedBatches {
		vb := state.VirtualBatch{
			BatchNumber: sequenceForceBatch.LastBatchSequenced - sequenceForceBatch.ForceBatchNumber + uint64(i),
			TxHash:      sequenceForceBatch.TxHash,
			Coinbase:    sequenceForceBatch.Coinbase,
			BlockNumber: blockNumber,
		}
		b := state.ProcessingContext{
			BatchNumber:    sequenceForceBatch.LastBatchSequenced - sequenceForceBatch.ForceBatchNumber + uint64(i),
			GlobalExitRoot: fbatch.GlobalExitRoot,
			Timestamp:      fbatch.ForcedAt,
			Coinbase:       fbatch.Sequencer,
		}
		// Process batch
		err := s.state.ProcessAndStoreClosedBatch(s.ctx, b, fbatch.RawTxsData, dbTx)
		if err != nil {
<<<<<<< HEAD
			log.Errorf("error processing batch in processSequenceForceBatch. BatchNumber: %d, BlockNumber: %d, error: %s", b.BatchNumber, blockNumber, err.Error())
=======
			log.Errorf("error processing batch in processSequenceForceBatch. BatchNumber: %d, BlockNumber: %d, error: %v", b.BatchNumber, blockNumber, err)
>>>>>>> 4e48b7f7
			rollbackErr := s.state.RollbackStateTransaction(s.ctx, dbTx)
			if rollbackErr != nil {
				log.Fatalf("error rolling back state. BatchNumber: %d, BlockNumber: %d, rollbackErr: %s, error : %s", b.BatchNumber, blockNumber, rollbackErr.Error(), err.Error())
			}
			log.Fatalf("error processing batch in processSequenceForceBatch. BatchNumber: %d, BlockNumber: %d, error: %s", b.BatchNumber, blockNumber, err.Error())
		}
		// Store virtualBatch
		err = s.state.AddVirtualBatch(s.ctx, &vb, dbTx)
		if err != nil {
<<<<<<< HEAD
			log.Errorf("error storing virtualBatch in processSequenceForceBatch. BatchNumber: %d, BlockNumber: %d, error: %s", vb.BatchNumber, blockNumber, err.Error())
=======
			log.Errorf("error storing virtualBatch in processSequenceForceBatch. BatchNumber: %d, BlockNumber: %d, error: %v", vb.BatchNumber, blockNumber, err)
>>>>>>> 4e48b7f7
			rollbackErr := s.state.RollbackStateTransaction(s.ctx, dbTx)
			if rollbackErr != nil {
				log.Fatalf("error rolling back state. BatchNumber: %d, BlockNumber: %d, rollbackErr: %s, error : %s", vb.BatchNumber, blockNumber, rollbackErr.Error(), err.Error())
			}
			log.Fatalf("error storing virtualBatch in processSequenceForceBatch. BatchNumber: %d, BlockNumber: %d, error: %s", vb.BatchNumber, blockNumber, err.Error())
		}
		// Store batchNumber in forced_batch table
		err = s.state.AddBatchNumberInForcedBatch(s.ctx, fbatch.ForcedBatchNumber, vb.BatchNumber, dbTx)
		if err != nil {
			log.Errorf("error adding the batchNumber to forcedBatch in processSequenceForceBatch. BlockNumber: %d", blockNumber)
			rollbackErr := s.state.RollbackStateTransaction(s.ctx, dbTx)
			if rollbackErr != nil {
				log.Fatalf("error rolling back state. BlockNumber: %d, rollbackErr: %s, error : %s", blockNumber, rollbackErr.Error(), err.Error())
			}
			log.Fatalf("error adding the batchNumber to forcedBatch in processSequenceForceBatch. BlockNumber: %d, error: %s", blockNumber, err.Error())
		}
	}
}

func (s *ClientSynchronizer) processForcedBatch(forcedBatch etherman.ForcedBatch, dbTx pgx.Tx) {
	// Store forced batch into the db
	forcedB := state.ForcedBatch{
		BlockNumber:       forcedBatch.BlockNumber,
		BatchNumber:       nil,
		ForcedBatchNumber: forcedBatch.ForcedBatchNumber,
		Sequencer:         forcedBatch.Sequencer,
		GlobalExitRoot:    forcedBatch.GlobalExitRoot,
		RawTxsData:        forcedBatch.RawTxsData,
		ForcedAt:          forcedBatch.ForcedAt,
	}
	err := s.state.AddForcedBatch(s.ctx, &forcedB, dbTx)
	if err != nil {
		log.Errorf("error storing the forcedBatch in processForcedBatch. BlockNumber: %d", forcedBatch.BlockNumber)
		rollbackErr := s.state.RollbackStateTransaction(s.ctx, dbTx)
		if rollbackErr != nil {
			log.Fatalf("error rolling back state. BlockNumber: %d, rollbackErr: %s, error : %s", forcedBatch.BlockNumber, rollbackErr.Error(), err.Error())
		}
		log.Fatalf("error storing the forcedBatch in processForcedBatch. BlockNumber: %d, error: %s", forcedBatch.BlockNumber, err.Error())
	}
}

func (s *ClientSynchronizer) processGlobalExitRoot(globalExitRoot etherman.GlobalExitRoot, dbTx pgx.Tx) {
	// Store GlobalExitRoot
	ger := state.GlobalExitRoot{
		BlockNumber:       globalExitRoot.BlockNumber,
		GlobalExitRootNum: globalExitRoot.GlobalExitRootNum,
		MainnetExitRoot:   globalExitRoot.MainnetExitRoot,
		RollupExitRoot:    globalExitRoot.RollupExitRoot,
		GlobalExitRoot:    globalExitRoot.GlobalExitRoot,
	}
	err := s.state.AddGlobalExitRoot(s.ctx, &ger, dbTx)
	if err != nil {
		log.Errorf("error storing the GlobalExitRoot in processGlobalExitRoot. BlockNumber: %d", globalExitRoot.BlockNumber)
		rollbackErr := s.state.RollbackStateTransaction(s.ctx, dbTx)
		if rollbackErr != nil {
			log.Fatalf("error rolling back state. BlockNumber: %d, rollbackErr: %s, error : %s", globalExitRoot.BlockNumber, rollbackErr.Error(), err.Error())
		}
		log.Fatalf("error storing the GlobalExitRoot in processGlobalExitRoot. BlockNumber: %d, error: %s", globalExitRoot.BlockNumber, err.Error())
	}
}

func (s *ClientSynchronizer) processVerifiedBatch(verifiedBatch etherman.VerifiedBatch, dbTx pgx.Tx) {
	verifiedB := state.VerifiedBatch{
		BlockNumber: verifiedBatch.BlockNumber,
		BatchNumber: verifiedBatch.BatchNumber,
		Aggregator:  verifiedBatch.Aggregator,
		TxHash:      verifiedBatch.TxHash,
	}
	err := s.state.AddVerifiedBatch(s.ctx, &verifiedB, dbTx)
	if err != nil {
		log.Errorf("error storing the verifiedBatch in processVerifiedBatch. BlockNumber: %d", verifiedBatch.BlockNumber)
		rollbackErr := s.state.RollbackStateTransaction(s.ctx, dbTx)
		if rollbackErr != nil {
			log.Fatalf("error rolling back state. BlockNumber: %d, rollbackErr: %s, error : %s", verifiedBatch.BlockNumber, rollbackErr.Error(), err.Error())
		}
		log.Fatalf("error storing the verifiedBatch in processVerifiedBatch. BlockNumber: %d, error: %s", verifiedBatch.BlockNumber, err.Error())
	}
}<|MERGE_RESOLUTION|>--- conflicted
+++ resolved
@@ -110,11 +110,7 @@
 				// Check latest Synced Batch
 				dbTx, err := s.state.BeginStateTransaction(s.ctx)
 				if err != nil {
-<<<<<<< HEAD
 					log.Fatalf("error creating db transaction to get latestSyncedBatch. error: %s", err.Error())
-=======
-					log.Fatalf("error creating db transaction to get latestSyncedBatch. error: %v", err)
->>>>>>> 4e48b7f7
 				}
 				latestSyncedBatch, err := s.state.GetLastBatchNumber(s.ctx, dbTx)
 				errC := s.state.CommitStateTransaction(s.ctx, dbTx)
@@ -430,13 +426,10 @@
 				log.Fatalf("error getting forcedBatches. BatchNumber: %d, BlockNumber: %d, error: %s", vb.BatchNumber, blockNumber, err.Error())
 			}
 			if numForcedBatches != len(forcedBatches) {
-<<<<<<< HEAD
 				rollbackErr := s.state.RollbackStateTransaction(s.ctx, dbTx)
 				if rollbackErr != nil {
 					log.Fatalf("error rolling back state. BatchNumber: %d, BlockNumber: %d, rollbackErr: %s", vb.BatchNumber, blockNumber, rollbackErr.Error())
 				}
-=======
->>>>>>> 4e48b7f7
 				log.Fatal("error number of forced batches doesn't match")
 			}
 			for i, forcedBatch := range forcedBatches {
@@ -492,11 +485,7 @@
 					// If it is not found, store batch
 					err = s.state.ProcessAndStoreClosedBatch(s.ctx, processCtx, batch.BatchL2Data, dbTx)
 					if err != nil {
-<<<<<<< HEAD
 						log.Errorf("error storing trustedBatch. BatchNumber: %d, BlockNumber: %d, error: %s", batch.BatchNumber, blockNumber, err.Error())
-=======
-						log.Errorf("error storing trustedBatch. BatchNumber: %d, BlockNumber: %d, error: %v", batch.BatchNumber, blockNumber, err)
->>>>>>> 4e48b7f7
 						rollbackErr := s.state.RollbackStateTransaction(s.ctx, dbTx)
 						if rollbackErr != nil {
 							log.Fatalf("error rolling back state. BatchNumber: %d, BlockNumber: %d, rollbackErr: %s, error : %s", batch.BatchNumber, blockNumber, rollbackErr.Error(), err.Error())
@@ -516,11 +505,7 @@
 				// Reset trusted state
 				err := s.state.ResetTrustedState(s.ctx, batch.BatchNumber, dbTx) // This method has to reset the forced batches deleting the batchNumber for higher batchNumbers
 				if err != nil {
-<<<<<<< HEAD
 					log.Errorf("error resetting trusted state. BatchNumber: %d, BlockNumber: %d, error: %s", batch.BatchNumber, blockNumber, err.Error())
-=======
-					log.Errorf("error resetting trusted state. BatchNumber: %d, BlockNumber: %d, error: %v", batch.BatchNumber, blockNumber, err)
->>>>>>> 4e48b7f7
 					rollbackErr := s.state.RollbackStateTransaction(s.ctx, dbTx)
 					if rollbackErr != nil {
 						log.Fatalf("error rolling back state. BatchNumber: %d, BlockNumber: %d, rollbackErr: %s, error : %s", batch.BatchNumber, blockNumber, rollbackErr.Error(), err.Error())
@@ -529,11 +514,7 @@
 				}
 				err = s.state.ProcessAndStoreClosedBatch(s.ctx, processCtx, batch.BatchL2Data, dbTx)
 				if err != nil {
-<<<<<<< HEAD
 					log.Errorf("error storing trustedBatch. BatchNumber: %d, BlockNumber: %d, error: %s", batch.BatchNumber, blockNumber, err.Error())
-=======
-					log.Errorf("error storing trustedBatch. BatchNumber: %d, BlockNumber: %d, error: %v", batch.BatchNumber, blockNumber, err)
->>>>>>> 4e48b7f7
 					rollbackErr := s.state.RollbackStateTransaction(s.ctx, dbTx)
 					if rollbackErr != nil {
 						log.Fatalf("error rolling back state. BatchNumber: %d, BlockNumber: %d, rollbackErr: %s, error : %s", batch.BatchNumber, blockNumber, rollbackErr.Error(), err.Error())
@@ -544,11 +525,7 @@
 			// Store virtualBatch
 			err = s.state.AddVirtualBatch(s.ctx, &virtualBatches[i], dbTx)
 			if err != nil {
-<<<<<<< HEAD
 				log.Errorf("error storing virtualBatch. BatchNumber: %d, BlockNumber: %d, error: %s", virtualBatches[i].BatchNumber, blockNumber, err.Error())
-=======
-				log.Errorf("error storing virtualBatch. BatchNumber: %d, BlockNumber: %d, error: %v", virtualBatches[i].BatchNumber, blockNumber, err)
->>>>>>> 4e48b7f7
 				rollbackErr := s.state.RollbackStateTransaction(s.ctx, dbTx)
 				if rollbackErr != nil {
 					log.Fatalf("error rolling back state. BatchNumber: %d, BlockNumber: %d, rollbackErr: %s, error : %s", virtualBatches[i].BatchNumber, blockNumber, rollbackErr.Error(), err.Error())
@@ -564,11 +541,7 @@
 	lastVirtualizedBatchNumber := sequenceForceBatch.LastBatchSequenced - sequenceForceBatch.ForceBatchNumber
 	err := s.state.ResetTrustedState(s.ctx, lastVirtualizedBatchNumber, dbTx) // This method has to reset the forced batches deleting the batchNumber for higher batchNumbers
 	if err != nil {
-<<<<<<< HEAD
 		log.Errorf("error resetting trusted state. BatchNumber: %d, BlockNumber: %d, error: %s", lastVirtualizedBatchNumber, blockNumber, err.Error())
-=======
-		log.Errorf("error resetting trusted state. BatchNumber: %d, BlockNumber: %d, error: %v", lastVirtualizedBatchNumber, blockNumber, err)
->>>>>>> 4e48b7f7
 		rollbackErr := s.state.RollbackStateTransaction(s.ctx, dbTx)
 		if rollbackErr != nil {
 			log.Fatalf("error rolling back state. BatchNumber: %d, BlockNumber: %d, rollbackErr: %s, error : %s", lastVirtualizedBatchNumber, blockNumber, rollbackErr.Error(), err.Error())
@@ -585,7 +558,6 @@
 		}
 		log.Fatalf("error getting forcedBatches in processSequenceForceBatch. BlockNumber: %d, error: %s", blockNumber, err.Error())
 	}
-<<<<<<< HEAD
 	if int(sequenceForceBatch.ForceBatchNumber) != len(forcedBatches) {
 		rollbackErr := s.state.RollbackStateTransaction(s.ctx, dbTx)
 		if rollbackErr != nil {
@@ -593,9 +565,7 @@
 		}
 		log.Fatal("error number of forced batches doesn't match")
 	}
-=======
-
->>>>>>> 4e48b7f7
+
 	for i, fbatch := range forcedBatches {
 		vb := state.VirtualBatch{
 			BatchNumber: sequenceForceBatch.LastBatchSequenced - sequenceForceBatch.ForceBatchNumber + uint64(i),
@@ -612,11 +582,7 @@
 		// Process batch
 		err := s.state.ProcessAndStoreClosedBatch(s.ctx, b, fbatch.RawTxsData, dbTx)
 		if err != nil {
-<<<<<<< HEAD
 			log.Errorf("error processing batch in processSequenceForceBatch. BatchNumber: %d, BlockNumber: %d, error: %s", b.BatchNumber, blockNumber, err.Error())
-=======
-			log.Errorf("error processing batch in processSequenceForceBatch. BatchNumber: %d, BlockNumber: %d, error: %v", b.BatchNumber, blockNumber, err)
->>>>>>> 4e48b7f7
 			rollbackErr := s.state.RollbackStateTransaction(s.ctx, dbTx)
 			if rollbackErr != nil {
 				log.Fatalf("error rolling back state. BatchNumber: %d, BlockNumber: %d, rollbackErr: %s, error : %s", b.BatchNumber, blockNumber, rollbackErr.Error(), err.Error())
@@ -626,11 +592,7 @@
 		// Store virtualBatch
 		err = s.state.AddVirtualBatch(s.ctx, &vb, dbTx)
 		if err != nil {
-<<<<<<< HEAD
 			log.Errorf("error storing virtualBatch in processSequenceForceBatch. BatchNumber: %d, BlockNumber: %d, error: %s", vb.BatchNumber, blockNumber, err.Error())
-=======
-			log.Errorf("error storing virtualBatch in processSequenceForceBatch. BatchNumber: %d, BlockNumber: %d, error: %v", vb.BatchNumber, blockNumber, err)
->>>>>>> 4e48b7f7
 			rollbackErr := s.state.RollbackStateTransaction(s.ctx, dbTx)
 			if rollbackErr != nil {
 				log.Fatalf("error rolling back state. BatchNumber: %d, BlockNumber: %d, rollbackErr: %s, error : %s", vb.BatchNumber, blockNumber, rollbackErr.Error(), err.Error())
