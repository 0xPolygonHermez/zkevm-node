name: release

on:
  push:
    tags:
    - 'v[0-9]+.[0-9]+.[0-9]' # this action will only run on tags that follow semver

jobs:
  releaser:
    runs-on: ubuntu-latest
    steps:
      - name: Checkout
        uses: actions/checkout@v3
        with:
          fetch-depth: 0

      - name: Set up Go
        uses: actions/setup-go@v3
        with:
          go-version: 1.19

      - name: Get packr
        run: go install github.com/gobuffalo/packr/v2/packr2@v2.8.3

      - name: Run GoReleaser
        uses: goreleaser/goreleaser-action@v4
        with:
          version: latest
          args: release --clean
        env:
          GITHUB_TOKEN: ${{ secrets.TOKEN_RELEASE }}

      - name: Get tag
        uses: olegtarasov/get-tag@v2.1.2
        id: tagName

      - name: Put testnet and mainnet artifacts into a single zip
        run: |
          # TESTNET
<<<<<<< HEAD
          mkdir -p testnet/config/environments/public
          mkdir -p testnet/db/scripts
          cp config/environments/public/* testnet/config/environments/public
          cp docker-compose.yml testnet
          cp db/scripts/init_prover_db.sql testnet/db/scripts
          mv testnet/config/environments/public/example.env testnet
          sed -i -e "s/image: zkevm-node/image: hermeznetwork\/zkevm-node:$GIT_TAG_NAME/g" testnet/docker-compose.yml
          zip -r testnet.zip testnet
          # MAINNET
          mkdir -p mainnet/config/environments/public
          mkdir -p mainnet/db/scripts
          cp config/environments/mainnet/* mainnet/config/environments/public
          cp docker-compose.yml mainnet
          cp db/scripts/init_prover_db.sql mainnet/db/scripts
          mv mainnet/config/environments/public/example.env mainnet
=======
          mkdir -p testnet/config/environments/testnet
          mkdir -p testnet/db/scripts
          cp config/environments/testnet/* testnet/config/environments/testnet
          cp docker-compose.yml testnet
          cp db/scripts/init_prover_db.sql testnet/db/scripts
          mv testnet/config/environments/testnet/example.env testnet
          sed -i -e "s/image: zkevm-node/image: hermeznetwork\/zkevm-node:$GIT_TAG_NAME/g" testnet/docker-compose.yml
          zip -r testnet.zip testnet
          # MAINNET
          mkdir -p mainnet/config/environments/mainnet
          mkdir -p mainnet/db/scripts
          cp config/environments/mainnet/* mainnet/config/environments/mainnet
          cp docker-compose.yml mainnet
          cp db/scripts/init_prover_db.sql mainnet/db/scripts
          mv mainnet/config/environments/mainnet/example.env mainnet
>>>>>>> 659b0825
          sed -i -e "s/image: zkevm-node/image: hermeznetwork\/zkevm-node:$GIT_TAG_NAME/g" mainnet/docker-compose.yml
          zip -r mainnet.zip mainnet

      - name: Publish testnet and mainnet  zip into release
        uses: AButler/upload-release-assets@v2.0
        with:
          files: 'testnet.zip;mainnet.zip'
          repo-token: ${{ secrets.TOKEN_RELEASE }}
          release-tag: ${{ steps.tagName.outputs.tag }}
        <|MERGE_RESOLUTION|>--- conflicted
+++ resolved
@@ -37,23 +37,6 @@
       - name: Put testnet and mainnet artifacts into a single zip
         run: |
           # TESTNET
-<<<<<<< HEAD
-          mkdir -p testnet/config/environments/public
-          mkdir -p testnet/db/scripts
-          cp config/environments/public/* testnet/config/environments/public
-          cp docker-compose.yml testnet
-          cp db/scripts/init_prover_db.sql testnet/db/scripts
-          mv testnet/config/environments/public/example.env testnet
-          sed -i -e "s/image: zkevm-node/image: hermeznetwork\/zkevm-node:$GIT_TAG_NAME/g" testnet/docker-compose.yml
-          zip -r testnet.zip testnet
-          # MAINNET
-          mkdir -p mainnet/config/environments/public
-          mkdir -p mainnet/db/scripts
-          cp config/environments/mainnet/* mainnet/config/environments/public
-          cp docker-compose.yml mainnet
-          cp db/scripts/init_prover_db.sql mainnet/db/scripts
-          mv mainnet/config/environments/public/example.env mainnet
-=======
           mkdir -p testnet/config/environments/testnet
           mkdir -p testnet/db/scripts
           cp config/environments/testnet/* testnet/config/environments/testnet
@@ -69,7 +52,6 @@
           cp docker-compose.yml mainnet
           cp db/scripts/init_prover_db.sql mainnet/db/scripts
           mv mainnet/config/environments/mainnet/example.env mainnet
->>>>>>> 659b0825
           sed -i -e "s/image: zkevm-node/image: hermeznetwork\/zkevm-node:$GIT_TAG_NAME/g" mainnet/docker-compose.yml
           zip -r mainnet.zip mainnet
 
