--- conflicted
+++ resolved
@@ -17,11 +17,7 @@
       matrix:
         go-version: [ 1.19.x ]
         goarch: [ "amd64" ]
-<<<<<<< HEAD
-        e2e-group: [ 1, 2, 3, 4, 5, 6, 7, 8, 9 ]
-=======
         e2e-group: [ 1, 2, 3, 4, 5, 6, 7, 8, 9, 10, 11 ]
->>>>>>> 659b0825
     runs-on: ubuntu-latest
     steps:
     - name: Checkout code
