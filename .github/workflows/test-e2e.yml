---
name: Test e2e
on:
  push:
    branches:
      - main
      - master
      - develop
      - update-external-dependencies
      - 'release/**'
  pull_request:

jobs:
  test-e2e:
    strategy:
      fail-fast: false
      matrix:
        go-version: [ 1.19.x ]
        goarch: [ "amd64" ]
        e2e-group: [ 1, 2, 3, 4, 5, 6, 7, 8 ]
    runs-on: ubuntu-latest
    steps:
    - name: Checkout code
      uses: actions/checkout@v3

    - name: Install Go
      uses: actions/setup-go@v3
      with:
        go-version: ${{ matrix.go-version }}
      env:
        GOARCH: ${{ matrix.goarch }}

    - name: Build Docker
      run: make build-docker

    - name: Compile SCs
      run: make compile-scs
      working-directory: test

    - name: Test
      run: make test-e2e-group-${{ matrix.e2e-group }}
<<<<<<< HEAD
      working-directory: test

  from-fork-test-e2e:
    if:
      github.event_name == 'repository_dispatch' &&
      github.event.client_payload.slash_command.sha != '' &&
      contains(github.event.client_payload.pull_request.head.sha, github.event.client_payload.slash_command.sha)
    strategy:
      matrix:
        go-version: [ 1.19.x ]
        goarch: [ "amd64" ]
        e2e-group: [ 1, 2, 3, 4, 5, 6, 7, 8 ]
    runs-on: ubuntu-latest
    steps:
    - name: Fork based /ok-to-test checkout
      uses: actions/checkout@v3
      with:
        ref: 'refs/pull/${{ github.event.client_payload.pull_request.number }}/merge'

    - name: Install Go
      uses: actions/setup-go@v3
      with:
        go-version: ${{ matrix.go-version }}
      env:
        GOARCH: ${{ matrix.goarch }}

    - name: Login to DockerHub
      uses: docker/login-action@v2
      with:
        username: ${{ secrets.DOCKERHUB_USERNAME }}
        password: ${{ secrets.DOCKERHUB_TOKEN }}

    - name: Build Docker
      run: make build-docker

    - name: Compile SCs
      run: make compile-scs
      working-directory: test

    - name: Test
      run: make test-e2e-group-${{ matrix.e2e-group }}
      working-directory: test

    # Update check run
    - uses: actions/github-script@v5
      id: update-check-run
      if: ${{ always() }}
      env:
        number: ${{ github.event.client_payload.pull_request.number }}
        job: ${{ github.job }}
        # Conveniently, job.status maps to https://developer.github.com/v3/checks/runs/#update-a-check-run
        conclusion: ${{ job.status }}
      with:
        github-token: ${{ secrets.GITHUB_TOKEN }}
        script: |
          const { data: pull } = await github.rest.pulls.get({
            ...context.repo,
            pull_number: process.env.number
          });
          const ref = pull.head.sha;
          const { data: checks } = await github.rest.checks.listForRef({
            ...context.repo,
            ref
          });
          const check = checks.check_runs.filter(c => c.name === process.env.job);
          const { data: result } = await github.rest.checks.update({
            ...context.repo,
            check_run_id: check[0].id,
            status: 'completed',
            conclusion: process.env.conclusion
          });
          return result;
=======
      working-directory: test
>>>>>>> 413220a2
<|MERGE_RESOLUTION|>--- conflicted
+++ resolved
@@ -39,79 +39,4 @@
 
     - name: Test
       run: make test-e2e-group-${{ matrix.e2e-group }}
-<<<<<<< HEAD
-      working-directory: test
-
-  from-fork-test-e2e:
-    if:
-      github.event_name == 'repository_dispatch' &&
-      github.event.client_payload.slash_command.sha != '' &&
-      contains(github.event.client_payload.pull_request.head.sha, github.event.client_payload.slash_command.sha)
-    strategy:
-      matrix:
-        go-version: [ 1.19.x ]
-        goarch: [ "amd64" ]
-        e2e-group: [ 1, 2, 3, 4, 5, 6, 7, 8 ]
-    runs-on: ubuntu-latest
-    steps:
-    - name: Fork based /ok-to-test checkout
-      uses: actions/checkout@v3
-      with:
-        ref: 'refs/pull/${{ github.event.client_payload.pull_request.number }}/merge'
-
-    - name: Install Go
-      uses: actions/setup-go@v3
-      with:
-        go-version: ${{ matrix.go-version }}
-      env:
-        GOARCH: ${{ matrix.goarch }}
-
-    - name: Login to DockerHub
-      uses: docker/login-action@v2
-      with:
-        username: ${{ secrets.DOCKERHUB_USERNAME }}
-        password: ${{ secrets.DOCKERHUB_TOKEN }}
-
-    - name: Build Docker
-      run: make build-docker
-
-    - name: Compile SCs
-      run: make compile-scs
-      working-directory: test
-
-    - name: Test
-      run: make test-e2e-group-${{ matrix.e2e-group }}
-      working-directory: test
-
-    # Update check run
-    - uses: actions/github-script@v5
-      id: update-check-run
-      if: ${{ always() }}
-      env:
-        number: ${{ github.event.client_payload.pull_request.number }}
-        job: ${{ github.job }}
-        # Conveniently, job.status maps to https://developer.github.com/v3/checks/runs/#update-a-check-run
-        conclusion: ${{ job.status }}
-      with:
-        github-token: ${{ secrets.GITHUB_TOKEN }}
-        script: |
-          const { data: pull } = await github.rest.pulls.get({
-            ...context.repo,
-            pull_number: process.env.number
-          });
-          const ref = pull.head.sha;
-          const { data: checks } = await github.rest.checks.listForRef({
-            ...context.repo,
-            ref
-          });
-          const check = checks.check_runs.filter(c => c.name === process.env.job);
-          const { data: result } = await github.rest.checks.update({
-            ...context.repo,
-            check_run_id: check[0].id,
-            status: 'completed',
-            conclusion: process.env.conclusion
-          });
-          return result;
-=======
-      working-directory: test
->>>>>>> 413220a2
+      working-directory: test