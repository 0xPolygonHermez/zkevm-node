include version.mk

ARCH := $(shell arch)

ifeq ($(ARCH),x86_64)
	ARCH = amd64
else 
	ifeq ($(ARCH),aarch64)
		ARCH = arm64
	endif
endif
GOBASE := $(shell pwd)
GOBIN := $(GOBASE)/dist
GOENVVARS := GOBIN=$(GOBIN) CGO_ENABLED=0 GOOS=linux GOARCH=$(ARCH)
GOBINARY := zkevm-node
GOCMD := $(GOBASE)/cmd

LDFLAGS += -X 'github.com/0xPolygonHermez/zkevm-node.Version=$(VERSION)'
LDFLAGS += -X 'github.com/0xPolygonHermez/zkevm-node.GitRev=$(GITREV)'
LDFLAGS += -X 'github.com/0xPolygonHermez/zkevm-node.GitBranch=$(GITBRANCH)'
LDFLAGS += -X 'github.com/0xPolygonHermez/zkevm-node.BuildDate=$(DATE)'

# Variables
VENV           = .venv
VENV_PYTHON    = $(VENV)/bin/python
SYSTEM_PYTHON  = $(or $(shell which python3), $(shell which python))
PYTHON         = $(or $(wildcard $(VENV_PYTHON)), "install_first_venv")
GENERATE_SCHEMA_DOC = $(VENV)/bin/generate-schema-doc
GENERATE_DOC_PATH=  "docs/config-file/"
GENERATE_DOC_TEMPLATES_PATH=  "docs/config-file/templates/"

.PHONY: build
build: ## Builds the binary locally into ./dist
	$(GOENVVARS) go build -ldflags "all=$(LDFLAGS)" -o $(GOBIN)/$(GOBINARY) $(GOCMD)

.PHONY: build-docker
build-docker: ## Builds a docker image with the node binary
	docker build -t zkevm-node -f ./Dockerfile .

.PHONY: build-docker-nc
build-docker-nc: ## Builds a docker image with the node binary - but without build cache
	docker build --no-cache=true -t zkevm-node -f ./Dockerfile .

.PHONY: run-rpc
run-rpc: ## Runs all the services need to run a local zkEMV RPC node
	docker-compose up -d zkevm-state-db zkevm-pool-db
	sleep 2
	docker-compose up -d zkevm-prover
	sleep 5
	docker-compose up -d zkevm-sync
	sleep 2
	docker-compose up -d zkevm-rpc

.PHONY: stop
stop: ## Stops all services
	docker-compose down

.PHONY: install-linter
install-linter: ## Installs the linter
	curl -sSfL https://raw.githubusercontent.com/golangci/golangci-lint/master/install.sh | sh -s -- -b $$(go env GOPATH)/bin v1.52.2

.PHONY: lint
lint: ## Runs the linter
	export "GOROOT=$$(go env GOROOT)" && $$(go env GOPATH)/bin/golangci-lint run


$(VENV_PYTHON):
	rm -rf $(VENV)
	$(SYSTEM_PYTHON) -m venv $(VENV)

venv: $(VENV_PYTHON)

# https://stackoverflow.com/questions/24736146/how-to-use-virtualenv-in-makefile
.PHONY: install-config-doc-gen
$(GENERATE_SCHEMA_DOC): $(VENV_PYTHON)
	$(PYTHON) -m pip install --upgrade pip
	$(PYTHON) -m pip install json-schema-for-humans

PHONY: config-doc-gen
<<<<<<< HEAD
config-doc-gen: config-doc-node config-doc-custom_network ## Generate config file's json-schema for node and custom_network  and documentation
=======
config-doc-gen: config-doc-node config-doc-custom_network ## Generate config file's json-schema for node and custom_network and documentation
>>>>>>> 077fb50d
	#

.PHONY: config-doc-node
config-doc-node: $(GENERATE_SCHEMA_DOC) ## Generate config file's json-schema for node and documentation
	go run ./cmd generate-json-schema --config-file=node --output=$(GENERATE_DOC_PATH)node-config-schema.json
	$(GENERATE_SCHEMA_DOC) --config show_breadcrumbs=true \
							--config footer_show_time=false \
							--config expand_buttons=true \
							--config custom_template_path=$(GENERATE_DOC_TEMPLATES_PATH)/js/base.html \
							$(GENERATE_DOC_PATH)node-config-schema.json \
							$(GENERATE_DOC_PATH)node-config-doc.html
	$(GENERATE_SCHEMA_DOC)  --config custom_template_path=$(GENERATE_DOC_TEMPLATES_PATH)/md/base.md \
							--config footer_show_time=false \
							$(GENERATE_DOC_PATH)node-config-schema.json \
							$(GENERATE_DOC_PATH)node-config-doc.md

.PHONY: config-doc-custom_network
config-doc-custom_network: $(GENERATE_SCHEMA_DOC) ## Generate config file's json-schema for custom_network and documentation
	go run ./cmd generate-json-schema --config-file=custom_network --output=$(GENERATE_DOC_PATH)custom_network-config-schema.json
	$(GENERATE_SCHEMA_DOC) --config show_breadcrumbs=true --config footer_show_time=false \
							--config expand_buttons=true \
							--config custom_template_path=$(GENERATE_DOC_TEMPLATES_PATH)/js/base.html \
							$(GENERATE_DOC_PATH)custom_network-config-schema.json \
							$(GENERATE_DOC_PATH)custom_network-config-doc.html
	$(GENERATE_SCHEMA_DOC)  --config custom_template_path=$(GENERATE_DOC_TEMPLATES_PATH)/md/base.md \
							--config footer_show_time=false \
							--config example_format=JSON \
							$(GENERATE_DOC_PATH)custom_network-config-schema.json \
							$(GENERATE_DOC_PATH)custom_network-config-doc.md
	

.PHONY: update-external-dependencies
update-external-dependencies: ## Updates external dependencies like images, test vectors or proto files
	go run ./scripts/cmd/... updatedeps

.PHONY: install-git-hooks
install-git-hooks: ## Moves hook files to the .git/hooks directory
	cp .github/hooks/* .git/hooks

.PHONY: generate-code-from-proto
generate-code-from-proto: ## Generates code from proto files
	cd proto/src/proto/hashdb/v1 && protoc --proto_path=. --proto_path=../../../../include --go_out=../../../../../merkletree/hashdb --go-grpc_out=../../../../../merkletree/hashdb --go_opt=paths=source_relative --go-grpc_opt=paths=source_relative hashdb.proto
	cd proto/src/proto/executor/v1 && protoc --proto_path=. --go_out=../../../../../state/runtime/executor --go-grpc_out=../../../../../state/runtime/executor --go-grpc_opt=paths=source_relative --go_opt=paths=source_relative executor.proto
	cd proto/src/proto/aggregator/v1 && protoc --proto_path=. --proto_path=../../../../include --go_out=../../../../../aggregator/prover --go-grpc_out=../../../../../aggregator/prover --go-grpc_opt=paths=source_relative --go_opt=paths=source_relative aggregator.proto

## Help display.
## Pulls comments from beside commands and prints a nicely formatted
## display with the commands and their usage information.
.DEFAULT_GOAL := help

.PHONY: help
help: ## Prints this help
		@grep -h -E '^[a-zA-Z_-]+:.*?## .*$$' $(MAKEFILE_LIST) \
		| sort \
		| awk 'BEGIN {FS = ":.*?## "}; {printf "\033[36m%-30s\033[0m %s\n", $$1, $$2}'<|MERGE_RESOLUTION|>--- conflicted
+++ resolved
@@ -77,11 +77,7 @@
 	$(PYTHON) -m pip install json-schema-for-humans
 
 PHONY: config-doc-gen
-<<<<<<< HEAD
-config-doc-gen: config-doc-node config-doc-custom_network ## Generate config file's json-schema for node and custom_network  and documentation
-=======
 config-doc-gen: config-doc-node config-doc-custom_network ## Generate config file's json-schema for node and custom_network and documentation
->>>>>>> 077fb50d
 	#
 
 .PHONY: config-doc-node
