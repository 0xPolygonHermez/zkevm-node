DOCKERCOMPOSE := docker-compose -f docker-compose.yml
DOCKERCOMPOSEAPP := hez-core
DOCKERCOMPOSEDB := hez-postgres
DOCKERCOMPOSENETWORK := hez-network
DOCKERCOMPOSEPROVER := hez-prover
DOCKERCOMPOSEEXPLORER := hez-explorer
DOCKERCOMPOSEEXPLORERDB := hez-explorer-postgres

RUNDB := $(DOCKERCOMPOSE) up -d $(DOCKERCOMPOSEDB)
RUNCORE := $(DOCKERCOMPOSE) up -d $(DOCKERCOMPOSEAPP)
RUNNETWORK := $(DOCKERCOMPOSE) up -d $(DOCKERCOMPOSENETWORK)
RUNPROVER := $(DOCKERCOMPOSE) up -d $(DOCKERCOMPOSEPROVER)
RUNEXPLORER := $(DOCKERCOMPOSE) up -d $(DOCKERCOMPOSEEXPLORER)
RUNEXPLORERDB := $(DOCKERCOMPOSE) up -d $(DOCKERCOMPOSEEXPLORERDB)
RUN := $(DOCKERCOMPOSE) up -d

STOPDB := $(DOCKERCOMPOSE) stop $(DOCKERCOMPOSEDB) && $(DOCKERCOMPOSE) rm -f $(DOCKERCOMPOSEDB)
STOPCORE := $(DOCKERCOMPOSE) stop $(DOCKERCOMPOSEAPP) && $(DOCKERCOMPOSE) rm -f $(DOCKERCOMPOSEAPP)
STOPNETWORK := $(DOCKERCOMPOSE) stop $(DOCKERCOMPOSENETWORK) && $(DOCKERCOMPOSE) rm -f $(DOCKERCOMPOSENETWORK)
STOPPROVER := $(DOCKERCOMPOSE) stop $(DOCKERCOMPOSEPROVER) && $(DOCKERCOMPOSE) rm -f $(DOCKERCOMPOSEPROVER)
STOPEXPLORER := $(DOCKERCOMPOSE) stop $(DOCKERCOMPOSEEXPLORER) && $(DOCKERCOMPOSE) rm -f $(DOCKERCOMPOSEEXPLORER)
STOPEXPLORERDB := $(DOCKERCOMPOSE) stop $(DOCKERCOMPOSEEXPLORERDB) && $(DOCKERCOMPOSE) rm -f $(DOCKERCOMPOSEEXPLORERDB)
STOP := $(DOCKERCOMPOSE) down --remove-orphans

VERSION := $(shell git describe --tags --always)
COMMIT := $(shell git rev-parse --short HEAD)
DATE := $(shell date +%Y-%m-%dT%H:%M:%S%z)
LDFLAGS := -ldflags "-X main.version=$(VERSION) -X main.commit=$(COMMIT) -X main.date=$(DATE)"

GOBASE := $(shell pwd)
GOBIN := $(GOBASE)/dist
GOENVVARS := GOBIN=$(GOBIN)
GOBINARY := hezcore
GOCMD := $(GOBASE)/cmd

LINT := $$(go env GOPATH)/bin/golangci-lint run --timeout=5m -E whitespace -E gosec -E gci -E misspell -E gomnd -E gofmt -E goimports -E revive
BUILD := $(GOENVVARS) go build $(LDFLAGS) -o $(GOBIN)/$(GOBINARY) $(GOCMD)

.PHONY: build
build: ## Builds the binary locally into ./dist
	$(BUILD)

.PHONY: build-docker
build-docker: ## Builds a docker image with the core binary
	docker build -t hezcore -f ./Dockerfile .

.PHONY: test
test: compile-scs ## Runs only short tests without checking race conditions
	$(STOPDB)
	$(RUNDB); sleep 5
	trap '$(STOPDB)' EXIT; go test -short -count=1 -race -p 1 ./...

.PHONY: test-full
test-full: build-docker compile-scs ## Runs all tests checking race conditions
	$(STOPDB)
	$(RUNDB); sleep 7
<<<<<<< HEAD
	trap '$(STOPDB)' EXIT; MallocNanoZone=0 go test -count=1 -race -p 1 -timeout 600s ./...
=======
	trap '$(STOPDB)' EXIT; MallocNanoZone=0 go test -race -p 1 -timeout 600s `go list ./... | grep -v \/ci\/e2e-group`

.PHONY: test-full-non-e2e
test-full-non-e2e: build-docker compile-scs ## Runs non-e2e tests checking race conditions
	$(STOPDB)
	$(RUNDB); sleep 7
	trap '$(STOPDB)' EXIT; MallocNanoZone=0 go test -short -race -p 1 -timeout 600s ./...

.PHONY: test-e2e-group-1
test-e2e-group-1: build-docker compile-scs ## Runs group 1 e2e tests checking race conditions
	$(STOPDB)
	$(RUNDB); sleep 7
	trap '$(STOPDB)' EXIT; MallocNanoZone=0 go test -race -p 1 -timeout 600s ./ci/e2e-group1/...

.PHONY: test-e2e-group-2
test-e2e-group-2: build-docker compile-scs ## Runs group 2 e2e tests checking race conditions
	$(STOPDB)
	$(RUNDB); sleep 7
	trap '$(STOPDB)' EXIT; MallocNanoZone=0 go test -race -p 1 -timeout 600s ./ci/e2e-group2/...

.PHONY: test-e2e-group-3
test-e2e-group-3: build-docker compile-scs ## Runs group 3 e2e tests checking race conditions
	$(STOPDB)
	$(RUNDB); sleep 7
	trap '$(STOPDB)' EXIT; MallocNanoZone=0 go test -race -p 1 -timeout 600s ./ci/e2e-group3/...
>>>>>>> f7a72f75

.PHONY: install-linter
install-linter: ## Installs the linter
	curl -sSfL https://raw.githubusercontent.com/golangci/golangci-lint/master/install.sh | sh -s -- -b $$(go env GOPATH)/bin v1.45.2

.PHONY: lint
lint: ## Runs the linter
	$(LINT)

.PHONY: check
check: lint build test ## lint, build and unit tests

.PHONY: validate
validate: lint build test-full ## lint, build, unit and e2e tests

.PHONY: run-db
run-db: ## Runs the node database
	$(RUNDB)

.PHONY: stop-db
stop-db: ## Stops the node database
	$(STOPDB)

.PHONY: run-core
run-core: ## Runs the core
	$(RUNCORE)

.PHONY: stop-core
stop-core: ## Stops the core
	$(STOPCORE)

.PHONY: run-network
run-network: ## Runs the l1 network
	$(RUNNETWORK)

.PHONY: stop-network
stop-network: ## Stops the l1 network
	$(STOPNETWORK)

.PHONY: run-prover
run-prover: ## Runs the zk prover
	$(RUNPROVER)

.PHONY: stop-prover
stop-prover: ## Stops the zk prover
	$(STOPPROVER)

.PHONY: run-explorer
run-explorer: ## Runs the explorer
	$(RUNEXPLORER)

.PHONY: stop-explorer
stop-explorer: ## Stops the explorer
	$(STOPEXPLORER)

.PHONY: run-explorer-db
run-explorer-db: ## Runs the explorer database
	$(RUNEXPLORERDB)

.PHONY: stop-explorer-db
stop-explorer-db: ## Stops the explorer database
	$(STOPEXPLORERDB)

.PHONY: run
run: compile-scs ## Runs all the services
	$(RUNDB)
	$(RUNEXPLORERDB)
	$(RUNNETWORK)
	sleep 5
	$(RUNPROVER)
	sleep 2
	$(RUNCORE)
	sleep 3
	$(RUNEXPLORER)

.PHONY: init-network
init-network: ## Initializes the network
	go run ./scripts/init_network/main.go .

.PHONY: deploy-sc
deploy-sc: ## deploys some examples of transactions and smart contracts
	go run ./scripts/deploy_sc/main.go .

.PHONY: deploy-uniswap
deploy-uniswap: ## deploy the uniswap environment to the network
	go run ./scripts/uniswap/main.go .

.PHONY: stop
stop: ## Stops all services
	$(STOP)

.PHONY: restart
restart: stop run ## Executes `make stop` and `make run` commands

.PHONY: run-db-scripts
run-db-scripts: ## Executes scripts on the db after it has been initialized, potentially using info from the environment
	./scripts/postgres/run.sh

.PHONY: install-git-hooks
install-git-hooks: ## Moves hook files to the .git/hooks directory
	cp .github/hooks/* .git/hooks

.PHONY: generate-mocks
generate-mocks: ## Generates mocks for the tests, using mockery tool
	mockery --name=etherman --dir=sequencer/strategy/txprofitabilitychecker --output=sequencer/strategy/txprofitabilitychecker --outpkg=txprofitabilitychecker_test --filename=etherman-mock_test.go
	mockery --name=batchProcessor --dir=sequencer/strategy/txselector --output=sequencer/strategy/txselector --outpkg=txselector_test --filename=batchprocessor-mock_test.go
	mockery --name=etherman --dir=sequencer --output=sequencer --outpkg=sequencer --structname=ethermanMock --filename=etherman-mock_test.go
	mockery --name=Store --dir=state/tree --output=state/tree --outpkg=tree --structname=storeMock --filename=store-mock_test.go
	mockery --name=storageInterface --dir=jsonrpc --output=jsonrpc --outpkg=jsonrpc --inpackage --structname=storageMock --filename=mock_storage_test.go
	mockery --name=jsonRPCTxPool --dir=jsonrpc --output=jsonrpc --outpkg=jsonrpc --inpackage --structname=poolMock --filename=mock_pool_test.go
	mockery --name=gasPriceEstimator --dir=jsonrpc --output=jsonrpc --outpkg=jsonrpc --inpackage --structname=gasPriceEstimatorMock --filename=mock_gasPriceEstimator_test.go
	mockery --name=stateInterface --dir=jsonrpc --output=jsonrpc --outpkg=jsonrpc --inpackage --structname=stateMock --filename=mock_state_test.go
	mockery --name=BatchProcessorInterface --dir=jsonrpc --output=jsonrpc --outpkg=jsonrpc --inpackage --structname=batchProcessorMock --filename=mock_batchProcessor_test.go

.PHONY: generate-code-from-proto
generate-code-from-proto: ## Generates code from proto files
	cd proto/src/proto/mt/v1 && protoc --proto_path=. --go_out=../../../../../state/tree/pb --go-grpc_out=../../../../../state/tree/pb --go_opt=paths=source_relative --go-grpc_opt=paths=source_relative mt.proto
	cd proto/src/proto/zkprover/v1 && protoc --proto_path=. --go_out=../../../../../proverclient/pb --go-grpc_out=../../../../../proverclient/pb --go_opt=paths=source_relative --go-grpc_opt=paths=source_relative zk-prover.proto
	cd proto/src/proto/zkprover/v1 && protoc --proto_path=. --go_out=../../../../../proverservice/pb --go-grpc_out=../../../../../proverservice/pb --go-grpc_opt=paths=source_relative --go_opt=paths=source_relative zk-prover.proto

.PHONY: update-external-dependencies
update-external-dependencies: ## Updates external dependencies like images, test vectors or proto files
	go run ./scripts/cmd/... updatedeps

.PHONY: run-benchmarks
run-benchmarks: run-db ## Runs benchmars
	go test -bench=. ./state/tree

.PHONY: compile-scs
compile-scs: ## Compiles smart contracts, configuration in test/contracts/index.yaml
	go run ./scripts/cmd... compilesc --input ./test/contracts

## Help display.
## Pulls comments from beside commands and prints a nicely formatted
## display with the commands and their usage information.
.DEFAULT_GOAL := help

.PHONY: help
help: ## Prints this help
		@grep -h -E '^[a-zA-Z_-]+:.*?## .*$$' $(MAKEFILE_LIST) \
		| sort \
		| awk 'BEGIN {FS = ":.*?## "}; {printf "\033[36m%-30s\033[0m %s\n", $$1, $$2}'<|MERGE_RESOLUTION|>--- conflicted
+++ resolved
@@ -48,15 +48,12 @@
 test: compile-scs ## Runs only short tests without checking race conditions
 	$(STOPDB)
 	$(RUNDB); sleep 5
-	trap '$(STOPDB)' EXIT; go test -short -count=1 -race -p 1 ./...
+	trap '$(STOPDB)' EXIT; go test -short -race -p 1 ./...
 
 .PHONY: test-full
 test-full: build-docker compile-scs ## Runs all tests checking race conditions
 	$(STOPDB)
 	$(RUNDB); sleep 7
-<<<<<<< HEAD
-	trap '$(STOPDB)' EXIT; MallocNanoZone=0 go test -count=1 -race -p 1 -timeout 600s ./...
-=======
 	trap '$(STOPDB)' EXIT; MallocNanoZone=0 go test -race -p 1 -timeout 600s `go list ./... | grep -v \/ci\/e2e-group`
 
 .PHONY: test-full-non-e2e
@@ -82,7 +79,6 @@
 	$(STOPDB)
 	$(RUNDB); sleep 7
 	trap '$(STOPDB)' EXIT; MallocNanoZone=0 go test -race -p 1 -timeout 600s ./ci/e2e-group3/...
->>>>>>> f7a72f75
 
 .PHONY: install-linter
 install-linter: ## Installs the linter
