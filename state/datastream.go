package state

import (
	"context"
	"encoding/binary"
	"math/big"

	"github.com/0xPolygonHermez/zkevm-data-streamer/datastreamer"
	"github.com/0xPolygonHermez/zkevm-node/log"
	"github.com/ethereum/go-ethereum/common"
	"github.com/iden3/go-iden3-crypto/keccak256"
	"github.com/jackc/pgx/v4"
)

const (
	// StreamTypeSequencer represents a Sequencer stream
	StreamTypeSequencer datastreamer.StreamType = 1
	// EntryTypeBookMark represents a bookmark entry
	EntryTypeBookMark datastreamer.EntryType = datastreamer.EtBookmark
	// EntryTypeL2BlockStart represents a L2 block start
	EntryTypeL2BlockStart datastreamer.EntryType = 1
	// EntryTypeL2Tx represents a L2 transaction
	EntryTypeL2Tx datastreamer.EntryType = 2
	// EntryTypeL2BlockEnd represents a L2 block end
	EntryTypeL2BlockEnd datastreamer.EntryType = 3
	// EntryTypeUpdateGER represents a GER update
	EntryTypeUpdateGER datastreamer.EntryType = 4
	// BookMarkTypeL2Block represents a L2 block bookmark
	BookMarkTypeL2Block byte = 0
	// BookMarkTypeBatch represents a batch
	BookMarkTypeBatch byte = 1
	// SystemSC is the system smart contract address
	SystemSC = "0x000000000000000000000000000000005ca1ab1e"
	// posConstant is the constant used to compute the position of the intermediate state root
	posConstant = 1
)

// DSBatch represents a data stream batch
type DSBatch struct {
	Batch
	ForkID uint16
}

// DSFullBatch represents a data stream batch ant its L2 blocks
type DSFullBatch struct {
	DSBatch
	L2Blocks []DSL2FullBlock
}

// DSL2FullBlock represents a data stream L2 full block and its transactions
type DSL2FullBlock struct {
	DSL2Block
	Txs []DSL2Transaction
}

// DSL2Block is a full l2 block
type DSL2Block struct {
	BatchNumber    uint64         // 8 bytes
	L2BlockNumber  uint64         // 8 bytes
	Timestamp      int64          // 8 bytes
	L1BlockHash    common.Hash    // 32 bytes
	GlobalExitRoot common.Hash    // 32 bytes
	L1InfoRoot     common.Hash    // 32 bytes
	Coinbase       common.Address // 20 bytes
	ForkID         uint16         // 2 bytes
	BlockHash      common.Hash    // 32 bytes
	StateRoot      common.Hash    // 32 bytes
}

// DSL2BlockStart represents a data stream L2 block start
type DSL2BlockStart struct {
	BatchNumber    uint64         // 8 bytes
	L2BlockNumber  uint64         // 8 bytes
	Timestamp      int64          // 8 bytes
	L1BlockHash    common.Hash    // 32 bytes
	GlobalExitRoot common.Hash    // 32 bytes
	L1InfoRoot     common.Hash    // 32 bytes
	Coinbase       common.Address // 20 bytes
	ForkID         uint16         // 2 bytes
}

// Encode returns the encoded DSL2BlockStart as a byte slice
func (b DSL2BlockStart) Encode() []byte {
	bytes := make([]byte, 0)
	bytes = binary.LittleEndian.AppendUint64(bytes, b.BatchNumber)
	bytes = binary.LittleEndian.AppendUint64(bytes, b.L2BlockNumber)
	bytes = binary.LittleEndian.AppendUint64(bytes, uint64(b.Timestamp))
	bytes = append(bytes, b.L1BlockHash.Bytes()...)
	bytes = append(bytes, b.GlobalExitRoot.Bytes()...)
	bytes = append(bytes, b.L1InfoRoot.Bytes()...)
	bytes = append(bytes, b.Coinbase.Bytes()...)
	bytes = binary.LittleEndian.AppendUint16(bytes, b.ForkID)
	return bytes
}

// Decode decodes the DSL2BlockStart from a byte slice
func (b DSL2BlockStart) Decode(data []byte) DSL2BlockStart {
	b.BatchNumber = binary.LittleEndian.Uint64(data[0:8])
	b.L2BlockNumber = binary.LittleEndian.Uint64(data[8:16])
	b.Timestamp = int64(binary.LittleEndian.Uint64(data[16:24]))
	b.L1BlockHash = common.BytesToHash(data[24:56])
	b.GlobalExitRoot = common.BytesToHash(data[56:88])
	b.L1InfoRoot = common.BytesToHash(data[88:120])
	b.Coinbase = common.BytesToAddress(data[120:140])
	b.ForkID = binary.LittleEndian.Uint16(data[140:142])
	return b
}

// DSL2Transaction represents a data stream L2 transaction
type DSL2Transaction struct {
	L2BlockNumber               uint64      // Not included in the encoded data
	EffectiveGasPricePercentage uint8       // 1 byte
	IsValid                     uint8       // 1 byte
	StateRoot                   common.Hash // 32 bytes
	EncodedLength               uint32      // 4 bytes
	Encoded                     []byte
}

// Encode returns the encoded DSL2Transaction as a byte slice
func (l DSL2Transaction) Encode() []byte {
	bytes := make([]byte, 0)
	bytes = append(bytes, l.EffectiveGasPricePercentage)
	bytes = append(bytes, l.IsValid)
	bytes = append(bytes, l.StateRoot[:]...)
	bytes = binary.LittleEndian.AppendUint32(bytes, l.EncodedLength)
	bytes = append(bytes, l.Encoded...)
	return bytes
}

// Decode decodes the DSL2Transaction from a byte slice
func (l DSL2Transaction) Decode(data []byte) DSL2Transaction {
	l.EffectiveGasPricePercentage = data[0]
	l.IsValid = data[1]
	l.StateRoot = common.BytesToHash(data[2:34])
	l.EncodedLength = binary.LittleEndian.Uint32(data[34:38])
	l.Encoded = data[38:]
	return l
}

// DSL2BlockEnd represents a L2 block end
type DSL2BlockEnd struct {
	L2BlockNumber uint64      // 8 bytes
	BlockHash     common.Hash // 32 bytes
	StateRoot     common.Hash // 32 bytes
}

// Encode returns the encoded DSL2BlockEnd as a byte slice
func (b DSL2BlockEnd) Encode() []byte {
	bytes := make([]byte, 0)
	bytes = binary.LittleEndian.AppendUint64(bytes, b.L2BlockNumber)
	bytes = append(bytes, b.BlockHash[:]...)
	bytes = append(bytes, b.StateRoot[:]...)
	return bytes
}

// Decode decodes the DSL2BlockEnd from a byte slice
func (b DSL2BlockEnd) Decode(data []byte) DSL2BlockEnd {
	b.L2BlockNumber = binary.LittleEndian.Uint64(data[0:8])
	b.BlockHash = common.BytesToHash(data[8:40])
	b.StateRoot = common.BytesToHash(data[40:72])
	return b
}

// DSBookMark represents a data stream bookmark
type DSBookMark struct {
	Type  byte
	Value uint64
}

// Encode returns the encoded DSBookMark as a byte slice
func (b DSBookMark) Encode() []byte {
	bytes := make([]byte, 0)
	bytes = append(bytes, b.Type)
	bytes = binary.LittleEndian.AppendUint64(bytes, b.Value)
	return bytes
}

// Decode decodes the DSBookMark from a byte slice
func (b DSBookMark) Decode(data []byte) DSBookMark {
	b.Type = data[0]
	b.Value = binary.LittleEndian.Uint64(data[1:9])
	return b
}

// DSUpdateGER represents a data stream GER update
type DSUpdateGER struct {
	BatchNumber    uint64         // 8 bytes
	Timestamp      int64          // 8 bytes
	GlobalExitRoot common.Hash    // 32 bytes
	Coinbase       common.Address // 20 bytes
	ForkID         uint16         // 2 bytes
	StateRoot      common.Hash    // 32 bytes
}

// Encode returns the encoded DSUpdateGER as a byte slice
func (g DSUpdateGER) Encode() []byte {
	bytes := make([]byte, 0)
	bytes = binary.LittleEndian.AppendUint64(bytes, g.BatchNumber)
	bytes = binary.LittleEndian.AppendUint64(bytes, uint64(g.Timestamp))
	bytes = append(bytes, g.GlobalExitRoot[:]...)
	bytes = append(bytes, g.Coinbase[:]...)
	bytes = binary.LittleEndian.AppendUint16(bytes, g.ForkID)
	bytes = append(bytes, g.StateRoot[:]...)
	return bytes
}

// Decode decodes the DSUpdateGER from a byte slice
func (g DSUpdateGER) Decode(data []byte) DSUpdateGER {
	g.BatchNumber = binary.LittleEndian.Uint64(data[0:8])
	g.Timestamp = int64(binary.LittleEndian.Uint64(data[8:16]))
	g.GlobalExitRoot = common.BytesToHash(data[16:48])
	g.Coinbase = common.BytesToAddress(data[48:68])
	g.ForkID = binary.LittleEndian.Uint16(data[68:70])
	g.StateRoot = common.BytesToHash(data[70:102])
	return g
}

// DSState gathers the methods required to interact with the data stream state.
type DSState interface {
	GetDSGenesisBlock(ctx context.Context, dbTx pgx.Tx) (*DSL2Block, error)
	GetDSBatches(ctx context.Context, firstBatchNumber, lastBatchNumber uint64, readWIPBatch bool, dbTx pgx.Tx) ([]*DSBatch, error)
	GetDSL2Blocks(ctx context.Context, firstBatchNumber, lastBatchNumber uint64, dbTx pgx.Tx) ([]*DSL2Block, error)
	GetDSL2Transactions(ctx context.Context, firstL2Block, lastL2Block uint64, dbTx pgx.Tx) ([]*DSL2Transaction, error)
	GetStorageAt(ctx context.Context, address common.Address, position *big.Int, root common.Hash) (*big.Int, error)
	GetLastL2BlockHeader(ctx context.Context, dbTx pgx.Tx) (*L2Header, error)
	GetVirtualBatchParentHash(ctx context.Context, batchNumber uint64, dbTx pgx.Tx) (common.Hash, error)
	GetForcedBatchParentHash(ctx context.Context, forcedBatchNumber uint64, dbTx pgx.Tx) (common.Hash, error)
	GetL1InfoRootLeafByIndex(ctx context.Context, l1InfoTreeIndex uint32, dbTx pgx.Tx) (L1InfoTreeExitRootStorageEntry, error)
	GetVirtualBatch(ctx context.Context, batchNumber uint64, dbTx pgx.Tx) (*VirtualBatch, error)
}

// GenerateDataStreamerFile generates or resumes a data stream file
func GenerateDataStreamerFile(ctx context.Context, streamServer *datastreamer.StreamServer, stateDB DSState, readWIPBatch bool, imStateRoots *map[uint64][]byte) error {
	header := streamServer.GetHeader()

	var currentBatchNumber uint64 = 0
	var currentL2Block uint64 = 0
	var lastAddedL2Block uint64 = 0

	if header.TotalEntries == 0 {
		// Get Genesis block
		genesisL2Block, err := stateDB.GetDSGenesisBlock(ctx, nil)
		if err != nil {
			return err
		}

		err = streamServer.StartAtomicOp()
		if err != nil {
			return err
		}

		bookMark := DSBookMark{
			Type:  BookMarkTypeBatch,
			Value: genesisL2Block.BatchNumber,
		}

		_, err = streamServer.AddStreamBookmark(bookMark.Encode())
		if err != nil {
			return err
		}

		bookMark = DSBookMark{
			Type:  BookMarkTypeL2Block,
			Value: genesisL2Block.L2BlockNumber,
		}

		_, err = streamServer.AddStreamBookmark(bookMark.Encode())
		if err != nil {
			return err
		}

		genesisBlock := DSL2BlockStart{
			BatchNumber:    genesisL2Block.BatchNumber,
			L2BlockNumber:  genesisL2Block.L2BlockNumber,
			Timestamp:      genesisL2Block.Timestamp,
			L1InfoRoot:     genesisL2Block.L1InfoRoot,
			GlobalExitRoot: genesisL2Block.GlobalExitRoot,
			Coinbase:       genesisL2Block.Coinbase,
			ForkID:         genesisL2Block.ForkID,
		}

		log.Infof("Genesis block: %+v", genesisBlock)

		_, err = streamServer.AddStreamEntry(1, genesisBlock.Encode())
		if err != nil {
			return err
		}

		genesisBlockEnd := DSL2BlockEnd{
			L2BlockNumber: genesisL2Block.L2BlockNumber,
			BlockHash:     genesisL2Block.BlockHash,
			StateRoot:     genesisL2Block.StateRoot,
		}

		_, err = streamServer.AddStreamEntry(EntryTypeL2BlockEnd, genesisBlockEnd.Encode())
		if err != nil {
			return err
		}

		err = streamServer.CommitAtomicOp()
		if err != nil {
			return err
		}
	} else {
		latestEntry, err := streamServer.GetEntry(header.TotalEntries - 1)
		if err != nil {
			return err
		}

		log.Infof("Latest entry: %+v", latestEntry)

		switch latestEntry.Type {
		case EntryTypeUpdateGER:
			log.Info("Latest entry type is UpdateGER")
			currentBatchNumber = binary.LittleEndian.Uint64(latestEntry.Data[0:8])
		case EntryTypeL2BlockEnd:
			log.Info("Latest entry type is L2BlockEnd")
			currentL2Block = binary.LittleEndian.Uint64(latestEntry.Data[0:8])

			bookMark := DSBookMark{
				Type:  BookMarkTypeL2Block,
				Value: currentL2Block,
			}

			firstEntry, err := streamServer.GetFirstEventAfterBookmark(bookMark.Encode())
			if err != nil {
				return err
			}
			currentBatchNumber = binary.LittleEndian.Uint64(firstEntry.Data[0:8])
		}
	}

	log.Infof("Current Batch number: %d", currentBatchNumber)
	log.Infof("Current L2 block number: %d", currentL2Block)

	var entry uint64 = header.TotalEntries
	var currentGER = common.Hash{}

	if entry > 0 {
		entry--
	}

	// Start on the current batch number + 1
	currentBatchNumber++
	var err error
	const limit = 10000

	for err == nil {
		log.Debugf("Current entry number: %d", entry)
		log.Debugf("Current batch number: %d", currentBatchNumber)

		// Get Next Batch
		batches, err := stateDB.GetDSBatches(ctx, currentBatchNumber, currentBatchNumber+limit, readWIPBatch, nil)
		if err != nil {
			if err == ErrStateNotSynchronized {
				break
			}
			log.Errorf("Error getting batch %d: %s", currentBatchNumber, err.Error())
			return err
		}

		// Finished?
		if len(batches) == 0 {
			break
		}

		l2Blocks, err := stateDB.GetDSL2Blocks(ctx, batches[0].BatchNumber, batches[len(batches)-1].BatchNumber, nil)
		if err != nil {
			log.Errorf("Error getting L2 blocks for batches starting at %d: %s", batches[0].BatchNumber, err.Error())
			return err
		}

		l2Txs := make([]*DSL2Transaction, 0)
		if len(l2Blocks) > 0 {
			l2Txs, err = stateDB.GetDSL2Transactions(ctx, l2Blocks[0].L2BlockNumber, l2Blocks[len(l2Blocks)-1].L2BlockNumber, nil)
			if err != nil {
				log.Errorf("Error getting L2 transactions for blocks starting at %d: %s", l2Blocks[0].L2BlockNumber, err.Error())
				return err
			}
		}

		// Generate full batches
		fullBatches := computeFullBatches(batches, l2Blocks, l2Txs)
		currentBatchNumber += limit

		for _, batch := range fullBatches {
			if len(batch.L2Blocks) == 0 {
				// Empty batch
				err = streamServer.StartAtomicOp()
				if err != nil {
					return err
				}

				bookMark := DSBookMark{
					Type:  BookMarkTypeBatch,
					Value: batch.BatchNumber,
				}

				_, err = streamServer.AddStreamBookmark(bookMark.Encode())
				if err != nil {
					return err
				}

				err = streamServer.CommitAtomicOp()
				if err != nil {
					return err
				}

				// Check if there is a GER update
				if batch.GlobalExitRoot != currentGER && batch.GlobalExitRoot != (common.Hash{}) {
					updateGer := DSUpdateGER{
						BatchNumber:    batch.BatchNumber,
						Timestamp:      batch.Timestamp.Unix(),
						GlobalExitRoot: batch.GlobalExitRoot,
						Coinbase:       batch.Coinbase,
						ForkID:         batch.ForkID,
						StateRoot:      batch.StateRoot,
					}

					err = streamServer.StartAtomicOp()
					if err != nil {
						return err
					}

					entry, err = streamServer.AddStreamEntry(EntryTypeUpdateGER, updateGer.Encode())
					if err != nil {
						return err
					}

					err = streamServer.CommitAtomicOp()
					if err != nil {
						return err
					}

					currentGER = batch.GlobalExitRoot
				}
				continue
			}

			err = streamServer.StartAtomicOp()
			if err != nil {
				return err
			}

<<<<<<< HEAD
			bookMark := DSBookMark{
				Type:  BookMarkTypeBatch,
				Value: batch.BatchNumber,
			}

			_, err = streamServer.AddStreamBookmark(bookMark.Encode())
			if err != nil {
				return err
			}

			for _, l2block := range batch.L2Blocks {
=======
			for blockIndex, l2block := range batch.L2Blocks {
>>>>>>> 45330a6e
				if l2block.L2BlockNumber <= lastAddedL2Block && lastAddedL2Block != 0 {
					continue
				} else {
					lastAddedL2Block = l2block.L2BlockNumber
				}

				l1BlockHash := common.Hash{}

				vb, err := stateDB.GetVirtualBatch(ctx, batch.BatchNumber, nil)
				if err != nil {
					log.Errorf("Failed getting virtualBatch %d, err: %v", batch.BatchNumber, err)
					return err
				}
				l1InfoRoot := vb.L1InfoRoot

				// Get L1 block hash
				if l2block.ForkID >= FORKID_ETROG {
					isForcedBatch := false
					batchRawData := &BatchRawV2{}

					if batch.BatchNumber == 1 || batch.ForcedBatchNum != nil {
						isForcedBatch = true
					} else {
						batchRawData, err = DecodeBatchV2(batch.BatchL2Data)
						if err != nil {
							log.Errorf("Failed to decode batch data, err: %v", err)
							return err
						}
					}

					if !isForcedBatch {
						// Get current block by index
						l2blockRaw := batchRawData.Blocks[blockIndex]
						if l2blockRaw.IndexL1InfoTree != 0 {
							l1InfoTreeExitRootStorageEntry, err := stateDB.GetL1InfoRootLeafByIndex(ctx, l2blockRaw.IndexL1InfoTree, nil)
							if err != nil {
								return err
							}
							l1InfoRoot = &l1InfoTreeExitRootStorageEntry.L1InfoTreeRoot
							l1BlockHash = l1InfoTreeExitRootStorageEntry.L1InfoTreeLeaf.PreviousBlockHash
						}
					} else {
						// Initial batch must be handled differently
						if batch.BatchNumber == 1 {
							l1Aux := batch.GlobalExitRoot
							l1InfoRoot = &l1Aux
							l1BlockHash, err = stateDB.GetVirtualBatchParentHash(ctx, batch.BatchNumber, nil)
							if err != nil {
								return err
							}
						} else {
							l1BlockHash, err = stateDB.GetForcedBatchParentHash(ctx, *batch.ForcedBatchNum, nil)
							if err != nil {
								return err
							}
						}
					}
				}

				blockStart := DSL2BlockStart{
					BatchNumber:    l2block.BatchNumber,
					L2BlockNumber:  l2block.L2BlockNumber,
					Timestamp:      l2block.Timestamp,
					L1BlockHash:    l1BlockHash,
					GlobalExitRoot: l2block.GlobalExitRoot,
					Coinbase:       l2block.Coinbase,
					ForkID:         l2block.ForkID,
				}
				if l1InfoRoot != nil {
					blockStart.L1InfoRoot = *l1InfoRoot
				}

				bookMark = DSBookMark{
					Type:  BookMarkTypeL2Block,
					Value: blockStart.L2BlockNumber,
				}

				_, err = streamServer.AddStreamBookmark(bookMark.Encode())
				if err != nil {
					return err
				}

				_, err = streamServer.AddStreamEntry(EntryTypeL2BlockStart, blockStart.Encode())
				if err != nil {
					return err
				}

				for _, tx := range l2block.Txs {
					// Populate intermediate state root
					if imStateRoots == nil || (*imStateRoots)[blockStart.L2BlockNumber] == nil {
						position := GetSystemSCPosition(l2block.L2BlockNumber)
						imStateRoot, err := stateDB.GetStorageAt(ctx, common.HexToAddress(SystemSC), big.NewInt(0).SetBytes(position), l2block.StateRoot)
						if err != nil {
							return err
						}
						tx.StateRoot = common.BigToHash(imStateRoot)
					} else {
						tx.StateRoot = common.BytesToHash((*imStateRoots)[blockStart.L2BlockNumber])
					}

					entry, err = streamServer.AddStreamEntry(EntryTypeL2Tx, tx.Encode())
					if err != nil {
						return err
					}
				}

				blockEnd := DSL2BlockEnd{
					L2BlockNumber: l2block.L2BlockNumber,
					BlockHash:     l2block.BlockHash,
					StateRoot:     l2block.StateRoot,
				}

				_, err = streamServer.AddStreamEntry(EntryTypeL2BlockEnd, blockEnd.Encode())
				if err != nil {
					return err
				}
				currentGER = l2block.GlobalExitRoot
			}
			// Commit at the end of each batch group
			err = streamServer.CommitAtomicOp()
			if err != nil {
				return err
			}
		}
	}

	return err
}

// GetSystemSCPosition computes the position of the intermediate state root for the system smart contract
func GetSystemSCPosition(blockNumber uint64) []byte {
	v1 := big.NewInt(0).SetUint64(blockNumber).Bytes()
	v2 := big.NewInt(0).SetUint64(uint64(posConstant)).Bytes()

	// Add 0s to make v1 and v2 32 bytes long
	for len(v1) < 32 {
		v1 = append([]byte{0}, v1...)
	}
	for len(v2) < 32 {
		v2 = append([]byte{0}, v2...)
	}

	return keccak256.Hash(v1, v2)
}

// computeFullBatches computes the full batches
func computeFullBatches(batches []*DSBatch, l2Blocks []*DSL2Block, l2Txs []*DSL2Transaction) []*DSFullBatch {
	prevL2BlockNumber := uint64(0)
	currentL2Block := 0
	currentL2Tx := 0

	fullBatches := make([]*DSFullBatch, 0)

	for _, batch := range batches {
		fullBatch := &DSFullBatch{
			DSBatch: *batch,
		}

		for i := currentL2Block; i < len(l2Blocks); i++ {
			l2Block := l2Blocks[i]

			if prevL2BlockNumber != 0 && l2Block.L2BlockNumber <= prevL2BlockNumber {
				continue
			}

			if l2Block.BatchNumber == batch.BatchNumber {
				fullBlock := DSL2FullBlock{
					DSL2Block: *l2Block,
				}

				for j := currentL2Tx; j < len(l2Txs); j++ {
					l2Tx := l2Txs[j]
					if l2Tx.L2BlockNumber == l2Block.L2BlockNumber {
						fullBlock.Txs = append(fullBlock.Txs, *l2Tx)
						currentL2Tx++
					}
					if l2Tx.L2BlockNumber > l2Block.L2BlockNumber {
						break
					}
				}

				fullBatch.L2Blocks = append(fullBatch.L2Blocks, fullBlock)
				prevL2BlockNumber = l2Block.L2BlockNumber
				currentL2Block++
			} else if l2Block.BatchNumber > batch.BatchNumber {
				break
			}
		}

		fullBatches = append(fullBatches, fullBatch)
	}

	return fullBatches
}<|MERGE_RESOLUTION|>--- conflicted
+++ resolved
@@ -442,7 +442,6 @@
 				return err
 			}
 
-<<<<<<< HEAD
 			bookMark := DSBookMark{
 				Type:  BookMarkTypeBatch,
 				Value: batch.BatchNumber,
@@ -453,10 +452,7 @@
 				return err
 			}
 
-			for _, l2block := range batch.L2Blocks {
-=======
 			for blockIndex, l2block := range batch.L2Blocks {
->>>>>>> 45330a6e
 				if l2block.L2BlockNumber <= lastAddedL2Block && lastAddedL2Block != 0 {
 					continue
 				} else {
