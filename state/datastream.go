--- conflicted
+++ resolved
@@ -8,10 +8,6 @@
 	"github.com/0xPolygonHermez/zkevm-data-streamer/datastreamer"
 	"github.com/0xPolygonHermez/zkevm-node/log"
 	"github.com/ethereum/go-ethereum/common"
-<<<<<<< HEAD
-	"github.com/ethereum/go-ethereum/core/types"
-=======
->>>>>>> 291ac858
 	"github.com/iden3/go-iden3-crypto/keccak256"
 	"github.com/jackc/pgx/v4"
 )
@@ -31,11 +27,8 @@
 	EntryTypeUpdateGER datastreamer.EntryType = 4
 	// BookMarkTypeL2Block represents a L2 block bookmark
 	BookMarkTypeL2Block byte = 0
-<<<<<<< HEAD
-=======
 	// BookMarkTypeBatch represents a batch
 	BookMarkTypeBatch byte = 1
->>>>>>> 291ac858
 	// SystemSC is the system smart contract address
 	SystemSC = "0x000000000000000000000000000000005ca1ab1e"
 	// posConstant is the constant used to compute the position of the intermediate state root
@@ -135,34 +128,20 @@
 // Encode returns the encoded DSL2Transaction as a byte slice
 func (l DSL2Transaction) Encode() []byte {
 	bytes := make([]byte, 0)
-<<<<<<< HEAD
-	bytes = append(bytes, byte(l.EffectiveGasPricePercentage))
-	bytes = append(bytes, byte(l.IsValid))
-	bytes = append(bytes, l.StateRoot[:]...)
-	bytes = binary.LittleEndian.AppendUint32(bytes, l.EncodedLength)
-=======
 	bytes = append(bytes, l.EffectiveGasPricePercentage)
 	bytes = append(bytes, l.IsValid)
 	bytes = append(bytes, l.StateRoot[:]...)
 	bytes = binary.BigEndian.AppendUint32(bytes, l.EncodedLength)
->>>>>>> 291ac858
 	bytes = append(bytes, l.Encoded...)
 	return bytes
 }
 
 // Decode decodes the DSL2Transaction from a byte slice
 func (l DSL2Transaction) Decode(data []byte) DSL2Transaction {
-<<<<<<< HEAD
-	l.EffectiveGasPricePercentage = uint8(data[0])
-	l.IsValid = uint8(data[1])
-	l.StateRoot = common.BytesToHash(data[2:34])
-	l.EncodedLength = binary.LittleEndian.Uint32(data[34:38])
-=======
 	l.EffectiveGasPricePercentage = data[0]
 	l.IsValid = data[1]
 	l.StateRoot = common.BytesToHash(data[2:34])
 	l.EncodedLength = binary.BigEndian.Uint32(data[34:38])
->>>>>>> 291ac858
 	l.Encoded = data[38:]
 	return l
 }
@@ -255,13 +234,6 @@
 	GetDSL2Blocks(ctx context.Context, firstBatchNumber, lastBatchNumber uint64, dbTx pgx.Tx) ([]*DSL2Block, error)
 	GetDSL2Transactions(ctx context.Context, firstL2Block, lastL2Block uint64, dbTx pgx.Tx) ([]*DSL2Transaction, error)
 	GetStorageAt(ctx context.Context, address common.Address, position *big.Int, root common.Hash) (*big.Int, error)
-<<<<<<< HEAD
-	GetLastL2BlockHeader(ctx context.Context, dbTx pgx.Tx) (*types.Header, error)
-}
-
-// GenerateDataStreamerFile generates or resumes a data stream file
-func GenerateDataStreamerFile(ctx context.Context, streamServer *datastreamer.StreamServer, stateDB DSState, readWIPBatch bool, imStateRoots *map[uint64][]byte) error {
-=======
 	GetLastL2BlockHeader(ctx context.Context, dbTx pgx.Tx) (*L2Header, error)
 	GetVirtualBatchParentHash(ctx context.Context, batchNumber uint64, dbTx pgx.Tx) (common.Hash, error)
 	GetForcedBatchParentHash(ctx context.Context, forcedBatchNumber uint64, dbTx pgx.Tx) (common.Hash, error)
@@ -271,7 +243,6 @@
 
 // GenerateDataStreamerFile generates or resumes a data stream file
 func GenerateDataStreamerFile(ctx context.Context, streamServer *datastreamer.StreamServer, stateDB DSState, readWIPBatch bool, imStateRoots *map[uint64][]byte, chainID uint64, upgradeEtrogBatchNumber uint64) error {
->>>>>>> 291ac858
 	header := streamServer.GetHeader()
 
 	var currentBatchNumber uint64 = 0
@@ -407,8 +378,6 @@
 	log.Infof("Current batch number: %d", currentBatchNumber)
 	log.Infof("Last added L2 block number: %d", lastAddedL2BlockNumber)
 
-	const limit = 10000
-
 	for err == nil {
 		// Get Next Batch
 		batches, err := stateDB.GetDSBatches(ctx, currentBatchNumber, currentBatchNumber+limit, readWIPBatch, nil)
@@ -440,78 +409,6 @@
 			}
 		}
 
-<<<<<<< HEAD
-		// Gererate full batches
-		fullBatches := computeFullBatches(batches, l2Blocks, l2Txs)
-		currentBatchNumber += limit
-
-		for _, batch := range fullBatches {
-			if len(batch.L2Blocks) == 0 {
-				// Empty batch
-				// Is WIP Batch?
-				if batch.StateRoot == (common.Hash{}) {
-					continue
-				}
-				// Check if there is a GER update
-				if batch.GlobalExitRoot != currentGER && batch.GlobalExitRoot != (common.Hash{}) {
-					updateGer := DSUpdateGER{
-						BatchNumber:    batch.BatchNumber,
-						Timestamp:      batch.Timestamp.Unix(),
-						GlobalExitRoot: batch.GlobalExitRoot,
-						Coinbase:       batch.Coinbase,
-						ForkID:         batch.ForkID,
-						StateRoot:      batch.StateRoot,
-					}
-
-					err = streamServer.StartAtomicOp()
-					if err != nil {
-						return err
-					}
-
-					entry, err = streamServer.AddStreamEntry(EntryTypeUpdateGER, updateGer.Encode())
-					if err != nil {
-						return err
-					}
-
-					err = streamServer.CommitAtomicOp()
-					if err != nil {
-						return err
-					}
-
-					currentGER = batch.GlobalExitRoot
-				}
-				continue
-			}
-
-			err = streamServer.StartAtomicOp()
-			if err != nil {
-				return err
-			}
-
-			for _, l2block := range batch.L2Blocks {
-				blockStart := DSL2BlockStart{
-					BatchNumber:    l2block.BatchNumber,
-					L2BlockNumber:  l2block.L2BlockNumber,
-					Timestamp:      l2block.Timestamp,
-					GlobalExitRoot: l2block.GlobalExitRoot,
-					Coinbase:       l2block.Coinbase,
-					ForkID:         l2block.ForkID,
-				}
-
-				bookMark := DSBookMark{
-					Type:          BookMarkTypeL2Block,
-					L2BlockNumber: blockStart.L2BlockNumber,
-				}
-
-				_, err = streamServer.AddStreamBookmark(bookMark.Encode())
-				if err != nil {
-					return err
-				}
-
-				_, err = streamServer.AddStreamEntry(EntryTypeL2BlockStart, blockStart.Encode())
-				if err != nil {
-					return err
-=======
 		// Generate full batches
 		fullBatches := computeFullBatches(batches, l2Blocks, l2Txs, lastAddedL2BlockNumber)
 		currentBatchNumber += limit
@@ -538,42 +435,9 @@
 				_, err = streamServer.GetBookmark(bookMark.Encode())
 				if err == nil {
 					missingBatchBookMark = false
->>>>>>> 291ac858
 				}
 			}
 
-<<<<<<< HEAD
-				for _, tx := range l2block.Txs {
-					// Populate intermediate state root
-					if imStateRoots == nil || (*imStateRoots)[blockStart.L2BlockNumber] == nil {
-						position := GetSystemSCPosition(l2block.L2BlockNumber)
-						imStateRoot, err := stateDB.GetStorageAt(ctx, common.HexToAddress(SystemSC), big.NewInt(0).SetBytes(position), l2block.StateRoot)
-						if err != nil {
-							return err
-						}
-						tx.StateRoot = common.BigToHash(imStateRoot)
-					} else {
-						tx.StateRoot = common.BytesToHash((*imStateRoots)[blockStart.L2BlockNumber])
-					}
-
-					entry, err = streamServer.AddStreamEntry(EntryTypeL2Tx, tx.Encode())
-					if err != nil {
-						return err
-					}
-				}
-
-				blockEnd := DSL2BlockEnd{
-					L2BlockNumber: l2block.L2BlockNumber,
-					BlockHash:     l2block.BlockHash,
-					StateRoot:     l2block.StateRoot,
-				}
-
-				_, err = streamServer.AddStreamEntry(EntryTypeL2BlockEnd, blockEnd.Encode())
-				if err != nil {
-					return err
-				}
-				currentGER = l2block.GlobalExitRoot
-=======
 			if missingBatchBookMark {
 				_, err = streamServer.AddStreamBookmark(bookMark.Encode())
 				if err != nil {
@@ -721,7 +585,6 @@
 					}
 					currentGER = l2Block.GlobalExitRoot
 				}
->>>>>>> 291ac858
 			}
 			// Commit at the end of each batch group
 			err = streamServer.CommitAtomicOp()
@@ -751,15 +614,9 @@
 }
 
 // computeFullBatches computes the full batches
-<<<<<<< HEAD
-func computeFullBatches(batches []*DSBatch, l2Blocks []*DSL2Block, l2Txs []*DSL2Transaction) []*DSFullBatch {
-	currentL2Block := 0
-	currentL2Tx := 0
-=======
 func computeFullBatches(batches []*DSBatch, l2Blocks []*DSL2Block, l2Txs []*DSL2Transaction, prevL2BlockNumber uint64) []*DSFullBatch {
 	currentL2Tx := 0
 	currentL2Block := uint64(0)
->>>>>>> 291ac858
 
 	fullBatches := make([]*DSFullBatch, 0)
 
@@ -767,10 +624,14 @@
 		fullBatch := &DSFullBatch{
 			DSBatch: *batch,
 		}
-<<<<<<< HEAD
-
-		for i := currentL2Block; i < len(l2Blocks); i++ {
+
+		for i := currentL2Block; i < uint64(len(l2Blocks)); i++ {
 			l2Block := l2Blocks[i]
+
+			if prevL2BlockNumber != 0 && l2Block.L2BlockNumber <= prevL2BlockNumber {
+				continue
+			}
+
 			if l2Block.BatchNumber == batch.BatchNumber {
 				fullBlock := DSL2FullBlock{
 					DSL2Block: *l2Block,
@@ -788,47 +649,12 @@
 				}
 
 				fullBatch.L2Blocks = append(fullBatch.L2Blocks, fullBlock)
-				currentL2Block++
-			}
-
-			if l2Block.BatchNumber > batch.BatchNumber {
-				break
-			}
-		}
-
-=======
-
-		for i := currentL2Block; i < uint64(len(l2Blocks)); i++ {
-			l2Block := l2Blocks[i]
-
-			if prevL2BlockNumber != 0 && l2Block.L2BlockNumber <= prevL2BlockNumber {
-				continue
-			}
-
-			if l2Block.BatchNumber == batch.BatchNumber {
-				fullBlock := DSL2FullBlock{
-					DSL2Block: *l2Block,
-				}
-
-				for j := currentL2Tx; j < len(l2Txs); j++ {
-					l2Tx := l2Txs[j]
-					if l2Tx.L2BlockNumber == l2Block.L2BlockNumber {
-						fullBlock.Txs = append(fullBlock.Txs, *l2Tx)
-						currentL2Tx++
-					}
-					if l2Tx.L2BlockNumber > l2Block.L2BlockNumber {
-						break
-					}
-				}
-
-				fullBatch.L2Blocks = append(fullBatch.L2Blocks, fullBlock)
 				prevL2BlockNumber = l2Block.L2BlockNumber
 				currentL2Block++
 			} else if l2Block.BatchNumber > batch.BatchNumber {
 				break
 			}
 		}
->>>>>>> 291ac858
 		fullBatches = append(fullBatches, fullBatch)
 	}
 
