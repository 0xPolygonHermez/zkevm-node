package state

import (
	"context"
	"errors"
	"fmt"
	"math"
	"math/big"
	"time"

	"github.com/ethereum/go-ethereum/common"
	"github.com/ethereum/go-ethereum/core/types"
	"github.com/ethereum/go-ethereum/trie"
	"github.com/hermeznetwork/hermez-core/encoding"
	"github.com/hermeznetwork/hermez-core/hex"
	"github.com/hermeznetwork/hermez-core/log"
	"github.com/hermeznetwork/hermez-core/state/helper"
	"github.com/hermeznetwork/hermez-core/state/runtime"
	"github.com/hermeznetwork/hermez-core/state/tree"
)

const (
	spuriousDragonMaxCodeSize = 24576
	maxCallDepth              = 1024
	contractByteGasCost       = 200
	nonZeroCost               = 68
	zeroCost                  = 4
)

var (
	// ErrNonceIsBiggerThanAccountNonce indicates the nonce of the transaction is bigger than account nonce
	ErrNonceIsBiggerThanAccountNonce = errors.New("transaction nonce is bigger than account nonce")
	// ErrNonceIsSmallerThanAccountNonce indicates the nonce of the transaction is smaller than account nonce
	ErrNonceIsSmallerThanAccountNonce = errors.New("transaction nonce is smaller than account nonce")
	// ErrInvalidBalance indicates the balance of the account is not enough to process the transaction
	ErrInvalidBalance = errors.New("not enough balance")
	// ErrInvalidGas indicates the gaslimit is not enough to process the transaction
	ErrInvalidGas = errors.New("not enough gas")
	// ErrInvalidChainID indicates a mismatch between sequencer address and ChainID
	ErrInvalidChainID = errors.New("invalid chain id for sequencer")
	// ErrNotImplemented indicates this feature has not yet been implemented
	ErrNotImplemented = errors.New("feature not yet implemented")
	// ErrInvalidTxType indicates the tx type is not known
	ErrInvalidTxType = errors.New("unknown transaction type")
	// ErrInvalidCumulativeGas indicates the batch gas is bigger than the max allowed
	ErrInvalidCumulativeGas = errors.New("cumulative gas is bigger than allowed")
	// EmptyCodeHash is the hash of empty code
	EmptyCodeHash = common.HexToHash("0x0000000000000000000000000000000000000000000000000000000000000000")
	// ZeroAddress is the address 0x0000000000000000000000000000000000000000
	ZeroAddress = common.HexToAddress("0x0000000000000000000000000000000000000000")
	// ErrIntrinsicGasOverflow indicates overflow during gas estimation
	ErrIntrinsicGasOverflow = fmt.Errorf("overflow in intrinsic gas estimation")
	// ErrInsufficientFunds indicates there is not enough balance to execute the transaction
	ErrInsufficientFunds = errors.New("insufficient funds for execution")
)

// InvalidTxErrors is map to spot invalid txs
var InvalidTxErrors = map[string]bool{
	ErrInvalidSig.Error(): true, ErrNonceIsSmallerThanAccountNonce.Error(): true, ErrInvalidBalance.Error(): true,
	ErrInvalidGas.Error(): true, ErrInvalidChainID.Error(): true,
}

// BatchProcessor is used to process a batch of transactions
type BatchProcessor struct {
	SequencerAddress     common.Address
	SequencerChainID     uint64
	LastBatch            *Batch
	CumulativeGasUsed    uint64
	MaxCumulativeGasUsed uint64
	Host                 Host
}

// SetSimulationMode allows execution without updating the state
func (b *BatchProcessor) SetSimulationMode(active bool) {
	b.Host.transactionContext.simulationMode = active
}

// ProcessBatch processes all transactions inside a batch
func (b *BatchProcessor) ProcessBatch(ctx context.Context, batch *Batch) error {
	var receipts []*Receipt
	var includedTxs []*types.Transaction
	var index uint

	b.CumulativeGasUsed = 0
	b.Host.logs = map[common.Hash][]*types.Log{}

	// Set Global Exit Root storage position
	batchNumber := tree.ScalarToFilledByteSlice(batch.Number())
	storagePosition := tree.ScalarToFilledByteSlice(new(big.Int).SetUint64(b.Host.State.cfg.GlobalExitRootStoragePosition))
	globalExitRootPos := helper.Keccak256(batchNumber, storagePosition)

	root, _, err := b.Host.State.tree.SetStorageAt(ctx, b.Host.State.cfg.L2GlobalExitRootManagerAddr, new(big.Int).SetBytes(globalExitRootPos), new(big.Int).SetBytes(batch.GlobalExitRoot.Bytes()), b.Host.stateRoot, b.Host.txBundleID)
	if err != nil {
		return err
	}

	b.Host.stateRoot = root

	for _, tx := range batch.Transactions {
		senderAddress, err := helper.GetSender(*tx)
		log.Debugf("Sender Address = %v", senderAddress)
		if err != nil {
			return err
		}

		// Set transaction context
		b.Host.transactionContext.index = index
		b.Host.transactionContext.difficulty = batch.Header.Difficulty

		result := b.processTransaction(ctx, tx, senderAddress, batch.Sequencer)

		if result.Err != nil {
			log.Warnf("Error processing transaction %s: %v", tx.Hash().String(), result.Err)
		} else {
			log.Infof("Successfully processed transaction %s", tx.Hash().String())
		}

		if result.Succeeded() || result.Reverted() {
			b.CumulativeGasUsed += result.GasUsed
			includedTxs = append(includedTxs, tx)
			receipt := b.generateReceipt(batch, tx, index, &senderAddress, tx.To(), result)
			receipts = append(receipts, receipt)
			index++
		}
	}

	// Update batch
	batch.Transactions = includedTxs
	batch.Receipts = receipts

	// Set batch Header
	b.populateBatchHeader(batch)

	// Store batch
	return b.commit(ctx, batch)
}

// ProcessTransaction processes a transaction
func (b *BatchProcessor) ProcessTransaction(ctx context.Context, tx *types.Transaction, sequencerAddress common.Address) *runtime.ExecutionResult {
	senderAddress, err := helper.GetSender(*tx)
	if err != nil {
		return &runtime.ExecutionResult{Err: err, StateRoot: b.Host.stateRoot}
	}

	result := b.processTransaction(ctx, tx, senderAddress, sequencerAddress)

	if !b.Host.transactionContext.simulationMode {
		b.CumulativeGasUsed += result.GasUsed

		if b.CumulativeGasUsed > b.MaxCumulativeGasUsed {
			result.Err = ErrInvalidCumulativeGas
		}
	}
	return result
}

// ProcessUnsignedTransaction processes an unsigned transaction from the given
// sender.
func (b *BatchProcessor) ProcessUnsignedTransaction(ctx context.Context, tx *types.Transaction, senderAddress, sequencerAddress common.Address) *runtime.ExecutionResult {
	return b.processTransaction(ctx, tx, senderAddress, sequencerAddress)
}

func (b *BatchProcessor) estimateGas(ctx context.Context, tx *types.Transaction) *runtime.ExecutionResult {
	result := &runtime.ExecutionResult{Err: nil, GasUsed: 0}

	cost := uint64(0)

	if b.isContractCreation(tx) {
		cost += TxSmartContractCreationGas
	} else {
		cost += TxTransferGas
	}

	if !b.isTransfer(ctx, tx) {
		payload := tx.Data()

		if len(payload) > 0 {
			zeros := uint64(0)

			for i := 0; i < len(payload); i++ {
				if payload[i] == 0 {
					zeros++
				}
			}

			nonZeros := uint64(len(payload)) - zeros

			if (math.MaxUint64-cost)/nonZeroCost < nonZeros {
				result.Err = ErrIntrinsicGasOverflow
				return result
			}

			cost += nonZeros * nonZeroCost

			if (math.MaxUint64-cost)/4 < zeros {
				result.Err = ErrIntrinsicGasOverflow
			}

			cost += zeros * zeroCost
		}
	}

	result.GasUsed = cost

	return result
}

// IsContractCreation checks if the tx is a contract creation
func (b *BatchProcessor) isContractCreation(tx *types.Transaction) bool {
	return tx.To() == nil && len(tx.Data()) > 0
}

// IsSmartContractExecution checks if the tx is a contract execution
func (b *BatchProcessor) isSmartContractExecution(ctx context.Context, tx *types.Transaction) bool {
	return b.Host.GetCodeHash(ctx, *tx.To()) != EmptyCodeHash
}

// IsTransfer checks if the tx is a transfer
func (b *BatchProcessor) isTransfer(ctx context.Context, tx *types.Transaction) bool {
	return !b.isContractCreation(tx) && !b.isSmartContractExecution(ctx, tx) && tx.Value().Uint64() != 0
}

func (b *BatchProcessor) processTransaction(ctx context.Context, tx *types.Transaction, senderAddress, sequencerAddress common.Address) *runtime.ExecutionResult {
	log.Debugf("Processing tx: %v", tx.Hash())

	// Set transaction context
	b.Host.transactionContext.currentTransaction = tx
	b.Host.transactionContext.currentOrigin = senderAddress
	b.Host.transactionContext.coinBase = sequencerAddress
	receiverAddress := tx.To()

	log.Debugf("processTransaction method. Transaction Gas = %v", tx.Gas())

	if b.isContractCreation(tx) {
		log.Debug("smart contract creation")
		return b.create(ctx, tx, senderAddress, sequencerAddress, tx.Gas())
	}

	if b.isSmartContractExecution(ctx, tx) {
		log.Debug("smart contract execution")
		return b.execute(ctx, tx, senderAddress, *receiverAddress, sequencerAddress, tx.Gas())
	}

	if b.isTransfer(ctx, tx) {
		log.Debug("transfer")
		return b.transfer(ctx, tx, senderAddress, *receiverAddress, sequencerAddress, tx.Gas())
	}

	log.Error("unknown transaction type")
	return &runtime.ExecutionResult{Err: ErrInvalidTxType, StateRoot: b.Host.stateRoot}
}

func (b *BatchProcessor) populateBatchHeader(batch *Batch) {
	parentHash := common.HexToHash("0x0000000000000000000000000000000000000000000000000000000000000000")
	if b.LastBatch != nil {
		parentHash = b.LastBatch.Hash()
	}

	rr := make([]*types.Receipt, 0, len(batch.Receipts))
	for _, receipt := range batch.Receipts {
		r := receipt.Receipt
		r.Logs = append(r.Logs, b.Host.logs[receipt.TxHash]...)
		rr = append(rr, &r)
	}
	block := types.NewBlock(batch.Header, batch.Transactions, batch.Uncles, rr, &trie.StackTrie{})

	batch.Header.ParentHash = parentHash
	batch.Header.UncleHash = block.UncleHash()
	batch.Header.Coinbase = batch.Sequencer
	batch.Header.Root = common.BytesToHash(b.Host.stateRoot)
	batch.Header.TxHash = block.TxHash()
	batch.Header.ReceiptHash = block.ReceiptHash()
	batch.Header.Bloom = block.Bloom()
	batch.Header.Difficulty = new(big.Int).SetUint64(0)
	batch.Header.GasLimit = 30000000
	batch.Header.GasUsed = b.CumulativeGasUsed
	batch.Header.Time = uint64(time.Now().Unix())
	batch.Header.MixDigest = block.MixDigest()
	batch.Header.Nonce = block.Header().Nonce
}

func (b *BatchProcessor) generateReceipt(batch *Batch, tx *types.Transaction, index uint, senderAddress *common.Address, receiverAddress *common.Address, result *runtime.ExecutionResult) *Receipt {
	receipt := &Receipt{}
	receipt.Type = tx.Type()
	receipt.PostState = b.Host.stateRoot

	if result.Succeeded() {
		receipt.Status = types.ReceiptStatusSuccessful
	} else {
		receipt.Status = types.ReceiptStatusFailed
	}

	receipt.CumulativeGasUsed = b.CumulativeGasUsed
	receipt.BlockNumber = batch.Number()
	receipt.BlockHash = batch.Hash()
	receipt.GasUsed = result.GasUsed
	receipt.TxHash = tx.Hash()
	receipt.TransactionIndex = index
	receipt.ContractAddress = result.CreateAddress
	receipt.To = receiverAddress
	if senderAddress != nil {
		receipt.From = *senderAddress
	}

	return receipt
}

// transfer processes a transfer transaction
func (b *BatchProcessor) transfer(ctx context.Context, tx *types.Transaction, senderAddress, receiverAddress, sequencerAddress common.Address, txGas uint64) *runtime.ExecutionResult {
	log.Debugf("processing transfer [%s]: start", tx.Hash().Hex())
	var result *runtime.ExecutionResult = &runtime.ExecutionResult{}
	var balances = make(map[common.Address]*big.Int)

	txb, err := tx.MarshalBinary()
	if err != nil {
		result.Err = err
		result.StateRoot = b.Host.stateRoot
		return result
	}
	encoded := hex.EncodeToHex(txb)
	log.Debugf("processing transfer [%s]: raw: %v", tx.Hash().Hex(), encoded)

	// save stateRoot and modify it only if transaction processing finishes successfully
	root := b.Host.stateRoot

	// reset MT currentRoot in case it was modified by failed transaction
	log.Debugf("processing transfer [%s]: root: %v", tx.Hash().Hex(), new(big.Int).SetBytes(root).String())

	senderBalance, err := b.Host.State.tree.GetBalance(ctx, senderAddress, root, b.Host.txBundleID)
	if err != nil {
		if err == ErrNotFound {
			senderBalance = big.NewInt(0)
		} else {
			result.Err = err
			result.StateRoot = b.Host.stateRoot
			return result
		}
	}

	senderNonce, err := b.Host.State.tree.GetNonce(ctx, senderAddress, root, b.Host.txBundleID)
	if err != nil {
		if err == ErrNotFound {
			senderNonce = big.NewInt(0)
		} else {
			result.Err = err
			result.StateRoot = b.Host.stateRoot
			return result
		}
	}

	err = b.checkTransaction(ctx, tx, senderNonce, senderBalance)
	if err != nil {
		result.Err = err
		result.StateRoot = b.Host.stateRoot
		return result
	}

	balances[senderAddress] = senderBalance

	log.Debugf("processing transfer [%s]: sender: %v", tx.Hash().Hex(), senderAddress.Hex())
	log.Debugf("processing transfer [%s]: nonce: %v", tx.Hash().Hex(), tx.Nonce())
	log.Debugf("processing transfer [%s]: sender balance: %v", tx.Hash().Hex(), senderBalance.Text(encoding.Base10))

	// Increase Nonce
	senderNonce = big.NewInt(0).Add(senderNonce, big.NewInt(1))
	log.Debugf("processing transfer [%s]: new nonce: %v", tx.Hash().Hex(), senderNonce.Text(encoding.Base10))

	// Store new nonce
	root, _, err = b.Host.State.tree.SetNonce(ctx, senderAddress, senderNonce, root, b.Host.txBundleID)
	if err != nil {
		result.Err = err
		result.StateRoot = b.Host.stateRoot
		return result
	}
	log.Debugf("processing transfer [%s]: sender nonce set to: %v", tx.Hash().Hex(), senderNonce.Text(encoding.Base10))

	// Get receiver Balance
	receiverBalance, err := b.Host.State.tree.GetBalance(ctx, receiverAddress, root, b.Host.txBundleID)
	if err != nil {
		result.Err = err
		result.StateRoot = b.Host.stateRoot
		return result
	}
	log.Debugf("processing transfer [%s]: receiver balance: %v", tx.Hash().Hex(), receiverBalance.Text(encoding.Base10))
	balances[receiverAddress] = receiverBalance

	// Get sequencer Balance
	sequencerBalance, err := b.Host.State.tree.GetBalance(ctx, sequencerAddress, root, b.Host.txBundleID)
	if err != nil {
		result.Err = err
		result.StateRoot = b.Host.stateRoot
		return result
	}
	balances[sequencerAddress] = sequencerBalance

	// Calculate Gas
	usedGas := new(big.Int).SetUint64(TxTransferGas)
	usedGasValue := new(big.Int).Mul(usedGas, tx.GasPrice())
	gasLeft := new(big.Int).SetUint64(txGas - usedGas.Uint64())
	gasLeftValue := new(big.Int).Mul(gasLeft, tx.GasPrice())
	log.Debugf("processing transfer [%s]: used gas: %v", tx.Hash().Hex(), usedGas.Text(encoding.Base10))
	log.Debugf("processing transfer [%s]: remaining gas: %v", tx.Hash().Hex(), gasLeft.Text(encoding.Base10))

	// Calculate new balances
	cost := tx.Cost()
	log.Debugf("processing transfer [%s]: cost: %v", tx.Hash().Hex(), cost.Text(encoding.Base10))
	value := tx.Value()
	log.Debugf("processing transfer [%s]: value: %v", tx.Hash().Hex(), value.Text(encoding.Base10))

	// Sender has to pay transaction cost
	balances[senderAddress].Sub(balances[senderAddress], cost)
	log.Debugf("processing transfer [%s]: sender balance after cost charged: %v", tx.Hash().Hex(), balances[senderAddress].Text(encoding.Base10))

	// Refund unused gas to sender
	balances[senderAddress].Add(balances[senderAddress], gasLeftValue)
	log.Debugf("processing transfer [%s]: sender balance after refund: %v", tx.Hash().Hex(), balances[senderAddress].Text(encoding.Base10))

	// Add value to receiver
	balances[receiverAddress].Add(balances[receiverAddress], value)
	log.Debugf("processing transfer [%s]: receiver balance after value added: %v", tx.Hash().Hex(), balances[receiverAddress].Text(encoding.Base10))

	// Pay gas to the sequencer
	balances[sequencerAddress].Add(balances[sequencerAddress], usedGasValue)

	// Store new balances
	for address, balance := range balances {
		root, _, err = b.Host.State.tree.SetBalance(ctx, address, balance, root, b.Host.txBundleID)
		if err != nil {
			result.Err = err
			result.StateRoot = b.Host.stateRoot
			return result
		}
	}

	b.Host.stateRoot = root

	log.Debugf("processing transfer [%s]: new root: %v", tx.Hash().Hex(), new(big.Int).SetBytes(root).String())

	result.GasUsed = usedGas.Uint64()
	result.GasLeft = gasLeft.Uint64()
	result.StateRoot = b.Host.stateRoot

	return result
}

// CheckTransaction checks if a transaction is valid
func (b *BatchProcessor) CheckTransaction(ctx context.Context, tx *types.Transaction) error {
	senderAddress, err := helper.GetSender(*tx)
	if err != nil {
		return err
	}

	senderNonce, err := b.Host.State.tree.GetNonce(ctx, senderAddress, b.Host.stateRoot, b.Host.txBundleID)
	if err != nil {
		if err == ErrNotFound {
			senderNonce = big.NewInt(0)
		} else {
			return err
		}
	}

	senderBalance, err := b.Host.State.tree.GetBalance(ctx, senderAddress, b.Host.stateRoot, b.Host.txBundleID)
	if err != nil {
		if err == ErrNotFound {
			senderBalance = big.NewInt(0)
		} else {
			return err
		}
	}

	return b.checkTransaction(ctx, tx, senderNonce, senderBalance)
}

func (b *BatchProcessor) checkTransaction(ctx context.Context, tx *types.Transaction, senderNonce, senderBalance *big.Int) error {
	if !b.Host.transactionContext.simulationMode {
		// Check balance
		if senderBalance.Cmp(tx.Cost()) < 0 {
			log.Debugf("check transaction [%s]: invalid balance, expected: %v, found: %v", tx.Hash().Hex(), tx.Cost().Text(encoding.Base10), senderBalance.Text(encoding.Base10))
			return ErrInvalidBalance
		}

		// Check nonce
		if senderNonce.Uint64() > tx.Nonce() {
			log.Debugf("check transaction [%s]: invalid nonce, tx nonce is smaller than account nonce, expected: %d, found: %d",
				tx.Hash().Hex(), senderNonce.Uint64(), tx.Nonce())
			return ErrNonceIsSmallerThanAccountNonce
		}

		if senderNonce.Uint64() < tx.Nonce() {
			log.Debugf("check transaction [%s]: invalid nonce at this moment, tx nonce is bigger than account nonce, expected: %d, found: %d",
				tx.Hash().Hex(), senderNonce.Uint64(), tx.Nonce())
			return ErrNonceIsBiggerThanAccountNonce
		}

		// Check ChainID
		if tx.ChainId().Uint64() != b.SequencerChainID && tx.ChainId().Uint64() != b.Host.State.cfg.DefaultChainID {
			log.Debugf("Batch ChainID: %v", b.SequencerChainID)
			log.Debugf("Transaction ChainID: %v", tx.ChainId().Uint64())
			return ErrInvalidChainID
		}

		// Check gas
		result := b.estimateGas(ctx, tx)
		if result.Err != nil {
			log.Debugf("check transaction [%s]: error estimating gas", tx.Hash().Hex())
			return ErrInvalidGas
		}
		if tx.Gas() < result.GasUsed {
			log.Debugf("check transaction [%s]: invalid gas, expected: %v, found: %v", tx.Hash().Hex(), tx.Gas(), result.GasUsed)
			return ErrInvalidGas
		}
	}

	return nil
}

// Commit the batch state into state
func (b *BatchProcessor) commit(ctx context.Context, batch *Batch) error {
	// Store batch into db
	var root common.Hash

	if batch.Header == nil {
		batch.Header = &types.Header{
			Root:       root,
			Difficulty: big.NewInt(0),
			Number:     batch.Number(),
		}
	}

	// set merkletree root
	if b.Host.stateRoot != nil {
		root.SetBytes(b.Host.stateRoot)
		batch.Header.Root = root

		// set local exit root
		key := new(big.Int).SetUint64(b.Host.State.cfg.LocalExitRootStoragePosition)
		localExitRoot, err := b.Host.State.tree.GetStorageAt(ctx, b.Host.State.cfg.L2GlobalExitRootManagerAddr, key, b.Host.stateRoot, b.Host.txBundleID)
		if err != nil {
			return err
		}
		batch.RollupExitRoot = common.BigToHash(localExitRoot)
	}

	err := b.Host.State.AddBatch(ctx, batch, b.Host.txBundleID)
	if err != nil {
		return err
	}

	// store transactions
	for i, tx := range batch.Transactions {
		err := b.Host.State.AddTransaction(ctx, tx, batch.Number().Uint64(), uint(i), b.Host.txBundleID)
		if err != nil {
			return err
		}
	}

	blockHash := batch.Hash()

	// store receipts
	for _, receipt := range batch.Receipts {
		receipt.BlockHash = blockHash
		err := b.Host.State.AddReceipt(ctx, receipt, b.Host.txBundleID)
		if err != nil {
			return err
		}
	}

	// store logs
	for _, tx := range batch.Transactions {
		if txLogs, found := b.Host.logs[tx.Hash()]; found {
			for _, txLog := range txLogs {
				txLog.BlockHash = blockHash
				txLog.BlockNumber = batch.Number().Uint64()
				err := b.Host.State.AddLog(ctx, *txLog, b.Host.txBundleID)
				if err != nil {
					return err
				}
			}
		}
	}

	b.LastBatch = batch

	return nil
}

func (b *BatchProcessor) execute(ctx context.Context, tx *types.Transaction, senderAddress, receiverAddress, sequencerAddress common.Address, txGas uint64) *runtime.ExecutionResult {
	code := b.Host.GetCode(ctx, receiverAddress)
	log.Debugf("smart contract execution %v", receiverAddress)
	contract := runtime.NewContractCall(1, senderAddress, senderAddress, receiverAddress, tx.Value(), txGas, code, tx.Data())
	result := b.Host.run(ctx, contract)
	result.GasUsed = txGas - result.GasLeft

	log.Debugf("Transaction Data in hex: %s", common.Bytes2Hex(tx.Data()))
	log.Debugf("Returned value from execution: %v", "0x"+hex.EncodeToString(result.ReturnValue))
	log.Debugf("Gas send on transaction: %v", txGas)
	log.Debugf("Gas left after execution: %v", result.GasLeft)
	log.Debugf("Gas used on execution: %v", result.GasUsed)

	if tx.Value().Uint64() != 0 && !result.Reverted() {
		log.Debugf("contract execution includes value transfer = %v", tx.Value())
		// Tansfer the value
		transferResult := b.transfer(ctx, tx, senderAddress, contract.Address, sequencerAddress, txGas)
		if transferResult.Err != nil {
			transferResult.StateRoot = b.Host.stateRoot
			return transferResult
		}
	} else {
		// Increment sender nonce
		senderNonce, err := b.Host.State.tree.GetNonce(ctx, senderAddress, b.Host.stateRoot, b.Host.txBundleID)
		if err != nil {
			result.Err = err
			result.StateRoot = b.Host.stateRoot
			return result
		}
		senderNonce.Add(senderNonce, big.NewInt(1))

		// Store new nonce
		root, _, err := b.Host.State.tree.SetNonce(ctx, senderAddress, senderNonce, b.Host.stateRoot, b.Host.txBundleID)
		if err != nil {
			result.Err = err
			result.StateRoot = b.Host.stateRoot
			return result
		}

		b.Host.stateRoot = root
	}

	result.StateRoot = b.Host.stateRoot

	return result
}

func (b *BatchProcessor) create(ctx context.Context, tx *types.Transaction, senderAddress, sequencerAddress common.Address, txGas uint64) *runtime.ExecutionResult {
	root := b.Host.stateRoot

	if len(tx.Data()) <= 0 {
		return &runtime.ExecutionResult{
			GasLeft: txGas,
			Err:     runtime.ErrCodeNotFound,
		}
	}

	address := helper.CreateAddress(senderAddress, tx.Nonce())
	contract := runtime.NewContractCreation(0, senderAddress, senderAddress, address, tx.Value(), txGas, tx.Data())

	log.Debugf("new contract address = %v", address)

	gasLimit := contract.Gas

	senderNonce, err := b.Host.State.tree.GetNonce(ctx, senderAddress, root, b.Host.txBundleID)
	if err != nil {
		return &runtime.ExecutionResult{
			GasLeft:   0,
			Err:       err,
			StateRoot: b.Host.stateRoot,
		}
	}

	senderBalance, err := b.Host.State.tree.GetBalance(ctx, senderAddress, b.Host.stateRoot, b.TxBundleID)
	if err != nil {
		return &runtime.ExecutionResult{
			GasLeft:   0,
			Err:       err,
			StateRoot: b.Host.stateRoot,
		}
	}

	err = b.checkTransaction(ctx, tx, senderNonce, senderBalance)
	if err != nil {
		return &runtime.ExecutionResult{
			GasLeft:   0,
			Err:       err,
			StateRoot: b.Host.stateRoot,
		}
	}

	if contract.Depth > int(maxCallDepth)+1 {
		return &runtime.ExecutionResult{
			GasLeft:   gasLimit,
			Err:       runtime.ErrDepth,
			StateRoot: b.Host.stateRoot,
		}
	}

	// Check if there if there is a collision and the address already exists
	if !b.Host.Empty(ctx, contract.Address) && !b.Host.transactionContext.simulationMode {
		return &runtime.ExecutionResult{
			GasLeft:   0,
			Err:       runtime.ErrContractAddressCollision,
			StateRoot: b.Host.stateRoot,
		}
	}

	if tx.Value().Uint64() != 0 {
		log.Debugf("contract creation includes value transfer = %v", tx.Value())
		// Tansfer the value
		transferResult := b.transfer(ctx, tx, senderAddress, contract.Address, sequencerAddress, txGas)
		if transferResult.Err != nil {
			return &runtime.ExecutionResult{
				GasLeft:   gasLimit,
				Err:       transferResult.Err,
				StateRoot: b.Host.stateRoot,
			}
		}
	} else {
		// Increment nonce of the sender
		senderNonce.Add(senderNonce, big.NewInt(1))

		// Store new nonce
		root, _, err := b.Host.State.tree.SetNonce(ctx, senderAddress, senderNonce, root, b.Host.txBundleID)
		if err != nil {
			return &runtime.ExecutionResult{
				GasLeft:   0,
				Err:       err,
				StateRoot: b.Host.stateRoot,
			}
		}

		b.Host.stateRoot = root
	}

	result := b.Host.run(ctx, contract)
	result.StateRoot = b.Host.stateRoot
	if result.Failed() {
		return result
	}
	// Update root with the result after SC Execution
	root = b.Host.stateRoot

	if b.Host.forks.EIP158 && len(result.ReturnValue) > spuriousDragonMaxCodeSize {
		// Contract size exceeds 'SpuriousDragon' size limit
		return &runtime.ExecutionResult{
			GasLeft:   0,
			Err:       runtime.ErrMaxCodeSizeExceeded,
			StateRoot: b.Host.stateRoot,
		}
	}

	gasCost := uint64(len(result.ReturnValue)) * contractByteGasCost

	if result.GasLeft < gasCost {
		result.Err = runtime.ErrCodeStoreOutOfGas
		result.ReturnValue = nil
		result.StateRoot = b.Host.stateRoot

		// Out of gas creating the contract
		if b.Host.forks.Homestead {
			result.GasLeft = 0
		}

		return result
	}

	result.GasLeft -= gasCost
<<<<<<< HEAD
	root, _, err = b.Host.State.tree.SetCode(ctx, address, result.ReturnValue, root, b.Host.txBundleID)
	if err != nil {
		return &runtime.ExecutionResult{
			GasLeft:   gasLimit,
			Err:       err,
			StateRoot: b.Host.stateRoot,
=======

	if !b.Host.transactionContext.simulationMode {
		root, _, err = b.Host.State.tree.SetCode(ctx, address, result.ReturnValue, root, b.TxBundleID)
		if err != nil {
			return &runtime.ExecutionResult{
				GasLeft:   gasLimit,
				Err:       err,
				StateRoot: b.Host.stateRoot,
			}
>>>>>>> c5e3ba61
		}
	}

	result.CreateAddress = address
	result.GasUsed = gasCost
	b.Host.stateRoot = root
	result.StateRoot = root

	return result
}<|MERGE_RESOLUTION|>--- conflicted
+++ resolved
@@ -657,7 +657,7 @@
 		}
 	}
 
-	senderBalance, err := b.Host.State.tree.GetBalance(ctx, senderAddress, b.Host.stateRoot, b.TxBundleID)
+	senderBalance, err := b.Host.State.tree.GetBalance(ctx, senderAddress, b.Host.stateRoot, b.Host.txBundleID)
 	if err != nil {
 		return &runtime.ExecutionResult{
 			GasLeft:   0,
@@ -753,24 +753,15 @@
 	}
 
 	result.GasLeft -= gasCost
-<<<<<<< HEAD
-	root, _, err = b.Host.State.tree.SetCode(ctx, address, result.ReturnValue, root, b.Host.txBundleID)
-	if err != nil {
-		return &runtime.ExecutionResult{
-			GasLeft:   gasLimit,
-			Err:       err,
-			StateRoot: b.Host.stateRoot,
-=======
 
 	if !b.Host.transactionContext.simulationMode {
-		root, _, err = b.Host.State.tree.SetCode(ctx, address, result.ReturnValue, root, b.TxBundleID)
+		root, _, err = b.Host.State.tree.SetCode(ctx, address, result.ReturnValue, root, b.Host.txBundleID)
 		if err != nil {
 			return &runtime.ExecutionResult{
 				GasLeft:   gasLimit,
 				Err:       err,
 				StateRoot: b.Host.stateRoot,
 			}
->>>>>>> c5e3ba61
 		}
 	}
 
