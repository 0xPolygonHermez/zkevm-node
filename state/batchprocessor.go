--- conflicted
+++ resolved
@@ -504,13 +504,8 @@
 		batch.Header.Root = root
 
 		// set local exit root
-<<<<<<< HEAD
 		key := new(big.Int).SetUint64(b.Host.State.cfg.L2GlobalExitRootManagerPosition)
-		localExitRoot, err := b.Host.State.tree.GetStorageAt(ctx, b.Host.State.cfg.L2GlobalExitRootManagerAddr, common.BigToHash(key), b.Host.stateRoot)
-=======
-		key := new(big.Int).SetUint64(b.State.cfg.L2GlobalExitRootManagerPosition)
-		localExitRoot, err := b.State.tree.GetStorageAt(ctx, b.State.cfg.L2GlobalExitRootManagerAddr, key, b.stateRoot)
->>>>>>> c74b7c48
+		localExitRoot, err := b.Host.State.tree.GetStorageAt(ctx, b.Host.State.cfg.L2GlobalExitRootManagerAddr, key, b.Host.stateRoot)
 		if err != nil {
 			return err
 		}
@@ -668,78 +663,7 @@
 
 	result.CreateAddress = address
 	result.GasUsed = gasCost
-<<<<<<< HEAD
 	b.Host.stateRoot = root
-=======
-	b.stateRoot = root
-
-	return result
-}
-
-// AccountExists check if the address already exists in the state
-func (b *BasicBatchProcessor) AccountExists(ctx context.Context, address common.Address) bool {
-	// TODO: Implement this properly, may need to modify the MT
-	log.Debugf("AccountExists for address %v", address)
-	return !b.Empty(ctx, address)
-}
-
-// GetStorage gets the value stored in a given address and key
-func (b *BasicBatchProcessor) GetStorage(ctx context.Context, address common.Address, key common.Hash) common.Hash {
-	storage, err := b.State.tree.GetStorageAt(ctx, address, key.Big(), b.stateRoot)
-
-	if err != nil {
-		log.Errorf("error on GetStorage for address %v", address)
-	}
-
-	log.Debugf("GetStorage for address %v", address)
-
-	return common.BytesToHash(storage.Bytes())
-}
-
-// SetStorage sets storage for a given address
-func (b *BasicBatchProcessor) SetStorage(ctx context.Context, address common.Address, key *big.Int, value *big.Int, config *runtime.ForksInTime) runtime.StorageStatus {
-	// TODO: Check if we have to charge here
-	root, _, err := b.State.tree.SetStorageAt(ctx, address, key, value, b.stateRoot)
-
-	if err != nil {
-		log.Errorf("error on SetStorage for address %v", address)
-	} else {
-		b.stateRoot = root
-	}
-
-	// TODO: calculate and return proper value
-	log.Debugf("SetStorage for address %v", address)
-	return runtime.StorageModified
-}
-
-// GetBalance gets balance for a given address
-func (b *BasicBatchProcessor) GetBalance(ctx context.Context, address common.Address) *big.Int {
-	balance, err := b.State.tree.GetBalance(ctx, address, b.stateRoot)
-
-	if err != nil {
-		log.Errorf("error on GetBalance for address %v", address)
-	}
-
-	log.Debugf("GetBalance for address %v", address)
-	return balance
-}
-
-// GetCodeSize gets the size of the code at a given address
-func (b *BasicBatchProcessor) GetCodeSize(ctx context.Context, address common.Address) int {
-	code := b.GetCode(ctx, address)
-
-	log.Debugf("GetCodeSize for address %v", address)
-	return len(code)
-}
-
-// GetCodeHash gets the hash for the code at a given address
-func (b *BasicBatchProcessor) GetCodeHash(ctx context.Context, address common.Address) common.Hash {
-	hash, err := b.State.tree.GetCodeHash(ctx, address, b.stateRoot)
-
-	if err != nil {
-		log.Errorf("error on GetCodeHash for address %v", address)
-	}
->>>>>>> c74b7c48
 
 	return result
 }