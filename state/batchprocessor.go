package state

import (
	"context"
	"errors"
	"math/big"

	"github.com/ethereum/go-ethereum/common"
	"github.com/ethereum/go-ethereum/core/types"
	"github.com/hermeznetwork/hermez-core/encoding"
	"github.com/hermeznetwork/hermez-core/hex"
	"github.com/hermeznetwork/hermez-core/log"
)

var (
	// ErrInvalidSig indicates the signature of the transaction is not valid
	ErrInvalidSig = errors.New("invalid transaction v, r, s values")
	// ErrInvalidNonce indicates the nonce of the transaction is not valid
	ErrInvalidNonce = errors.New("invalid transaction nonce")
	// ErrInvalidBalance indicates the balance of the account is not enough to process the transaction
	ErrInvalidBalance = errors.New("not enough balance")
	// ErrInvalidGas indicates the gaslimit is not enough to process the transaction
	ErrInvalidGas = errors.New("not enough gas")
	// ErrInvalidChainID indicates a mismatch between sequencer address and ChainID
	ErrInvalidChainID = errors.New("invalid chain id for sequencer")
)

// BatchProcessor is used to process a batch of transactions
type BatchProcessor interface {
	ProcessBatch(batch *Batch) error
	CheckTransaction(tx *types.Transaction) error
}

// BasicBatchProcessor is used to process a batch of transactions
type BasicBatchProcessor struct {
	State            *BasicState
	stateRoot        []byte
	SequencerAddress common.Address
	SequencerChainID uint64
}

// ProcessBatch processes all transactions inside a batch
func (b *BasicBatchProcessor) ProcessBatch(batch *Batch) error {
	var receipts []*Receipt
	var cumulativeGasUsed uint64 = 0
	var gasUsed uint64
	var index uint
	var includedTxs []*types.Transaction

	for _, tx := range batch.Transactions {
		senderAddress, err := getSender(tx)
		if err != nil {
			log.Warnf("Error processing transaction %s: %v", tx.Hash().String(), err)
<<<<<<< HEAD
		}
		receiverAddress := tx.To()

		if err := b.processTransaction(tx, *senderAddress, *receiverAddress, batch.Sequencer); err != nil {
			log.Warnf("Error processing transaction %s: %v", tx.Hash().String(), err)
			// gasUsed = 0
=======
>>>>>>> febfacb8
		} else {
			log.Infof("Successfully processed transaction %s", tx.Hash().String())

			includedTxs = append(includedTxs, tx)
			gasUsed = b.State.EstimateGas(tx)
			cumulativeGasUsed += gasUsed

			// Set TX Receipt
			receipt := &Receipt{}
			receipt.Type = tx.Type()
			receipt.PostState = b.stateRoot
			receipt.Status = types.ReceiptStatusSuccessful
			receipt.CumulativeGasUsed = cumulativeGasUsed
			receipt.BlockNumber = new(big.Int).SetUint64(batch.BlockNumber)
			receipt.GasUsed = gasUsed
			receipt.TxHash = tx.Hash()
			receipt.TransactionIndex = uint(index)
			if senderAddress != nil {
				receipt.From = *senderAddress
			}
			if receiverAddress != nil {
				receipt.To = *receiverAddress
			}

			// Add receipt to the list of receipts
			receipts = append(receipts, receipt)
			index = index + 1
		}
	}

	// Update batch
	batch.Transactions = includedTxs
	batch.Receipts = receipts

	// Set batch Header
	header := &types.Header{}
	batch.Header = header
	batch.Header.ParentHash = common.HexToHash("0x0000000000000000000000000000000000000000000000000000000000000000")
	batch.Header.UncleHash = common.HexToHash("0x0000000000000000000000000000000000000000000000000000000000000000")
	batch.Header.Coinbase = batch.Sequencer
	batch.Header.Root = common.BytesToHash(b.stateRoot)
	batch.Header.TxHash = common.HexToHash("0x0000000000000000000000000000000000000000000000000000000000000000")
	batch.Header.ReceiptHash = common.HexToHash("0x0000000000000000000000000000000000000000000000000000000000000000")
	batch.Header.Bloom = types.BytesToBloom([]byte{0})
	batch.Header.Difficulty = new(big.Int).SetUint64(0)
	batch.Header.Number = new(big.Int).SetUint64(batch.BlockNumber)
	batch.Header.GasLimit = 30000000
	batch.Header.GasUsed = cumulativeGasUsed
	batch.Header.Time = 0
	// batch.Header.Extra = []byte{0, 0, 0, 0, 0, 0, 0, 0}
	batch.Header.MixDigest = common.HexToHash("0x0000000000000000000000000000000000000000000000000000000000000000")
	batch.Header.Nonce = types.BlockNonce{0, 0, 0, 0, 0, 0, 0, 0}

	// Store batch
	_, err := b.commit(batch)

	return err
}

// ProcessTransaction processes a transaction inside a batch
func (b *BasicBatchProcessor) processTransaction(tx *types.Transaction, senderAddress, receiverAddress common.Address, sequencerAddress common.Address) error {
	log.Debugf("processing transaction [%s]: start", tx.Hash().Hex())

	txb, err := tx.MarshalBinary()
	if err != nil {
		return err
	}
	encoded := hex.EncodeToHex(txb)
	log.Debugf("processing transaction [%s]: raw: %v", tx.Hash().Hex(), encoded)

	// save stateRoot and modify it only if transaction processing finishes successfully
	root := b.stateRoot

	// reset MT currentRoot in case it was modified by failed transaction
	b.State.tree.SetCurrentRoot(root)
	log.Debugf("processing transaction [%s]: root: %v", tx.Hash().Hex(), new(big.Int).SetBytes(root).String())

	senderBalance, err := b.State.tree.GetBalance(senderAddress, b.stateRoot)
	if err != nil {
		return err
	}

	err = b.internalCheckTransaction(tx, senderBalance)
	if err != nil {
		return err
	}

	log.Debugf("processing transaction [%s]: sender: %v", tx.Hash().Hex(), senderAddress.Hex())
	log.Debugf("processing transaction [%s]: nonce: %v", tx.Hash().Hex(), tx.Nonce())
	log.Debugf("processing transaction [%s]: sender balance: %v", tx.Hash().Hex(), senderBalance.Text(encoding.Base10))

	// Increase Nonce
	nonce := big.NewInt(0).SetUint64(tx.Nonce())
	nonce = big.NewInt(0).Add(nonce, big.NewInt(1))
	log.Debugf("processing transaction [%s]: new nonce: %v", tx.Hash().Hex(), nonce.Text(encoding.Base10))

	// Store new nonce
	_, _, err = b.State.tree.SetNonce(senderAddress, nonce)
	if err != nil {
		return err
	}

	// Calculate Gas
	usedGas := new(big.Int).SetUint64(b.State.EstimateGas(tx))
	usedGasValue := new(big.Int).Mul(usedGas, tx.GasPrice())
	remainingGas := new(big.Int).SetUint64(tx.Gas() - usedGas.Uint64())
	unusedGasValue := new(big.Int).Mul(remainingGas, tx.GasPrice())
	log.Debugf("processing transaction [%s]: used gas: %v", tx.Hash().Hex(), usedGas.Text(encoding.Base10))
	log.Debugf("processing transaction [%s]: remaining gas: %v", tx.Hash().Hex(), remainingGas.Text(encoding.Base10))

	// Calculate new balances
	cost := tx.Cost()
	log.Debugf("processing transaction [%s]: cost: %v", tx.Hash().Hex(), cost.Text(encoding.Base10))
	value := tx.Value()
	log.Debugf("processing transaction [%s]: value: %v", tx.Hash().Hex(), value.Text(encoding.Base10))

	// Sender has to pay transaction cost
	senderBalance.Sub(senderBalance, cost)
	log.Debugf("processing transaction [%s]: sender balance after cost charged: %v", tx.Hash().Hex(), senderBalance.Text(encoding.Base10))

	if sequencerAddress == senderAddress {
		senderBalance.Add(senderBalance, usedGasValue)
	}

	// Refund unused gas
	senderBalance.Add(senderBalance, unusedGasValue)
	log.Debugf("processing transaction [%s]: sender balance after refund: %v", tx.Hash().Hex(), senderBalance.Text(encoding.Base10))

	// Store new sender balances
	root, _, err = b.State.tree.SetBalance(senderAddress, senderBalance)
	if err != nil {
		return err
	}

	// Get receiver Balance
	receiverBalance, err := b.State.tree.GetBalance(receiverAddress, root)
	if err != nil {
		return err
	}
	log.Debugf("processing transaction [%s]: receiver balance: %v", tx.Hash().Hex(), receiverBalance.Text(encoding.Base10))

	receiverBalance.Add(receiverBalance, value)
	log.Debugf("processing transaction [%s]: receiver balance after value added: %v", tx.Hash().Hex(), receiverBalance.Text(encoding.Base10))

	// Pay gas to the sequencer
	if sequencerAddress == receiverAddress && senderAddress != receiverAddress {
		receiverBalance.Add(receiverBalance, usedGasValue)
	}

	if sequencerAddress != senderAddress && sequencerAddress != receiverAddress {
		sequencerBalance, err := b.State.tree.GetBalance(sequencerAddress, root)
		if err != nil {
			return err
		}

		// Store sequencer balance
		sequencerBalance.Add(sequencerBalance, usedGasValue)
		_, _, err = b.State.tree.SetBalance(sequencerAddress, sequencerBalance)
		if err != nil {
			return err
		}
	}

	// Store receiver balance
	root, _, err = b.State.tree.SetBalance(*tx.To(), receiverBalance)
	if err != nil {
		return err
	}

	b.stateRoot = root
	log.Debugf("processing transaction [%s]: new root: %v", tx.Hash().Hex(), new(big.Int).SetBytes(root).String())

	return nil
}

// CheckTransaction checks if a transaction is valid
func (b *BasicBatchProcessor) CheckTransaction(tx *types.Transaction) error {
	sender, err := getSender(tx)
	if err != nil {
		return err
	}

	balance, err := b.State.tree.GetBalance(*sender, b.stateRoot)
	if err != nil {
		return err
	}

	return b.internalCheckTransaction(tx, balance)
}

func (b *BasicBatchProcessor) internalCheckTransaction(tx *types.Transaction, senderBalance *big.Int) error {
	var nonce = big.NewInt(0)

	// reset MT currentRoot in case it was modified by failed transaction
	b.State.tree.SetCurrentRoot(b.stateRoot)

	// Check Signature
	if err := CheckSignature(tx); err != nil {
		return err
	}

	// Check ChainID
	if tx.ChainId().Uint64() != b.SequencerChainID && tx.ChainId().Uint64() != b.State.cfg.DefaultChainID {
		log.Debugf("Batch ChainID: %v", b.SequencerChainID)
		log.Debugf("Transaction ChainID: %v", tx.ChainId().Uint64())
		return ErrInvalidChainID
	}

	// Get Sender
	signer := types.NewEIP155Signer(tx.ChainId())
	sender, err := signer.Sender(tx)
	if err != nil {
		return err
	}

	// Check nonce
	nonce, err = b.State.tree.GetNonce(sender, b.stateRoot)
	if err != nil {
		return err
	}

	if nonce.Uint64() != tx.Nonce() {
		return ErrInvalidNonce
	}

	// Check balance
	if senderBalance.Cmp(tx.Cost()) < 0 {
		return ErrInvalidBalance
	}

	// Check gas
	if tx.Gas() < b.State.EstimateGas(tx) {
		return ErrInvalidGas
	}

	return nil
}

// Commit the batch state into state
func (b *BasicBatchProcessor) commit(batch *Batch) (*common.Hash, error) {
	// Store batch into db
	ctx := context.Background()

	var root common.Hash

	if batch.Header == nil {
		batch.Header = &types.Header{
			Root:       root,
			Difficulty: big.NewInt(0),
			Number:     new(big.Int).SetUint64(batch.BatchNumber),
		}
	}

	// set merkletree root
	if b.stateRoot != nil {
		root.SetBytes(b.stateRoot)
		batch.Header.Root = root
	}

	err := b.State.AddBatch(ctx, batch)
	if err != nil {
		return nil, err
	}

	// store transactions
	for i, tx := range batch.Transactions {
		err := b.State.AddTransaction(ctx, tx, batch.BatchNumber, uint(i))
		if err != nil {
			return nil, err
		}
	}

	blockHash := batch.Hash()

	// store receipts
	for _, receipt := range batch.Receipts {
		receipt.BlockHash = blockHash
		err := b.State.AddReceipt(ctx, receipt)
		if err != nil {
			return nil, err
		}
	}

	return nil, nil
}

func getSender(tx *types.Transaction) (*common.Address, error) {
	// Get Sender
	signer := types.NewEIP155Signer(tx.ChainId())
	sender, err := signer.Sender(tx)
	if err != nil {
		return &common.Address{}, err
	}
	return &sender, nil
}<|MERGE_RESOLUTION|>--- conflicted
+++ resolved
@@ -51,15 +51,12 @@
 		senderAddress, err := getSender(tx)
 		if err != nil {
 			log.Warnf("Error processing transaction %s: %v", tx.Hash().String(), err)
-<<<<<<< HEAD
 		}
 		receiverAddress := tx.To()
 
 		if err := b.processTransaction(tx, *senderAddress, *receiverAddress, batch.Sequencer); err != nil {
 			log.Warnf("Error processing transaction %s: %v", tx.Hash().String(), err)
 			// gasUsed = 0
-=======
->>>>>>> febfacb8
 		} else {
 			log.Infof("Successfully processed transaction %s", tx.Hash().String())
 
