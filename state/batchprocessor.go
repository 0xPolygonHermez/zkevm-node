package state

import (
	"context"
	"errors"
	"fmt"
	"math"
	"math/big"
	"time"

	"github.com/ethereum/go-ethereum/common"
	"github.com/ethereum/go-ethereum/core/types"
	"github.com/ethereum/go-ethereum/trie"
	"github.com/hermeznetwork/hermez-core/encoding"
	"github.com/hermeznetwork/hermez-core/hex"
	"github.com/hermeznetwork/hermez-core/log"
	"github.com/hermeznetwork/hermez-core/state/helper"
	"github.com/hermeznetwork/hermez-core/state/runtime"
)

const (
	spuriousDragonMaxCodeSize = 24576
	maxCallDepth              = 1024
	contractByteGasCost       = 200
	nonZeroCost               = 68
	zeroCost                  = 4
)

var (
	// ErrNonceIsBiggerThanAccountNonce indicates the nonce of the transaction is bigger than account nonce
	ErrNonceIsBiggerThanAccountNonce = errors.New("transaction nonce is bigger than account nonce")
	// ErrNonceIsSmallerThanAccountNonce indicates the nonce of the transaction is smaller than account nonce
	ErrNonceIsSmallerThanAccountNonce = errors.New("transaction nonce is smaller than account nonce")
	// ErrInvalidBalance indicates the balance of the account is not enough to process the transaction
	ErrInvalidBalance = errors.New("not enough balance")
	// ErrInvalidGas indicates the gaslimit is not enough to process the transaction
	ErrInvalidGas = errors.New("not enough gas")
	// ErrInvalidChainID indicates a mismatch between sequencer address and ChainID
	ErrInvalidChainID = errors.New("invalid chain id for sequencer")
	// ErrNotImplemented indicates this feature has not yet been implemented
	ErrNotImplemented = errors.New("feature not yet implemented")
	// ErrInvalidTxType indicates the tx type is not known
	ErrInvalidTxType = errors.New("unknown transaction type")
	// ErrInvalidCumulativeGas indicates the batch gas is bigger than the max allowed
	ErrInvalidCumulativeGas = errors.New("cumulative gas is bigger than allowed")
	// EmptyCodeHash is the hash of empty code
	EmptyCodeHash = common.HexToHash("0x0000000000000000000000000000000000000000000000000000000000000000")
	// ZeroAddress is the address 0x0000000000000000000000000000000000000000
	ZeroAddress = common.HexToAddress("0x0000000000000000000000000000000000000000")
	// ErrIntrinsicGasOverflow indicates overflow during gas estimation
	ErrIntrinsicGasOverflow = fmt.Errorf("overflow in intrinsic gas estimation")
)

// InvalidTxErrors is map to spot invalid txs
var InvalidTxErrors = map[string]bool{
	ErrInvalidSig.Error(): true, ErrNonceIsSmallerThanAccountNonce.Error(): true, ErrInvalidBalance.Error(): true,
	ErrInvalidGas.Error(): true, ErrInvalidChainID.Error(): true,
}

<<<<<<< HEAD
// BasicBatchProcessor is used to process a batch of transactions
type BasicBatchProcessor struct {
=======
// BatchProcessor is used to process a batch of transactions
type BatchProcessor struct {
>>>>>>> 8e45cf63
	SequencerAddress     common.Address
	SequencerChainID     uint64
	LastBatch            *Batch
	CumulativeGasUsed    uint64
	MaxCumulativeGasUsed uint64
	Host                 Host
}

// SetSimulationMode allows execution without updating the state
<<<<<<< HEAD
func (b *BasicBatchProcessor) SetSimulationMode(active bool) {
=======
func (b *BatchProcessor) SetSimulationMode(active bool) {
>>>>>>> 8e45cf63
	b.Host.transactionContext.simulationMode = active
}

// ProcessBatch processes all transactions inside a batch
func (b *BatchProcessor) ProcessBatch(ctx context.Context, batch *Batch) error {
	var receipts []*Receipt
	var includedTxs []*types.Transaction
	var index uint

	b.CumulativeGasUsed = 0
	b.Host.logs = []types.Log{}

	// Set Global Exit Root storage position
	var batchNumberBuf, storagePositionBuf [32]byte
	batchNumber := batch.Number().FillBytes(batchNumberBuf[:])
	storagePosition := new(big.Int).SetUint64(b.Host.State.cfg.GlobalExitRootStoragePosition).FillBytes(storagePositionBuf[:])
	globalExitRootPos := helper.Keccak256(batchNumber, storagePosition)

	root, _, err := b.Host.State.tree.SetStorageAt(ctx, b.Host.State.cfg.L2GlobalExitRootManagerAddr, new(big.Int).SetBytes(globalExitRootPos), new(big.Int).SetBytes(batch.GlobalExitRoot.Bytes()), b.Host.stateRoot)
	if err != nil {
		return err
	}

	b.Host.stateRoot = root

	for _, tx := range batch.Transactions {
		senderAddress, err := helper.GetSender(*tx)
		if err != nil {
			return err
		}

		// Set transaction context
		b.Host.transactionContext.index = index
		b.Host.transactionContext.difficulty = batch.Header.Difficulty

		result := b.processTransaction(ctx, tx, senderAddress, batch.Sequencer)

		if result.Err != nil {
			log.Warnf("Error processing transaction %s: %v", tx.Hash().String(), result.Err)
		} else {
			log.Infof("Successfully processed transaction %s", tx.Hash().String())
		}

		if result.Succeeded() || result.Reverted() {
			b.CumulativeGasUsed += result.GasUsed
			includedTxs = append(includedTxs, tx)
			receipt := b.generateReceipt(batch, tx, index, &senderAddress, tx.To(), result)
			receipts = append(receipts, receipt)
			index++
		}
	}

	// Update batch
	batch.Transactions = includedTxs
	batch.Receipts = receipts

	// Set batch Header
	b.populateBatchHeader(batch)

	// Store batch
	return b.commit(ctx, batch)
}

// ProcessTransaction processes a transaction
func (b *BatchProcessor) ProcessTransaction(ctx context.Context, tx *types.Transaction, sequencerAddress common.Address) *runtime.ExecutionResult {
	senderAddress, err := helper.GetSender(*tx)
	if err != nil {
		return &runtime.ExecutionResult{Err: err, StateRoot: b.Host.stateRoot}
	}

	// Keep track of consumed gas
	result := b.processTransaction(ctx, tx, senderAddress, sequencerAddress)

	if !b.Host.transactionContext.simulationMode {
		b.CumulativeGasUsed += result.GasUsed

		if b.CumulativeGasUsed > b.MaxCumulativeGasUsed {
			result.Err = ErrInvalidCumulativeGas
		}
	}
	return result
}

// ProcessUnsignedTransaction processes an unsigned transaction from the given
// sender.
func (b *BatchProcessor) ProcessUnsignedTransaction(ctx context.Context, tx *types.Transaction, senderAddress, sequencerAddress common.Address) *runtime.ExecutionResult {
	return b.processTransaction(ctx, tx, senderAddress, sequencerAddress)
}

func (b *BatchProcessor) estimateGas(ctx context.Context, tx *types.Transaction) *runtime.ExecutionResult {
	result := &runtime.ExecutionResult{Err: nil, GasUsed: 0}

	cost := uint64(0)

	if b.isContractCreation(tx) {
		cost += TxSmartContractCreationGas
	} else {
		cost += TxTransferGas
	}

	if !b.isTransfer(ctx, tx) {
		payload := tx.Data()

		if len(payload) > 0 {
			zeros := uint64(0)

			for i := 0; i < len(payload); i++ {
				if payload[i] == 0 {
					zeros++
				}
			}

			nonZeros := uint64(len(payload)) - zeros

			if (math.MaxUint64-cost)/nonZeroCost < nonZeros {
				result.Err = ErrIntrinsicGasOverflow
				return result
			}

			cost += nonZeros * nonZeroCost

			if (math.MaxUint64-cost)/4 < zeros {
				result.Err = ErrIntrinsicGasOverflow
			}

			cost += zeros * zeroCost
		}
	}

	result.GasUsed = cost + cost + cost + cost + cost // temporary solution to increase the current estimation

	return result
}

func (b *BatchProcessor) isContractCreation(tx *types.Transaction) bool {
	return tx.To() == nil && len(tx.Data()) > 0
}

<<<<<<< HEAD
func (b *BasicBatchProcessor) isSmartContractExecution(ctx context.Context, tx *types.Transaction) bool {
=======
func (b *BatchProcessor) isSmartContractExecution(ctx context.Context, tx *types.Transaction) bool {
>>>>>>> 8e45cf63
	return b.Host.GetCodeHash(ctx, *tx.To()) != EmptyCodeHash
}

func (b *BatchProcessor) isTransfer(ctx context.Context, tx *types.Transaction) bool {
	return !b.isContractCreation(tx) && !b.isSmartContractExecution(ctx, tx) && tx.Value() != big.NewInt(0)
}

func (b *BatchProcessor) processTransaction(ctx context.Context, tx *types.Transaction, senderAddress, sequencerAddress common.Address) *runtime.ExecutionResult {
	log.Debugf("Processing tx: %v", tx.Hash())

	// Set transaction context
	b.Host.transactionContext.currentTransaction = tx
	b.Host.transactionContext.currentOrigin = senderAddress
	b.Host.transactionContext.coinBase = sequencerAddress
	receiverAddress := tx.To()

	if b.isContractCreation(tx) {
		log.Debug("smart contract creation")
		result := b.create(ctx, tx, senderAddress, sequencerAddress)
		result.StateRoot = b.Host.stateRoot
		return result
	}

	if b.isSmartContractExecution(ctx, tx) {
		code := b.Host.GetCode(ctx, *receiverAddress)
		log.Debugf("smart contract execution %v", receiverAddress)
		contract := runtime.NewContractCall(1, senderAddress, senderAddress, *receiverAddress, tx.Value(), tx.Gas(), code, tx.Data())
		result := b.Host.run(ctx, contract)
		result.GasUsed = tx.Gas() - result.GasLeft

		log.Debugf("Transaction Data %v", tx.Data())
		log.Debugf("Returned value from execution: %v", "0x"+hex.EncodeToString(result.ReturnValue))
		result.StateRoot = b.Host.stateRoot
		return result
	}

	if b.isTransfer(ctx, tx) {
		result := b.transfer(ctx, tx, senderAddress, *receiverAddress, sequencerAddress)
		result.StateRoot = b.Host.stateRoot
		return result
	}

	log.Error("unknown transaction type")
	return &runtime.ExecutionResult{Err: ErrInvalidTxType, StateRoot: b.Host.stateRoot}
}

func (b *BatchProcessor) populateBatchHeader(batch *Batch) {
	parentHash := common.HexToHash("0x0000000000000000000000000000000000000000000000000000000000000000")
	if b.LastBatch != nil {
		parentHash = b.LastBatch.Hash()
	}

	rr := make([]*types.Receipt, 0, len(batch.Receipts))
	for _, receipt := range batch.Receipts {
		r := receipt.Receipt
		for _, l := range b.Host.logs {
			if l.TxHash == receipt.TxHash {
				rl := l
				r.Logs = append(r.Logs, &rl)
			}
		}
		rr = append(rr, &r)
	}
	block := types.NewBlock(batch.Header, batch.Transactions, batch.Uncles, rr, &trie.StackTrie{})

	batch.Header.ParentHash = parentHash
	batch.Header.UncleHash = block.UncleHash()
	batch.Header.Coinbase = batch.Sequencer
	batch.Header.Root = common.BytesToHash(b.Host.stateRoot)
	batch.Header.TxHash = block.TxHash()
	batch.Header.ReceiptHash = block.ReceiptHash()
	batch.Header.Bloom = block.Bloom()
	batch.Header.Difficulty = new(big.Int).SetUint64(0)
	batch.Header.GasLimit = 30000000
	batch.Header.GasUsed = b.CumulativeGasUsed
	batch.Header.Time = uint64(time.Now().Unix())
	batch.Header.MixDigest = block.MixDigest()
	batch.Header.Nonce = block.Header().Nonce
}

func (b *BatchProcessor) generateReceipt(batch *Batch, tx *types.Transaction, index uint, senderAddress *common.Address, receiverAddress *common.Address, result *runtime.ExecutionResult) *Receipt {
	receipt := &Receipt{}
	receipt.Type = tx.Type()
	receipt.PostState = b.Host.stateRoot

	if result.Succeeded() {
		receipt.Status = types.ReceiptStatusSuccessful
	} else {
		receipt.Status = types.ReceiptStatusFailed
	}

	receipt.CumulativeGasUsed = b.CumulativeGasUsed
	receipt.BlockNumber = batch.Number()
	receipt.BlockHash = batch.Hash()
	receipt.GasUsed = result.GasUsed
	receipt.TxHash = tx.Hash()
	receipt.TransactionIndex = index
	receipt.ContractAddress = result.CreateAddress
	receipt.To = receiverAddress
	if senderAddress != nil {
		receipt.From = *senderAddress
	}

	return receipt
}

// transfer processes a transfer transaction
func (b *BatchProcessor) transfer(ctx context.Context, tx *types.Transaction, senderAddress, receiverAddress, sequencerAddress common.Address) *runtime.ExecutionResult {
	log.Debugf("processing transfer [%s]: start", tx.Hash().Hex())
	var result *runtime.ExecutionResult = &runtime.ExecutionResult{}
	var balances = make(map[common.Address]*big.Int)

	txb, err := tx.MarshalBinary()
	if err != nil {
		result.Err = err
		return result
	}
	encoded := hex.EncodeToHex(txb)
	log.Debugf("processing transfer [%s]: raw: %v", tx.Hash().Hex(), encoded)

	// save stateRoot and modify it only if transaction processing finishes successfully
	root := b.Host.stateRoot

	// reset MT currentRoot in case it was modified by failed transaction
	log.Debugf("processing transfer [%s]: root: %v", tx.Hash().Hex(), new(big.Int).SetBytes(root).String())

	senderBalance, err := b.Host.State.tree.GetBalance(ctx, senderAddress, root)
	if err != nil {
		if err == ErrNotFound {
			senderBalance = big.NewInt(0)
		} else {
			result.Err = err
			return result
		}
	}

	senderNonce, err := b.Host.State.tree.GetNonce(ctx, senderAddress, root)
	if err != nil {
		if err == ErrNotFound {
			senderNonce = big.NewInt(0)
		} else {
			result.Err = err
			return result
		}
	}

	err = b.checkTransaction(ctx, tx, senderNonce, senderBalance)
	if err != nil {
		result.Err = err
		return result
	}

	balances[senderAddress] = senderBalance

	log.Debugf("processing transfer [%s]: sender: %v", tx.Hash().Hex(), senderAddress.Hex())
	log.Debugf("processing transfer [%s]: nonce: %v", tx.Hash().Hex(), tx.Nonce())
	log.Debugf("processing transfer [%s]: sender balance: %v", tx.Hash().Hex(), senderBalance.Text(encoding.Base10))

	// Increase Nonce
	senderNonce = big.NewInt(0).Add(senderNonce, big.NewInt(1))
	log.Debugf("processing transfer [%s]: new nonce: %v", tx.Hash().Hex(), senderNonce.Text(encoding.Base10))

	// Store new nonce
	root, _, err = b.Host.State.tree.SetNonce(ctx, senderAddress, senderNonce, root)
	if err != nil {
		result.Err = err
		return result
	}
	log.Debugf("processing transfer [%s]: sender nonce set to: %v", tx.Hash().Hex(), senderNonce.Text(encoding.Base10))

	// Get receiver Balance
	receiverBalance, err := b.Host.State.tree.GetBalance(ctx, receiverAddress, root)
	if err != nil {
		result.Err = err
		return result
	}
	log.Debugf("processing transfer [%s]: receiver balance: %v", tx.Hash().Hex(), receiverBalance.Text(encoding.Base10))
	balances[receiverAddress] = receiverBalance

	// Get sequencer Balance
	sequencerBalance, err := b.Host.State.tree.GetBalance(ctx, sequencerAddress, root)
	if err != nil {
		result.Err = err
		return result
	}
	balances[sequencerAddress] = sequencerBalance

	// Calculate Gas
	usedGas := new(big.Int).SetUint64(TxTransferGas)
	usedGasValue := new(big.Int).Mul(usedGas, tx.GasPrice())
	gasLeft := new(big.Int).SetUint64(tx.Gas() - usedGas.Uint64())
	gasLeftValue := new(big.Int).Mul(gasLeft, tx.GasPrice())
	log.Debugf("processing transfer [%s]: used gas: %v", tx.Hash().Hex(), usedGas.Text(encoding.Base10))
	log.Debugf("processing transfer [%s]: remaining gas: %v", tx.Hash().Hex(), gasLeft.Text(encoding.Base10))

	// Calculate new balances
	cost := tx.Cost()
	log.Debugf("processing transfer [%s]: cost: %v", tx.Hash().Hex(), cost.Text(encoding.Base10))
	value := tx.Value()
	log.Debugf("processing transfer [%s]: value: %v", tx.Hash().Hex(), value.Text(encoding.Base10))

	// Sender has to pay transaction cost
	balances[senderAddress].Sub(balances[senderAddress], cost)
	log.Debugf("processing transfer [%s]: sender balance after cost charged: %v", tx.Hash().Hex(), balances[senderAddress].Text(encoding.Base10))

	// Refund unused gas to sender
	balances[senderAddress].Add(balances[senderAddress], gasLeftValue)
	log.Debugf("processing transfer [%s]: sender balance after refund: %v", tx.Hash().Hex(), balances[senderAddress].Text(encoding.Base10))

	// Add value to receiver
	balances[receiverAddress].Add(balances[receiverAddress], value)
	log.Debugf("processing transfer [%s]: receiver balance after value added: %v", tx.Hash().Hex(), balances[receiverAddress].Text(encoding.Base10))

	// Pay gas to the sequencer
	balances[sequencerAddress].Add(balances[sequencerAddress], usedGasValue)

	// Store new balances
	for address, balance := range balances {
		root, _, err = b.Host.State.tree.SetBalance(ctx, address, balance, root)
		if err != nil {
			result.Err = err
			return result
		}
	}

	b.Host.stateRoot = root

	log.Debugf("processing transfer [%s]: new root: %v", tx.Hash().Hex(), new(big.Int).SetBytes(root).String())

	result.GasUsed = usedGas.Uint64()
	result.GasLeft = gasLeft.Uint64()

	return result
}

// CheckTransaction checks if a transaction is valid
func (b *BatchProcessor) CheckTransaction(ctx context.Context, tx *types.Transaction) error {
	senderAddress, err := helper.GetSender(*tx)
	if err != nil {
		return err
	}

	senderNonce, err := b.Host.State.tree.GetNonce(ctx, senderAddress, b.Host.stateRoot)
	if err != nil {
		if err == ErrNotFound {
			senderNonce = big.NewInt(0)
		} else {
			return err
		}
	}

	senderBalance, err := b.Host.State.tree.GetBalance(ctx, senderAddress, b.Host.stateRoot)
	if err != nil {
		if err == ErrNotFound {
			senderBalance = big.NewInt(0)
		} else {
			return err
		}
	}

	return b.checkTransaction(ctx, tx, senderNonce, senderBalance)
}

func (b *BatchProcessor) checkTransaction(ctx context.Context, tx *types.Transaction, senderNonce, senderBalance *big.Int) error {
	// Check balance
	if senderBalance.Cmp(tx.Cost()) < 0 {
		log.Debugf("check transaction [%s]: invalid balance, expected: %v, found: %v", tx.Hash().Hex(), tx.Cost().Text(encoding.Base10), senderBalance.Text(encoding.Base10))
		return ErrInvalidBalance
	}

	// Check nonce
	if senderNonce.Uint64() > tx.Nonce() {
		log.Debugf("check transaction [%s]: invalid nonce, tx nonce is smaller than account nonce, expected: %d, found: %d",
			tx.Hash().Hex(), senderNonce.Uint64(), tx.Nonce())
		return ErrNonceIsSmallerThanAccountNonce
	}

	if senderNonce.Uint64() < tx.Nonce() {
		log.Debugf("check transaction [%s]: invalid nonce at this moment, tx nonce is bigger than account nonce, expected: %d, found: %d",
			tx.Hash().Hex(), senderNonce.Uint64(), tx.Nonce())
		return ErrNonceIsBiggerThanAccountNonce
	}

	if !b.Host.transactionContext.simulationMode {
		// Check ChainID
		if tx.ChainId().Uint64() != b.SequencerChainID && tx.ChainId().Uint64() != b.Host.State.cfg.DefaultChainID {
			log.Debugf("Batch ChainID: %v", b.SequencerChainID)
			log.Debugf("Transaction ChainID: %v", tx.ChainId().Uint64())
			return ErrInvalidChainID
		}

		// Check gas
		result := b.estimateGas(ctx, tx)
		if result.Err != nil {
			log.Debugf("check transaction [%s]: error estimating gas", tx.Hash().Hex())
			return ErrInvalidGas
		}
		if tx.Gas() < result.GasUsed {
			log.Debugf("check transaction [%s]: invalid gas, expected: %v, found: %v", tx.Hash().Hex(), tx.Gas(), result.GasUsed)
			return ErrInvalidGas
		}
	}

	return nil
}

// Commit the batch state into state
func (b *BatchProcessor) commit(ctx context.Context, batch *Batch) error {
	// Store batch into db
	var root common.Hash

	if batch.Header == nil {
		batch.Header = &types.Header{
			Root:       root,
			Difficulty: big.NewInt(0),
			Number:     batch.Number(),
		}
	}

	// set merkletree root
	if b.Host.stateRoot != nil {
		root.SetBytes(b.Host.stateRoot)
		batch.Header.Root = root

		// set local exit root
		key := new(big.Int).SetUint64(b.Host.State.cfg.LocalExitRootStoragePosition)
		localExitRoot, err := b.Host.State.tree.GetStorageAt(ctx, b.Host.State.cfg.L2GlobalExitRootManagerAddr, key, b.Host.stateRoot)
		if err != nil {
			return err
		}
		batch.RollupExitRoot = common.BigToHash(localExitRoot)
	}

	err := b.Host.State.AddBatch(ctx, batch)
	if err != nil {
		return err
	}

	// store transactions
	for i, tx := range batch.Transactions {
		err := b.Host.State.AddTransaction(ctx, tx, batch.Number().Uint64(), uint(i))
		if err != nil {
			return err
		}
	}

	blockHash := batch.Hash()

	// store receipts
	for _, receipt := range batch.Receipts {
		receipt.BlockHash = blockHash
		err := b.Host.State.AddReceipt(ctx, receipt)
		if err != nil {
			return err
		}
	}

	// store logs
	for _, txLog := range b.Host.logs {
		txLog.BlockHash = blockHash
		txLog.BlockNumber = batch.Number().Uint64()
		err := b.Host.State.AddLog(ctx, txLog)
		if err != nil {
			return err
		}
	}

	return nil
}

<<<<<<< HEAD
func (b *BasicBatchProcessor) create(ctx context.Context, tx *types.Transaction, senderAddress, sequencerAddress common.Address) *runtime.ExecutionResult {
=======
func (b *BatchProcessor) create(ctx context.Context, tx *types.Transaction, senderAddress, sequencerAddress common.Address) *runtime.ExecutionResult {
>>>>>>> 8e45cf63
	root := b.Host.stateRoot

	if len(tx.Data()) <= 0 {
		return &runtime.ExecutionResult{
			GasLeft: tx.Gas(),
			Err:     runtime.ErrCodeNotFound,
		}
	}

	address := helper.CreateAddress(senderAddress, tx.Nonce())
	contract := runtime.NewContractCreation(0, senderAddress, senderAddress, address, tx.Value(), tx.Gas(), tx.Data())

	log.Debugf("new contract address = %v", address)

	gasLimit := contract.Gas

	senderNonce, err := b.Host.State.tree.GetNonce(ctx, senderAddress, root)
	if err != nil {
		return &runtime.ExecutionResult{
			GasLeft: 0,
			Err:     err,
		}
	}

	err = b.CheckTransaction(ctx, tx)
	if err != nil {
		return &runtime.ExecutionResult{
			GasLeft: 0,
			Err:     err,
		}
	}

	if contract.Depth > int(maxCallDepth)+1 {
		return &runtime.ExecutionResult{
			GasLeft: gasLimit,
			Err:     runtime.ErrDepth,
		}
	}

	// Check if there if there is a collision and the address already exists
	if !b.Host.Empty(ctx, contract.Address) {
		return &runtime.ExecutionResult{
			GasLeft: 0,
			Err:     runtime.ErrContractAddressCollision,
		}
	}

	if tx.Value().Uint64() != 0 {
		log.Debugf("contract creation includes value transfer = %v", tx.Value())
		// Tansfer the value
		transferResult := b.transfer(ctx, tx, senderAddress, contract.Address, sequencerAddress)
		if transferResult.Err != nil {
			return &runtime.ExecutionResult{
				GasLeft: gasLimit,
				Err:     transferResult.Err,
			}
		}
	} else {
		// Increment nonce of the sender
		senderNonce.Add(senderNonce, big.NewInt(1))

		// Store new nonce
		root, _, err := b.Host.State.tree.SetNonce(ctx, senderAddress, senderNonce, root)
		if err != nil {
			return &runtime.ExecutionResult{
				GasLeft: 0,
				Err:     err,
			}
		}

		b.Host.stateRoot = root
	}

	result := b.Host.run(ctx, contract)
	if result.Failed() {
		return result
	}
	// Update root with the result after SC Execution
	root = b.Host.stateRoot

	if b.Host.forks.EIP158 && len(result.ReturnValue) > spuriousDragonMaxCodeSize {
		// Contract size exceeds 'SpuriousDragon' size limit
		return &runtime.ExecutionResult{
			GasLeft: 0,
			Err:     runtime.ErrMaxCodeSizeExceeded,
		}
	}

	gasCost := uint64(len(result.ReturnValue)) * contractByteGasCost

	if result.GasLeft < gasCost {
		result.Err = runtime.ErrCodeStoreOutOfGas
		result.ReturnValue = nil

		// Out of gas creating the contract
		if b.Host.forks.Homestead {
			result.GasLeft = 0
		}

		return result
	}

	result.GasLeft -= gasCost
	root, _, err = b.Host.State.tree.SetCode(ctx, address, result.ReturnValue, root)
	if err != nil {
		return &runtime.ExecutionResult{
			GasLeft: gasLimit,
			Err:     err,
		}
	}

	result.CreateAddress = address
	result.GasUsed = gasCost
	b.Host.stateRoot = root

	return result
}<|MERGE_RESOLUTION|>--- conflicted
+++ resolved
@@ -57,13 +57,8 @@
 	ErrInvalidGas.Error(): true, ErrInvalidChainID.Error(): true,
 }
 
-<<<<<<< HEAD
-// BasicBatchProcessor is used to process a batch of transactions
-type BasicBatchProcessor struct {
-=======
 // BatchProcessor is used to process a batch of transactions
 type BatchProcessor struct {
->>>>>>> 8e45cf63
 	SequencerAddress     common.Address
 	SequencerChainID     uint64
 	LastBatch            *Batch
@@ -73,11 +68,7 @@
 }
 
 // SetSimulationMode allows execution without updating the state
-<<<<<<< HEAD
-func (b *BasicBatchProcessor) SetSimulationMode(active bool) {
-=======
 func (b *BatchProcessor) SetSimulationMode(active bool) {
->>>>>>> 8e45cf63
 	b.Host.transactionContext.simulationMode = active
 }
 
@@ -216,11 +207,7 @@
 	return tx.To() == nil && len(tx.Data()) > 0
 }
 
-<<<<<<< HEAD
-func (b *BasicBatchProcessor) isSmartContractExecution(ctx context.Context, tx *types.Transaction) bool {
-=======
 func (b *BatchProcessor) isSmartContractExecution(ctx context.Context, tx *types.Transaction) bool {
->>>>>>> 8e45cf63
 	return b.Host.GetCodeHash(ctx, *tx.To()) != EmptyCodeHash
 }
 
@@ -591,11 +578,7 @@
 	return nil
 }
 
-<<<<<<< HEAD
-func (b *BasicBatchProcessor) create(ctx context.Context, tx *types.Transaction, senderAddress, sequencerAddress common.Address) *runtime.ExecutionResult {
-=======
 func (b *BatchProcessor) create(ctx context.Context, tx *types.Transaction, senderAddress, sequencerAddress common.Address) *runtime.ExecutionResult {
->>>>>>> 8e45cf63
 	root := b.Host.stateRoot
 
 	if len(tx.Data()) <= 0 {
