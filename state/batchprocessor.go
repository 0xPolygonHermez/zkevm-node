--- conflicted
+++ resolved
@@ -84,15 +84,15 @@
 	// Set Global Exit Root storage position
 	var batchNumberBuf, storagePositionBuf [32]byte
 	batchNumber := batch.Number().FillBytes(batchNumberBuf[:])
-	storagePosition := new(big.Int).SetUint64(b.State.cfg.GlobalExitRootStoragePosition).FillBytes(storagePositionBuf[:])
+	storagePosition := new(big.Int).SetUint64(b.Host.State.cfg.GlobalExitRootStoragePosition).FillBytes(storagePositionBuf[:])
 	globalExitRootPos := helper.Keccak256(batchNumber, storagePosition)
 
-	root, _, err := b.State.tree.SetStorageAt(ctx, b.State.cfg.L2GlobalExitRootManagerAddr, new(big.Int).SetBytes(globalExitRootPos), new(big.Int).SetBytes(batch.GlobalExitRoot.Bytes()), b.stateRoot)
+	root, _, err := b.Host.State.tree.SetStorageAt(ctx, b.Host.State.cfg.L2GlobalExitRootManagerAddr, new(big.Int).SetBytes(globalExitRootPos), new(big.Int).SetBytes(batch.GlobalExitRoot.Bytes()), b.Host.stateRoot)
 	if err != nil {
 		return err
 	}
 
-	b.stateRoot = root
+	b.Host.stateRoot = root
 
 	for _, tx := range batch.Transactions {
 		senderAddress, err := helper.GetSender(*tx)
@@ -459,11 +459,7 @@
 		}
 	}
 
-<<<<<<< HEAD
-	balance, err := b.Host.State.tree.GetBalance(ctx, senderAddress, b.Host.stateRoot)
-=======
-	senderBalance, err := b.State.tree.GetBalance(ctx, senderAddress, b.stateRoot)
->>>>>>> 30a77b30
+	senderBalance, err := b.Host.State.tree.GetBalance(ctx, senderAddress, b.Host.stateRoot)
 	if err != nil {
 		if err == ErrNotFound {
 			senderBalance = big.NewInt(0)
@@ -537,13 +533,8 @@
 		batch.Header.Root = root
 
 		// set local exit root
-<<<<<<< HEAD
-		key := new(big.Int).SetUint64(b.Host.State.cfg.L2GlobalExitRootManagerPosition)
+		key := new(big.Int).SetUint64(b.Host.State.cfg.LocalExitRootStoragePosition)
 		localExitRoot, err := b.Host.State.tree.GetStorageAt(ctx, b.Host.State.cfg.L2GlobalExitRootManagerAddr, key, b.Host.stateRoot)
-=======
-		key := new(big.Int).SetUint64(b.State.cfg.LocalExitRootStoragePosition)
-		localExitRoot, err := b.State.tree.GetStorageAt(ctx, b.State.cfg.L2GlobalExitRootManagerAddr, key, b.stateRoot)
->>>>>>> 30a77b30
 		if err != nil {
 			return err
 		}
