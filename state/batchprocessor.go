package state

import (
	"context"
	"errors"
	"fmt"
	"math/big"
	"time"

	"github.com/ethereum/go-ethereum/common"
	"github.com/ethereum/go-ethereum/core/types"
	"github.com/ethereum/go-ethereum/trie"
	"github.com/hermeznetwork/hermez-core/encoding"
	"github.com/hermeznetwork/hermez-core/hex"
	"github.com/hermeznetwork/hermez-core/log"
	"github.com/hermeznetwork/hermez-core/state/helper"
	"github.com/hermeznetwork/hermez-core/state/runtime"
)

const (
	spuriousDragonMaxCodeSize = 24576
	maxCallDepth              = 1024
	contractByteGasCost       = 200
)

var (
	// ErrInvalidSig indicates the signature of the transaction is not valid
	ErrInvalidSig = errors.New("invalid transaction v, r, s values")
	// ErrNonceIsBiggerThanAccountNonce indicates the nonce of the transaction is bigger than account nonce
	ErrNonceIsBiggerThanAccountNonce = errors.New("transaction nonce is bigger than account nonce")
	// ErrNonceIsSmallerThanAccountNonce indicates the nonce of the transaction is smaller than account nonce
	ErrNonceIsSmallerThanAccountNonce = errors.New("transaction nonce is smaller than account nonce")
	// ErrInvalidBalance indicates the balance of the account is not enough to process the transaction
	ErrInvalidBalance = errors.New("not enough balance")
	// ErrInvalidGas indicates the gaslimit is not enough to process the transaction
	ErrInvalidGas = errors.New("not enough gas")
	// ErrInvalidChainID indicates a mismatch between sequencer address and ChainID
	ErrInvalidChainID = errors.New("invalid chain id for sequencer")
	// ErrNotImplemented indicates this feature has not yet been implemented
	ErrNotImplemented = errors.New("feature not yet implemented")
	// ErrInvalidTxType indicates the tx type is not known
	ErrInvalidTxType = errors.New("unknown transaction type")
	// ErrInvalidCumulativeGas indicates the batch gas is bigger than the max allowed
	ErrInvalidCumulativeGas = errors.New("cumulative gas is bigger than allowed")
	// EmptyCodeHash is the hash of empty code
	EmptyCodeHash = common.HexToHash("0x0000000000000000000000000000000000000000000000000000000000000000")
	// ZeroAddress is the address 0x0000000000000000000000000000000000000000
	ZeroAddress = common.HexToAddress("0x0000000000000000000000000000000000000000")
)

// InvalidTxErrors is map to spot invalid txs
var InvalidTxErrors = map[string]bool{
	ErrInvalidSig.Error(): true, ErrNonceIsSmallerThanAccountNonce.Error(): true, ErrInvalidBalance.Error(): true,
	ErrInvalidGas.Error(): true, ErrInvalidChainID.Error(): true,
}

// BasicBatchProcessor is used to process a batch of transactions
type BasicBatchProcessor struct {
	State                *BasicState
	stateRoot            []byte
	runtimes             []runtime.Runtime
	forks                runtime.ForksInTime
	SequencerAddress     common.Address
	SequencerChainID     uint64
	LastBatch            *Batch
	CumulativeGasUsed    uint64
	MaxCumulativeGasUsed uint64
	transactionContext   transactionContext
}

type transactionContext struct {
	currentTransaction *types.Transaction
	currentOrigin      common.Address
	coinBase           common.Address
	index              uint
	difficulty         *big.Int
}

// ProcessBatch processes all transactions inside a batch
func (b *BasicBatchProcessor) ProcessBatch(ctx context.Context, batch *Batch) error {
	var receipts []*Receipt
	var includedTxs []*types.Transaction
	var index uint

	b.CumulativeGasUsed = 0

	for _, tx := range batch.Transactions {
		senderAddress, err := helper.GetSender(tx)
		if err != nil {
			return err
		}

<<<<<<< HEAD
		// Set transaction context
		b.transactionContext.index = index
		b.transactionContext.difficulty = batch.Header.Difficulty

		result := b.processTransaction(tx, senderAddress, batch.Sequencer)
=======
		result := b.processTransaction(ctx, tx, senderAddress, batch.Sequencer)
>>>>>>> bd0e16d3

		if result.Err != nil {
			log.Warnf("Error processing transaction %s: %v", tx.Hash().String(), result.Err)
		} else {
			log.Infof("Successfully processed transaction %s", tx.Hash().String())
			b.CumulativeGasUsed += result.GasUsed
			includedTxs = append(includedTxs, tx)
			receipt := b.generateReceipt(batch, tx, index, &senderAddress, tx.To(), result)
			receipts = append(receipts, receipt)
			index++
		}
	}

	// Update batch
	batch.Transactions = includedTxs
	batch.Receipts = receipts

	// Set batch Header
	b.populateBatchHeader(batch)

	// Store batch
	return b.commit(ctx, batch)
}

// ProcessTransaction processes a transaction
func (b *BasicBatchProcessor) ProcessTransaction(ctx context.Context, tx *types.Transaction, sequencerAddress common.Address) *runtime.ExecutionResult {
	senderAddress, err := helper.GetSender(tx)
	if err != nil {
		return &runtime.ExecutionResult{Err: err}
	}

	// Keep track of consumed gas
	result := b.processTransaction(ctx, tx, senderAddress, sequencerAddress)
	b.CumulativeGasUsed += result.GasUsed

	if b.CumulativeGasUsed > b.MaxCumulativeGasUsed {
		result.Err = ErrInvalidCumulativeGas
	}

	return result
}

// ProcessUnsignedTransaction processes an unsigned transaction from the given
// sender.
func (b *BasicBatchProcessor) ProcessUnsignedTransaction(ctx context.Context, tx *types.Transaction, senderAddress, sequencerAddress common.Address) *runtime.ExecutionResult {
	return b.processTransaction(ctx, tx, senderAddress, sequencerAddress)
}

<<<<<<< HEAD
func (b *BasicBatchProcessor) processTransaction(tx *types.Transaction, senderAddress, sequencerAddress common.Address) *runtime.ExecutionResult {
	// Set transaction context
	b.transactionContext.currentTransaction = tx
	b.transactionContext.currentOrigin = senderAddress
	b.transactionContext.coinBase = sequencerAddress

=======
func (b *BasicBatchProcessor) processTransaction(ctx context.Context, tx *types.Transaction, senderAddress, sequencerAddress common.Address) *runtime.ExecutionResult {
>>>>>>> bd0e16d3
	receiverAddress := tx.To()

	// SC creation
	if receiverAddress == nil {
		log.Debug("smart contract creation")
		return b.create(ctx, tx, senderAddress, sequencerAddress)
	}

	// SC execution
	code := b.GetCode(ctx, *receiverAddress)
	if len(code) > 0 {
		log.Debugf("smart contract execution %v", receiverAddress)
		contract := runtime.NewContractCall(0, senderAddress, senderAddress, *receiverAddress, tx.Value(), tx.Gas(), code, tx.Data())
		result := b.run(contract)
		result.GasUsed = tx.Gas() - result.GasLeft
		log.Debugf("Transaction Data %v", tx.Data())
		log.Debugf("Returned value from execution: %v", "0x"+hex.EncodeToString(result.ReturnValue))
		return result
	}

	// Transfer
	if tx.Value() != new(big.Int) {
		return b.transfer(ctx, tx, senderAddress, *receiverAddress, sequencerAddress)
	}

	log.Error("unknown transaction type")
	return &runtime.ExecutionResult{Err: ErrInvalidTxType}
}

func (b *BasicBatchProcessor) populateBatchHeader(batch *Batch) {
	parentHash := common.HexToHash("0x0000000000000000000000000000000000000000000000000000000000000000")
	if b.LastBatch != nil {
		parentHash = b.LastBatch.Hash()
	}

	rr := make([]*types.Receipt, 0, len(batch.Receipts))
	for _, receipt := range batch.Receipts {
		r := receipt.Receipt
		rr = append(rr, &r)
	}
	block := types.NewBlock(batch.Header, batch.Transactions, batch.Uncles, rr, &trie.StackTrie{})

	batch.Header.ParentHash = parentHash
	batch.Header.UncleHash = block.UncleHash()
	batch.Header.Coinbase = batch.Sequencer
	batch.Header.Root = common.BytesToHash(b.stateRoot)
	batch.Header.TxHash = block.Header().TxHash
	batch.Header.ReceiptHash = block.Header().ReceiptHash
	batch.Header.Bloom = block.Bloom()
	batch.Header.Difficulty = new(big.Int).SetUint64(0)
	batch.Header.GasLimit = 30000000
	batch.Header.GasUsed = b.CumulativeGasUsed
	batch.Header.Time = uint64(time.Now().Unix())
	batch.Header.MixDigest = block.MixDigest()
	batch.Header.Nonce = block.Header().Nonce
}

func (b *BasicBatchProcessor) generateReceipt(batch *Batch, tx *types.Transaction, index uint, senderAddress *common.Address, receiverAddress *common.Address, result *runtime.ExecutionResult) *Receipt {
	receipt := &Receipt{}
	receipt.Type = tx.Type()
	receipt.PostState = b.stateRoot
	receipt.Status = types.ReceiptStatusSuccessful
	receipt.CumulativeGasUsed = b.CumulativeGasUsed
	receipt.BlockNumber = batch.Number()
	receipt.BlockHash = batch.Hash()
	receipt.GasUsed = result.GasUsed
	receipt.TxHash = tx.Hash()
	receipt.TransactionIndex = index
	receipt.ContractAddress = result.CreateAddress
	receipt.To = receiverAddress
	if senderAddress != nil {
		receipt.From = *senderAddress
	}

	return receipt
}

// transfer processes a transfer transaction
func (b *BasicBatchProcessor) transfer(ctx context.Context, tx *types.Transaction, senderAddress, receiverAddress, sequencerAddress common.Address) *runtime.ExecutionResult {
	log.Debugf("processing transfer [%s]: start", tx.Hash().Hex())
	var result *runtime.ExecutionResult = &runtime.ExecutionResult{}
	var balances = make(map[common.Address]*big.Int)

	txb, err := tx.MarshalBinary()
	if err != nil {
		result.Err = err
		return result
	}
	encoded := hex.EncodeToHex(txb)
	log.Debugf("processing transfer [%s]: raw: %v", tx.Hash().Hex(), encoded)

	// save stateRoot and modify it only if transaction processing finishes successfully
	root := b.stateRoot

	// reset MT currentRoot in case it was modified by failed transaction
	log.Debugf("processing transfer [%s]: root: %v", tx.Hash().Hex(), new(big.Int).SetBytes(root).String())

	senderBalance, err := b.State.tree.GetBalance(ctx, senderAddress, root)
	if err != nil {
		result.Err = err
		return result
	}

	senderNonce, err := b.State.tree.GetNonce(ctx, senderAddress, root)
	if err != nil {
		result.Err = err
		return result
	}

	err = b.checkTransaction(tx, senderNonce, senderBalance)
	if err != nil {
		result.Err = err
		return result
	}

	balances[senderAddress] = senderBalance

	log.Debugf("processing transfer [%s]: sender: %v", tx.Hash().Hex(), senderAddress.Hex())
	log.Debugf("processing transfer [%s]: nonce: %v", tx.Hash().Hex(), tx.Nonce())
	log.Debugf("processing transfer [%s]: sender balance: %v", tx.Hash().Hex(), senderBalance.Text(encoding.Base10))

	// Increase Nonce
	senderNonce = big.NewInt(0).Add(senderNonce, big.NewInt(1))
	log.Debugf("processing transfer [%s]: new nonce: %v", tx.Hash().Hex(), senderNonce.Text(encoding.Base10))

	// Store new nonce
	root, _, err = b.State.tree.SetNonce(ctx, senderAddress, senderNonce, root)
	if err != nil {
		result.Err = err
		return result
	}
	log.Debugf("processing transfer [%s]: sender nonce set to: %v", tx.Hash().Hex(), senderNonce.Text(encoding.Base10))

	// Get receiver Balance
	receiverBalance, err := b.State.tree.GetBalance(ctx, receiverAddress, root)
	if err != nil {
		result.Err = err
		return result
	}
	log.Debugf("processing transfer [%s]: receiver balance: %v", tx.Hash().Hex(), receiverBalance.Text(encoding.Base10))
	balances[receiverAddress] = receiverBalance

	// Get sequencer Balance
	sequencerBalance, err := b.State.tree.GetBalance(ctx, sequencerAddress, root)
	if err != nil {
		result.Err = err
		return result
	}
	balances[sequencerAddress] = sequencerBalance

	// Calculate Gas
	usedGas := new(big.Int).SetUint64(b.State.EstimateGas(tx))
	usedGasValue := new(big.Int).Mul(usedGas, tx.GasPrice())
	gasLeft := new(big.Int).SetUint64(tx.Gas() - usedGas.Uint64())
	gasLeftValue := new(big.Int).Mul(gasLeft, tx.GasPrice())
	log.Debugf("processing transfer [%s]: used gas: %v", tx.Hash().Hex(), usedGas.Text(encoding.Base10))
	log.Debugf("processing transfer [%s]: remaining gas: %v", tx.Hash().Hex(), gasLeft.Text(encoding.Base10))

	// Calculate new balances
	cost := tx.Cost()
	log.Debugf("processing transfer [%s]: cost: %v", tx.Hash().Hex(), cost.Text(encoding.Base10))
	value := tx.Value()
	log.Debugf("processing transfer [%s]: value: %v", tx.Hash().Hex(), value.Text(encoding.Base10))

	// Sender has to pay transaction cost
	balances[senderAddress].Sub(balances[senderAddress], cost)
	log.Debugf("processing transfer [%s]: sender balance after cost charged: %v", tx.Hash().Hex(), balances[senderAddress].Text(encoding.Base10))

	// Refund unused gas to sender
	balances[senderAddress].Add(balances[senderAddress], gasLeftValue)
	log.Debugf("processing transfer [%s]: sender balance after refund: %v", tx.Hash().Hex(), balances[senderAddress].Text(encoding.Base10))

	// Add value to receiver
	balances[receiverAddress].Add(balances[receiverAddress], value)
	log.Debugf("processing transfer [%s]: receiver balance after value added: %v", tx.Hash().Hex(), balances[receiverAddress].Text(encoding.Base10))

	// Pay gas to the sequencer
	balances[sequencerAddress].Add(balances[sequencerAddress], usedGasValue)

	// Store new balances
	for address, balance := range balances {
		root, _, err = b.State.tree.SetBalance(ctx, address, balance, root)
		if err != nil {
			result.Err = err
			return result
		}
	}

	b.stateRoot = root
	log.Debugf("processing transfer [%s]: new root: %v", tx.Hash().Hex(), new(big.Int).SetBytes(root).String())

	result.GasUsed = usedGas.Uint64()
	result.GasLeft = gasLeft.Uint64()

	return result
}

// CheckTransaction checks if a transaction is valid
func (b *BasicBatchProcessor) CheckTransaction(ctx context.Context, tx *types.Transaction) error {
	senderAddress, err := helper.GetSender(tx)
	if err != nil {
		return err
	}

	senderNonce, err := b.State.tree.GetNonce(ctx, senderAddress, b.stateRoot)
	if err != nil {
		return err
	}

	balance, err := b.State.tree.GetBalance(ctx, senderAddress, b.stateRoot)
	if err != nil {
		return err
	}

	return b.checkTransaction(tx, senderNonce, balance)
}

func (b *BasicBatchProcessor) checkTransaction(tx *types.Transaction, senderNonce, senderBalance *big.Int) error {
	// Check ChainID
	if tx.ChainId().Uint64() != b.SequencerChainID && tx.ChainId().Uint64() != b.State.cfg.DefaultChainID {
		log.Debugf("Batch ChainID: %v", b.SequencerChainID)
		log.Debugf("Transaction ChainID: %v", tx.ChainId().Uint64())
		return ErrInvalidChainID
	}

	// Check nonce
	if senderNonce.Uint64() > tx.Nonce() {
		log.Debugf("check transaction [%s]: invalid nonce, tx nonce is smaller than account nonce, expected: %d, found: %d",
			tx.Hash().Hex(), senderNonce.Uint64(), tx.Nonce())
		return ErrNonceIsSmallerThanAccountNonce
	}

	if senderNonce.Uint64() < tx.Nonce() {
		log.Debugf("check transaction [%s]: invalid nonce at this moment, tx nonce is bigger than account nonce, expected: %d, found: %d",
			tx.Hash().Hex(), senderNonce.Uint64(), tx.Nonce())
		return ErrNonceIsBiggerThanAccountNonce
	}

	// Check balance
	if senderBalance.Cmp(tx.Cost()) < 0 {
		log.Debugf("check transaction [%s]: invalid balance, expected: %v, found: %v", tx.Hash().Hex(), tx.Cost().Text(encoding.Base10), senderBalance.Text(encoding.Base10))
		return ErrInvalidBalance
	}

	// Check gas
	gasEstimation := b.State.EstimateGas(tx)
	if tx.Gas() < gasEstimation {
		log.Debugf("check transaction [%s]: invalid gas, expected: %v, found: %v", tx.Hash().Hex(), tx.Gas(), gasEstimation)
		return ErrInvalidGas
	}

	return nil
}

// Commit the batch state into state
func (b *BasicBatchProcessor) commit(ctx context.Context, batch *Batch) error {
	// Store batch into db
	var root common.Hash

	if batch.Header == nil {
		batch.Header = &types.Header{
			Root:       root,
			Difficulty: big.NewInt(0),
			Number:     batch.Number(),
		}
	}

	// set merkletree root
	if b.stateRoot != nil {
		root.SetBytes(b.stateRoot)
		batch.Header.Root = root
	}

	err := b.State.AddBatch(ctx, batch)
	if err != nil {
		return err
	}

	// store transactions
	for i, tx := range batch.Transactions {
		err := b.State.AddTransaction(ctx, tx, batch.Number().Uint64(), uint(i))
		if err != nil {
			return err
		}
	}

	blockHash := batch.Hash()

	// store receipts
	for _, receipt := range batch.Receipts {
		receipt.BlockHash = blockHash
		err := b.State.AddReceipt(ctx, receipt)
		if err != nil {
			return err
		}
	}

	return nil
}

func (b *BasicBatchProcessor) setRuntime(r runtime.Runtime) {
	b.runtimes = append(b.runtimes, r)
}

func (b *BasicBatchProcessor) run(contract *runtime.Contract) *runtime.ExecutionResult {
	for _, r := range b.runtimes {
		if r.CanRun(contract, b, &b.forks) {
			return r.Run(contract, b, &b.forks)
		}
	}

	return &runtime.ExecutionResult{
		Err: fmt.Errorf("not found"),
	}
}

func (b *BasicBatchProcessor) create(ctx context.Context, tx *types.Transaction, senderAddress, sequencerAddress common.Address) *runtime.ExecutionResult {
	if len(tx.Data()) <= 0 {
		return &runtime.ExecutionResult{
			GasLeft: tx.Gas(),
			Err:     runtime.ErrCodeNotFound,
		}
	}

	address := helper.CreateAddress(senderAddress, tx.Nonce())
	contract := runtime.NewContractCreation(0, senderAddress, senderAddress, address, tx.Value(), tx.Gas(), tx.Data())

	log.Debugf("new contract address = %v", address)

	root := b.stateRoot
	gasLimit := contract.Gas

	senderNonce, err := b.State.tree.GetNonce(ctx, senderAddress, root)
	if err != nil {
		return &runtime.ExecutionResult{
			GasLeft: 0,
			Err:     err,
		}
	}

	err = b.CheckTransaction(ctx, tx)
	if err != nil {
		return &runtime.ExecutionResult{
			GasLeft: 0,
			Err:     err,
		}
	}

	if contract.Depth > int(maxCallDepth)+1 {
		return &runtime.ExecutionResult{
			GasLeft: gasLimit,
			Err:     runtime.ErrDepth,
		}
	}

	// Check if there if there is a collision and the address already exists
	if !b.Empty(ctx, contract.Address) {
		return &runtime.ExecutionResult{
			GasLeft: 0,
			Err:     runtime.ErrContractAddressCollision,
		}
	}

	if tx.Value().Uint64() != 0 {
		log.Debugf("contract creation includes value transfer = %v", tx.Value())
		// Tansfer the value
		transferResult := b.transfer(ctx, tx, senderAddress, contract.Address, sequencerAddress)
		if transferResult.Err != nil {
			return &runtime.ExecutionResult{
				GasLeft: gasLimit,
				Err:     transferResult.Err,
			}
		}
	} else {
		// Increment nonce of the sender
		senderNonce.Add(senderNonce, big.NewInt(1))

		// Store new nonce
		root, _, err = b.State.tree.SetNonce(ctx, senderAddress, senderNonce, root)
		if err != nil {
			return &runtime.ExecutionResult{
				GasLeft: 0,
				Err:     err,
			}
		}
	}

	result := b.run(contract)
	if result.Failed() {
		return result
	}

	if b.forks.EIP158 && len(result.ReturnValue) > spuriousDragonMaxCodeSize {
		// Contract size exceeds 'SpuriousDragon' size limit
		return &runtime.ExecutionResult{
			GasLeft: 0,
			Err:     runtime.ErrMaxCodeSizeExceeded,
		}
	}

	gasCost := uint64(len(result.ReturnValue)) * contractByteGasCost

	if result.GasLeft < gasCost {
		result.Err = runtime.ErrCodeStoreOutOfGas
		result.ReturnValue = nil

		// Out of gas creating the contract
		if b.forks.Homestead {
			result.GasLeft = 0
		}

		return result
	}

	result.GasLeft -= gasCost
	root, _, err = b.State.tree.SetCode(ctx, address, result.ReturnValue, root)
	if err != nil {
		return &runtime.ExecutionResult{
			GasLeft: gasLimit,
			Err:     err,
		}
	}

	result.CreateAddress = address
	b.stateRoot = root

	return result
}

// AccountExists check if the address already exists in the state
func (b *BasicBatchProcessor) AccountExists(ctx context.Context, address common.Address) bool {
	// TODO: Implement this properly, may need to modify the MT
	log.Debugf("AccountExists for address %v", address)
	return !b.Empty(ctx, address)
}

// GetStorage gets the value stored in a given address and key
func (b *BasicBatchProcessor) GetStorage(ctx context.Context, address common.Address, key common.Hash) common.Hash {
	storage, err := b.State.tree.GetStorageAt(ctx, address, key, b.stateRoot)

	if err != nil {
		log.Errorf("error on GetStorage for address %v", address)
	}

	log.Debugf("GetStorage for address %v", address)
	return common.BytesToHash(storage.Bytes())
}

// SetStorage sets storage for a given address
func (b *BasicBatchProcessor) SetStorage(ctx context.Context, address common.Address, key *big.Int, value *big.Int, config *runtime.ForksInTime) runtime.StorageStatus {
	// TODO: Check if we have to charge here
	root, _, err := b.State.tree.SetStorageAt(ctx, address, key, value, b.stateRoot)

	if err != nil {
		log.Errorf("error on SetStorage for address %v", address)
	} else {
		b.stateRoot = root
	}

	// TODO: calculate and return proper value
	log.Debugf("SetStorage for address %v", address)
	return runtime.StorageModified
}

// GetBalance gets balance for a given address
func (b *BasicBatchProcessor) GetBalance(ctx context.Context, address common.Address) *big.Int {
	balance, err := b.State.tree.GetBalance(ctx, address, b.stateRoot)

	if err != nil {
		log.Errorf("error on GetBalance for address %v", address)
	}

	log.Debugf("GetBalance for address %v", address)
	return balance
}

// GetCodeSize gets the size of the code at a given address
func (b *BasicBatchProcessor) GetCodeSize(ctx context.Context, address common.Address) int {
	code := b.GetCode(ctx, address)

	log.Debugf("GetCodeSize for address %v", address)
	return len(code)
}

// GetCodeHash gets the hash for the code at a given address
func (b *BasicBatchProcessor) GetCodeHash(ctx context.Context, address common.Address) common.Hash {
	hash, err := b.State.tree.GetCodeHash(ctx, address, b.stateRoot)

	if err != nil {
		log.Errorf("error on GetCodeHash for address %v", address)
	}

	log.Debugf("GetCodeHash for address %v => %v", address, common.BytesToHash(hash))
	return common.BytesToHash(hash)
}

// GetCode gets the code stored at a given address
func (b *BasicBatchProcessor) GetCode(ctx context.Context, address common.Address) []byte {
	code, err := b.State.tree.GetCode(ctx, address, b.stateRoot)

	if err != nil {
		log.Errorf("error on GetCode for address %v", address)
	}

	log.Debugf("GetCode for address %v", address)
	return code
}

// Selfdestruct deletes a contract and refunds gas
func (b *BasicBatchProcessor) Selfdestruct(address common.Address, beneficiary common.Address) {
	contractBalance := b.GetBalance(address)
	if contractBalance.Int64() != 0 {
		beneficiaryBalance := b.GetBalance(beneficiary)
		beneficiaryBalance.Add(beneficiaryBalance, contractBalance)
		root, _, err := b.State.tree.SetBalance(beneficiary, beneficiaryBalance, b.stateRoot)
		if err != nil {
			log.Errorf("error on Selfdestuct for address %v", address)
		}
		root, _, err = b.State.tree.SetBalance(beneficiary, big.NewInt(0), root)
		if err != nil {
			log.Errorf("error on Selfdestuct for address %v", address)
		}
		b.stateRoot = root
	}

	root, _, err := b.State.tree.SetCode(address, []byte{}, b.stateRoot)
	if err != nil {
		log.Errorf("error on Selfdestuct for address %v", address)
	}
	b.stateRoot = root

	// TODO: Destroy Storage
}

// GetTxContext returns metadata related to the Tx Context
func (b *BasicBatchProcessor) GetTxContext() runtime.TxContext {
	return runtime.TxContext{
		Hash:       b.transactionContext.currentTransaction.Hash(),
		GasPrice:   common.BigToHash(b.transactionContext.currentTransaction.GasPrice()),
		Origin:     b.transactionContext.currentOrigin,
		Coinbase:   b.transactionContext.coinBase,
		Number:     int64(b.transactionContext.index),
		Timestamp:  time.Now().Unix(),
		GasLimit:   int64(b.transactionContext.currentTransaction.Gas()),
		ChainID:    b.transactionContext.currentTransaction.ChainId().Int64(),
		Difficulty: common.BigToHash(b.transactionContext.difficulty),
	}
}

// GetBlockHash gets the hash of a block (batch in L2)
func (b *BasicBatchProcessor) GetBlockHash(number int64) common.Hash {
	batch, err := b.State.GetBatchByNumber(context.Background(), uint64(number))

	if err != nil {
		log.Errorf("error on GetBlockHash for number %v", number)
	}

	log.Debugf("GetBlockHash for number %v", number)
	return batch.Hash()
}

// EmitLog generates logs
func (b *BasicBatchProcessor) EmitLog(address common.Address, topics []common.Hash, data []byte) {
	// TODO: Implement
	log.Warn("batchprocessor.EmitLog not implemented")
}

// Callx calls a SC
func (b *BasicBatchProcessor) Callx(contract *runtime.Contract, host runtime.Host) *runtime.ExecutionResult {
	log.Debugf("Callx to address %v", contract.CodeAddress)
	root := b.stateRoot
	contract2 := runtime.NewContractCall(contract.Depth+1, contract.Address, contract.Caller, contract.CodeAddress, contract.Value, contract.Gas, contract.Code, contract.Input)
	result := b.run(contract2)
	if result.Reverted() {
		b.stateRoot = root
	}
	return result
}

// Empty check whether an address is empty
func (b *BasicBatchProcessor) Empty(ctx context.Context, address common.Address) bool {
	log.Debugf("Empty for address %v", address)
	return b.GetNonce(ctx, address) == 0 && b.GetBalance(ctx, address).Int64() == 0 && b.GetCodeHash(ctx, address) == EmptyCodeHash
}

// GetNonce gets the nonce for an account at a given address
func (b *BasicBatchProcessor) GetNonce(ctx context.Context, address common.Address) uint64 {
	nonce, err := b.State.tree.GetNonce(ctx, address, b.stateRoot)

	if err != nil {
		log.Errorf("error on GetNonce for address %v", address)
	}

	log.Debugf("GetNonce for address %v", address)
	return nonce.Uint64()
}<|MERGE_RESOLUTION|>--- conflicted
+++ resolved
@@ -90,15 +90,11 @@
 			return err
 		}
 
-<<<<<<< HEAD
 		// Set transaction context
 		b.transactionContext.index = index
 		b.transactionContext.difficulty = batch.Header.Difficulty
 
-		result := b.processTransaction(tx, senderAddress, batch.Sequencer)
-=======
 		result := b.processTransaction(ctx, tx, senderAddress, batch.Sequencer)
->>>>>>> bd0e16d3
 
 		if result.Err != nil {
 			log.Warnf("Error processing transaction %s: %v", tx.Hash().String(), result.Err)
@@ -147,16 +143,11 @@
 	return b.processTransaction(ctx, tx, senderAddress, sequencerAddress)
 }
 
-<<<<<<< HEAD
-func (b *BasicBatchProcessor) processTransaction(tx *types.Transaction, senderAddress, sequencerAddress common.Address) *runtime.ExecutionResult {
+func (b *BasicBatchProcessor) processTransaction(ctx context.Context, tx *types.Transaction, senderAddress, sequencerAddress common.Address) *runtime.ExecutionResult {
 	// Set transaction context
 	b.transactionContext.currentTransaction = tx
 	b.transactionContext.currentOrigin = senderAddress
 	b.transactionContext.coinBase = sequencerAddress
-
-=======
-func (b *BasicBatchProcessor) processTransaction(ctx context.Context, tx *types.Transaction, senderAddress, sequencerAddress common.Address) *runtime.ExecutionResult {
->>>>>>> bd0e16d3
 	receiverAddress := tx.To()
 
 	// SC creation
@@ -666,23 +657,23 @@
 }
 
 // Selfdestruct deletes a contract and refunds gas
-func (b *BasicBatchProcessor) Selfdestruct(address common.Address, beneficiary common.Address) {
-	contractBalance := b.GetBalance(address)
+func (b *BasicBatchProcessor) Selfdestruct(ctx context.Context, address common.Address, beneficiary common.Address) {
+	contractBalance := b.GetBalance(ctx, address)
 	if contractBalance.Int64() != 0 {
-		beneficiaryBalance := b.GetBalance(beneficiary)
+		beneficiaryBalance := b.GetBalance(ctx, beneficiary)
 		beneficiaryBalance.Add(beneficiaryBalance, contractBalance)
-		root, _, err := b.State.tree.SetBalance(beneficiary, beneficiaryBalance, b.stateRoot)
+		root, _, err := b.State.tree.SetBalance(ctx, beneficiary, beneficiaryBalance, b.stateRoot)
 		if err != nil {
 			log.Errorf("error on Selfdestuct for address %v", address)
 		}
-		root, _, err = b.State.tree.SetBalance(beneficiary, big.NewInt(0), root)
+		root, _, err = b.State.tree.SetBalance(ctx, beneficiary, big.NewInt(0), root)
 		if err != nil {
 			log.Errorf("error on Selfdestuct for address %v", address)
 		}
 		b.stateRoot = root
 	}
 
-	root, _, err := b.State.tree.SetCode(address, []byte{}, b.stateRoot)
+	root, _, err := b.State.tree.SetCode(ctx, address, []byte{}, b.stateRoot)
 	if err != nil {
 		log.Errorf("error on Selfdestuct for address %v", address)
 	}
