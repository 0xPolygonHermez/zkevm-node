package state

import (
	"context"
	"errors"
	"fmt"
	"math/big"
	"time"

	"github.com/ethereum/go-ethereum/common"
	"github.com/ethereum/go-ethereum/core/types"
	"github.com/ethereum/go-ethereum/trie"
	"github.com/hermeznetwork/hermez-core/encoding"
	"github.com/hermeznetwork/hermez-core/hex"
	"github.com/hermeznetwork/hermez-core/log"
	"github.com/hermeznetwork/hermez-core/state/helper"
	"github.com/hermeznetwork/hermez-core/state/runtime"
)

const (
	spuriousDragonMaxCodeSize = 24576
	maxCallDepth              = 1024
	contractByteGasCost       = 200
)

var (
	// ErrInvalidSig indicates the signature of the transaction is not valid
	ErrInvalidSig = errors.New("invalid transaction v, r, s values")
	// ErrNonceIsBiggerThanAccountNonce indicates the nonce of the transaction is bigger than account nonce
	ErrNonceIsBiggerThanAccountNonce = errors.New("transaction nonce is bigger than account nonce")
	// ErrNonceIsSmallerThanAccountNonce indicates the nonce of the transaction is smaller than account nonce
	ErrNonceIsSmallerThanAccountNonce = errors.New("transaction nonce is smaller than account nonce")
	// ErrInvalidBalance indicates the balance of the account is not enough to process the transaction
	ErrInvalidBalance = errors.New("not enough balance")
	// ErrInvalidGas indicates the gaslimit is not enough to process the transaction
	ErrInvalidGas = errors.New("not enough gas")
	// ErrInvalidChainID indicates a mismatch between sequencer address and ChainID
	ErrInvalidChainID = errors.New("invalid chain id for sequencer")
	// ErrNotImplemented indicates this feature has not yet been implemented
	ErrNotImplemented = errors.New("feature not yet implemented")
	// ErrInvalidTxType indicates the tx type is not known
	ErrInvalidTxType = errors.New("unknown transaction type")
	// ErrInvalidCumulativeGas indicates the batch gas is bigger than the max allowed
	ErrInvalidCumulativeGas = errors.New("cumulative gas is bigger than allowed")
	// EmptyCodeHash is the hash of empty code
	EmptyCodeHash = common.HexToHash("0x0000000000000000000000000000000000000000000000000000000000000000")
	// ZeroAddress is the address 0x0000000000000000000000000000000000000000
	ZeroAddress = common.HexToAddress("0x0000000000000000000000000000000000000000")
)

// InvalidTxErrors is map to spot invalid txs
var InvalidTxErrors = map[string]bool{
	ErrInvalidSig.Error(): true, ErrNonceIsSmallerThanAccountNonce.Error(): true, ErrInvalidBalance.Error(): true,
	ErrInvalidGas.Error(): true, ErrInvalidChainID.Error(): true,
}

// BatchProcessor is used to process a batch of transactions
type BatchProcessor interface {
	ProcessBatch(batch *Batch) error
	CheckTransaction(tx *types.Transaction) error
	ProcessTransaction(tx *types.Transaction, sequencerAddress common.Address) *runtime.ExecutionResult
	ProcessUnsignedTransaction(tx *types.Transaction, senderAddress, sequencerAddress common.Address) *runtime.ExecutionResult
	runtime.Host
}

// BasicBatchProcessor is used to process a batch of transactions
type BasicBatchProcessor struct {
	State                *BasicState
	stateRoot            []byte
	runtimes             []runtime.Runtime
	forks                runtime.ForksInTime
	SequencerAddress     common.Address
	SequencerChainID     uint64
	LastBatch            *Batch
	CumulativeGasUsed    uint64
	MaxCumulativeGasUsed uint64
}

// ProcessBatch processes all transactions inside a batch
func (b *BasicBatchProcessor) ProcessBatch(batch *Batch) error {
	var receipts []*Receipt
	var includedTxs []*types.Transaction
	var index uint

	b.CumulativeGasUsed = 0

	for _, tx := range batch.Transactions {
		senderAddress, err := helper.GetSender(tx)
		if err != nil {
			return err
		}

		result := b.processTransaction(tx, senderAddress, batch.Sequencer)

		if result.Err != nil {
			log.Warnf("Error processing transaction %s: %v", tx.Hash().String(), result.Err)
		} else {
			log.Infof("Successfully processed transaction %s", tx.Hash().String())
			b.CumulativeGasUsed += result.GasUsed
			includedTxs = append(includedTxs, tx)
			receipt := b.generateReceipt(batch, tx, index, &senderAddress, tx.To(), result)
			receipts = append(receipts, receipt)
			index++
		}
	}

	// Update batch
	batch.Transactions = includedTxs
	batch.Receipts = receipts

	// Set batch Header
	b.populateBatchHeader(batch)

	// Store batch
	return b.commit(batch)
}

// ProcessTransaction processes a transaction
func (b *BasicBatchProcessor) ProcessTransaction(tx *types.Transaction, sequencerAddress common.Address) *runtime.ExecutionResult {
	senderAddress, err := helper.GetSender(tx)
	if err != nil {
		return &runtime.ExecutionResult{Err: err}
	}

	// Keep track of consumed gas
	result := b.processTransaction(tx, senderAddress, sequencerAddress)
	b.CumulativeGasUsed += result.GasUsed

	if b.CumulativeGasUsed > b.MaxCumulativeGasUsed {
		result.Err = ErrInvalidCumulativeGas
	}

	return result
}

// ProcessUnsignedTransaction processes an unsigned transaction from the given
// sender.
func (b *BasicBatchProcessor) ProcessUnsignedTransaction(tx *types.Transaction, senderAddress, sequencerAddress common.Address) *runtime.ExecutionResult {
	return b.processTransaction(tx, senderAddress, sequencerAddress)
}

func (b *BasicBatchProcessor) processTransaction(tx *types.Transaction, senderAddress, sequencerAddress common.Address) *runtime.ExecutionResult {
	receiverAddress := tx.To()

	// SC creation
	if receiverAddress == nil {
		log.Debug("smart contract creation")
		return b.create(tx, senderAddress, sequencerAddress)
	}

	// SC execution
	code := b.GetCode(*receiverAddress)
	if len(code) > 0 {
		log.Debugf("smart contract execution %v", receiverAddress)
		contract := runtime.NewContractCall(0, senderAddress, senderAddress, *receiverAddress, tx.Value(), tx.Gas(), code, tx.Data())
		result := b.run(contract)
		result.GasUsed = tx.Gas() - result.GasLeft
		log.Debugf("Transaction Data %v", tx.Data())
		log.Debugf("Returned value from execution: %v", "0x"+hex.EncodeToString(result.ReturnValue))
		return result
	}

	// Transfer
	if tx.Value() != new(big.Int) {
		return b.transfer(tx, senderAddress, *receiverAddress, sequencerAddress)
	}

	log.Error("unknown transaction type")
	return &runtime.ExecutionResult{Err: ErrInvalidTxType}
}

func (b *BasicBatchProcessor) populateBatchHeader(batch *Batch) {
	parentHash := common.HexToHash("0x0000000000000000000000000000000000000000000000000000000000000000")
	if b.LastBatch != nil {
		parentHash = b.LastBatch.Hash()
	}

	rr := make([]*types.Receipt, 0, len(batch.Receipts))
	for _, receipt := range batch.Receipts {
		r := receipt.Receipt
		rr = append(rr, &r)
	}
	block := types.NewBlock(batch.Header, batch.Transactions, batch.Uncles, rr, &trie.StackTrie{})

	batch.Header.ParentHash = parentHash
	batch.Header.UncleHash = block.UncleHash()
	batch.Header.Coinbase = batch.Sequencer
	batch.Header.Root = common.BytesToHash(b.stateRoot)
	batch.Header.TxHash = block.Header().TxHash
	batch.Header.ReceiptHash = block.Header().ReceiptHash
	batch.Header.Bloom = block.Bloom()
	batch.Header.Difficulty = new(big.Int).SetUint64(0)
	batch.Header.GasLimit = 30000000
	batch.Header.GasUsed = b.CumulativeGasUsed
	batch.Header.Time = uint64(time.Now().Unix())
	batch.Header.MixDigest = block.MixDigest()
	batch.Header.Nonce = block.Header().Nonce
}

func (b *BasicBatchProcessor) generateReceipt(batch *Batch, tx *types.Transaction, index uint, senderAddress *common.Address, receiverAddress *common.Address, result *runtime.ExecutionResult) *Receipt {
	receipt := &Receipt{}
	receipt.Type = tx.Type()
	receipt.PostState = b.stateRoot
	receipt.Status = types.ReceiptStatusSuccessful
	receipt.CumulativeGasUsed = b.CumulativeGasUsed
	receipt.BlockNumber = batch.Number()
	receipt.BlockHash = batch.Hash()
	receipt.GasUsed = result.GasUsed
	receipt.TxHash = tx.Hash()
	receipt.TransactionIndex = index
	receipt.ContractAddress = result.CreateAddress
	receipt.To = receiverAddress
	if senderAddress != nil {
		receipt.From = *senderAddress
	}

	return receipt
}

// transfer processes a transfer transaction
func (b *BasicBatchProcessor) transfer(tx *types.Transaction, senderAddress, receiverAddress, sequencerAddress common.Address) *runtime.ExecutionResult {
	log.Debugf("processing transfer [%s]: start", tx.Hash().Hex())
	var result *runtime.ExecutionResult = &runtime.ExecutionResult{}
	var balances = make(map[common.Address]*big.Int)

	txb, err := tx.MarshalBinary()
	if err != nil {
		result.Err = err
		return result
	}
	encoded := hex.EncodeToHex(txb)
	log.Debugf("processing transfer [%s]: raw: %v", tx.Hash().Hex(), encoded)

	// save stateRoot and modify it only if transaction processing finishes successfully
	root := b.stateRoot

	// reset MT currentRoot in case it was modified by failed transaction
	b.State.tree.SetCurrentRoot(root)
	log.Debugf("processing transfer [%s]: root: %v", tx.Hash().Hex(), new(big.Int).SetBytes(root).String())

	senderBalance, err := b.State.tree.GetBalance(senderAddress, root)
	if err != nil {
		result.Err = err
		return result
	}

	senderNonce, err := b.State.tree.GetNonce(senderAddress, root)
	if err != nil {
		result.Err = err
		return result
	}

	err = b.checkTransaction(tx, senderNonce, senderBalance)
	if err != nil {
		result.Err = err
		return result
	}

	balances[senderAddress] = senderBalance

	log.Debugf("processing transfer [%s]: sender: %v", tx.Hash().Hex(), senderAddress.Hex())
	log.Debugf("processing transfer [%s]: nonce: %v", tx.Hash().Hex(), tx.Nonce())
	log.Debugf("processing transfer [%s]: sender balance: %v", tx.Hash().Hex(), senderBalance.Text(encoding.Base10))

	// Increase Nonce
	senderNonce = big.NewInt(0).Add(senderNonce, big.NewInt(1))
	log.Debugf("processing transfer [%s]: new nonce: %v", tx.Hash().Hex(), senderNonce.Text(encoding.Base10))

	// Store new nonce
	_, _, err = b.State.tree.SetNonce(senderAddress, senderNonce)
	if err != nil {
		result.Err = err
		return result
	}
	log.Debugf("processing transfer [%s]: sender nonce set to: %v", tx.Hash().Hex(), senderNonce.Text(encoding.Base10))

	// Get receiver Balance
	receiverBalance, err := b.State.tree.GetBalance(receiverAddress, root)
	if err != nil {
		result.Err = err
		return result
	}
	log.Debugf("processing transfer [%s]: receiver balance: %v", tx.Hash().Hex(), receiverBalance.Text(encoding.Base10))
	balances[receiverAddress] = receiverBalance

	// Get sequencer Balance
	sequencerBalance, err := b.State.tree.GetBalance(sequencerAddress, root)
	if err != nil {
		result.Err = err
		return result
	}
	balances[sequencerAddress] = sequencerBalance

	// Calculate Gas
	usedGas := new(big.Int).SetUint64(b.State.EstimateGas(tx))
	usedGasValue := new(big.Int).Mul(usedGas, tx.GasPrice())
	gasLeft := new(big.Int).SetUint64(tx.Gas() - usedGas.Uint64())
	gasLeftValue := new(big.Int).Mul(gasLeft, tx.GasPrice())
	log.Debugf("processing transfer [%s]: used gas: %v", tx.Hash().Hex(), usedGas.Text(encoding.Base10))
	log.Debugf("processing transfer [%s]: remaining gas: %v", tx.Hash().Hex(), gasLeft.Text(encoding.Base10))

	// Calculate new balances
	cost := tx.Cost()
	log.Debugf("processing transfer [%s]: cost: %v", tx.Hash().Hex(), cost.Text(encoding.Base10))
	value := tx.Value()
	log.Debugf("processing transfer [%s]: value: %v", tx.Hash().Hex(), value.Text(encoding.Base10))

	// Sender has to pay transaction cost
	balances[senderAddress].Sub(balances[senderAddress], cost)
	log.Debugf("processing transfer [%s]: sender balance after cost charged: %v", tx.Hash().Hex(), balances[senderAddress].Text(encoding.Base10))

	// Refund unused gas to sender
	balances[senderAddress].Add(balances[senderAddress], gasLeftValue)
	log.Debugf("processing transfer [%s]: sender balance after refund: %v", tx.Hash().Hex(), balances[senderAddress].Text(encoding.Base10))

	// Add value to receiver
	balances[receiverAddress].Add(balances[receiverAddress], value)
	log.Debugf("processing transfer [%s]: receiver balance after value added: %v", tx.Hash().Hex(), balances[receiverAddress].Text(encoding.Base10))

	// Pay gas to the sequencer
	balances[sequencerAddress].Add(balances[sequencerAddress], usedGasValue)

	// Store new balances
	for address, balance := range balances {
		root, _, err = b.State.tree.SetBalance(address, balance)
		if err != nil {
			result.Err = err
			return result
		}
	}

	b.stateRoot = root
	log.Debugf("processing transfer [%s]: new root: %v", tx.Hash().Hex(), new(big.Int).SetBytes(root).String())

	result.GasUsed = usedGas.Uint64()
	result.GasLeft = gasLeft.Uint64()

	return result
}

// CheckTransaction checks if a transaction is valid
func (b *BasicBatchProcessor) CheckTransaction(tx *types.Transaction) error {
	senderAddress, err := helper.GetSender(tx)
	if err != nil {
		return err
	}

	senderNonce, err := b.State.tree.GetNonce(senderAddress, b.stateRoot)
	if err != nil {
		return err
	}

	balance, err := b.State.tree.GetBalance(senderAddress, b.stateRoot)
	if err != nil {
		return err
	}

	return b.checkTransaction(tx, senderNonce, balance)
}

func (b *BasicBatchProcessor) checkTransaction(tx *types.Transaction, senderNonce, senderBalance *big.Int) error {
	// Check ChainID
	if tx.ChainId().Uint64() != b.SequencerChainID && tx.ChainId().Uint64() != b.State.cfg.DefaultChainID {
		log.Debugf("Batch ChainID: %v", b.SequencerChainID)
		log.Debugf("Transaction ChainID: %v", tx.ChainId().Uint64())
		return ErrInvalidChainID
	}

	// Check nonce
	if senderNonce.Uint64() > tx.Nonce() {
		log.Debugf("check transaction [%s]: invalid nonce, tx nonce is smaller than account nonce, expected: %d, found: %d",
			tx.Hash().Hex(), senderNonce.Uint64(), tx.Nonce())
		return ErrNonceIsSmallerThanAccountNonce
	}

	if senderNonce.Uint64() < tx.Nonce() {
		log.Debugf("check transaction [%s]: invalid nonce at this moment, tx nonce is bigger than account nonce, expected: %d, found: %d",
			tx.Hash().Hex(), senderNonce.Uint64(), tx.Nonce())
		return ErrNonceIsBiggerThanAccountNonce
	}

	// Check balance
	if senderBalance.Cmp(tx.Cost()) < 0 {
		log.Debugf("check transaction [%s]: invalid balance, expected: %v, found: %v", tx.Hash().Hex(), tx.Cost().Text(encoding.Base10), senderBalance.Text(encoding.Base10))
		return ErrInvalidBalance
	}

	// Check gas
	gasEstimation := b.State.EstimateGas(tx)
	if tx.Gas() < gasEstimation {
		log.Debugf("check transaction [%s]: invalid gas, expected: %v, found: %v", tx.Hash().Hex(), tx.Gas(), gasEstimation)
		return ErrInvalidGas
	}

	return nil
}

// Commit the batch state into state
func (b *BasicBatchProcessor) commit(batch *Batch) error {
	// Store batch into db
	ctx := context.Background()

	var root common.Hash

	if batch.Header == nil {
		batch.Header = &types.Header{
			Root:       root,
			Difficulty: big.NewInt(0),
			Number:     batch.Number(),
		}
	}

	// set merkletree root
	if b.stateRoot != nil {
		root.SetBytes(b.stateRoot)
		batch.Header.Root = root
	}

	err := b.State.AddBatch(ctx, batch)
	if err != nil {
		return err
	}

	// store transactions
	for i, tx := range batch.Transactions {
		err := b.State.AddTransaction(ctx, tx, batch.Number().Uint64(), uint(i))
		if err != nil {
			return err
		}
	}

	blockHash := batch.Hash()

	// store receipts
	for _, receipt := range batch.Receipts {
		receipt.BlockHash = blockHash
		err := b.State.AddReceipt(ctx, receipt)
		if err != nil {
			return err
		}
	}

	return nil
}

func (b *BasicBatchProcessor) setRuntime(r runtime.Runtime) {
	b.runtimes = append(b.runtimes, r)
}

func (b *BasicBatchProcessor) run(contract *runtime.Contract) *runtime.ExecutionResult {
	for _, r := range b.runtimes {
		if r.CanRun(contract, b, &b.forks) {
			return r.Run(contract, b, &b.forks)
		}
	}

	return &runtime.ExecutionResult{
		Err: fmt.Errorf("not found"),
	}
}

func (b *BasicBatchProcessor) create(tx *types.Transaction, senderAddress, sequencerAddress common.Address) *runtime.ExecutionResult {
<<<<<<< HEAD
	if len(tx.Data()) <= 0 {
		return &runtime.ExecutionResult{
			GasLeft: tx.Gas(),
			Err:     runtime.ErrCodeNotFound,
		}
	}

=======
>>>>>>> e9df9d6b
	address := helper.CreateAddress(senderAddress, tx.Nonce())
	contract := runtime.NewContractCreation(0, senderAddress, senderAddress, address, tx.Value(), tx.Gas(), tx.Data())

	log.Debugf("new contract address = %v", address)

	root := b.stateRoot
	gasLimit := contract.Gas

	senderNonce, err := b.State.tree.GetNonce(senderAddress, root)
	if err != nil {
		return &runtime.ExecutionResult{
			GasLeft: 0,
			Err:     err,
		}
	}

	err = b.CheckTransaction(tx)
	if err != nil {
		return &runtime.ExecutionResult{
			GasLeft: 0,
			Err:     err,
		}
	}

	if contract.Depth > int(maxCallDepth)+1 {
		return &runtime.ExecutionResult{
			GasLeft: gasLimit,
			Err:     runtime.ErrDepth,
		}
	}

	// Check if there if there is a collision and the address already exists
	if !b.Empty(contract.Address) {
		return &runtime.ExecutionResult{
			GasLeft: 0,
			Err:     runtime.ErrContractAddressCollision,
		}
	}

	if tx.Value().Uint64() != 0 {
		log.Debugf("contract creation includes value transfer = %v", tx.Value())
		// Tansfer the value
		transferResult := b.transfer(tx, senderAddress, contract.Address, sequencerAddress)
		if transferResult.Err != nil {
			return &runtime.ExecutionResult{
				GasLeft: gasLimit,
				Err:     transferResult.Err,
			}
		}
	} else {
		// Increment nonce of the sender
		senderNonce.Add(senderNonce, big.NewInt(1))

		// Store new nonce
		_, _, err = b.State.tree.SetNonce(senderAddress, senderNonce)
		if err != nil {
			return &runtime.ExecutionResult{
				GasLeft: 0,
				Err:     err,
			}
		}
	}

	result := b.run(contract)
	if result.Failed() {
		return result
	}

	if b.forks.EIP158 && len(result.ReturnValue) > spuriousDragonMaxCodeSize {
		// Contract size exceeds 'SpuriousDragon' size limit
		return &runtime.ExecutionResult{
			GasLeft: 0,
			Err:     runtime.ErrMaxCodeSizeExceeded,
		}
	}

	gasCost := uint64(len(result.ReturnValue)) * contractByteGasCost

	if result.GasLeft < gasCost {
		result.Err = runtime.ErrCodeStoreOutOfGas
		result.ReturnValue = nil

		// Out of gas creating the contract
		if b.forks.Homestead {
			result.GasLeft = 0
		}

		return result
	}

	result.GasLeft -= gasCost
	root, _, err = b.State.tree.SetCode(address, result.ReturnValue)
	if err != nil {
		return &runtime.ExecutionResult{
			GasLeft: gasLimit,
			Err:     err,
		}
	}

	result.CreateAddress = address
	b.stateRoot = root

	return result
}

// AccountExists check if the address already exists in the state
func (b *BasicBatchProcessor) AccountExists(address common.Address) bool {
	// TODO: Implement this properly, may need to modify the MT
	log.Debugf("AccountExists for address %v", address)
	return !b.Empty(address)
}

// GetStorage gets the value stored in a given address and key
func (b *BasicBatchProcessor) GetStorage(address common.Address, key common.Hash) common.Hash {
	storage, err := b.State.tree.GetStorageAt(address, key, b.stateRoot)

	if err != nil {
		log.Errorf("error on GetStorage for address %v", address)
	}

	log.Debugf("GetStorage for address %v", address)
	return common.BytesToHash(storage.Bytes())
}

// SetStorage sets storage for a given address
func (b *BasicBatchProcessor) SetStorage(address common.Address, key common.Hash, value common.Hash, config *runtime.ForksInTime) runtime.StorageStatus {
	// TODO: Check if we have to charge here
	root, _, err := b.State.tree.SetStorageAt(address, key, new(big.Int).SetBytes(value.Bytes()))

	if err != nil {
		log.Errorf("error on SetStorage for address %v", address)
	} else {
		b.stateRoot = root
	}

	// TODO: calculate and return proper value
	log.Debugf("SetStorage for address %v", address)
	return runtime.StorageModified
}

// GetBalance gets balance for a given address
func (b *BasicBatchProcessor) GetBalance(address common.Address) *big.Int {
	balance, err := b.State.tree.GetBalance(address, b.stateRoot)

	if err != nil {
		log.Errorf("error on GetBalance for address %v", address)
	}

	log.Debugf("GetBalance for address %v", address)
	return balance
}

// GetCodeSize gets the size of the code at a given address
func (b *BasicBatchProcessor) GetCodeSize(address common.Address) int {
	code := b.GetCode(address)

	log.Debugf("GetCodeSize for address %v", address)
	return len(code)
}

// GetCodeHash gets the hash for the code at a given address
func (b *BasicBatchProcessor) GetCodeHash(address common.Address) common.Hash {
	hash, err := b.State.tree.GetCodeHash(address, b.stateRoot)

	if err != nil {
		log.Errorf("error on GetCodeHash for address %v", address)
	}

	log.Debugf("GetCodeHash for address %v => %v", address, common.BytesToHash(hash))
	return common.BytesToHash(hash)
}

// GetCode gets the code stored at a given address
func (b *BasicBatchProcessor) GetCode(address common.Address) []byte {
	code, err := b.State.tree.GetCode(address, b.stateRoot)

	if err != nil {
		log.Errorf("error on GetCode for address %v", address)
	}

	log.Debugf("GetCode for address %v", address)
	return code
}

// Selfdestruct deletes a contract and refunds gas
func (b *BasicBatchProcessor) Selfdestruct(address common.Address, beneficiary common.Address) {
	// TODO: Implement
	panic("not implemented")
}

// GetTxContext returns metadata related to the Tx Context
func (b *BasicBatchProcessor) GetTxContext() runtime.TxContext {
	// TODO: Implement
	panic("not implemented")
}

// GetBlockHash gets the hash of a block (batch in L2)
func (b *BasicBatchProcessor) GetBlockHash(number int64) common.Hash {
	batch, err := b.State.GetBatchByNumber(context.Background(), uint64(number))

	if err != nil {
		log.Errorf("error on GetBlockHash for number %v", number)
	}

	log.Debugf("GetBlockHash for number %v", number)
	return batch.Hash()
}

// EmitLog generates logs
func (b *BasicBatchProcessor) EmitLog(address common.Address, topics []common.Hash, data []byte) {
	// TODO: Implement
	log.Warn("batchprocessor.EmitLog not implemented")
}

// Callx calls a SC
func (b *BasicBatchProcessor) Callx(contract *runtime.Contract, host runtime.Host) *runtime.ExecutionResult {
	log.Debugf("Callx to address %v", contract.CodeAddress)
	root := b.stateRoot
	contract2 := runtime.NewContractCall(contract.Depth+1, contract.Address, contract.Caller, contract.CodeAddress, contract.Value, contract.Gas, contract.Code, contract.Input)
	result := b.run(contract2)
	if result.Reverted() {
		b.stateRoot = root
	}
	return result
}

// Empty check whether an address is empty
func (b *BasicBatchProcessor) Empty(address common.Address) bool {
	log.Debugf("Empty for address %v", address)
	return b.GetNonce(address) == 0 && b.GetBalance(address).Int64() == 0 && b.GetCodeHash(address) == EmptyCodeHash
}

// GetNonce gets the nonce for an account at a given address
func (b *BasicBatchProcessor) GetNonce(address common.Address) uint64 {
	nonce, err := b.State.tree.GetNonce(address, b.stateRoot)

	if err != nil {
		log.Errorf("error on GetNonce for address %v", address)
	}

	log.Debugf("GetNonce for address %v", address)
	return nonce.Uint64()
}<|MERGE_RESOLUTION|>--- conflicted
+++ resolved
@@ -143,7 +143,7 @@
 	receiverAddress := tx.To()
 
 	// SC creation
-	if receiverAddress == nil {
+	if receiverAddress == nil && len(tx.Data()) > 0 {
 		log.Debug("smart contract creation")
 		return b.create(tx, senderAddress, sequencerAddress)
 	}
@@ -460,7 +460,6 @@
 }
 
 func (b *BasicBatchProcessor) create(tx *types.Transaction, senderAddress, sequencerAddress common.Address) *runtime.ExecutionResult {
-<<<<<<< HEAD
 	if len(tx.Data()) <= 0 {
 		return &runtime.ExecutionResult{
 			GasLeft: tx.Gas(),
@@ -468,8 +467,6 @@
 		}
 	}
 
-=======
->>>>>>> e9df9d6b
 	address := helper.CreateAddress(senderAddress, tx.Nonce())
 	contract := runtime.NewContractCreation(0, senderAddress, senderAddress, address, tx.Value(), tx.Gas(), tx.Data())
 
