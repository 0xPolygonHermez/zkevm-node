package state

import (
	"github.com/ethereum/go-ethereum/common"
)

// BatchProcessor is used to process a batch of transactions
type BatchProcessor interface {
	ProcessBatch(batch Batch) error
<<<<<<< HEAD
	ProcessTransaction(tx Transaction) error
	CheckTransaction(tx Transaction) error
=======
	ProcessTransaction(tx types.LegacyTx) error
	CheckTransaction(tx types.LegacyTx) error
>>>>>>> 4f8a0130
	Commit() (*common.Hash, *Proof, error)
	Rollback() error
}

// BatchProcessor is used to process a batch of transactions
type BasicBatchProcessor struct {
	State *BasicState
}

// ProcessBatch processes all transactions inside a batch
func (b *BasicBatchProcessor) ProcessBatch(batch Batch) error {
	return nil
}

// ProcessTransaction processes a transaction inside a batch
<<<<<<< HEAD
func (b *BasicBatchProcessor) ProcessTransaction(tx Transaction) error {
=======
func (b *BasicBatchProcessor) ProcessTransaction(tx types.LegacyTx) error {
>>>>>>> 4f8a0130
	return nil
}

// CheckTransaction checks a transaction is valid inside a batch context
<<<<<<< HEAD
func (b *BasicBatchProcessor) CheckTransaction(tx Transaction) error {
=======
func (b *BasicBatchProcessor) CheckTransaction(tx types.LegacyTx) error {

	// Check Nonce
>>>>>>> 4f8a0130
	return nil
}

// Commits the batch state into state
func (b *BasicBatchProcessor) Commit() (*common.Hash, *Proof, error) {
	return nil, nil, nil
}

// Rollback does not apply batch state into state
func (b *BasicBatchProcessor) Rollback() error {
	return nil
}<|MERGE_RESOLUTION|>--- conflicted
+++ resolved
@@ -7,13 +7,8 @@
 // BatchProcessor is used to process a batch of transactions
 type BatchProcessor interface {
 	ProcessBatch(batch Batch) error
-<<<<<<< HEAD
-	ProcessTransaction(tx Transaction) error
-	CheckTransaction(tx Transaction) error
-=======
 	ProcessTransaction(tx types.LegacyTx) error
 	CheckTransaction(tx types.LegacyTx) error
->>>>>>> 4f8a0130
 	Commit() (*common.Hash, *Proof, error)
 	Rollback() error
 }
@@ -29,22 +24,14 @@
 }
 
 // ProcessTransaction processes a transaction inside a batch
-<<<<<<< HEAD
-func (b *BasicBatchProcessor) ProcessTransaction(tx Transaction) error {
-=======
 func (b *BasicBatchProcessor) ProcessTransaction(tx types.LegacyTx) error {
->>>>>>> 4f8a0130
 	return nil
 }
 
 // CheckTransaction checks a transaction is valid inside a batch context
-<<<<<<< HEAD
-func (b *BasicBatchProcessor) CheckTransaction(tx Transaction) error {
-=======
 func (b *BasicBatchProcessor) CheckTransaction(tx types.LegacyTx) error {
 
 	// Check Nonce
->>>>>>> 4f8a0130
 	return nil
 }
 
