--- conflicted
+++ resolved
@@ -39,11 +39,7 @@
 type BatchProcessor interface {
 	ProcessBatch(batch *Batch) error
 	CheckTransaction(tx *types.Transaction) error
-<<<<<<< HEAD
 	runtime.Host
-=======
-	ProcessTransaction(tx *types.Transaction, sequencerAddress common.Address) error
->>>>>>> fb58d4fc
 }
 
 // BasicBatchProcessor is used to process a batch of transactions
@@ -74,7 +70,6 @@
 
 		receiverAddress := tx.To()
 
-<<<<<<< HEAD
 		if *receiverAddress == ZeroAddress {
 			log.Warn("contract creation is not yet implemented")
 			result.Err = ErrNotImplemented
@@ -88,7 +83,7 @@
 				log.Debugf("Transaction Data %v", tx.Data())
 				log.Debugf("Returned value from execution: %v", "0x"+hex.EncodeToString(result.ReturnValue))
 			} else if tx.Value() != new(big.Int) {
-				result = b.transfer(tx, senderAddress, *receiverAddress, batch.Sequencer)
+				result = b.transfer(tx, senderAddress, batch.Sequencer)
 			} else {
 				log.Error("unknown transaction type")
 				result.Err = ErrNotImplemented
@@ -97,24 +92,12 @@
 
 		if result.Err != nil {
 			log.Warnf("Error processing transaction %s: %v", tx.Hash().String(), result.Err)
-=======
-		if err := b.processTransaction(tx, senderAddress, batch.Sequencer); err != nil {
-			log.Warnf("Error processing transaction %s: %v", tx.Hash().String(), err)
-			// gasUsed = 0
->>>>>>> fb58d4fc
 		} else {
 			log.Infof("Successfully processed transaction %s", tx.Hash().String())
 
 			cumulativeGasUsed += result.GasUsed
 			includedTxs = append(includedTxs, tx)
-<<<<<<< HEAD
 			receipt := b.generateReceipt(batch.BlockNumber, tx, index, &senderAddress, receiverAddress, result, cumulativeGasUsed)
-=======
-			gasUsed = b.State.EstimateGas(tx)
-			cumulativeGasUsed += gasUsed
-
-			receipt := b.generateReceipt(batch.BlockNumber, tx, index, &senderAddress, receiverAddress, gasUsed, cumulativeGasUsed)
->>>>>>> fb58d4fc
 			receipts = append(receipts, receipt)
 			index++
 		}
@@ -124,37 +107,13 @@
 	batch.Transactions = includedTxs
 	batch.Receipts = receipts
 
-<<<<<<< HEAD
 	// Set batch Header
-	header := b.generateBatchHeader(batch.BlockNumber, batch.Sequencer, cumulativeGasUsed)
-	batch.Header = header
-=======
 	b.populateBatchHeader(batch, cumulativeGasUsed)
 
 	// Store batch
 	err := b.commit(batch)
 
 	return err
-}
-
-func (b *BasicBatchProcessor) generateReceipt(blockNumber uint64, tx *types.Transaction, index uint, senderAddress *common.Address, receiverAddress *common.Address, gasUsed uint64, cumulativeGasUsed uint64) *Receipt {
-	receipt := &Receipt{}
-	receipt.Type = tx.Type()
-	receipt.PostState = b.stateRoot
-	receipt.Status = types.ReceiptStatusSuccessful
-	receipt.CumulativeGasUsed = cumulativeGasUsed
-	receipt.BlockNumber = new(big.Int).SetUint64(blockNumber)
-	receipt.GasUsed = gasUsed
-	receipt.TxHash = tx.Hash()
-	receipt.TransactionIndex = index
-	if senderAddress != nil {
-		receipt.From = *senderAddress
-	}
-	if receiverAddress != nil {
-		receipt.To = *receiverAddress
-	}
-
-	return receipt
 }
 
 func (b *BasicBatchProcessor) populateBatchHeader(batch *Batch, cumulativeGasUsed uint64) {
@@ -177,19 +136,7 @@
 	batch.Header.MixDigest = common.HexToHash("0x0000000000000000000000000000000000000000000000000000000000000000")
 	batch.Header.Nonce = types.BlockNonce{0, 0, 0, 0, 0, 0, 0, 0}
 }
->>>>>>> fb58d4fc
-
-// ProcessTransaction processes a transaction
-func (b *BasicBatchProcessor) ProcessTransaction(tx *types.Transaction, sequencerAddress common.Address) error {
-	senderAddress, err := helper.GetSender(tx)
-	if err != nil {
-		return err
-	}
-
-	return b.processTransaction(tx, senderAddress, sequencerAddress)
-}
-
-<<<<<<< HEAD
+
 func (b *BasicBatchProcessor) generateReceipt(blockNumber uint64, tx *types.Transaction, index uint, senderAddress *common.Address, receiverAddress *common.Address, result *runtime.ExecutionResult, cumulativeGasUsed uint64) *Receipt {
 	receipt := &Receipt{}
 	receipt.Type = tx.Type()
@@ -210,40 +157,10 @@
 	return receipt
 }
 
-func (b *BasicBatchProcessor) generateBatchHeader(blockNumber uint64, sequencerAddress common.Address, cumulativeGasUsed uint64) *types.Header {
-	parentHash := common.HexToHash("0x0000000000000000000000000000000000000000000000000000000000000000")
-	if b.LastBatch != nil {
-		parentHash = b.LastBatch.Hash()
-	}
-
-	header := &types.Header{}
-	header.ParentHash = parentHash
-	header.UncleHash = common.HexToHash("0x0000000000000000000000000000000000000000000000000000000000000000")
-	header.Coinbase = sequencerAddress
-	header.Root = common.BytesToHash(b.stateRoot)
-	header.TxHash = common.HexToHash("0x0000000000000000000000000000000000000000000000000000000000000000")
-	header.ReceiptHash = common.HexToHash("0x0000000000000000000000000000000000000000000000000000000000000000")
-	header.Bloom = types.BytesToBloom([]byte{0})
-	header.Difficulty = new(big.Int).SetUint64(0)
-	header.Number = new(big.Int).SetUint64(blockNumber)
-	header.GasLimit = 30000000
-	header.GasUsed = cumulativeGasUsed
-	header.Time = uint64(time.Now().Unix())
-	// header.Extra = []byte{0, 0, 0, 0, 0, 0, 0, 0}
-	header.MixDigest = common.HexToHash("0x0000000000000000000000000000000000000000000000000000000000000000")
-	header.Nonce = types.BlockNonce{0, 0, 0, 0, 0, 0, 0, 0}
-
-	return header
-}
-
 // ProcessTransaction processes a transaction inside a batch
-func (b *BasicBatchProcessor) transfer(tx *types.Transaction, senderAddress, receiverAddress common.Address, sequencerAddress common.Address) *runtime.ExecutionResult {
+func (b *BasicBatchProcessor) transfer(tx *types.Transaction, senderAddress, sequencerAddress common.Address) *runtime.ExecutionResult {
 	log.Debugf("processing transfer [%s]: start", tx.Hash().Hex())
 	var result *runtime.ExecutionResult = &runtime.ExecutionResult{}
-=======
-func (b *BasicBatchProcessor) processTransaction(tx *types.Transaction, senderAddress, sequencerAddress common.Address) error {
-	log.Debugf("processing transaction [%s]: start", tx.Hash().Hex())
->>>>>>> fb58d4fc
 
 	txb, err := tx.MarshalBinary()
 	if err != nil {
