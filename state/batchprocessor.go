--- conflicted
+++ resolved
@@ -81,17 +81,9 @@
 			log.Warnf("Error processing transaction %s: %v", tx.Hash().String(), result.Err)
 		} else {
 			log.Infof("Successfully processed transaction %s", tx.Hash().String())
-
 			cumulativeGasUsed += result.GasUsed
 			includedTxs = append(includedTxs, tx)
-<<<<<<< HEAD
-			gasUsed = b.State.EstimateGas(tx)
-			cumulativeGasUsed += gasUsed
-
-			receipt := b.generateReceipt(batch, tx, index, &senderAddress, receiverAddress, gasUsed, cumulativeGasUsed)
-=======
-			receipt := b.generateReceipt(batch.BlockNumber, tx, index, &senderAddress, tx.To(), result, cumulativeGasUsed)
->>>>>>> 7cc24dab
+			receipt := b.generateReceipt(batch, tx, index, &senderAddress, tx.To(), result.GasUsed, cumulativeGasUsed)
 			receipts = append(receipts, receipt)
 			index++
 		}
@@ -110,27 +102,11 @@
 	return err
 }
 
-<<<<<<< HEAD
-func (b *BasicBatchProcessor) generateReceipt(batch *Batch, tx *types.Transaction, index uint, senderAddress *common.Address, receiverAddress *common.Address, gasUsed uint64, cumulativeGasUsed uint64) *Receipt {
-	receipt := &Receipt{}
-	receipt.Type = tx.Type()
-	receipt.PostState = b.stateRoot
-	receipt.Status = types.ReceiptStatusSuccessful
-	receipt.CumulativeGasUsed = cumulativeGasUsed
-	receipt.BlockNumber = batch.Number()
-	receipt.BlockHash = batch.Hash()
-	receipt.GasUsed = gasUsed
-	receipt.TxHash = tx.Hash()
-	receipt.TransactionIndex = index
-	if senderAddress != nil {
-		receipt.From = *senderAddress
-=======
 // ProcessTransaction processes a transaction
 func (b *BasicBatchProcessor) ProcessTransaction(tx *types.Transaction, sequencerAddress common.Address) error {
 	senderAddress, err := helper.GetSender(tx)
 	if err != nil {
 		return err
->>>>>>> 7cc24dab
 	}
 
 	result := b.processTransaction(tx, senderAddress, sequencerAddress)
@@ -193,14 +169,15 @@
 	batch.Header.Nonce = block.Header().Nonce
 }
 
-func (b *BasicBatchProcessor) generateReceipt(blockNumber uint64, tx *types.Transaction, index uint, senderAddress *common.Address, receiverAddress *common.Address, result *runtime.ExecutionResult, cumulativeGasUsed uint64) *Receipt {
+func (b *BasicBatchProcessor) generateReceipt(batch *Batch, tx *types.Transaction, index uint, senderAddress *common.Address, receiverAddress *common.Address, gasUsed uint64, cumulativeGasUsed uint64) *Receipt {
 	receipt := &Receipt{}
 	receipt.Type = tx.Type()
 	receipt.PostState = b.stateRoot
 	receipt.Status = types.ReceiptStatusSuccessful
 	receipt.CumulativeGasUsed = cumulativeGasUsed
-	receipt.BlockNumber = new(big.Int).SetUint64(blockNumber)
-	receipt.GasUsed = result.GasUsed
+	receipt.BlockNumber = batch.Number()
+	receipt.BlockHash = batch.Hash()
+	receipt.GasUsed = gasUsed
 	receipt.TxHash = tx.Hash()
 	receipt.TransactionIndex = index
 	if senderAddress != nil {
