package state

import (
	"context"
	"errors"
	"fmt"
	"math/big"
	"time"

	"github.com/ethereum/go-ethereum/common"
	"github.com/ethereum/go-ethereum/core/types"
	"github.com/ethereum/go-ethereum/trie"
	"github.com/hermeznetwork/hermez-core/encoding"
	"github.com/hermeznetwork/hermez-core/hex"
	"github.com/hermeznetwork/hermez-core/log"
	"github.com/hermeznetwork/hermez-core/state/helper"
	"github.com/hermeznetwork/hermez-core/state/runtime"
	"github.com/hermeznetwork/hermez-core/state/tree"
)

const (
	spuriousDragonMaxCodeSize = 24576
	maxCallDepth              = 1024
	contractByteGasCost       = 200
)

var (
	// ErrNonceIsBiggerThanAccountNonce indicates the nonce of the transaction is bigger than account nonce
	ErrNonceIsBiggerThanAccountNonce = errors.New("transaction nonce is bigger than account nonce")
	// ErrNonceIsSmallerThanAccountNonce indicates the nonce of the transaction is smaller than account nonce
	ErrNonceIsSmallerThanAccountNonce = errors.New("transaction nonce is smaller than account nonce")
	// ErrInvalidBalance indicates the balance of the account is not enough to process the transaction
	ErrInvalidBalance = errors.New("not enough balance")
	// ErrInvalidGas indicates the gaslimit is not enough to process the transaction
	ErrInvalidGas = errors.New("not enough gas")
	// ErrInvalidChainID indicates a mismatch between sequencer address and ChainID
	ErrInvalidChainID = errors.New("invalid chain id for sequencer")
	// ErrNotImplemented indicates this feature has not yet been implemented
	ErrNotImplemented = errors.New("feature not yet implemented")
	// ErrInvalidTxType indicates the tx type is not known
	ErrInvalidTxType = errors.New("unknown transaction type")
	// ErrInvalidCumulativeGas indicates the batch gas is bigger than the max allowed
	ErrInvalidCumulativeGas = errors.New("cumulative gas is bigger than allowed")
	// EmptyCodeHash is the hash of empty code
	EmptyCodeHash = common.HexToHash("0x0000000000000000000000000000000000000000000000000000000000000000")
	// ZeroAddress is the address 0x0000000000000000000000000000000000000000
	ZeroAddress = common.HexToAddress("0x0000000000000000000000000000000000000000")
	// ErrIntrinsicGasOverflow indicates overflow during gas estimation
	ErrIntrinsicGasOverflow = fmt.Errorf("overflow in intrinsic gas estimation")
	// ErrInsufficientFunds indicates there is not enough balance to execute the transaction
	ErrInsufficientFunds = errors.New("insufficient funds for execution")
)

// InvalidTxErrors is map to spot invalid txs
var InvalidTxErrors = map[string]bool{
	ErrInvalidSig.Error(): true, ErrNonceIsSmallerThanAccountNonce.Error(): true, ErrInvalidBalance.Error(): true,
	ErrInvalidGas.Error(): true, ErrInvalidChainID.Error(): true,
}

// BatchProcessor is used to process a batch of transactions
type BatchProcessor struct {
	SequencerAddress     common.Address
	SequencerChainID     uint64
	LastBatch            *Batch
	CumulativeGasUsed    uint64
	MaxCumulativeGasUsed uint64
	Host                 Host
}

// SetSimulationMode allows execution without updating the state
func (b *BatchProcessor) SetSimulationMode(active bool) {
	b.Host.transactionContext.simulationMode = active
}

// ProcessBatch processes all transactions inside a batch
func (b *BatchProcessor) ProcessBatch(ctx context.Context, batch *Batch) error {
	var receipts []*Receipt
	var includedTxs []*types.Transaction
	var index uint

	b.CumulativeGasUsed = 0
	b.Host.logs = map[common.Hash][]*types.Log{}

	// Set Global Exit Root storage position
	batchNumber := tree.ScalarToFilledByteSlice(batch.Number())
	storagePosition := tree.ScalarToFilledByteSlice(new(big.Int).SetUint64(b.Host.State.cfg.GlobalExitRootStoragePosition))
	globalExitRootPos := helper.Keccak256(batchNumber, storagePosition)

	root, _, err := b.Host.State.tree.SetStorageAt(ctx, b.Host.State.cfg.L2GlobalExitRootManagerAddr, new(big.Int).SetBytes(globalExitRootPos), new(big.Int).SetBytes(batch.GlobalExitRoot.Bytes()), b.Host.stateRoot, b.Host.txBundleID)
	if err != nil {
		return err
	}

	b.Host.stateRoot = root

	for _, tx := range batch.Transactions {
		senderAddress, err := helper.GetSender(*tx)
		log.Debugf("Sender Address = %v", senderAddress)
		if err != nil {
			return err
		}

		// Set transaction context
		b.Host.transactionContext.index = index
		b.Host.transactionContext.difficulty = batch.Header.Difficulty

		result := b.processTransaction(ctx, tx, senderAddress, batch.Sequencer)

		if result.Err != nil {
			log.Warnf("Error processing transaction %s: %v", tx.Hash().String(), result.Err)
		} else {
			log.Infof("Successfully processed transaction %s", tx.Hash().String())
		}

		if result.Succeeded() || result.Reverted() {
			b.CumulativeGasUsed += result.GasUsed
			includedTxs = append(includedTxs, tx)
			receipt := b.generateReceipt(batch, tx, index, &senderAddress, tx.To(), result)
			receipts = append(receipts, receipt)
			index++
		}
	}

	// Update batch
	batch.Transactions = includedTxs
	batch.Receipts = receipts

	// Set batch Header
	b.populateBatchHeader(batch)

	// Store batch
	return b.commit(ctx, batch)
}

// ProcessTransaction processes a transaction
func (b *BatchProcessor) ProcessTransaction(ctx context.Context, tx *types.Transaction, sequencerAddress common.Address) *runtime.ExecutionResult {
	senderAddress, err := helper.GetSender(*tx)
	if err != nil {
		return &runtime.ExecutionResult{Err: err, StateRoot: b.Host.stateRoot}
	}

	result := b.processTransaction(ctx, tx, senderAddress, sequencerAddress)

	if !b.Host.transactionContext.simulationMode {
		b.CumulativeGasUsed += result.GasUsed

		if b.CumulativeGasUsed > b.MaxCumulativeGasUsed {
			result.Err = ErrInvalidCumulativeGas
		}
	}
	return result
}

// ProcessUnsignedTransaction processes an unsigned transaction from the given
// sender.
func (b *BatchProcessor) ProcessUnsignedTransaction(ctx context.Context, tx *types.Transaction, senderAddress, sequencerAddress common.Address) *runtime.ExecutionResult {
	return b.processTransaction(ctx, tx, senderAddress, sequencerAddress)
}

<<<<<<< HEAD
func (b *BatchProcessor) estimateGas(ctx context.Context, tx *types.Transaction) *runtime.ExecutionResult {
	result := &runtime.ExecutionResult{Err: nil, GasUsed: 0}

	cost := uint64(0)

	if b.isContractCreation(tx) {
		cost += TxSmartContractCreationGas
	} else {
		cost += TxTransferGas
	}

	if !b.isTransfer(ctx, tx) {
		payload := tx.Data()

		if len(payload) > 0 {
			zeros := uint64(0)

			for i := 0; i < len(payload); i++ {
				if payload[i] == 0 {
					zeros++
				}
			}

			nonZeros := uint64(len(payload)) - zeros

			if (math.MaxUint64-cost)/nonZeroCost < nonZeros {
				result.Err = ErrIntrinsicGasOverflow
				return result
			}

			cost += nonZeros * nonZeroCost

			if (math.MaxUint64-cost)/4 < zeros {
				result.Err = ErrIntrinsicGasOverflow
			}

			cost += zeros * zeroCost
		}
	}

	result.GasUsed = cost

	return result
}

=======
>>>>>>> 447524f9
// IsContractCreation checks if the tx is a contract creation
func (b *BatchProcessor) isContractCreation(tx *types.Transaction) bool {
	return tx.To() == nil && len(tx.Data()) > 0
}

// IsSmartContractExecution checks if the tx is a contract execution
func (b *BatchProcessor) isSmartContractExecution(ctx context.Context, tx *types.Transaction) bool {
	return b.Host.GetCodeHash(ctx, *tx.To()) != EmptyCodeHash
}

// IsTransfer checks if the tx is a transfer
func (b *BatchProcessor) isTransfer(ctx context.Context, tx *types.Transaction) bool {
	return !b.isContractCreation(tx) && !b.isSmartContractExecution(ctx, tx) && tx.Value().Uint64() != 0
}

func (b *BatchProcessor) processTransaction(ctx context.Context, tx *types.Transaction, senderAddress, sequencerAddress common.Address) *runtime.ExecutionResult {
	log.Debugf("Processing tx: %v", tx.Hash())

	// Set transaction context
	b.Host.transactionContext.currentTransaction = tx
	b.Host.transactionContext.currentOrigin = senderAddress
	b.Host.transactionContext.coinBase = sequencerAddress
	receiverAddress := tx.To()

	log.Debugf("processTransaction method. Transaction Gas = %v", tx.Gas())

	if b.isContractCreation(tx) {
		log.Debug("smart contract creation")
		return b.create(ctx, tx, senderAddress, sequencerAddress, tx.Gas())
	}

	if b.isSmartContractExecution(ctx, tx) {
		log.Debug("smart contract execution")
		return b.execute(ctx, tx, senderAddress, *receiverAddress, sequencerAddress, tx.Gas())
	}

	if b.isTransfer(ctx, tx) {
		log.Debug("transfer")
		return b.transfer(ctx, tx, senderAddress, *receiverAddress, sequencerAddress, tx.Gas())
	}

	log.Error("unknown transaction type")
	return &runtime.ExecutionResult{Err: ErrInvalidTxType, StateRoot: b.Host.stateRoot}
}

func (b *BatchProcessor) populateBatchHeader(batch *Batch) {
	parentHash := common.HexToHash("0x0000000000000000000000000000000000000000000000000000000000000000")
	if b.LastBatch != nil {
		parentHash = b.LastBatch.Hash()
	}

	rr := make([]*types.Receipt, 0, len(batch.Receipts))
	for _, receipt := range batch.Receipts {
		r := receipt.Receipt
		r.Logs = append(r.Logs, b.Host.logs[receipt.TxHash]...)
		rr = append(rr, &r)
	}
	block := types.NewBlock(batch.Header, batch.Transactions, batch.Uncles, rr, &trie.StackTrie{})

	batch.Header.ParentHash = parentHash
	batch.Header.UncleHash = block.UncleHash()
	batch.Header.Coinbase = batch.Sequencer
	batch.Header.Root = common.BytesToHash(b.Host.stateRoot)
	batch.Header.TxHash = block.TxHash()
	batch.Header.ReceiptHash = block.ReceiptHash()
	batch.Header.Bloom = block.Bloom()
	batch.Header.Difficulty = new(big.Int).SetUint64(0)
	batch.Header.GasLimit = 30000000
	batch.Header.GasUsed = b.CumulativeGasUsed
	batch.Header.Time = uint64(time.Now().Unix())
	batch.Header.MixDigest = block.MixDigest()
	batch.Header.Nonce = block.Header().Nonce
}

func (b *BatchProcessor) generateReceipt(batch *Batch, tx *types.Transaction, index uint, senderAddress *common.Address, receiverAddress *common.Address, result *runtime.ExecutionResult) *Receipt {
	receipt := &Receipt{}
	receipt.Type = tx.Type()
	receipt.PostState = b.Host.stateRoot

	if result.Succeeded() {
		receipt.Status = types.ReceiptStatusSuccessful
	} else {
		receipt.Status = types.ReceiptStatusFailed
	}

	receipt.CumulativeGasUsed = b.CumulativeGasUsed
	receipt.BlockNumber = batch.Number()
	receipt.BlockHash = batch.Hash()
	receipt.GasUsed = result.GasUsed
	receipt.TxHash = tx.Hash()
	receipt.TransactionIndex = index
	receipt.ContractAddress = result.CreateAddress
	receipt.To = receiverAddress
	if senderAddress != nil {
		receipt.From = *senderAddress
	}

	return receipt
}

// transfer processes a transfer transaction
func (b *BatchProcessor) transfer(ctx context.Context, tx *types.Transaction, senderAddress, receiverAddress, sequencerAddress common.Address, txGas uint64) *runtime.ExecutionResult {
	log.Debugf("processing transfer [%s]: start", tx.Hash().Hex())
	var result *runtime.ExecutionResult = &runtime.ExecutionResult{}
	var balances = make(map[common.Address]*big.Int)

	txb, err := tx.MarshalBinary()
	if err != nil {
		result.Err = err
		result.StateRoot = b.Host.stateRoot
		return result
	}
	encoded := hex.EncodeToHex(txb)
	log.Debugf("processing transfer [%s]: raw: %v", tx.Hash().Hex(), encoded)

	// save stateRoot and modify it only if transaction processing finishes successfully
	root := b.Host.stateRoot

	// reset MT currentRoot in case it was modified by failed transaction
	log.Debugf("processing transfer [%s]: root: %v", tx.Hash().Hex(), new(big.Int).SetBytes(root).String())

	senderBalance, err := b.Host.State.tree.GetBalance(ctx, senderAddress, root, b.Host.txBundleID)
	if err != nil {
		if err == ErrNotFound {
			senderBalance = big.NewInt(0)
		} else {
			result.Err = err
			result.StateRoot = b.Host.stateRoot
			return result
		}
	}

	senderNonce, err := b.Host.State.tree.GetNonce(ctx, senderAddress, root, b.Host.txBundleID)
	if err != nil {
		if err == ErrNotFound {
			senderNonce = big.NewInt(0)
		} else {
			result.Err = err
			result.StateRoot = b.Host.stateRoot
			return result
		}
	}

	err = b.checkTransaction(ctx, tx, senderAddress, senderNonce, senderBalance)
	if err != nil {
		result.Err = err
		result.StateRoot = b.Host.stateRoot
		return result
	}

	balances[senderAddress] = senderBalance

	log.Debugf("processing transfer [%s]: sender: %v", tx.Hash().Hex(), senderAddress.Hex())
	log.Debugf("processing transfer [%s]: nonce: %v", tx.Hash().Hex(), tx.Nonce())
	log.Debugf("processing transfer [%s]: sender balance: %v", tx.Hash().Hex(), senderBalance.Text(encoding.Base10))

	// Increase Nonce
	senderNonce = big.NewInt(0).Add(senderNonce, big.NewInt(1))
	log.Debugf("processing transfer [%s]: new nonce: %v", tx.Hash().Hex(), senderNonce.Text(encoding.Base10))

	// Store new nonce
	root, _, err = b.Host.State.tree.SetNonce(ctx, senderAddress, senderNonce, root, b.Host.txBundleID)
	if err != nil {
		result.Err = err
		result.StateRoot = b.Host.stateRoot
		return result
	}
	log.Debugf("processing transfer [%s]: sender nonce set to: %v", tx.Hash().Hex(), senderNonce.Text(encoding.Base10))

	// Get receiver Balance
	receiverBalance, err := b.Host.State.tree.GetBalance(ctx, receiverAddress, root, b.Host.txBundleID)
	if err != nil {
		result.Err = err
		result.StateRoot = b.Host.stateRoot
		return result
	}
	log.Debugf("processing transfer [%s]: receiver balance: %v", tx.Hash().Hex(), receiverBalance.Text(encoding.Base10))
	balances[receiverAddress] = receiverBalance

	// Get sequencer Balance
	sequencerBalance, err := b.Host.State.tree.GetBalance(ctx, sequencerAddress, root, b.Host.txBundleID)
	if err != nil {
		result.Err = err
		result.StateRoot = b.Host.stateRoot
		return result
	}
	balances[sequencerAddress] = sequencerBalance

	// Calculate Gas
	usedGas := new(big.Int).SetUint64(TxTransferGas)
	usedGasValue := new(big.Int).Mul(usedGas, tx.GasPrice())
	gasLeft := new(big.Int).SetUint64(txGas - usedGas.Uint64())
	gasLeftValue := new(big.Int).Mul(gasLeft, tx.GasPrice())
	log.Debugf("processing transfer [%s]: used gas: %v", tx.Hash().Hex(), usedGas.Text(encoding.Base10))
	log.Debugf("processing transfer [%s]: remaining gas: %v", tx.Hash().Hex(), gasLeft.Text(encoding.Base10))

	// Calculate new balances
	cost := tx.Cost()
	log.Debugf("processing transfer [%s]: cost: %v", tx.Hash().Hex(), cost.Text(encoding.Base10))
	value := tx.Value()
	log.Debugf("processing transfer [%s]: value: %v", tx.Hash().Hex(), value.Text(encoding.Base10))

	// Sender has to pay transaction cost
	balances[senderAddress].Sub(balances[senderAddress], cost)
	log.Debugf("processing transfer [%s]: sender balance after cost charged: %v", tx.Hash().Hex(), balances[senderAddress].Text(encoding.Base10))

	// Refund unused gas to sender
	balances[senderAddress].Add(balances[senderAddress], gasLeftValue)
	log.Debugf("processing transfer [%s]: sender balance after refund: %v", tx.Hash().Hex(), balances[senderAddress].Text(encoding.Base10))

	// Add value to receiver
	balances[receiverAddress].Add(balances[receiverAddress], value)
	log.Debugf("processing transfer [%s]: receiver balance after value added: %v", tx.Hash().Hex(), balances[receiverAddress].Text(encoding.Base10))

	// Pay gas to the sequencer
	balances[sequencerAddress].Add(balances[sequencerAddress], usedGasValue)

	// Store new balances
	for address, balance := range balances {
		root, _, err = b.Host.State.tree.SetBalance(ctx, address, balance, root, b.Host.txBundleID)
		if err != nil {
			result.Err = err
			result.StateRoot = b.Host.stateRoot
			return result
		}
	}

	b.Host.stateRoot = root

	log.Debugf("processing transfer [%s]: new root: %v", tx.Hash().Hex(), new(big.Int).SetBytes(root).String())

	result.GasUsed = usedGas.Uint64()
	result.GasLeft = gasLeft.Uint64()
	result.StateRoot = b.Host.stateRoot

	return result
}

// CheckTransaction checks if a transaction is valid
func (b *BatchProcessor) CheckTransaction(ctx context.Context, tx *types.Transaction) error {
	senderAddress, err := helper.GetSender(*tx)
	if err != nil {
		return err
	}

	senderNonce, err := b.Host.State.tree.GetNonce(ctx, senderAddress, b.Host.stateRoot, b.Host.txBundleID)
	if err != nil {
		if err == ErrNotFound {
			senderNonce = big.NewInt(0)
		} else {
			return err
		}
	}

	senderBalance, err := b.Host.State.tree.GetBalance(ctx, senderAddress, b.Host.stateRoot, b.Host.txBundleID)
	if err != nil {
		if err == ErrNotFound {
			senderBalance = big.NewInt(0)
		} else {
			return err
		}
	}

	return b.checkTransaction(ctx, tx, senderAddress, senderNonce, senderBalance)
}

func (b *BatchProcessor) checkTransaction(ctx context.Context, tx *types.Transaction, senderAddress common.Address, senderNonce, senderBalance *big.Int) error {
	if !b.Host.transactionContext.simulationMode {
		// Check balance
		if senderBalance.Cmp(tx.Cost()) < 0 {
			log.Debugf("check transaction [%s]: invalid balance, expected: %v, found: %v", tx.Hash().Hex(), tx.Cost().Text(encoding.Base10), senderBalance.Text(encoding.Base10))
			return ErrInvalidBalance
		}

		// Check nonce
		if senderNonce.Uint64() > tx.Nonce() {
			log.Debugf("check transaction [%s]: invalid nonce, tx nonce is smaller than account nonce, expected: %d, found: %d",
				tx.Hash().Hex(), senderNonce.Uint64(), tx.Nonce())
			return ErrNonceIsSmallerThanAccountNonce
		}

		if senderNonce.Uint64() < tx.Nonce() {
			log.Debugf("check transaction [%s]: invalid nonce at this moment, tx nonce is bigger than account nonce, expected: %d, found: %d",
				tx.Hash().Hex(), senderNonce.Uint64(), tx.Nonce())
			return ErrNonceIsBiggerThanAccountNonce
		}

		// Check ChainID
		if tx.ChainId().Uint64() != b.SequencerChainID && tx.ChainId().Uint64() != b.Host.State.cfg.DefaultChainID {
			log.Debugf("Batch ChainID: %v", b.SequencerChainID)
			log.Debugf("Transaction ChainID: %v", tx.ChainId().Uint64())
			return ErrInvalidChainID
		}

		// Check gas
		gasEstimation, err := b.Host.State.EstimateGas(tx, senderAddress)
		if err != nil {
			log.Debugf("check transaction [%s]: error estimating gas", tx.Hash().Hex())
			return ErrInvalidGas
		}
		if tx.Gas() < gasEstimation {
			log.Debugf("check transaction [%s]: invalid gas, expected: %v, found: %v", tx.Hash().Hex(), tx.Gas(), gasEstimation)
			return ErrInvalidGas
		}
	}

	return nil
}

// Commit the batch state into state
func (b *BatchProcessor) commit(ctx context.Context, batch *Batch) error {
	// Store batch into db
	var root common.Hash

	if batch.Header == nil {
		batch.Header = &types.Header{
			Root:       root,
			Difficulty: big.NewInt(0),
			Number:     batch.Number(),
		}
	}

	// set merkletree root
	if b.Host.stateRoot != nil {
		root.SetBytes(b.Host.stateRoot)
		batch.Header.Root = root

		// set local exit root
		key := new(big.Int).SetUint64(b.Host.State.cfg.LocalExitRootStoragePosition)
		localExitRoot, err := b.Host.State.tree.GetStorageAt(ctx, b.Host.State.cfg.L2GlobalExitRootManagerAddr, key, b.Host.stateRoot, b.Host.txBundleID)
		if err != nil {
			return err
		}
		batch.RollupExitRoot = common.BigToHash(localExitRoot)
	}

	err := b.Host.State.AddBatch(ctx, batch, b.Host.txBundleID)
	if err != nil {
		return err
	}

	// store transactions
	for i, tx := range batch.Transactions {
		err := b.Host.State.AddTransaction(ctx, tx, batch.Number().Uint64(), uint(i), b.Host.txBundleID)
		if err != nil {
			return err
		}
	}

	blockHash := batch.Hash()

	// store receipts
	for _, receipt := range batch.Receipts {
		receipt.BlockHash = blockHash
		err := b.Host.State.AddReceipt(ctx, receipt, b.Host.txBundleID)
		if err != nil {
			return err
		}
	}

	// store logs
	for _, tx := range batch.Transactions {
		if txLogs, found := b.Host.logs[tx.Hash()]; found {
			for _, txLog := range txLogs {
				txLog.BlockHash = blockHash
				txLog.BlockNumber = batch.Number().Uint64()
				err := b.Host.State.AddLog(ctx, *txLog, b.Host.txBundleID)
				if err != nil {
					return err
				}
			}
		}
	}

	b.LastBatch = batch

	return nil
}

func (b *BatchProcessor) execute(ctx context.Context, tx *types.Transaction, senderAddress, receiverAddress, sequencerAddress common.Address, txGas uint64) *runtime.ExecutionResult {
	code := b.Host.GetCode(ctx, receiverAddress)
	log.Debugf("smart contract execution %v", receiverAddress)
	contract := runtime.NewContractCall(1, senderAddress, senderAddress, receiverAddress, tx.Value(), txGas, code, tx.Data())
	result := b.Host.run(ctx, contract)
	result.GasUsed = txGas - result.GasLeft

	log.Debugf("Transaction Data in hex: %s", common.Bytes2Hex(tx.Data()))
	log.Debugf("Returned value from execution: %v", "0x"+hex.EncodeToString(result.ReturnValue))
	log.Debugf("Gas send on transaction: %v", txGas)
	log.Debugf("Gas left after execution: %v", result.GasLeft)
	log.Debugf("Gas used on execution: %v", result.GasUsed)

	if tx.Value().Uint64() != 0 && !result.Reverted() {
		log.Debugf("contract execution includes value transfer = %v", tx.Value())
		// Tansfer the value
		transferResult := b.transfer(ctx, tx, senderAddress, contract.Address, sequencerAddress, txGas)
		if transferResult.Err != nil {
			transferResult.StateRoot = b.Host.stateRoot
			return transferResult
		}
	} else {
		// Increment sender nonce
		senderNonce, err := b.Host.State.tree.GetNonce(ctx, senderAddress, b.Host.stateRoot, b.Host.txBundleID)
		if err != nil {
			result.Err = err
			result.StateRoot = b.Host.stateRoot
			return result
		}
		senderNonce.Add(senderNonce, big.NewInt(1))

		// Store new nonce
		root, _, err := b.Host.State.tree.SetNonce(ctx, senderAddress, senderNonce, b.Host.stateRoot, b.Host.txBundleID)
		if err != nil {
			result.Err = err
			result.StateRoot = b.Host.stateRoot
			return result
		}

		b.Host.stateRoot = root
	}

	result.StateRoot = b.Host.stateRoot

	return result
}

func (b *BatchProcessor) create(ctx context.Context, tx *types.Transaction, senderAddress, sequencerAddress common.Address, txGas uint64) *runtime.ExecutionResult {
	root := b.Host.stateRoot

	if len(tx.Data()) <= 0 {
		return &runtime.ExecutionResult{
			GasLeft: txGas,
			Err:     runtime.ErrCodeNotFound,
		}
	}

	address := helper.CreateAddress(senderAddress, tx.Nonce())
	contract := runtime.NewContractCreation(0, senderAddress, senderAddress, address, tx.Value(), txGas, tx.Data())

	log.Debugf("new contract address = %v", address)

	gasLimit := contract.Gas

	senderNonce, err := b.Host.State.tree.GetNonce(ctx, senderAddress, root, b.Host.txBundleID)
	if err != nil {
		return &runtime.ExecutionResult{
			GasLeft:   0,
			Err:       err,
			StateRoot: b.Host.stateRoot,
		}
	}

	senderBalance, err := b.Host.State.tree.GetBalance(ctx, senderAddress, b.Host.stateRoot, b.Host.txBundleID)
	if err != nil {
		return &runtime.ExecutionResult{
			GasLeft:   0,
			Err:       err,
			StateRoot: b.Host.stateRoot,
		}
	}

	err = b.checkTransaction(ctx, tx, senderAddress, senderNonce, senderBalance)
	if err != nil {
		return &runtime.ExecutionResult{
			GasLeft:   0,
			Err:       err,
			StateRoot: b.Host.stateRoot,
		}
	}

	if contract.Depth > int(maxCallDepth)+1 {
		return &runtime.ExecutionResult{
			GasLeft:   gasLimit,
			Err:       runtime.ErrDepth,
			StateRoot: b.Host.stateRoot,
		}
	}

	// Check if there if there is a collision and the address already exists
	if !b.Host.Empty(ctx, contract.Address) && !b.Host.transactionContext.simulationMode {
		return &runtime.ExecutionResult{
			GasLeft:   0,
			Err:       runtime.ErrContractAddressCollision,
			StateRoot: b.Host.stateRoot,
		}
	}

	if tx.Value().Uint64() != 0 {
		log.Debugf("contract creation includes value transfer = %v", tx.Value())
		// Tansfer the value
		transferResult := b.transfer(ctx, tx, senderAddress, contract.Address, sequencerAddress, txGas)
		if transferResult.Err != nil {
			return &runtime.ExecutionResult{
				GasLeft:   gasLimit,
				Err:       transferResult.Err,
				StateRoot: b.Host.stateRoot,
			}
		}
	} else {
		// Increment nonce of the sender
		senderNonce.Add(senderNonce, big.NewInt(1))

		// Store new nonce
		root, _, err := b.Host.State.tree.SetNonce(ctx, senderAddress, senderNonce, root, b.Host.txBundleID)
		if err != nil {
			return &runtime.ExecutionResult{
				GasLeft:   0,
				Err:       err,
				StateRoot: b.Host.stateRoot,
			}
		}

		b.Host.stateRoot = root
	}

	result := b.Host.run(ctx, contract)
	result.StateRoot = b.Host.stateRoot
	if result.Failed() {
		return result
	}
	// Update root with the result after SC Execution
	root = b.Host.stateRoot

	if b.Host.forks.EIP158 && len(result.ReturnValue) > spuriousDragonMaxCodeSize {
		// Contract size exceeds 'SpuriousDragon' size limit
		return &runtime.ExecutionResult{
			GasLeft:   0,
			Err:       runtime.ErrMaxCodeSizeExceeded,
			StateRoot: b.Host.stateRoot,
		}
	}

	gasCost := uint64(len(result.ReturnValue)) * contractByteGasCost

	if result.GasLeft < gasCost {
		result.Err = runtime.ErrCodeStoreOutOfGas
		result.ReturnValue = nil
		result.StateRoot = b.Host.stateRoot

		// Out of gas creating the contract
		if b.Host.forks.Homestead {
			result.GasLeft = 0
		}

		return result
	}

	result.GasLeft -= gasCost

	if !b.Host.transactionContext.simulationMode {
		root, _, err = b.Host.State.tree.SetCode(ctx, address, result.ReturnValue, root, b.Host.txBundleID)
		if err != nil {
			return &runtime.ExecutionResult{
				GasLeft:   gasLimit,
				Err:       err,
				StateRoot: b.Host.stateRoot,
			}
		}
	}

	result.CreateAddress = address
	result.GasUsed = gasCost
	b.Host.stateRoot = root
	result.StateRoot = root

	return result
}<|MERGE_RESOLUTION|>--- conflicted
+++ resolved
@@ -157,54 +157,6 @@
 	return b.processTransaction(ctx, tx, senderAddress, sequencerAddress)
 }
 
-<<<<<<< HEAD
-func (b *BatchProcessor) estimateGas(ctx context.Context, tx *types.Transaction) *runtime.ExecutionResult {
-	result := &runtime.ExecutionResult{Err: nil, GasUsed: 0}
-
-	cost := uint64(0)
-
-	if b.isContractCreation(tx) {
-		cost += TxSmartContractCreationGas
-	} else {
-		cost += TxTransferGas
-	}
-
-	if !b.isTransfer(ctx, tx) {
-		payload := tx.Data()
-
-		if len(payload) > 0 {
-			zeros := uint64(0)
-
-			for i := 0; i < len(payload); i++ {
-				if payload[i] == 0 {
-					zeros++
-				}
-			}
-
-			nonZeros := uint64(len(payload)) - zeros
-
-			if (math.MaxUint64-cost)/nonZeroCost < nonZeros {
-				result.Err = ErrIntrinsicGasOverflow
-				return result
-			}
-
-			cost += nonZeros * nonZeroCost
-
-			if (math.MaxUint64-cost)/4 < zeros {
-				result.Err = ErrIntrinsicGasOverflow
-			}
-
-			cost += zeros * zeroCost
-		}
-	}
-
-	result.GasUsed = cost
-
-	return result
-}
-
-=======
->>>>>>> 447524f9
 // IsContractCreation checks if the tx is a contract creation
 func (b *BatchProcessor) isContractCreation(tx *types.Transaction) bool {
 	return tx.To() == nil && len(tx.Data()) > 0
