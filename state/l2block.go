--- conflicted
+++ resolved
@@ -4,11 +4,8 @@
 	"context"
 	"encoding/json"
 	"errors"
-<<<<<<< HEAD
-=======
 	"math/big"
 	"strings"
->>>>>>> 291ac858
 	"sync"
 	"time"
 
@@ -17,8 +14,6 @@
 	"github.com/ethereum/go-ethereum/core/types"
 )
 
-<<<<<<< HEAD
-=======
 type gethHeader struct {
 	*types.Header
 }
@@ -193,7 +188,6 @@
 	return &cpy
 }
 
->>>>>>> 291ac858
 const newL2BlocksCheckInterval = 200 * time.Millisecond
 
 // NewL2BlockEventHandler represent a func that will be called by the
@@ -203,11 +197,7 @@
 // NewL2BlockEvent is a struct provided from the state to the NewL2BlockEventHandler
 // when a new l2 block is detected with data related to this new l2 block.
 type NewL2BlockEvent struct {
-<<<<<<< HEAD
-	Block types.Block
-=======
 	Block L2Block
->>>>>>> 291ac858
 	Logs  []*types.Log
 }
 
@@ -231,18 +221,7 @@
 func (s *State) monitorNewL2Blocks() {
 	waitNextCycle := func() {
 		time.Sleep(newL2BlocksCheckInterval)
-<<<<<<< HEAD
-	}
-
-	lastL2BlockNumber, err := s.GetLastL2BlockNumber(context.Background(), nil)
-	if errors.Is(err, ErrStateNotSynchronized) {
-		lastL2BlockNumber = 0
-	} else if err != nil {
-		log.Fatalf("failed to load the last l2 block: %v", err)
-=======
->>>>>>> 291ac858
-	}
-	lastL2BlockNumberSeen := lastL2BlockNumber
+	}
 
 	lastL2BlockNumber, err := s.GetLastL2BlockNumber(context.Background(), nil)
 	if errors.Is(err, ErrStateNotSynchronized) {
