package state

import (
	"context"
	"time"

	"github.com/ethereum/go-ethereum/common"
	"github.com/ethereum/go-ethereum/core/types"
	"github.com/jackc/pgconn"
	"github.com/jackc/pgx/v4"
)

type storage interface {
	Exec(ctx context.Context, sql string, arguments ...interface{}) (commandTag pgconn.CommandTag, err error)
	Query(ctx context.Context, sql string, args ...interface{}) (pgx.Rows, error)
	QueryRow(ctx context.Context, sql string, args ...interface{}) pgx.Row
	Begin(ctx context.Context) (pgx.Tx, error)
<<<<<<< HEAD
	StoreGenesisBatch(ctx context.Context, batch Batch, dbTx pgx.Tx) error
=======
	StoreGenesisBatch(ctx context.Context, batch Batch, closingReason string, dbTx pgx.Tx) error
>>>>>>> 053c4f0d
	ResetToL1BlockNumber(ctx context.Context, blockNumber uint64, dbTx pgx.Tx) error
	ResetForkID(ctx context.Context, batchNumber uint64, dbTx pgx.Tx) error
	ResetTrustedState(ctx context.Context, batchNumber uint64, dbTx pgx.Tx) error
	AddBlock(ctx context.Context, block *Block, dbTx pgx.Tx) error
	GetTxsOlderThanNL1Blocks(ctx context.Context, nL1Blocks uint64, dbTx pgx.Tx) ([]common.Hash, error)
	GetTxsOlderThanNL1BlocksUntilTxHash(ctx context.Context, nL1Blocks uint64, earliestTxHash common.Hash, dbTx pgx.Tx) ([]common.Hash, error)
	GetLastBlock(ctx context.Context, dbTx pgx.Tx) (*Block, error)
	GetPreviousBlock(ctx context.Context, offset uint64, dbTx pgx.Tx) (*Block, error)
	AddGlobalExitRoot(ctx context.Context, exitRoot *GlobalExitRoot, dbTx pgx.Tx) error
	GetLatestGlobalExitRoot(ctx context.Context, maxBlockNumber uint64, dbTx pgx.Tx) (GlobalExitRoot, time.Time, error)
	GetNumberOfBlocksSinceLastGERUpdate(ctx context.Context, dbTx pgx.Tx) (uint64, error)
	GetBlockNumAndMainnetExitRootByGER(ctx context.Context, ger common.Hash, dbTx pgx.Tx) (uint64, common.Hash, error)
	GetTimeForLatestBatchVirtualization(ctx context.Context, dbTx pgx.Tx) (time.Time, error)
	AddForcedBatch(ctx context.Context, forcedBatch *ForcedBatch, tx pgx.Tx) error
	GetForcedBatch(ctx context.Context, forcedBatchNumber uint64, dbTx pgx.Tx) (*ForcedBatch, error)
	GetForcedBatchesSince(ctx context.Context, forcedBatchNumber, maxBlockNumber uint64, dbTx pgx.Tx) ([]*ForcedBatch, error)
	AddVerifiedBatch(ctx context.Context, verifiedBatch *VerifiedBatch, dbTx pgx.Tx) error
	GetVerifiedBatch(ctx context.Context, batchNumber uint64, dbTx pgx.Tx) (*VerifiedBatch, error)
	GetLastNBatches(ctx context.Context, numBatches uint, dbTx pgx.Tx) ([]*Batch, error)
	GetLastNBatchesByL2BlockNumber(ctx context.Context, l2BlockNumber *uint64, numBatches uint, dbTx pgx.Tx) ([]*Batch, common.Hash, error)
	GetLastBatchNumber(ctx context.Context, dbTx pgx.Tx) (uint64, error)
	GetLastBatchTime(ctx context.Context, dbTx pgx.Tx) (time.Time, error)
	GetLastVirtualBatchNum(ctx context.Context, dbTx pgx.Tx) (uint64, error)
	GetLatestVirtualBatchTimestamp(ctx context.Context, dbTx pgx.Tx) (time.Time, error)
	GetVirtualBatch(ctx context.Context, batchNumber uint64, dbTx pgx.Tx) (*VirtualBatch, error)
	SetLastBatchInfoSeenOnEthereum(ctx context.Context, lastBatchNumberSeen, lastBatchNumberVerified uint64, dbTx pgx.Tx) error
	SetInitSyncBatch(ctx context.Context, batchNumber uint64, dbTx pgx.Tx) error
	GetBatchByNumber(ctx context.Context, batchNumber uint64, dbTx pgx.Tx) (*Batch, error)
	GetBatchByTxHash(ctx context.Context, transactionHash common.Hash, dbTx pgx.Tx) (*Batch, error)
	GetBatchByL2BlockNumber(ctx context.Context, l2BlockNumber uint64, dbTx pgx.Tx) (*Batch, error)
	GetVirtualBatchByNumber(ctx context.Context, batchNumber uint64, dbTx pgx.Tx) (*Batch, error)
	IsBatchVirtualized(ctx context.Context, batchNumber uint64, dbTx pgx.Tx) (bool, error)
	IsBatchConsolidated(ctx context.Context, batchNumber uint64, dbTx pgx.Tx) (bool, error)
	IsSequencingTXSynced(ctx context.Context, transactionHash common.Hash, dbTx pgx.Tx) (bool, error)
	GetProcessingContext(ctx context.Context, batchNumber uint64, dbTx pgx.Tx) (*ProcessingContext, error)
	GetEncodedTransactionsByBatchNumber(ctx context.Context, batchNumber uint64, dbTx pgx.Tx) (encodedTxs []string, effectivePercentages []uint8, err error)
	GetTransactionsByBatchNumber(ctx context.Context, batchNumber uint64, dbTx pgx.Tx) (txs []types.Transaction, effectivePercentages []uint8, err error)
	GetTxsHashesByBatchNumber(ctx context.Context, batchNumber uint64, dbTx pgx.Tx) (encoded []common.Hash, err error)
	AddVirtualBatch(ctx context.Context, virtualBatch *VirtualBatch, dbTx pgx.Tx) error
	UpdateGERInOpenBatch(ctx context.Context, ger common.Hash, dbTx pgx.Tx) error
	IsBatchClosed(ctx context.Context, batchNum uint64, dbTx pgx.Tx) (bool, error)
	GetNextForcedBatches(ctx context.Context, nextForcedBatches int, dbTx pgx.Tx) ([]ForcedBatch, error)
	GetBatchNumberOfL2Block(ctx context.Context, blockNumber uint64, dbTx pgx.Tx) (uint64, error)
	BatchNumberByL2BlockNumber(ctx context.Context, blockNumber uint64, dbTx pgx.Tx) (uint64, error)
	GetL2BlockByNumber(ctx context.Context, blockNumber uint64, dbTx pgx.Tx) (*L2Block, error)
	GetL2BlockHashByNumber(ctx context.Context, blockNumber uint64, dbTx pgx.Tx) (common.Hash, error)
	GetL2BlocksByBatchNumber(ctx context.Context, batchNumber uint64, dbTx pgx.Tx) ([]L2Block, error)
	GetLastL2BlockCreatedAt(ctx context.Context, dbTx pgx.Tx) (*time.Time, error)
	GetTransactionByHash(ctx context.Context, transactionHash common.Hash, dbTx pgx.Tx) (*types.Transaction, error)
	GetTransactionByL2Hash(ctx context.Context, transactionHash common.Hash, dbTx pgx.Tx) (*types.Transaction, error)
	GetTransactionReceipt(ctx context.Context, transactionHash common.Hash, dbTx pgx.Tx) (*types.Receipt, error)
	GetTransactionByL2BlockHashAndIndex(ctx context.Context, blockHash common.Hash, index uint64, dbTx pgx.Tx) (*types.Transaction, error)
	GetTransactionByL2BlockNumberAndIndex(ctx context.Context, blockNumber uint64, index uint64, dbTx pgx.Tx) (*types.Transaction, error)
	GetL2BlockTransactionCountByHash(ctx context.Context, blockHash common.Hash, dbTx pgx.Tx) (uint64, error)
	GetL2BlockTransactionCountByNumber(ctx context.Context, blockNumber uint64, dbTx pgx.Tx) (uint64, error)
	GetTransactionEGPLogByHash(ctx context.Context, transactionHash common.Hash, dbTx pgx.Tx) (*EffectiveGasPriceLog, error)
	AddL2Block(ctx context.Context, batchNumber uint64, l2Block *L2Block, receipts []*types.Receipt, txsL2Hash []common.Hash, txsEGPData []StoreTxEGPData, dbTx pgx.Tx) error
	GetLastVirtualizedL2BlockNumber(ctx context.Context, dbTx pgx.Tx) (uint64, error)
	GetLastConsolidatedL2BlockNumber(ctx context.Context, dbTx pgx.Tx) (uint64, error)
	GetLastVerifiedL2BlockNumberUntilL1Block(ctx context.Context, l1FinalizedBlockNumber uint64, dbTx pgx.Tx) (uint64, error)
	GetLastVerifiedBatchNumberUntilL1Block(ctx context.Context, l1BlockNumber uint64, dbTx pgx.Tx) (uint64, error)
	GetLastL2BlockNumber(ctx context.Context, dbTx pgx.Tx) (uint64, error)
	GetLastL2BlockHeader(ctx context.Context, dbTx pgx.Tx) (*L2Header, error)
	GetLastL2Block(ctx context.Context, dbTx pgx.Tx) (*L2Block, error)
	GetLastVerifiedBatch(ctx context.Context, dbTx pgx.Tx) (*VerifiedBatch, error)
	GetStateRootByBatchNumber(ctx context.Context, batchNum uint64, dbTx pgx.Tx) (common.Hash, error)
	GetLocalExitRootByBatchNumber(ctx context.Context, batchNum uint64, dbTx pgx.Tx) (common.Hash, error)
	GetBlockNumVirtualBatchByBatchNum(ctx context.Context, batchNum uint64, dbTx pgx.Tx) (uint64, error)
	GetL2BlockByHash(ctx context.Context, hash common.Hash, dbTx pgx.Tx) (*L2Block, error)
	GetTxsByBlockNumber(ctx context.Context, blockNumber uint64, dbTx pgx.Tx) ([]*types.Transaction, error)
	GetTxsByBatchNumber(ctx context.Context, batchNumber uint64, dbTx pgx.Tx) ([]*types.Transaction, error)
	GetL2BlockHeaderByHash(ctx context.Context, hash common.Hash, dbTx pgx.Tx) (*L2Header, error)
	GetL2BlockHeaderByNumber(ctx context.Context, blockNumber uint64, dbTx pgx.Tx) (*L2Header, error)
	GetL2BlockHashesSince(ctx context.Context, since time.Time, dbTx pgx.Tx) ([]common.Hash, error)
	IsL2BlockConsolidated(ctx context.Context, blockNumber uint64, dbTx pgx.Tx) (bool, error)
	IsL2BlockVirtualized(ctx context.Context, blockNumber uint64, dbTx pgx.Tx) (bool, error)
	GetLogs(ctx context.Context, fromBlock uint64, toBlock uint64, addresses []common.Address, topics [][]common.Hash, blockHash *common.Hash, since *time.Time, dbTx pgx.Tx) ([]*types.Log, error)
	AddReceipt(ctx context.Context, receipt *types.Receipt, dbTx pgx.Tx) error
	AddLog(ctx context.Context, l *types.Log, dbTx pgx.Tx) error
	GetExitRootByGlobalExitRoot(ctx context.Context, ger common.Hash, dbTx pgx.Tx) (*GlobalExitRoot, error)
	AddSequence(ctx context.Context, sequence Sequence, dbTx pgx.Tx) error
	GetSequences(ctx context.Context, lastVerifiedBatchNumber uint64, dbTx pgx.Tx) ([]Sequence, error)
	GetVirtualBatchToProve(ctx context.Context, lastVerfiedBatchNumber uint64, maxL1Block uint64, dbTx pgx.Tx) (*Batch, error)
	CheckProofContainsCompleteSequences(ctx context.Context, proof *Proof, dbTx pgx.Tx) (bool, error)
	GetProofReadyToVerify(ctx context.Context, lastVerfiedBatchNumber uint64, dbTx pgx.Tx) (*Proof, error)
	GetProofsToAggregate(ctx context.Context, dbTx pgx.Tx) (*Proof, *Proof, error)
	AddGeneratedProof(ctx context.Context, proof *Proof, dbTx pgx.Tx) error
	UpdateGeneratedProof(ctx context.Context, proof *Proof, dbTx pgx.Tx) error
	DeleteGeneratedProofs(ctx context.Context, batchNumber uint64, batchNumberFinal uint64, dbTx pgx.Tx) error
	CleanupGeneratedProofs(ctx context.Context, batchNumber uint64, dbTx pgx.Tx) error
	CleanupLockedProofs(ctx context.Context, duration string, dbTx pgx.Tx) (int64, error)
	DeleteUngeneratedProofs(ctx context.Context, dbTx pgx.Tx) error
	GetLastClosedBatch(ctx context.Context, dbTx pgx.Tx) (*Batch, error)
	GetLastClosedBatchNumber(ctx context.Context, dbTx pgx.Tx) (uint64, error)
	UpdateBatchL2Data(ctx context.Context, batchNumber uint64, batchL2Data []byte, dbTx pgx.Tx) error
	UpdateWIPBatch(ctx context.Context, receipt ProcessingReceipt, dbTx pgx.Tx) error
	AddAccumulatedInputHash(ctx context.Context, batchNum uint64, accInputHash common.Hash, dbTx pgx.Tx) error
	GetLastTrustedForcedBatchNumber(ctx context.Context, dbTx pgx.Tx) (uint64, error)
	AddTrustedReorg(ctx context.Context, reorg *TrustedReorg, dbTx pgx.Tx) error
	CountReorgs(ctx context.Context, dbTx pgx.Tx) (uint64, error)
	GetReorgedTransactions(ctx context.Context, batchNumber uint64, dbTx pgx.Tx) ([]*types.Transaction, error)
	GetLatestGer(ctx context.Context, maxBlockNumber uint64) (GlobalExitRoot, time.Time, error)
	GetBatchByForcedBatchNum(ctx context.Context, forcedBatchNumber uint64, dbTx pgx.Tx) (*Batch, error)
	AddForkID(ctx context.Context, forkID ForkIDInterval, dbTx pgx.Tx) error
	GetForkIDs(ctx context.Context, dbTx pgx.Tx) ([]ForkIDInterval, error)
	UpdateForkID(ctx context.Context, forkID ForkIDInterval, dbTx pgx.Tx) error
	GetNativeBlockHashesInRange(ctx context.Context, fromBlock, toBlock uint64, dbTx pgx.Tx) ([]common.Hash, error)
	GetDSGenesisBlock(ctx context.Context, dbTx pgx.Tx) (*DSL2Block, error)
	GetDSBatches(ctx context.Context, firstBatchNumber, lastBatchNumber uint64, readWIPBatch bool, dbTx pgx.Tx) ([]*DSBatch, error)
	GetDSL2Blocks(ctx context.Context, firstBatchNumber, lastBatchNumber uint64, dbTx pgx.Tx) ([]*DSL2Block, error)
	GetDSL2Transactions(ctx context.Context, firstL2Block, lastL2Block uint64, dbTx pgx.Tx) ([]*DSL2Transaction, error)
	OpenBatchInStorage(ctx context.Context, batchContext ProcessingContext, dbTx pgx.Tx) error
	OpenWIPBatchInStorage(ctx context.Context, batch Batch, dbTx pgx.Tx) error
	GetWIPBatchInStorage(ctx context.Context, batchNumber uint64, dbTx pgx.Tx) (*Batch, error)
	CloseBatchInStorage(ctx context.Context, receipt ProcessingReceipt, dbTx pgx.Tx) error
	CloseWIPBatchInStorage(ctx context.Context, receipt ProcessingReceipt, dbTx pgx.Tx) error
	GetLogsByBlockNumber(ctx context.Context, blockNumber uint64, dbTx pgx.Tx) ([]*types.Log, error)
	AddL1InfoRootToExitRoot(ctx context.Context, exitRoot *L1InfoTreeExitRootStorageEntry, dbTx pgx.Tx) error
	GetAllL1InfoRootEntries(ctx context.Context, dbTx pgx.Tx) ([]L1InfoTreeExitRootStorageEntry, error)
	GetLatestL1InfoRoot(ctx context.Context, maxBlockNumber uint64) (L1InfoTreeExitRootStorageEntry, error)
	UpdateForkIDIntervalsInMemory(intervals []ForkIDInterval)
	AddForkIDInterval(ctx context.Context, newForkID ForkIDInterval, dbTx pgx.Tx) error
	GetForkIDByBlockNumber(blockNumber uint64) uint64
	GetForkIDByBatchNumber(batchNumber uint64) uint64
	GetLatestIndex(ctx context.Context, dbTx pgx.Tx) (uint32, error)
	GetRawBatchTimestamps(ctx context.Context, batchNumber uint64, dbTx pgx.Tx) (*time.Time, *time.Time, error)
	GetL1InfoRootLeafByL1InfoRoot(ctx context.Context, l1InfoRoot common.Hash, dbTx pgx.Tx) (L1InfoTreeExitRootStorageEntry, error)
	GetL1InfoRootLeafByIndex(ctx context.Context, l1InfoTreeIndex uint32, dbTx pgx.Tx) (L1InfoTreeExitRootStorageEntry, error)
	GetLeafsByL1InfoRoot(ctx context.Context, l1InfoRoot common.Hash, dbTx pgx.Tx) ([]L1InfoTreeExitRootStorageEntry, error)
	GetBlockByNumber(ctx context.Context, blockNumber uint64, dbTx pgx.Tx) (*Block, error)
	GetVirtualBatchParentHash(ctx context.Context, batchNumber uint64, dbTx pgx.Tx) (common.Hash, error)
	GetForcedBatchParentHash(ctx context.Context, forcedBatchNumber uint64, dbTx pgx.Tx) (common.Hash, error)
	GetLatestBatchGlobalExitRoot(ctx context.Context, dbTx pgx.Tx) (common.Hash, error)
	GetL2TxHashByTxHash(ctx context.Context, hash common.Hash, dbTx pgx.Tx) (*common.Hash, error)
	GetSyncInfoData(ctx context.Context, dbTx pgx.Tx) (SyncInfoDataOnStorage, error)
	GetFirstL2BlockNumberForBatchNumber(ctx context.Context, batchNumber uint64, dbTx pgx.Tx) (uint64, error)
	GetForkIDInMemory(forkId uint64) *ForkIDInterval
	IsBatchChecked(ctx context.Context, batchNum uint64, dbTx pgx.Tx) (bool, error)
	UpdateBatchAsChecked(ctx context.Context, batchNumber uint64, dbTx pgx.Tx) error
	GetNotCheckedBatches(ctx context.Context, dbTx pgx.Tx) ([]*Batch, error)
<<<<<<< HEAD
=======
	GetLastL2BlockByBatchNumber(ctx context.Context, batchNumber uint64, dbTx pgx.Tx) (*L2Block, error)
>>>>>>> 053c4f0d
}<|MERGE_RESOLUTION|>--- conflicted
+++ resolved
@@ -15,11 +15,7 @@
 	Query(ctx context.Context, sql string, args ...interface{}) (pgx.Rows, error)
 	QueryRow(ctx context.Context, sql string, args ...interface{}) pgx.Row
 	Begin(ctx context.Context) (pgx.Tx, error)
-<<<<<<< HEAD
-	StoreGenesisBatch(ctx context.Context, batch Batch, dbTx pgx.Tx) error
-=======
 	StoreGenesisBatch(ctx context.Context, batch Batch, closingReason string, dbTx pgx.Tx) error
->>>>>>> 053c4f0d
 	ResetToL1BlockNumber(ctx context.Context, blockNumber uint64, dbTx pgx.Tx) error
 	ResetForkID(ctx context.Context, batchNumber uint64, dbTx pgx.Tx) error
 	ResetTrustedState(ctx context.Context, batchNumber uint64, dbTx pgx.Tx) error
@@ -160,8 +156,5 @@
 	IsBatchChecked(ctx context.Context, batchNum uint64, dbTx pgx.Tx) (bool, error)
 	UpdateBatchAsChecked(ctx context.Context, batchNumber uint64, dbTx pgx.Tx) error
 	GetNotCheckedBatches(ctx context.Context, dbTx pgx.Tx) ([]*Batch, error)
-<<<<<<< HEAD
-=======
 	GetLastL2BlockByBatchNumber(ctx context.Context, batchNumber uint64, dbTx pgx.Tx) (*L2Block, error)
->>>>>>> 053c4f0d
 }