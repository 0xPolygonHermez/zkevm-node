package state

import (
	"time"

	"github.com/ethereum/go-ethereum/common"
)

// Block struct
type Block struct {
	BlockNumber uint64
	BlockHash   common.Hash
	ParentHash  common.Hash
	Batches     []Batch
<<<<<<< HEAD

	ReceivedAt  time.Time
=======
}

// NewBlock creates a block with the given data.
func NewBlock(blockNumber uint64) *Block {
	return &Block{BlockNumber: blockNumber}
>>>>>>> 20b4916f
}<|MERGE_RESOLUTION|>--- conflicted
+++ resolved
@@ -12,14 +12,11 @@
 	BlockHash   common.Hash
 	ParentHash  common.Hash
 	Batches     []Batch
-<<<<<<< HEAD
 
 	ReceivedAt  time.Time
-=======
 }
 
 // NewBlock creates a block with the given data.
 func NewBlock(blockNumber uint64) *Block {
 	return &Block{BlockNumber: blockNumber}
->>>>>>> 20b4916f
 }