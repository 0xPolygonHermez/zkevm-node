--- conflicted
+++ resolved
@@ -72,11 +72,7 @@
 	Aggregator   common.Address
 	Header       *types.Header
 	Uncles       []*types.Header
-<<<<<<< HEAD
-	Transactions []*Transaction
-=======
 	Transactions []*types.LegacyTx
->>>>>>> 4f8a0130
 
 	ReceivedAt time.Time
 }
