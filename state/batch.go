package state

import (
	"context"
	"errors"
	"fmt"
	"time"

	"github.com/0xPolygonHermez/zkevm-node/hex"
	"github.com/0xPolygonHermez/zkevm-node/log"
	"github.com/0xPolygonHermez/zkevm-node/state/metrics"
	"github.com/0xPolygonHermez/zkevm-node/state/runtime/executor"
	"github.com/ethereum/go-ethereum/common"
	"github.com/ethereum/go-ethereum/core/types"
	"github.com/jackc/pgx/v4"
)

const (
	cTrue             = 1
	cFalse            = 0
	noFlushID  uint64 = 0
	noProverID string = ""
)

// Batch struct
type Batch struct {
	BatchNumber    uint64
	Coinbase       common.Address
	BatchL2Data    []byte
	StateRoot      common.Hash
	LocalExitRoot  common.Hash
	AccInputHash   common.Hash
	Timestamp      time.Time
	Transactions   []types.Transaction
	GlobalExitRoot common.Hash
	ForcedBatchNum *uint64
}

// ProcessingContext is the necessary data that a batch needs to provide to the runtime,
// without the historical state data (processing receipt from previous batch)
type ProcessingContext struct {
	BatchNumber    uint64
	Coinbase       common.Address
	Timestamp      time.Time
	GlobalExitRoot common.Hash
	ForcedBatchNum *uint64
	BatchL2Data    *[]byte
}

// ClosingReason represents the reason why a batch is closed.
type ClosingReason string

const (
	// EmptyClosingReason is the closing reason used when a batch is not closed
	EmptyClosingReason ClosingReason = ""
	// BatchFullClosingReason  is the closing reason used when a batch is closed when it is full
	BatchFullClosingReason ClosingReason = "Batch is full"
	// ForcedBatchClosingReason  is the closing reason used when a batch is closed because it is forced
	ForcedBatchClosingReason ClosingReason = "Forced Batch"
	// BatchAlmostFullClosingReason is the closing reason used when the batch it is almost full
	BatchAlmostFullClosingReason ClosingReason = "Batch is almost full"
	// ForcedBatchDeadlineClosingReason is the closing reason used when forced batch deadline is reached
	ForcedBatchDeadlineClosingReason ClosingReason = "Forced Batch deadline"
	// TimeoutResolutionDeadlineClosingReason is the closing reason used when timeout resolution deadline is reached
	TimeoutResolutionDeadlineClosingReason ClosingReason = "timeout resolution deadline"
	// GlobalExitRootDeadlineClosingReason is the closing reason used when Global Exit Root deadline is reached
	GlobalExitRootDeadlineClosingReason ClosingReason = "Global Exit Root deadline"
)

// ProcessingReceipt indicates the outcome (StateRoot, AccInputHash) of processing a batch
type ProcessingReceipt struct {
	BatchNumber   uint64
	StateRoot     common.Hash
	LocalExitRoot common.Hash
	AccInputHash  common.Hash
	// Txs           []types.Transaction
	BatchL2Data    []byte
	ClosingReason  ClosingReason
	BatchResources BatchResources
}

// VerifiedBatch represents a VerifiedBatch
type VerifiedBatch struct {
	BlockNumber uint64
	BatchNumber uint64
	Aggregator  common.Address
	TxHash      common.Hash
	StateRoot   common.Hash
	IsTrusted   bool
}

// VirtualBatch represents a VirtualBatch
type VirtualBatch struct {
	BatchNumber   uint64
	TxHash        common.Hash
	Coinbase      common.Address
	SequencerAddr common.Address
	BlockNumber   uint64
}

// Sequence represents the sequence interval
type Sequence struct {
	FromBatchNumber uint64
	ToBatchNumber   uint64
}

// OpenBatch adds a new batch into the state, with the necessary data to start processing transactions within it.
// It's meant to be used by sequencers, since they don't necessarily know what transactions are going to be added
// in this batch yet. In other words it's the creation of a WIP batch.
// Note that this will add a batch with batch number N + 1, where N it's the greatest batch number on the state.
func (s *State) OpenBatch(ctx context.Context, processingContext ProcessingContext, dbTx pgx.Tx) error {
	if dbTx == nil {
		return ErrDBTxNil
	}
	// Check if the batch that is being opened has batch num + 1 compared to the latest batch
	lastBatchNum, err := s.PostgresStorage.GetLastBatchNumber(ctx, dbTx)
	if err != nil {
		return err
	}
	if lastBatchNum+1 != processingContext.BatchNumber {
		return fmt.Errorf("%w number %d, should be %d", ErrUnexpectedBatch, processingContext.BatchNumber, lastBatchNum+1)
	}
	// Check if last batch is closed
	isLastBatchClosed, err := s.PostgresStorage.IsBatchClosed(ctx, lastBatchNum, dbTx)
	if err != nil {
		return err
	}
	if !isLastBatchClosed {
		return ErrLastBatchShouldBeClosed
	}
	// Check that timestamp is equal or greater compared to previous batch
	prevTimestamp, err := s.GetLastBatchTime(ctx, dbTx)
	if err != nil {
		return err
	}
	if prevTimestamp.Unix() > processingContext.Timestamp.Unix() {
		return ErrTimestampGE
	}
	return s.PostgresStorage.openBatch(ctx, processingContext, dbTx)
}

// ProcessSequencerBatch is used by the sequencers to process transactions into an open batch
func (s *State) ProcessSequencerBatch(ctx context.Context, batchNumber uint64, batchL2Data []byte, caller metrics.CallerLabel, dbTx pgx.Tx) (*ProcessBatchResponse, error) {
	log.Debugf("*******************************************")
	log.Debugf("ProcessSequencerBatch start")

	processBatchResponse, err := s.processBatch(ctx, batchNumber, batchL2Data, caller, dbTx)
	if err != nil {
		return nil, err
	}

	txs := []types.Transaction{}
	forkID := s.GetForkIDByBatchNumber(batchNumber)

	if processBatchResponse.Responses != nil && len(processBatchResponse.Responses) > 0 {
		txs, _, _, err = DecodeTxs(batchL2Data, forkID)
		if err != nil && !errors.Is(err, ErrInvalidData) {
			return nil, err
		}
	}

	result, err := s.convertToProcessBatchResponse(txs, processBatchResponse)
	if err != nil {
		return nil, err
	}
	log.Debugf("ProcessSequencerBatch end")
	log.Debugf("*******************************************")
	return result, nil
}

// ProcessBatch processes a batch
func (s *State) ProcessBatch(ctx context.Context, request ProcessRequest, updateMerkleTree bool) (*ProcessBatchResponse, error) {
	log.Debugf("*******************************************")
	log.Debugf("ProcessBatch start")

	updateMT := uint32(cFalse)
	if updateMerkleTree {
		updateMT = cTrue
	}

	forkID := s.GetForkIDByBatchNumber(request.BatchNumber)

	// Create Batch
	var processBatchRequest = &executor.ProcessBatchRequest{
		OldBatchNum:      request.BatchNumber - 1,
		Coinbase:         request.Coinbase.String(),
		BatchL2Data:      request.Transactions,
		OldStateRoot:     request.OldStateRoot.Bytes(),
		GlobalExitRoot:   request.GlobalExitRoot.Bytes(),
		OldAccInputHash:  request.OldAccInputHash.Bytes(),
		EthTimestamp:     uint64(request.Timestamp.Unix()),
		UpdateMerkleTree: updateMT,
		ChainId:          s.cfg.ChainID,
		ForkId:           forkID,
	}
	res, err := s.sendBatchRequestToExecutor(ctx, processBatchRequest, request.Caller)
	if err != nil {
		return nil, err
	}

	txs, _, effP, err := DecodeTxs(request.Transactions, forkID)
	if err != nil && !errors.Is(err, ErrInvalidData) {
		return nil, err
	}
	log.Infof("ProcessBatch: %d txs, %#v effP", len(txs), effP)

	var result *ProcessBatchResponse
	result, err = s.convertToProcessBatchResponse(txs, res)
	if err != nil {
		return nil, err
	}

	log.Debugf("ProcessBatch end")
	log.Debugf("*******************************************")

	return result, nil
}

// ExecuteBatch is used by the synchronizer to reprocess batches to compare generated state root vs stored one
// It is also used by the sequencer in order to calculate used zkCounter of a WIPBatch
func (s *State) ExecuteBatch(ctx context.Context, batch Batch, updateMerkleTree bool, dbTx pgx.Tx) (*executor.ProcessBatchResponse, error) {
	if dbTx == nil {
		return nil, ErrDBTxNil
	}

	// Get previous batch to get state root and local exit root
	previousBatch, err := s.PostgresStorage.GetBatchByNumber(ctx, batch.BatchNumber-1, dbTx)
	if err != nil {
		return nil, err
	}

	forkId := s.GetForkIDByBatchNumber(batch.BatchNumber)

	updateMT := uint32(cFalse)
	if updateMerkleTree {
		updateMT = cTrue
	}

	// Create Batch
	processBatchRequest := &executor.ProcessBatchRequest{
		OldBatchNum:     batch.BatchNumber - 1,
		Coinbase:        batch.Coinbase.String(),
		BatchL2Data:     batch.BatchL2Data,
		OldStateRoot:    previousBatch.StateRoot.Bytes(),
		GlobalExitRoot:  batch.GlobalExitRoot.Bytes(),
		OldAccInputHash: previousBatch.AccInputHash.Bytes(),
		EthTimestamp:    uint64(batch.Timestamp.Unix()),
		// Changed for new sequencer strategy
		UpdateMerkleTree: updateMT,
		ChainId:          s.cfg.ChainID,
		ForkId:           forkId,
	}

	// Send Batch to the Executor
	log.Debugf("ExecuteBatch[processBatchRequest.OldBatchNum]: %v", processBatchRequest.OldBatchNum)
	log.Debugf("ExecuteBatch[processBatchRequest.BatchL2Data]: %v", hex.EncodeToHex(processBatchRequest.BatchL2Data))
	log.Debugf("ExecuteBatch[processBatchRequest.From]: %v", processBatchRequest.From)
	log.Debugf("ExecuteBatch[processBatchRequest.OldStateRoot]: %v", hex.EncodeToHex(processBatchRequest.OldStateRoot))
	log.Debugf("ExecuteBatch[processBatchRequest.GlobalExitRoot]: %v", hex.EncodeToHex(processBatchRequest.GlobalExitRoot))
	log.Debugf("ExecuteBatch[processBatchRequest.OldAccInputHash]: %v", hex.EncodeToHex(processBatchRequest.OldAccInputHash))
	log.Debugf("ExecuteBatch[processBatchRequest.EthTimestamp]: %v", processBatchRequest.EthTimestamp)
	log.Debugf("ExecuteBatch[processBatchRequest.Coinbase]: %v", processBatchRequest.Coinbase)
	log.Debugf("ExecuteBatch[processBatchRequest.UpdateMerkleTree]: %v", processBatchRequest.UpdateMerkleTree)
	log.Debugf("ExecuteBatch[processBatchRequest.ChainId]: %v", processBatchRequest.ChainId)
	log.Debugf("ExecuteBatch[processBatchRequest.ForkId]: %v", processBatchRequest.ForkId)

	processBatchResponse, err := s.executorClient.ProcessBatch(ctx, processBatchRequest)
	if err != nil {
		log.Error("error executing batch: ", err)
		return nil, err
	} else if processBatchResponse != nil && processBatchResponse.Error != executor.ExecutorError_EXECUTOR_ERROR_NO_ERROR {
		err = executor.ExecutorErr(processBatchResponse.Error)
		s.eventLog.LogExecutorError(ctx, processBatchResponse.Error, processBatchRequest)
	}

	return processBatchResponse, err
}

/*
func uint32ToBool(value uint32) bool {
	return value != 0
}
*/

func (s *State) processBatch(ctx context.Context, batchNumber uint64, batchL2Data []byte, caller metrics.CallerLabel, dbTx pgx.Tx) (*executor.ProcessBatchResponse, error) {
	if dbTx == nil {
		return nil, ErrDBTxNil
	}
	if s.executorClient == nil {
		return nil, ErrExecutorNil
	}

	lastBatches, err := s.PostgresStorage.GetLastNBatches(ctx, two, dbTx)
	if err != nil {
		return nil, err
	}

	// Get latest batch from the database to get globalExitRoot and Timestamp
	lastBatch := lastBatches[0]

	// Get batch before latest to get state root and local exit root
	previousBatch := lastBatches[0]
	if len(lastBatches) > 1 {
		previousBatch = lastBatches[1]
	}

	isBatchClosed, err := s.PostgresStorage.IsBatchClosed(ctx, batchNumber, dbTx)
	if err != nil {
		return nil, err
	}
	if isBatchClosed {
		return nil, ErrBatchAlreadyClosed
	}

	// Check provided batch number is the latest in db
	if lastBatch.BatchNumber != batchNumber {
		return nil, ErrInvalidBatchNumber
	}
	forkID := s.GetForkIDByBatchNumber(lastBatch.BatchNumber)

	// Create Batch
	processBatchRequest := &executor.ProcessBatchRequest{
		OldBatchNum:      lastBatch.BatchNumber - 1,
		Coinbase:         lastBatch.Coinbase.String(),
		BatchL2Data:      batchL2Data,
		OldStateRoot:     previousBatch.StateRoot.Bytes(),
		GlobalExitRoot:   lastBatch.GlobalExitRoot.Bytes(),
		OldAccInputHash:  previousBatch.AccInputHash.Bytes(),
		EthTimestamp:     uint64(lastBatch.Timestamp.Unix()),
		UpdateMerkleTree: cTrue,
		ChainId:          s.cfg.ChainID,
		ForkId:           forkID,
	}

	return s.sendBatchRequestToExecutor(ctx, processBatchRequest, caller)
}

func (s *State) sendBatchRequestToExecutor(ctx context.Context, processBatchRequest *executor.ProcessBatchRequest, caller metrics.CallerLabel) (*executor.ProcessBatchResponse, error) {
	if s.executorClient == nil {
		return nil, ErrExecutorNil
	}
	// Send Batch to the Executor
	if caller != metrics.DiscardCallerLabel {
		log.Debugf("processBatch[processBatchRequest.OldBatchNum]: %v", processBatchRequest.OldBatchNum)
		log.Debugf("processBatch[processBatchRequest.BatchL2Data]: %v", hex.EncodeToHex(processBatchRequest.BatchL2Data))
		log.Debugf("processBatch[processBatchRequest.From]: %v", processBatchRequest.From)
		log.Debugf("processBatch[processBatchRequest.OldStateRoot]: %v", hex.EncodeToHex(processBatchRequest.OldStateRoot))
		log.Debugf("processBatch[processBatchRequest.GlobalExitRoot]: %v", hex.EncodeToHex(processBatchRequest.GlobalExitRoot))
		log.Debugf("processBatch[processBatchRequest.OldAccInputHash]: %v", hex.EncodeToHex(processBatchRequest.OldAccInputHash))
		log.Debugf("processBatch[processBatchRequest.EthTimestamp]: %v", processBatchRequest.EthTimestamp)
		log.Debugf("processBatch[processBatchRequest.Coinbase]: %v", processBatchRequest.Coinbase)
		log.Debugf("processBatch[processBatchRequest.UpdateMerkleTree]: %v", processBatchRequest.UpdateMerkleTree)
		log.Debugf("processBatch[processBatchRequest.ChainId]: %v", processBatchRequest.ChainId)
		log.Debugf("processBatch[processBatchRequest.ForkId]: %v", processBatchRequest.ForkId)
	}
	now := time.Now()
	res, err := s.executorClient.ProcessBatch(ctx, processBatchRequest)
	if err != nil {
		log.Errorf("Error s.executorClient.ProcessBatch: %v", err)
		log.Errorf("Error s.executorClient.ProcessBatch: %s", err.Error())
		log.Errorf("Error s.executorClient.ProcessBatch response: %v", res)
	} else if res.Error != executor.ExecutorError_EXECUTOR_ERROR_NO_ERROR {
		err = executor.ExecutorErr(res.Error)
		s.eventLog.LogExecutorError(ctx, res.Error, processBatchRequest)
	}

	elapsed := time.Since(now)
	if caller != metrics.DiscardCallerLabel {
		metrics.ExecutorProcessingTime(string(caller), elapsed)
	}

	log.Infof("Batch: %d took %v to be processed by the executor ", processBatchRequest.OldBatchNum+1, elapsed)

	return res, err
}

func (s *State) isBatchClosable(ctx context.Context, receipt ProcessingReceipt, dbTx pgx.Tx) error {
	// Check if the batch that is being closed is the last batch
	lastBatchNum, err := s.PostgresStorage.GetLastBatchNumber(ctx, dbTx)
	if err != nil {
		return err
	}
	if lastBatchNum != receipt.BatchNumber {
		return fmt.Errorf("%w number %d, should be %d", ErrUnexpectedBatch, receipt.BatchNumber, lastBatchNum)
	}
	// Check if last batch is closed
	isLastBatchClosed, err := s.PostgresStorage.IsBatchClosed(ctx, lastBatchNum, dbTx)
	if err != nil {
		return err
	}
	if isLastBatchClosed {
		return ErrBatchAlreadyClosed
	}

	return nil
}

// CloseBatch is used by sequencer to close the current batch
func (s *State) CloseBatch(ctx context.Context, receipt ProcessingReceipt, dbTx pgx.Tx) error {
	if dbTx == nil {
		return ErrDBTxNil
	}

	err := s.isBatchClosable(ctx, receipt, dbTx)
	if err != nil {
		return err
	}

	return s.PostgresStorage.closeBatch(ctx, receipt, dbTx)
}

// ProcessAndStoreClosedBatch is used by the Synchronizer to add a closed batch into the data base. Values returned are the new stateRoot,
// the flushID (incremental value returned by executor),
// the ProverID (executor running ID) the result of closing the batch.
<<<<<<< HEAD
func (s *State) ProcessAndStoreClosedBatch(ctx context.Context, processingCtx ProcessingContext, encodedTxs []byte, dbTx pgx.Tx, caller metrics.CallerLabel) (common.Hash, uint64, string, error) {
=======
func (s *State) ProcessAndStoreClosedBatch(ctx context.Context, processingCtx ProcessingContext, dbTx pgx.Tx, caller metrics.CallerLabel) (common.Hash, uint64, string, error) {
	BatchL2Data := processingCtx.BatchL2Data
	if BatchL2Data == nil {
		log.Warnf("Batch %v: ProcessAndStoreClosedBatch: processingCtx.BatchL2Data is nil, assuming is empty", processingCtx.BatchNumber)
		var BatchL2DataEmpty []byte
		BatchL2Data = &BatchL2DataEmpty
	}
>>>>>>> 077fb50d
	// Decode transactions
	forkID := s.GetForkIDByBatchNumber(processingCtx.BatchNumber)
	decodedTransactions, _, _, err := DecodeTxs(*BatchL2Data, forkID)
	if err != nil && !errors.Is(err, ErrInvalidData) {
		log.Debugf("error decoding transactions: %v", err)
		return common.Hash{}, noFlushID, noProverID, err
	}

	// Open the batch and process the txs
	if dbTx == nil {
		return common.Hash{}, noFlushID, noProverID, ErrDBTxNil
	}
	// Avoid writing twice to the DB the BatchL2Data that is going to be written also in the call closeBatch
	processingCtx.BatchL2Data = nil
	if err := s.OpenBatch(ctx, processingCtx, dbTx); err != nil {
		return common.Hash{}, noFlushID, noProverID, err
	}
	processed, err := s.processBatch(ctx, processingCtx.BatchNumber, *BatchL2Data, caller, dbTx)
	if err != nil {
		return common.Hash{}, noFlushID, noProverID, err
	}

	// Sanity check
	if len(decodedTransactions) != len(processed.Responses) {
		log.Errorf("number of decoded (%d) and processed (%d) transactions do not match", len(decodedTransactions), len(processed.Responses))
	}

	// Filter unprocessed txs and decode txs to store metadata
	// note that if the batch is not well encoded it will result in an empty batch (with no txs)
	for i := 0; i < len(processed.Responses); i++ {
		if !IsStateRootChanged(processed.Responses[i].Error) {
			if executor.IsROMOutOfCountersError(processed.Responses[i].Error) {
				processed.Responses = []*executor.ProcessTransactionResponse{}
				break
			}

			// Remove unprocessed tx
			if i == len(processed.Responses)-1 {
				processed.Responses = processed.Responses[:i]
				decodedTransactions = decodedTransactions[:i]
			} else {
				processed.Responses = append(processed.Responses[:i], processed.Responses[i+1:]...)
				decodedTransactions = append(decodedTransactions[:i], decodedTransactions[i+1:]...)
			}
			i--
		}
	}

	processedBatch, err := s.convertToProcessBatchResponse(decodedTransactions, processed)
	if err != nil {
		return common.Hash{}, noFlushID, noProverID, err
	}

	if len(processedBatch.Responses) > 0 {
		// Store processed txs into the batch
		err = s.StoreTransactions(ctx, processingCtx.BatchNumber, processedBatch.Responses, dbTx)
		if err != nil {
			return common.Hash{}, noFlushID, noProverID, err
		}
	}

	// Close batch
	return common.BytesToHash(processed.NewStateRoot), processed.FlushId, processed.ProverId, s.closeBatch(ctx, ProcessingReceipt{
		BatchNumber:   processingCtx.BatchNumber,
		StateRoot:     processedBatch.NewStateRoot,
		LocalExitRoot: processedBatch.NewLocalExitRoot,
		AccInputHash:  processedBatch.NewAccInputHash,
		BatchL2Data:   *BatchL2Data,
	}, dbTx)
}

// GetLastBatch gets latest batch (closed or not) on the data base
func (s *State) GetLastBatch(ctx context.Context, dbTx pgx.Tx) (*Batch, error) {
	batches, err := s.PostgresStorage.GetLastNBatches(ctx, 1, dbTx)
	if err != nil {
		return nil, err
	}
	if len(batches) == 0 {
		return nil, ErrNotFound
	}
	return batches[0], nil
}<|MERGE_RESOLUTION|>--- conflicted
+++ resolved
@@ -363,12 +363,10 @@
 		err = executor.ExecutorErr(res.Error)
 		s.eventLog.LogExecutorError(ctx, res.Error, processBatchRequest)
 	}
-
 	elapsed := time.Since(now)
 	if caller != metrics.DiscardCallerLabel {
 		metrics.ExecutorProcessingTime(string(caller), elapsed)
 	}
-
 	log.Infof("Batch: %d took %v to be processed by the executor ", processBatchRequest.OldBatchNum+1, elapsed)
 
 	return res, err
@@ -412,9 +410,6 @@
 // ProcessAndStoreClosedBatch is used by the Synchronizer to add a closed batch into the data base. Values returned are the new stateRoot,
 // the flushID (incremental value returned by executor),
 // the ProverID (executor running ID) the result of closing the batch.
-<<<<<<< HEAD
-func (s *State) ProcessAndStoreClosedBatch(ctx context.Context, processingCtx ProcessingContext, encodedTxs []byte, dbTx pgx.Tx, caller metrics.CallerLabel) (common.Hash, uint64, string, error) {
-=======
 func (s *State) ProcessAndStoreClosedBatch(ctx context.Context, processingCtx ProcessingContext, dbTx pgx.Tx, caller metrics.CallerLabel) (common.Hash, uint64, string, error) {
 	BatchL2Data := processingCtx.BatchL2Data
 	if BatchL2Data == nil {
@@ -422,7 +417,6 @@
 		var BatchL2DataEmpty []byte
 		BatchL2Data = &BatchL2DataEmpty
 	}
->>>>>>> 077fb50d
 	// Decode transactions
 	forkID := s.GetForkIDByBatchNumber(processingCtx.BatchNumber)
 	decodedTransactions, _, _, err := DecodeTxs(*BatchL2Data, forkID)
