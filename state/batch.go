--- conflicted
+++ resolved
@@ -410,17 +410,13 @@
 // ProcessAndStoreClosedBatch is used by the Synchronizer to add a closed batch into the data base. Values returned are the new stateRoot,
 // the flushID (incremental value returned by executor),
 // the ProverID (executor running ID) the result of closing the batch.
-<<<<<<< HEAD
 func (s *State) ProcessAndStoreClosedBatch(ctx context.Context, processingCtx ProcessingContext, encodedTxs []byte, dbTx pgx.Tx, caller metrics.CallerLabel) (common.Hash, uint64, string, error) {
-=======
-func (s *State) ProcessAndStoreClosedBatch(ctx context.Context, processingCtx ProcessingContext, dbTx pgx.Tx, caller metrics.CallerLabel) (common.Hash, uint64, string, error) {
 	BatchL2Data := processingCtx.BatchL2Data
 	if BatchL2Data == nil {
 		log.Warnf("Batch %v: ProcessAndStoreClosedBatch: processingCtx.BatchL2Data is nil, assuming is empty", processingCtx.BatchNumber)
 		var BatchL2DataEmpty []byte
 		BatchL2Data = &BatchL2DataEmpty
 	}
->>>>>>> 077fb50d
 	// Decode transactions
 	forkID := s.GetForkIDByBatchNumber(processingCtx.BatchNumber)
 	decodedTransactions, _, _, err := DecodeTxs(*BatchL2Data, forkID)
