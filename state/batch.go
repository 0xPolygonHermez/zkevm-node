--- conflicted
+++ resolved
@@ -65,7 +65,6 @@
 
 // Batch
 type Batch struct {
-<<<<<<< HEAD
 	BatchNumber        uint64
 	BlockNumber        uint64
 	Sequencer          common.Address
@@ -73,16 +72,7 @@
 	ConsolidatedTxHash common.Hash
 	Header             *types.Header
 	Uncles             []*types.Header
-=======
-	BatchNumber  uint64
-	BlockNumber  uint64
-	IsVirtual    bool
-	Sequencer    common.Address
-	Aggregator   common.Address
-	Header       *types.Header
-	Uncles       []*types.Header
->>>>>>> 0b3d7528
-	Transactions []*types.LegacyTx
+	Transactions       []*types.LegacyTx
 
 	ReceivedAt time.Time
 }
