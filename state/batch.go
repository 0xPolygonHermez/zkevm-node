--- conflicted
+++ resolved
@@ -74,11 +74,8 @@
 	Uncles             []*types.Header
 	Transactions       []*types.Transaction
 	RawTxsData         []byte
-<<<<<<< HEAD
+	Receipts           []*types.Receipt
 	MaticCollateral    *big.Int
-=======
-	Receipts           []*types.Receipt
->>>>>>> ec80d79d
 }
 
 // NewBatchWithHeader creates a batch with the given header data.
