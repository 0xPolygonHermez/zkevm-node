--- conflicted
+++ resolved
@@ -1,10 +1,7 @@
 package state
 
 import (
-<<<<<<< HEAD
-	"errors"
-=======
->>>>>>> 01ca3326
+	"fmt"
 	"math/big"
 	"time"
 
@@ -35,11 +32,7 @@
 	Responses          []*ProcessTransactionResponse
 	ExecutorError      error
 	IsBatchProcessed   bool
-<<<<<<< HEAD
 	ReadWriteAddresses map[common.Address]*InfoReadWrite
-=======
-	ReadWriteAddresses []*InfoReadWrite
->>>>>>> 01ca3326
 }
 
 // ProcessTransactionResponse represents the response of a tx process.
@@ -87,7 +80,6 @@
 	UsedSteps            uint32
 }
 
-<<<<<<< HEAD
 // SumUp sum ups zk counters with passed tx zk counters
 func (z *ZKCounters) SumUp(other ZKCounters) {
 	z.CumulativeGasUsed += other.CumulativeGasUsed
@@ -113,7 +105,7 @@
 		return GetZKCounterError("UsedPoseidonHashes")
 	}
 	if other.UsedPoseidonPaddings > z.UsedPoseidonPaddings {
-		return errors.New("underflow ZKCounter: UsedPoseidonPaddings")
+		return fmt.Errorf("underflow ZKCounter: UsedPoseidonPaddings")
 	}
 	if other.UsedMemAligns > z.UsedMemAligns {
 		return GetZKCounterError("UsedMemAligns")
@@ -140,8 +132,6 @@
 	return nil
 }
 
-=======
->>>>>>> 01ca3326
 // InfoReadWrite has information about modified addresses during the execution
 type InfoReadWrite struct {
 	Address common.Address
