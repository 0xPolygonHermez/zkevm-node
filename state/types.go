--- conflicted
+++ resolved
@@ -27,20 +27,6 @@
 
 // ProcessBatchResponse represents the response of a batch process.
 type ProcessBatchResponse struct {
-<<<<<<< HEAD
-	NewStateRoot       common.Hash
-	NewAccInputHash    common.Hash
-	NewLocalExitRoot   common.Hash
-	NewBatchNumber     uint64
-	UsedZkCounters     ZKCounters
-	Responses          []*ProcessTransactionResponse
-	ExecutorError      error
-	IsBatchProcessed   bool
-	ReadWriteAddresses map[common.Address]*InfoReadWrite
-	FlushID            uint64
-	StoredFlushID      uint64
-	ProverID           string
-=======
 	NewStateRoot         common.Hash
 	NewAccInputHash      common.Hash
 	NewLocalExitRoot     common.Hash
@@ -48,11 +34,14 @@
 	UsedZkCounters       ZKCounters
 	Responses            []*ProcessTransactionResponse
 	ExecutorError        error
+	IsBatchProcessed     bool
+	ReadWriteAddresses   map[common.Address]*InfoReadWrite
 	IsRomLevelError      bool
 	IsExecutorLevelError bool
 	IsRomOOCError        bool
-	ReadWriteAddresses   map[common.Address]*InfoReadWrite
->>>>>>> 32c81ee3
+	FlushID              uint64
+	StoredFlushID        uint64
+	ProverID             string
 }
 
 // ProcessTransactionResponse represents the response of a tx process.
