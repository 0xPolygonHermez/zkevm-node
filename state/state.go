package state

import (
	"context"
	"math/big"
	"sync"

	"github.com/0xPolygonHermez/zkevm-node/event"
	"github.com/0xPolygonHermez/zkevm-node/merkletree"
	"github.com/0xPolygonHermez/zkevm-node/state/metrics"
	"github.com/0xPolygonHermez/zkevm-node/state/runtime/executor/pb"
<<<<<<< HEAD
	"github.com/0xPolygonHermez/zkevm-node/state/runtime/fakevm"
	"github.com/0xPolygonHermez/zkevm-node/state/runtime/instrumentation"
	"github.com/0xPolygonHermez/zkevm-node/state/runtime/instrumentation/js"
	"github.com/0xPolygonHermez/zkevm-node/state/runtime/instrumentation/tracers"
	"github.com/0xPolygonHermez/zkevm-node/state/runtime/instrumentation/tracers/native"
=======
>>>>>>> b3d11c8b
	"github.com/ethereum/go-ethereum/common"
	"github.com/ethereum/go-ethereum/core/types"
<<<<<<< HEAD
	"github.com/ethereum/go-ethereum/params"
	"github.com/ethereum/go-ethereum/trie"
	"github.com/holiman/uint256"
	"github.com/jackc/pgx/v4"
)

const (
	// Size of the memory in bytes reserved by the zkEVM
	two uint = 2
)

const (
	cTrue  = 1
	cFalse = 0
)

var (
	once sync.Once
)

// CallerLabel is used to point which entity is the caller of a given function
type CallerLabel string

const (
	// SequencerCallerLabel is used when sequencer is calling the function
	SequencerCallerLabel CallerLabel = "sequencer"
	// SynchronizerCallerLabel is used when synchronizer is calling the function
	SynchronizerCallerLabel CallerLabel = "synchronizer"
	// DiscardCallerLabel is used we want to skip measuring the execution time
	DiscardCallerLabel CallerLabel = "discard"
)

=======
	"github.com/jackc/pgx/v4"
)

>>>>>>> b3d11c8b
var (
	// ZeroHash is the hash 0x0000000000000000000000000000000000000000000000000000000000000000
	ZeroHash = common.Hash{}
	// ZeroAddress is the address 0x0000000000000000000000000000000000000000
	ZeroAddress = common.Address{}
)

// State is an implementation of the state
type State struct {
	cfg Config
	*PostgresStorage
	executorClient pb.ExecutorServiceClient
	tree           *merkletree.StateTree
	eventLog       *event.EventLog

	lastL2BlockSeen         types.Block
	newL2BlockEvents        chan NewL2BlockEvent
	newL2BlockEventHandlers []NewL2BlockEventHandler
}

// NewState creates a new State
func NewState(cfg Config, storage *PostgresStorage, executorClient pb.ExecutorServiceClient, stateTree *merkletree.StateTree, eventLog *event.EventLog) *State {
	var once sync.Once
	once.Do(func() {
		metrics.Register()
	})

	state := &State{
		cfg:                     cfg,
		PostgresStorage:         storage,
		executorClient:          executorClient,
		tree:                    stateTree,
		eventLog:                eventLog,
		newL2BlockEvents:        make(chan NewL2BlockEvent),
		newL2BlockEventHandlers: []NewL2BlockEventHandler{},
	}

	return state
}

// BeginStateTransaction starts a state transaction
func (s *State) BeginStateTransaction(ctx context.Context) (pgx.Tx, error) {
	tx, err := s.Begin(ctx)
	if err != nil {
		return nil, err
	}
	return tx, nil
}

// GetBalance from a given address
func (s *State) GetBalance(ctx context.Context, address common.Address, root common.Hash) (*big.Int, error) {
	if s.tree == nil {
		return nil, ErrStateTreeNil
	}
	return s.tree.GetBalance(ctx, address, root.Bytes())
}

// GetCode from a given address
func (s *State) GetCode(ctx context.Context, address common.Address, root common.Hash) ([]byte, error) {
	if s.tree == nil {
		return nil, ErrStateTreeNil
	}
	return s.tree.GetCode(ctx, address, root.Bytes())
}

// GetNonce returns the nonce of the given account at the given block number
func (s *State) GetNonce(ctx context.Context, address common.Address, root common.Hash) (uint64, error) {
	if s.tree == nil {
		return 0, ErrStateTreeNil
	}
	nonce, err := s.tree.GetNonce(ctx, address, root.Bytes())
	if err != nil {
		return 0, err
	}
	return nonce.Uint64(), nil
}

// GetStorageAt from a given address
func (s *State) GetStorageAt(ctx context.Context, address common.Address, position *big.Int, root common.Hash) (*big.Int, error) {
<<<<<<< HEAD
	return s.tree.GetStorageAt(ctx, address, position, root.Bytes())
}

// EstimateGas for a transaction
func (s *State) EstimateGas(transaction *types.Transaction, senderAddress common.Address, l2BlockNumber *uint64, dbTx pgx.Tx) (uint64, []byte, error) {
	const ethTransferGas = 21000

	var lowEnd uint64
	var highEnd uint64

	ctx := context.Background()

	lastBatches, l2BlockStateRoot, err := s.PostgresStorage.GetLastNBatchesByL2BlockNumber(ctx, l2BlockNumber, two, dbTx)
	if err != nil {
		return 0, nil, err
	}

	// Get latest batch from the database to get globalExitRoot and Timestamp
	lastBatch := lastBatches[0]

	// Get batch before latest to get state root and local exit root
	previousBatch := lastBatches[0]
	if len(lastBatches) > 1 {
		previousBatch = lastBatches[1]
	}

	lowEnd, err = core.IntrinsicGas(transaction.Data(), transaction.AccessList(), s.isContractCreation(transaction), true, false, false)
	if err != nil {
		return 0, nil, err
	}

	if lowEnd == ethTransferGas && transaction.To() != nil {
		code, err := s.tree.GetCode(ctx, *transaction.To(), l2BlockStateRoot.Bytes())
		if err != nil {
			log.Warnf("error while getting transaction.to() code %v", err)
		} else if len(code) == 0 {
			return lowEnd, nil, nil
		}
	}

	if transaction.Gas() != 0 && transaction.Gas() > lowEnd {
		highEnd = transaction.Gas()
	} else {
		highEnd = s.cfg.MaxCumulativeGasUsed
	}

	var availableBalance *big.Int

	if senderAddress != ZeroAddress {
		senderBalance, err := s.tree.GetBalance(ctx, senderAddress, l2BlockStateRoot.Bytes())
		if err != nil {
			if errors.Is(err, ErrNotFound) {
				senderBalance = big.NewInt(0)
			} else {
				return 0, nil, err
			}
		}

		availableBalance = new(big.Int).Set(senderBalance)

		if transaction.Value() != nil {
			if transaction.Value().Cmp(availableBalance) > 0 {
				return 0, nil, ErrInsufficientFunds
			}

			availableBalance.Sub(availableBalance, transaction.Value())
		}
	}

	if transaction.GasPrice().BitLen() != 0 && // Gas price has been set
		availableBalance != nil && // Available balance is found
		availableBalance.Cmp(big.NewInt(0)) > 0 { // Available balance > 0
		gasAllowance := new(big.Int).Div(availableBalance, transaction.GasPrice())

		// Check the gas allowance for this account, make sure high end is capped to it
		if gasAllowance.IsUint64() && highEnd > gasAllowance.Uint64() {
			log.Debugf("Gas estimation high-end capped by allowance [%d]", gasAllowance.Uint64())
			highEnd = gasAllowance.Uint64()
		}
	}

	// Run the transaction with the specified gas value.
	// Returns a status indicating if the transaction failed, if it was reverted and the accompanying error
	testTransaction := func(gas uint64, shouldOmitErr bool) (failed, reverted bool, gasUsed uint64, returnValue []byte, err error) {
		tx := types.NewTx(&types.LegacyTx{
			Nonce:    transaction.Nonce(),
			To:       transaction.To(),
			Value:    transaction.Value(),
			Gas:      gas,
			GasPrice: transaction.GasPrice(),
			Data:     transaction.Data(),
		})

		batchL2Data, err := EncodeUnsignedTransaction(*tx, s.cfg.ChainID, nil)
		if err != nil {
			log.Errorf("error encoding unsigned transaction ", err)
			return false, false, gasUsed, nil, err
		}

		forkID := GetForkIDByBatchNumber(s.cfg.ForkIDIntervals, lastBatch.BatchNumber)
		// Create a batch to be sent to the executor
		processBatchRequest := &pb.ProcessBatchRequest{
			OldBatchNum:      lastBatch.BatchNumber,
			BatchL2Data:      batchL2Data,
			From:             senderAddress.String(),
			OldStateRoot:     l2BlockStateRoot.Bytes(),
			GlobalExitRoot:   lastBatch.GlobalExitRoot.Bytes(),
			OldAccInputHash:  previousBatch.AccInputHash.Bytes(),
			EthTimestamp:     uint64(lastBatch.Timestamp.Unix()),
			Coinbase:         lastBatch.Coinbase.String(),
			UpdateMerkleTree: cFalse,
			ChainId:          s.cfg.ChainID,
			ForkId:           forkID,
		}

		log.Debugf("EstimateGas[processBatchRequest.OldBatchNum]: %v", processBatchRequest.OldBatchNum)
		// log.Debugf("EstimateGas[processBatchRequest.BatchL2Data]: %v", hex.EncodeToHex(processBatchRequest.BatchL2Data))
		log.Debugf("EstimateGas[processBatchRequest.From]: %v", processBatchRequest.From)
		log.Debugf("EstimateGas[processBatchRequest.OldStateRoot]: %v", hex.EncodeToHex(processBatchRequest.OldStateRoot))
		log.Debugf("EstimateGas[processBatchRequest.globalExitRoot]: %v", hex.EncodeToHex(processBatchRequest.GlobalExitRoot))
		log.Debugf("EstimateGas[processBatchRequest.OldAccInputHash]: %v", hex.EncodeToHex(processBatchRequest.OldAccInputHash))
		log.Debugf("EstimateGas[processBatchRequest.EthTimestamp]: %v", processBatchRequest.EthTimestamp)
		log.Debugf("EstimateGas[processBatchRequest.Coinbase]: %v", processBatchRequest.Coinbase)
		log.Debugf("EstimateGas[processBatchRequest.UpdateMerkleTree]: %v", processBatchRequest.UpdateMerkleTree)
		log.Debugf("EstimateGas[processBatchRequest.ChainId]: %v", processBatchRequest.ChainId)
		log.Debugf("EstimateGas[processBatchRequest.ForkId]: %v", processBatchRequest.ForkId)

		txExecutionOnExecutorTime := time.Now()
		processBatchResponse, err := s.executorClient.ProcessBatch(ctx, processBatchRequest)
		log.Debugf("executor time: %vms", time.Since(txExecutionOnExecutorTime).Milliseconds())
		if err != nil {
			log.Errorf("error estimating gas: %v", err)
			return false, false, gasUsed, nil, err
		}
		gasUsed = processBatchResponse.Responses[0].GasUsed
		if processBatchResponse.Error != executor.EXECUTOR_ERROR_NO_ERROR {
			err = executor.ExecutorErr(processBatchResponse.Error)
			s.eventLog.LogExecutorError(ctx, processBatchResponse.Error, processBatchRequest)
			return false, false, gasUsed, nil, err
		}

		// Check if an out of gas error happened during EVM execution
		if processBatchResponse.Responses[0].Error != pb.RomError(executor.ROM_ERROR_NO_ERROR) {
			err := executor.RomErr(processBatchResponse.Responses[0].Error)

			if (isGasEVMError(err) || isGasApplyError(err)) && shouldOmitErr {
				// Specifying the transaction failed, but not providing an error
				// is an indication that a valid error occurred due to low gas,
				// which will increase the lower bound for the search
				return true, false, gasUsed, nil, nil
			}

			if isEVMRevertError(err) {
				// The EVM reverted during execution, attempt to extract the
				// error message and return it
				returnValue := processBatchResponse.Responses[0].ReturnValue
				return true, true, gasUsed, returnValue, constructErrorFromRevert(err, returnValue)
			}

			return true, false, gasUsed, nil, err
		}

		return false, false, gasUsed, nil, nil
	}

	txExecutions := []time.Duration{}
	var totalExecutionTime time.Duration

	// Check if the highEnd is a good value to make the transaction pass
	failed, reverted, gasUsed, returnValue, err := testTransaction(highEnd, false)
	log.Debugf("Estimate gas. Trying to execute TX with %v gas", highEnd)
	if failed {
		if reverted {
			return 0, returnValue, err
		}

		// The transaction shouldn't fail, for whatever reason, at highEnd
		return 0, nil, fmt.Errorf(
			"unable to apply transaction even for the highest gas limit %d: %w",
			highEnd,
			err,
		)
	}

	if lowEnd < gasUsed {
		lowEnd = gasUsed
	}

	// Start the binary search for the lowest possible gas price
	for (lowEnd < highEnd) && (highEnd-lowEnd) > 4096 {
		txExecutionStart := time.Now()
		mid := (lowEnd + highEnd) / uint64(two)

		log.Debugf("Estimate gas. Trying to execute TX with %v gas", mid)

		failed, reverted, _, _, testErr := testTransaction(mid, true)
		executionTime := time.Since(txExecutionStart)
		totalExecutionTime += executionTime
		txExecutions = append(txExecutions, executionTime)
		if testErr != nil && !reverted {
			// Reverts are ignored in the binary search, but are checked later on
			// during the execution for the optimal gas limit found
			return 0, nil, testErr
		}

		if failed {
			// If the transaction failed => increase the gas
			lowEnd = mid + 1
		} else {
			// If the transaction didn't fail => make this ok value the high end
			highEnd = mid
		}
	}

	executions := int64(len(txExecutions))
	if executions > 0 {
		log.Debugf("EstimateGas executed the TX %v times", executions)
		averageExecutionTime := totalExecutionTime.Milliseconds() / executions
		log.Debugf("EstimateGas tx execution average time is %v milliseconds", averageExecutionTime)
	} else {
		log.Error("Estimate gas. Tx not executed")
	}
	return highEnd, nil, nil
}

// Checks if executor level valid gas errors occurred
func isGasApplyError(err error) bool {
	return errors.Is(err, ErrNotEnoughIntrinsicGas)
}

// Checks if EVM level valid gas errors occurred
func isGasEVMError(err error) bool {
	return errors.Is(err, runtime.ErrOutOfGas)
}

// Checks if the EVM reverted during execution
func isEVMRevertError(err error) bool {
	return errors.Is(err, runtime.ErrExecutionReverted)
}

// OpenBatch adds a new batch into the state, with the necessary data to start processing transactions within it.
// It's meant to be used by sequencers, since they don't necessarily know what transactions are going to be added
// in this batch yet. In other words it's the creation of a WIP batch.
// Note that this will add a batch with batch number N + 1, where N it's the greatest batch number on the state.
func (s *State) OpenBatch(ctx context.Context, processingContext ProcessingContext, dbTx pgx.Tx) error {
	if dbTx == nil {
		return ErrDBTxNil
	}
	// Check if the batch that is being opened has batch num + 1 compared to the latest batch
	lastBatchNum, err := s.PostgresStorage.GetLastBatchNumber(ctx, dbTx)
	if err != nil {
		return err
	}
	if lastBatchNum+1 != processingContext.BatchNumber {
		return fmt.Errorf("%w number %d, should be %d", ErrUnexpectedBatch, processingContext.BatchNumber, lastBatchNum+1)
	}
	// Check if last batch is closed
	isLastBatchClosed, err := s.PostgresStorage.IsBatchClosed(ctx, lastBatchNum, dbTx)
	if err != nil {
		return err
	}
	if !isLastBatchClosed {
		return ErrLastBatchShouldBeClosed
	}
	// Check that timestamp is equal or greater compared to previous batch
	prevTimestamp, err := s.GetLastBatchTime(ctx, dbTx)
	if err != nil {
		return err
	}
	if prevTimestamp.Unix() > processingContext.Timestamp.Unix() {
		return ErrTimestampGE
	}
	return s.PostgresStorage.openBatch(ctx, processingContext, dbTx)
}

// ProcessSequencerBatch is used by the sequencers to process transactions into an open batch
func (s *State) ProcessSequencerBatch(ctx context.Context, batchNumber uint64, batchL2Data []byte, caller CallerLabel, dbTx pgx.Tx) (*ProcessBatchResponse, error) {
	log.Debugf("*******************************************")
	log.Debugf("ProcessSequencerBatch start")

	processBatchResponse, err := s.processBatch(ctx, batchNumber, batchL2Data, caller, dbTx)
	if err != nil {
		return nil, err
	}

	txs, _, err := DecodeTxs(batchL2Data)
	if err != nil && !errors.Is(err, InvalidData) {
		return nil, err
	}
	result, err := s.convertToProcessBatchResponse(txs, processBatchResponse)
	if err != nil {
		return nil, err
	}
	log.Debugf("ProcessSequencerBatch end")
	log.Debugf("*******************************************")
	return result, nil
}

// ProcessBatch processes a batch
func (s *State) ProcessBatch(ctx context.Context, request ProcessRequest, updateMerkleTree bool) (*ProcessBatchResponse, error) {
	log.Debugf("*******************************************")
	log.Debugf("ProcessBatch start")

	updateMT := uint32(cFalse)
	if updateMerkleTree {
		updateMT = cTrue
	}

	forkID := GetForkIDByBatchNumber(s.cfg.ForkIDIntervals, request.BatchNumber)
	// Create Batch
	processBatchRequest := &pb.ProcessBatchRequest{
		OldBatchNum:      request.BatchNumber - 1,
		Coinbase:         request.Coinbase.String(),
		BatchL2Data:      request.Transactions,
		OldStateRoot:     request.OldStateRoot.Bytes(),
		GlobalExitRoot:   request.GlobalExitRoot.Bytes(),
		OldAccInputHash:  request.OldAccInputHash.Bytes(),
		EthTimestamp:     request.Timestamp,
		UpdateMerkleTree: updateMT,
		ChainId:          s.cfg.ChainID,
		ForkId:           forkID,
	}
	res, err := s.sendBatchRequestToExecutor(ctx, processBatchRequest, request.Caller)
	if err != nil {
		return nil, err
	}

	txs, _, err := DecodeTxs(request.Transactions)
	if err != nil && !errors.Is(err, InvalidData) {
		return nil, err
	}

	var result *ProcessBatchResponse
	result, err = s.convertToProcessBatchResponse(txs, res)
	if err != nil {
		return nil, err
	}

	log.Debugf("ProcessBatch end")
	log.Debugf("*******************************************")

	return result, nil
}

// ExecuteBatch is used by the synchronizer to reprocess batches to compare generated state root vs stored one
// It is also used by the sequencer in order to calculate used zkCounter of a WIPBatch
func (s *State) ExecuteBatch(ctx context.Context, batch Batch, updateMerkleTree bool, dbTx pgx.Tx) (*pb.ProcessBatchResponse, error) {
	if dbTx == nil {
		return nil, ErrDBTxNil
	}

	// Get previous batch to get state root and local exit root
	previousBatch, err := s.PostgresStorage.GetBatchByNumber(ctx, batch.BatchNumber-1, dbTx)
	if err != nil {
		return nil, err
	}

	forkId := s.GetForkIdByBatchNumber(batch.BatchNumber)

	updateMT := uint32(cFalse)
	if updateMerkleTree {
		updateMT = cTrue
	}

	// Create Batch
	processBatchRequest := &pb.ProcessBatchRequest{
		OldBatchNum:     batch.BatchNumber - 1,
		Coinbase:        batch.Coinbase.String(),
		BatchL2Data:     batch.BatchL2Data,
		OldStateRoot:    previousBatch.StateRoot.Bytes(),
		GlobalExitRoot:  batch.GlobalExitRoot.Bytes(),
		OldAccInputHash: previousBatch.AccInputHash.Bytes(),
		EthTimestamp:    uint64(batch.Timestamp.Unix()),
		// Changed for new sequencer strategy
		UpdateMerkleTree: updateMT,
		ChainId:          s.cfg.ChainID,
		ForkId:           forkId,
	}

	// Send Batch to the Executor
	log.Debugf("ExecuteBatch[processBatchRequest.OldBatchNum]: %v", processBatchRequest.OldBatchNum)
	log.Debugf("ExecuteBatch[processBatchRequest.BatchL2Data]: %v", hex.EncodeToHex(processBatchRequest.BatchL2Data))
	log.Debugf("ExecuteBatch[processBatchRequest.From]: %v", processBatchRequest.From)
	log.Debugf("ExecuteBatch[processBatchRequest.OldStateRoot]: %v", hex.EncodeToHex(processBatchRequest.OldStateRoot))
	log.Debugf("ExecuteBatch[processBatchRequest.GlobalExitRoot]: %v", hex.EncodeToHex(processBatchRequest.GlobalExitRoot))
	log.Debugf("ExecuteBatch[processBatchRequest.OldAccInputHash]: %v", hex.EncodeToHex(processBatchRequest.OldAccInputHash))
	log.Debugf("ExecuteBatch[processBatchRequest.EthTimestamp]: %v", processBatchRequest.EthTimestamp)
	log.Debugf("ExecuteBatch[processBatchRequest.Coinbase]: %v", processBatchRequest.Coinbase)
	log.Debugf("ExecuteBatch[processBatchRequest.UpdateMerkleTree]: %v", processBatchRequest.UpdateMerkleTree)
	log.Debugf("ExecuteBatch[processBatchRequest.ChainId]: %v", processBatchRequest.ChainId)
	log.Debugf("ExecuteBatch[processBatchRequest.ForkId]: %v", processBatchRequest.ForkId)

	processBatchResponse, err := s.executorClient.ProcessBatch(ctx, processBatchRequest)
	if err != nil {
		log.Error("error executing batch: ", err)
		return nil, err
	} else if processBatchResponse != nil && processBatchResponse.Error != executor.EXECUTOR_ERROR_NO_ERROR {
		err = executor.ExecutorErr(processBatchResponse.Error)
		s.eventLog.LogExecutorError(ctx, processBatchResponse.Error, processBatchRequest)
	}

	return processBatchResponse, err
}

func (s *State) processBatch(
	ctx context.Context,
	batchNumber uint64,
	batchL2Data []byte,
	caller CallerLabel,
	dbTx pgx.Tx,
) (*pb.ProcessBatchResponse, error) {
	if dbTx == nil {
		return nil, ErrDBTxNil
	}
	lastBatches, err := s.PostgresStorage.GetLastNBatches(ctx, two, dbTx)
	if err != nil {
		return nil, err
	}

	// Get latest batch from the database to get globalExitRoot and Timestamp
	lastBatch := lastBatches[0]

	// Get batch before latest to get state root and local exit root
	previousBatch := lastBatches[0]
	if len(lastBatches) > 1 {
		previousBatch = lastBatches[1]
	}

	isBatchClosed, err := s.PostgresStorage.IsBatchClosed(ctx, batchNumber, dbTx)
	if err != nil {
		return nil, err
	}
	if isBatchClosed {
		return nil, ErrBatchAlreadyClosed
=======
	if s.tree == nil {
		return nil, ErrStateTreeNil
>>>>>>> b3d11c8b
	}
	return s.tree.GetStorageAt(ctx, address, position, root.Bytes())
}

// GetLastStateRoot returns the latest state root
func (s *State) GetLastStateRoot(ctx context.Context, dbTx pgx.Tx) (common.Hash, error) {
	lastBlockHeader, err := s.GetLastL2BlockHeader(ctx, dbTx)
	if err != nil {
		return common.Hash{}, err
	}
<<<<<<< HEAD

	if len(processedBatch.Responses) > 0 {
		// Store processed txs into the batch
		err = s.StoreTransactions(ctx, processingCtx.BatchNumber, processedBatch.Responses, dbTx)
		if err != nil {
			return common.Hash{}, err
		}
	}

	// Close batch
	return common.BytesToHash(processed.NewStateRoot), s.closeBatch(ctx, ProcessingReceipt{
		BatchNumber:   processingCtx.BatchNumber,
		StateRoot:     processedBatch.NewStateRoot,
		LocalExitRoot: processedBatch.NewLocalExitRoot,
		AccInputHash:  processedBatch.NewAccInputHash,
		BatchL2Data:   encodedTxs,
	}, dbTx)
}

// GetLastBatch gets latest batch (closed or not) on the data base
func (s *State) GetLastBatch(ctx context.Context, dbTx pgx.Tx) (*Batch, error) {
	batches, err := s.PostgresStorage.GetLastNBatches(ctx, 1, dbTx)
	if err != nil {
		return nil, err
	}
	if len(batches) == 0 {
		return nil, ErrNotFound
	}
	return batches[0], nil
}

// DebugTransaction re-executes a tx to generate its trace
func (s *State) DebugTransaction(ctx context.Context, transactionHash common.Hash, traceConfig TraceConfig, dbTx pgx.Tx) (*runtime.ExecutionResult, error) {
	// gets the transaction
	tx, err := s.GetTransactionByHash(ctx, transactionHash, dbTx)
	if err != nil {
		return nil, err
	}

	// gets the tx receipt
	receipt, err := s.GetTransactionReceipt(ctx, transactionHash, dbTx)
	if err != nil {
		return nil, err
	}

	// gets the l2 block including the transaction
	block, err := s.GetL2BlockByNumber(ctx, receipt.BlockNumber.Uint64(), dbTx)
	if err != nil {
		return nil, err
	}

	// get the previous L2 Block
	previousBlockNumber := uint64(0)
	if receipt.BlockNumber.Uint64() > 0 {
		previousBlockNumber = receipt.BlockNumber.Uint64() - 1
	}
	previousBlock, err := s.GetL2BlockByNumber(ctx, previousBlockNumber, dbTx)
	if err != nil {
		return nil, err
	}

	// generate batch l2 data for the transaction
	batchL2Data, err := EncodeTransactions([]types.Transaction{*tx})
	if err != nil {
		return nil, err
	}

	// gets batch that including the l2 block
	batch, err := s.GetBatchByL2BlockNumber(ctx, block.NumberU64(), dbTx)
	if err != nil {
		return nil, err
	}

	// gets batch that including the previous l2 block
	previousBatch, err := s.GetBatchByL2BlockNumber(ctx, previousBlock.NumberU64(), dbTx)
	if err != nil {
		return nil, err
	}

	forkId := s.GetForkIdByBatchNumber(batch.BatchNumber)

	// Create Batch
	traceConfigRequest := &pb.TraceConfig{
		TxHashToGenerateCallTrace:    transactionHash.Bytes(),
		TxHashToGenerateExecuteTrace: transactionHash.Bytes(),
	}

	if traceConfig.DisableStorage {
		traceConfigRequest.DisableStorage = cTrue
	}
	if traceConfig.DisableStack {
		traceConfigRequest.DisableStack = cTrue
	}
	if traceConfig.EnableMemory {
		traceConfigRequest.EnableMemory = cTrue
	}
	if traceConfig.EnableReturnData {
		traceConfigRequest.EnableReturnData = cTrue
	}

	oldStateRoot := previousBlock.Root()
	processBatchRequest := &pb.ProcessBatchRequest{
		OldBatchNum:     batch.BatchNumber - 1,
		OldStateRoot:    oldStateRoot.Bytes(),
		OldAccInputHash: previousBatch.AccInputHash.Bytes(),

		BatchL2Data:      batchL2Data,
		GlobalExitRoot:   batch.GlobalExitRoot.Bytes(),
		EthTimestamp:     uint64(batch.Timestamp.Unix()),
		Coinbase:         batch.Coinbase.String(),
		UpdateMerkleTree: cFalse,
		ChainId:          s.cfg.ChainID,
		ForkId:           forkId,
		TraceConfig:      traceConfigRequest,
	}

	// Send Batch to the Executor
	startTime := time.Now()
	processBatchResponse, err := s.executorClient.ProcessBatch(ctx, processBatchRequest)
	endTime := time.Now()
	if err != nil {
		return nil, err
	} else if processBatchResponse.Error != executor.EXECUTOR_ERROR_NO_ERROR {
		err = executor.ExecutorErr(processBatchResponse.Error)
		s.eventLog.LogExecutorError(ctx, processBatchResponse.Error, processBatchRequest)
		return nil, err
	}

	// //save process batch response file
	// b, err := json.Marshal(processBatchResponse)
	// if err != nil {
	// 	return nil, err
	// }
	// filePath := "./processBatchResponse.json"
	// err = os.WriteFile(filePath, b, 0644)
	// if err != nil {
	// 	return nil, err
	// }

	txs, _, err := DecodeTxs(batchL2Data)
	if err != nil && !errors.Is(err, InvalidData) {
		return nil, err
	}

	for _, tx := range txs {
		log.Debugf(tx.Hash().String())
	}

	convertedResponse, err := s.convertToProcessBatchResponse(txs, processBatchResponse)
	if err != nil {
		return nil, err
	}

	// Sanity check
	response := convertedResponse.Responses[0]
	log.Debugf(response.TxHash.String())
	if response.TxHash != transactionHash {
		return nil, fmt.Errorf("tx hash not found in executor response")
	}

	result := &runtime.ExecutionResult{
		CreateAddress: response.CreateAddress,
		GasLeft:       response.GasLeft,
		GasUsed:       response.GasUsed,
		ReturnValue:   response.ReturnValue,
		StateRoot:     response.StateRoot.Bytes(),
		StructLogs:    response.ExecutionTrace,
		ExecutorTrace: response.CallTrace,
	}

	// if is the default trace, return the result
	if traceConfig.IsDefaultTracer() {
		return result, nil
	}

	senderAddress, err := GetSender(*tx)
	if err != nil {
		return nil, err
	}

	context := instrumentation.Context{
		From:         senderAddress.String(),
		Input:        hex.EncodeToHex(tx.Data()),
		Gas:          strconv.FormatUint(tx.Gas(), encoding.Base10),
		Value:        tx.Value().String(),
		Output:       hex.EncodeToHex(result.ReturnValue),
		GasPrice:     tx.GasPrice().String(),
		OldStateRoot: oldStateRoot.String(),
		Time:         uint64(endTime.Sub(startTime)),
		GasUsed:      strconv.FormatUint(result.GasUsed, encoding.Base10),
	}

	// Fill trace context
	if tx.To() == nil {
		context.Type = "CREATE"
		context.To = result.CreateAddress.Hex()
	} else {
		context.Type = "CALL"
		context.To = tx.To().Hex()
	}

	result.ExecutorTrace.Context = context

	gasPrice, ok := new(big.Int).SetString(context.GasPrice, encoding.Base10)
	if !ok {
		log.Errorf("debug transaction: failed to parse gasPrice")
		return nil, fmt.Errorf("failed to parse gasPrice")
	}

	tracerContext := &tracers.Context{
		BlockHash:   receipt.BlockHash,
		BlockNumber: receipt.BlockNumber,
		TxIndex:     int(receipt.TransactionIndex),
		TxHash:      transactionHash,
	}

	var evmTracer tracers.Tracer
	if traceConfig.Is4ByteTracer() {
		evmTracer, err = native.NewFourByteTracer(tracerContext, traceConfig.TracerConfig)
		if err != nil {
			log.Errorf("debug transaction: failed to create 4byteTracer, err: %v", err)
			return nil, fmt.Errorf("failed to create 4byteTracer, err: %v", err)
		}
	} else if traceConfig.IsCallTracer() {
		evmTracer, err = native.NewCallTracer(tracerContext, traceConfig.TracerConfig)
		if err != nil {
			log.Errorf("debug transaction: failed to create callTracer, err: %v", err)
			return nil, fmt.Errorf("failed to create callTracer, err: %v", err)
		}
	} else if traceConfig.IsNoopTracer() {
		evmTracer, err = native.NewNoopTracer(tracerContext, traceConfig.TracerConfig)
		if err != nil {
			log.Errorf("debug transaction: failed to create noopTracer, err: %v", err)
			return nil, fmt.Errorf("failed to create noopTracer, err: %v", err)
		}
	} else if traceConfig.IsPrestateTracer() {
		evmTracer, err = native.NewPrestateTracer(tracerContext, traceConfig.TracerConfig)
		if err != nil {
			log.Errorf("debug transaction: failed to create prestateTracer, err: %v", err)
			return nil, fmt.Errorf("failed to create prestateTracer, err: %v", err)
		}
	} else if traceConfig.IsJSCustomTracer() {
		evmTracer, err = js.NewJsTracer(*traceConfig.Tracer, tracerContext, traceConfig.TracerConfig)
		if err != nil {
			log.Errorf("debug transaction: failed to create jsTracer, err: %v", err)
			return nil, fmt.Errorf("failed to create jsTracer, err: %v", err)
		}
	} else {
		return nil, fmt.Errorf("invalid tracer: %v, err: %v", traceConfig.Tracer, err)
	}

	fakeDB := &FakeDB{State: s, stateRoot: batch.StateRoot.Bytes()}
	evm := fakevm.NewFakeEVM(fakevm.BlockContext{BlockNumber: big.NewInt(1)}, fakevm.TxContext{GasPrice: gasPrice}, fakeDB, params.TestChainConfig, fakevm.Config{Debug: true, Tracer: evmTracer})

	traceResult, err := s.ParseTheTraceUsingTheTracer(evm, result.ExecutorTrace, evmTracer)
	if err != nil {
		log.Errorf("debug transaction: failed parse the trace using the tracer: %v", err)
		return nil, fmt.Errorf("failed parse the trace using the tracer: %v", err)
	}

	result.ExecutorTraceResult = traceResult

	return result, nil
}

// ParseTheTraceUsingTheTracer parses the given trace with the given tracer.
func (s *State) ParseTheTraceUsingTheTracer(evm *fakevm.FakeEVM, trace instrumentation.ExecutorTrace, tracer tracers.Tracer) (json.RawMessage, error) {
	var previousDepth int
	var previousOp, previousGas *big.Int
	var previousOpcode string
	var stateRoot []byte

	contextGas, ok := new(big.Int).SetString(trace.Context.Gas, encoding.Base10)
	if !ok {
		log.Debugf("error while parsing contextGas")
		return nil, ErrParsingExecutorTrace
	}
	value, ok := new(big.Int).SetString(trace.Context.Value, encoding.Base10)
	if !ok {
		log.Debugf("error while parsing value")
		return nil, ErrParsingExecutorTrace
	}

	tracer.CaptureTxStart(contextGas.Uint64())
	tracer.CaptureStart(evm, common.HexToAddress(trace.Context.From), common.HexToAddress(trace.Context.To), trace.Context.Type == "CREATE", common.Hex2Bytes(strings.TrimLeft(trace.Context.Input, "0x")), contextGas.Uint64(), value)

	bigStateRoot, ok := new(big.Int).SetString(trace.Context.OldStateRoot, 0)
	if !ok {
		log.Debugf("error while parsing context oldStateRoot")
		return nil, ErrParsingExecutorTrace
	}
	stateRoot = bigStateRoot.Bytes()
	evm.StateDB.SetStateRoot(stateRoot)

	output := common.FromHex(trace.Context.Output)

	var stepError error
	for i, step := range trace.Steps {
		stepErrorMsg := strings.TrimSpace(step.Error)
		if stepErrorMsg != "" {
			stepError = fmt.Errorf(stepErrorMsg)
		}

		gas, ok := new(big.Int).SetString(step.Gas, encoding.Base10)
		if !ok {
			log.Debugf("error while parsing step gas")
			return nil, ErrParsingExecutorTrace
		}

		gasCost, ok := new(big.Int).SetString(step.GasCost, encoding.Base10)
		if !ok {
			log.Debugf("error while parsing step gasCost")
			return nil, ErrParsingExecutorTrace
		}

		op, ok := new(big.Int).SetString(step.Op, 0)
		if !ok {
			log.Debugf("error while parsing step op")
			return nil, ErrParsingExecutorTrace
		}

		// set Stack
		stack := fakevm.NewStack()
		for _, stackContent := range step.Stack {
			valueBigInt, ok := new(big.Int).SetString(stackContent, hex.Base)
			if !ok {
				log.Debugf("error while parsing stack valueBigInt")
				return nil, ErrParsingExecutorTrace
			}
			value, _ := uint256.FromBig(valueBigInt)
			stack.Push(value)
		}

		// set Memory
		memory := fakevm.NewMemory()
		if len(step.Memory) > 0 {
			memory.Resize(uint64(len(step.Memory)))
			memory.Set(0, uint64(len(step.Memory)), step.Memory)
		} else {
			memory = fakevm.NewMemory()
		}

		value := hex.DecodeBig(step.Contract.Value)
		scope := &fakevm.ScopeContext{
			Contract: fakevm.NewContract(fakevm.NewAccount(common.HexToAddress(step.Contract.Caller)), fakevm.NewAccount(common.HexToAddress(step.Contract.Address)), value, gas.Uint64()),
			Memory:   memory,
			Stack:    stack,
		}

		codeAddr := common.HexToAddress(step.Contract.Address)
		scope.Contract.CodeAddr = &codeAddr

		// when a revert is detected, we stop the execution
		if step.OpCode == "REVERT" {
			stepError = fakevm.ErrExecutionReverted
			break
		}

		if previousOpcode == "CALL" && step.Pc != 0 {
			tracer.CaptureExit(step.ReturnData, gasCost.Uint64(), stepError)
		}

		if step.OpCode != "CALL" || trace.Steps[i+1].Pc == 0 {
			if stepError != nil {
				tracer.CaptureFault(step.Pc, fakevm.OpCode(op.Uint64()), gas.Uint64(), gasCost.Uint64(), scope, step.Depth, stepError)
			} else {
				tracer.CaptureState(step.Pc, fakevm.OpCode(op.Uint64()), gas.Uint64(), gasCost.Uint64(), scope, step.ReturnData, step.Depth, nil)
			}
		}

		if step.OpCode == "CALL" || step.OpCode == "CALLCODE" || step.OpCode == "DELEGATECALL" || step.OpCode == "STATICCALL" || step.OpCode == "SELFDESTRUCT" {
			tracer.CaptureEnter(fakevm.OpCode(op.Uint64()), common.HexToAddress(step.Contract.Caller), common.HexToAddress(step.Contract.Address), []byte(step.Contract.Input), gas.Uint64(), value)
			if step.OpCode == "SELFDESTRUCT" {
				tracer.CaptureExit(step.ReturnData, gasCost.Uint64(), stepError)
			}
		}

		// when a create2 is detected, the next step contains the contract updated
		if previousOpcode == "CREATE" || previousOpcode == "CREATE2" {
			tracer.CaptureEnter(fakevm.OpCode(previousOp.Uint64()), common.HexToAddress(step.Contract.Caller), common.HexToAddress(step.Contract.Address), []byte(step.Contract.Input), previousGas.Uint64(), value)
		}

		// returning from a call or create
		if previousDepth > step.Depth {
			tracer.CaptureExit(step.ReturnData, gasCost.Uint64(), stepError)
		}

		// set StateRoot
		stateRoot = []byte(step.StateRoot)
		evm.StateDB.SetStateRoot(stateRoot)

		// set previous step values
		previousDepth = step.Depth
		previousOp = op
		previousGas = gas
		previousOpcode = step.OpCode
	}

	gasUsed, ok := new(big.Int).SetString(trace.Context.GasUsed, encoding.Base10)
	if !ok {
		log.Debugf("error while parsing gasUsed")
		return nil, ErrParsingExecutorTrace
	}

	restGas := contextGas.Uint64() - gasUsed.Uint64()
	tracer.CaptureTxEnd(restGas)
	tracer.CaptureEnd(output, gasUsed.Uint64(), stepError)

	return tracer.GetResult()
}

// PreProcessTransaction processes the transaction in order to calculate its zkCounters before adding it to the pool
func (s *State) PreProcessTransaction(ctx context.Context, tx *types.Transaction, dbTx pgx.Tx) (*ProcessBatchResponse, error) {
	sender, err := GetSender(*tx)
	if err != nil {
		return nil, err
	}

	response, err := s.internalProcessUnsignedTransaction(ctx, tx, sender, nil, false, dbTx)
	if err != nil {
		return nil, err
	}

	return response, nil
}

// ProcessUnsignedTransaction processes the given unsigned transaction.
func (s *State) ProcessUnsignedTransaction(ctx context.Context, tx *types.Transaction, senderAddress common.Address, l2BlockNumber *uint64, noZKEVMCounters bool, dbTx pgx.Tx) (*runtime.ExecutionResult, error) {
	result := new(runtime.ExecutionResult)
	response, err := s.internalProcessUnsignedTransaction(ctx, tx, senderAddress, l2BlockNumber, noZKEVMCounters, dbTx)
	if err != nil {
		return nil, err
	}

	r := response.Responses[0]
	result.ReturnValue = r.ReturnValue
	result.GasLeft = r.GasLeft
	result.GasUsed = r.GasUsed
	result.CreateAddress = r.CreateAddress
	result.StateRoot = r.StateRoot.Bytes()

	if errors.Is(r.RomError, runtime.ErrExecutionReverted) {
		result.Err = constructErrorFromRevert(r.RomError, r.ReturnValue)
	} else {
		result.Err = r.RomError
	}

	return result, nil
}

// ProcessUnsignedTransaction processes the given unsigned transaction.
func (s *State) internalProcessUnsignedTransaction(ctx context.Context, tx *types.Transaction, senderAddress common.Address, l2BlockNumber *uint64, noZKEVMCounters bool, dbTx pgx.Tx) (*ProcessBatchResponse, error) {
	lastBatches, l2BlockStateRoot, err := s.PostgresStorage.GetLastNBatchesByL2BlockNumber(ctx, l2BlockNumber, two, dbTx)
	if err != nil {
		return nil, err
	}

	stateRoot := l2BlockStateRoot
	if l2BlockNumber != nil {
		l2Block, err := s.GetL2BlockByNumber(ctx, *l2BlockNumber, dbTx)
		if err != nil {
			return nil, err
		}
		stateRoot = l2Block.Root()
	}

	loadedNonce, err := s.tree.GetNonce(ctx, senderAddress, stateRoot.Bytes())
	if err != nil {
		return nil, err
	}
	nonce := loadedNonce.Uint64()

	// Get latest batch from the database to get globalExitRoot and Timestamp
	lastBatch := lastBatches[0]

	// Get batch before latest to get state root and local exit root
	previousBatch := lastBatches[0]
	if len(lastBatches) > 1 {
		previousBatch = lastBatches[1]
	}

	batchL2Data, err := EncodeUnsignedTransaction(*tx, s.cfg.ChainID, &nonce)
	if err != nil {
		log.Errorf("error encoding unsigned transaction ", err)
		return nil, err
	}

	forkID := GetForkIDByBatchNumber(s.cfg.ForkIDIntervals, lastBatch.BatchNumber)
	// Create Batch
	processBatchRequest := &pb.ProcessBatchRequest{
		OldBatchNum:      lastBatch.BatchNumber,
		BatchL2Data:      batchL2Data,
		From:             senderAddress.String(),
		OldStateRoot:     stateRoot.Bytes(),
		GlobalExitRoot:   lastBatch.GlobalExitRoot.Bytes(),
		OldAccInputHash:  previousBatch.AccInputHash.Bytes(),
		EthTimestamp:     uint64(lastBatch.Timestamp.Unix()),
		Coinbase:         lastBatch.Coinbase.String(),
		UpdateMerkleTree: cFalse,
		ChainId:          s.cfg.ChainID,
		ForkId:           forkID,
	}

	if noZKEVMCounters {
		processBatchRequest.NoCounters = cTrue
	}

	log.Debugf("internalProcessUnsignedTransaction[processBatchRequest.OldBatchNum]: %v", processBatchRequest.OldBatchNum)
	log.Debugf("internalProcessUnsignedTransaction[processBatchRequest.From]: %v", processBatchRequest.From)
	log.Debugf("internalProcessUnsignedTransaction[processBatchRequest.OldStateRoot]: %v", hex.EncodeToHex(processBatchRequest.OldStateRoot))
	log.Debugf("internalProcessUnsignedTransaction[processBatchRequest.globalExitRoot]: %v", hex.EncodeToHex(processBatchRequest.GlobalExitRoot))
	log.Debugf("internalProcessUnsignedTransaction[processBatchRequest.OldAccInputHash]: %v", hex.EncodeToHex(processBatchRequest.OldAccInputHash))
	log.Debugf("internalProcessUnsignedTransaction[processBatchRequest.EthTimestamp]: %v", processBatchRequest.EthTimestamp)
	log.Debugf("internalProcessUnsignedTransaction[processBatchRequest.Coinbase]: %v", processBatchRequest.Coinbase)
	log.Debugf("internalProcessUnsignedTransaction[processBatchRequest.UpdateMerkleTree]: %v", processBatchRequest.UpdateMerkleTree)
	log.Debugf("internalProcessUnsignedTransaction[processBatchRequest.ChainId]: %v", processBatchRequest.ChainId)
	log.Debugf("internalProcessUnsignedTransaction[processBatchRequest.ForkId]: %v", processBatchRequest.ForkId)

	// Send Batch to the Executor
	processBatchResponse, err := s.executorClient.ProcessBatch(ctx, processBatchRequest)
	if err != nil {
		// Log this error as an executor unspecified error
		s.eventLog.LogExecutorError(ctx, pb.ExecutorError_EXECUTOR_ERROR_UNSPECIFIED, processBatchRequest)
		log.Errorf("error processing unsigned transaction ", err)
		return nil, err
	} else if processBatchResponse.Error != executor.EXECUTOR_ERROR_NO_ERROR {
		err = executor.ExecutorErr(processBatchResponse.Error)
		s.eventLog.LogExecutorError(ctx, processBatchResponse.Error, processBatchRequest)
		return nil, err
	}

	response, err := s.convertToProcessBatchResponse([]types.Transaction{*tx}, processBatchResponse)
	if err != nil {
		return nil, err
	}

	if processBatchResponse.Responses[0].Error != pb.RomError(executor.ROM_ERROR_NO_ERROR) {
		err := executor.RomErr(processBatchResponse.Responses[0].Error)
		if !isEVMRevertError(err) {
			return response, err
		}
	}

	return response, nil
}

// GetTree returns State inner tree
func (s *State) GetTree() *merkletree.StateTree {
	return s.tree
}

// SetGenesis populates state with genesis information
func (s *State) SetGenesis(ctx context.Context, block Block, genesis Genesis, dbTx pgx.Tx) ([]byte, error) {
	var (
		root    common.Hash
		newRoot []byte
		err     error
	)
	if dbTx == nil {
		return newRoot, ErrDBTxNil
	}

	for _, action := range genesis.Actions {
		address := common.HexToAddress(action.Address)
		switch action.Type {
		case int(merkletree.LeafTypeBalance):
			balance, err := encoding.DecodeBigIntHexOrDecimal(action.Value)
			if err != nil {
				return newRoot, err
			}
			newRoot, _, err = s.tree.SetBalance(ctx, address, balance, newRoot)
			if err != nil {
				return newRoot, err
			}
		case int(merkletree.LeafTypeNonce):
			nonce, err := encoding.DecodeBigIntHexOrDecimal(action.Value)
			if err != nil {
				return newRoot, err
			}
			newRoot, _, err = s.tree.SetNonce(ctx, address, nonce, newRoot)
			if err != nil {
				return newRoot, err
			}
		case int(merkletree.LeafTypeCode):
			code, err := hex.DecodeHex(action.Bytecode)
			if err != nil {
				return newRoot, fmt.Errorf("could not decode SC bytecode for address %q: %v", address, err)
			}
			newRoot, _, err = s.tree.SetCode(ctx, address, code, newRoot)
			if err != nil {
				return newRoot, err
			}
		case int(merkletree.LeafTypeStorage):
			// Parse position and value
			positionBI, err := encoding.DecodeBigIntHexOrDecimal(action.StoragePosition)
			if err != nil {
				return newRoot, err
			}
			valueBI, err := encoding.DecodeBigIntHexOrDecimal(action.Value)
			if err != nil {
				return newRoot, err
			}
			// Store
			newRoot, _, err = s.tree.SetStorageAt(ctx, address, positionBI, valueBI, newRoot)
			if err != nil {
				return newRoot, err
			}
		case int(merkletree.LeafTypeSCLength):
			log.Debug("Skipped genesis action of type merkletree.LeafTypeSCLength, these actions will be handled as part of merkletree.LeafTypeCode actions")
		default:
			return newRoot, fmt.Errorf("unknown genesis action type %q", action.Type)
		}
	}

	root.SetBytes(newRoot)

	// flush state db
	err = s.tree.Flush(ctx)
	if err != nil {
		log.Errorf("error flushing state tree after genesis: %v", err)
		return newRoot, err
	}

	// store L1 block related to genesis batch
	err = s.AddBlock(ctx, &block, dbTx)
	if err != nil {
		return newRoot, err
	}

	// store genesis batch
	batch := Batch{
		BatchNumber:    0,
		Coinbase:       ZeroAddress,
		BatchL2Data:    nil,
		StateRoot:      root,
		LocalExitRoot:  ZeroHash,
		Timestamp:      block.ReceivedAt,
		Transactions:   []types.Transaction{},
		GlobalExitRoot: ZeroHash,
		ForcedBatchNum: nil,
	}

	err = s.storeGenesisBatch(ctx, batch, dbTx)
	if err != nil {
		return newRoot, err
	}

	// mark the genesis batch as virtualized
	virtualBatch := &VirtualBatch{
		BatchNumber: batch.BatchNumber,
		TxHash:      ZeroHash,
		Coinbase:    ZeroAddress,
		BlockNumber: block.BlockNumber,
	}
	err = s.AddVirtualBatch(ctx, virtualBatch, dbTx)
	if err != nil {
		return newRoot, err
	}

	// mark the genesis batch as verified/consolidated
	verifiedBatch := &VerifiedBatch{
		BatchNumber: batch.BatchNumber,
		TxHash:      ZeroHash,
		Aggregator:  ZeroAddress,
		BlockNumber: block.BlockNumber,
	}
	err = s.AddVerifiedBatch(ctx, verifiedBatch, dbTx)
	if err != nil {
		return newRoot, err
	}

	// store L2 genesis block
	header := &types.Header{
		Number:     big.NewInt(0),
		ParentHash: ZeroHash,
		Coinbase:   ZeroAddress,
		Root:       root,
		Time:       uint64(block.ReceivedAt.Unix()),
	}
	rootHex := root.Hex()
	log.Info("Genesis root ", rootHex)

	receipts := []*types.Receipt{}
	l2Block := types.NewBlock(header, []*types.Transaction{}, []*types.Header{}, receipts, &trie.StackTrie{})
	l2Block.ReceivedAt = block.ReceivedAt

	return newRoot, s.AddL2Block(ctx, batch.BatchNumber, l2Block, receipts, dbTx)
}

// CheckSupersetBatchTransactions verifies that processedTransactions is a
// superset of existingTxs and that the existing txs have the same order,
// returns a non-nil error if that is not the case.
func CheckSupersetBatchTransactions(existingTxHashes []common.Hash, processedTxs []*ProcessTransactionResponse) error {
	if len(existingTxHashes) > len(processedTxs) {
		return ErrExistingTxGreaterThanProcessedTx
	}
	for i, existingTxHash := range existingTxHashes {
		if existingTxHash != processedTxs[i].TxHash {
			return ErrOutOfOrderProcessedTx
		}
	}
	return nil
}

// isContractCreation checks if the tx is a contract creation
func (s *State) isContractCreation(tx *types.Transaction) bool {
	return tx.To() == nil && len(tx.Data()) > 0
}

// DetermineProcessedTransactions splits the given tx process responses
// returning a slice with only processed and a map unprocessed txs
// respectively.
func DetermineProcessedTransactions(responses []*ProcessTransactionResponse) (
	[]*ProcessTransactionResponse, []string, map[string]*ProcessTransactionResponse, []string) {
	processedTxResponses := []*ProcessTransactionResponse{}
	processedTxsHashes := []string{}
	unprocessedTxResponses := map[string]*ProcessTransactionResponse{}
	unprocessedTxsHashes := []string{}
	for _, response := range responses {
		if response.IsProcessed {
			processedTxResponses = append(processedTxResponses, response)
			processedTxsHashes = append(processedTxsHashes, response.TxHash.String())
		} else {
			log.Infof("Tx %s has not been processed", response.TxHash)
			unprocessedTxResponses[response.TxHash.String()] = response
			unprocessedTxsHashes = append(unprocessedTxsHashes, response.TxHash.String())
		}
	}
	return processedTxResponses, processedTxsHashes, unprocessedTxResponses, unprocessedTxsHashes
}

// WaitSequencingTxToBeSynced waits for a sequencing transaction to be synced into the state
func (s *State) WaitSequencingTxToBeSynced(parentCtx context.Context, tx *types.Transaction, timeout time.Duration) error {
	ctx, cancel := context.WithTimeout(parentCtx, timeout)
	defer cancel()

	for {
		virtualized, err := s.IsSequencingTXSynced(ctx, tx.Hash(), nil)
		if err != nil && err != ErrNotFound {
			log.Errorf("error waiting sequencing tx %s to be synced: %v", tx.Hash().String(), err)
			return err
		} else if ctx.Err() != nil {
			log.Errorf("error waiting sequencing tx %s to be synced: %v", tx.Hash().String(), err)
			return ctx.Err()
		} else if virtualized {
			break
		}

		time.Sleep(time.Second)
	}

	log.Debug("Sequencing txh successfully synced: ", tx.Hash().String())
	return nil
}

// WaitVerifiedBatchToBeSynced waits for a sequenced batch to be synced into the state
func (s *State) WaitVerifiedBatchToBeSynced(parentCtx context.Context, batchNumber uint64, timeout time.Duration) error {
	ctx, cancel := context.WithTimeout(parentCtx, timeout)
	defer cancel()

	for {
		batch, err := s.GetVerifiedBatch(ctx, batchNumber, nil)
		if err != nil && err != ErrNotFound {
			log.Errorf("error waiting verified batch [%d] to be synced: %v", batchNumber, err)
			return err
		} else if ctx.Err() != nil {
			log.Errorf("error waiting verified batch [%d] to be synced: %v", batchNumber, err)
			return ctx.Err()
		} else if batch != nil {
			break
		}

		time.Sleep(time.Second)
	}

	log.Debug("Verified batch successfully synced: ", batchNumber)
	return nil
}

func (s *State) monitorNewL2Blocks() {
	waitNextCycle := func() {
		time.Sleep(1 * time.Second)
	}

	for {
		if len(s.newL2BlockEventHandlers) == 0 {
			waitNextCycle()
			continue
		}

		lastL2Block, err := s.GetLastL2Block(context.Background(), nil)
		if errors.Is(err, ErrStateNotSynchronized) {
			waitNextCycle()
			continue
		} else if err != nil {
			log.Errorf("failed to get last l2 block while monitoring new blocks: %v", err)
			waitNextCycle()
			continue
		}

		// not updates until now
		if lastL2Block == nil || s.lastL2BlockSeen.NumberU64() >= lastL2Block.NumberU64() {
			waitNextCycle()
			continue
		}

		for bn := s.lastL2BlockSeen.NumberU64() + uint64(1); bn <= lastL2Block.NumberU64(); bn++ {
			block, err := s.GetL2BlockByNumber(context.Background(), bn, nil)
			if err != nil {
				log.Errorf("failed to l2 block while monitoring new blocks: %v", err)
				break
			}

			s.newL2BlockEvents <- NewL2BlockEvent{
				Block: *block,
			}
			log.Infof("new l2 blocks detected, Number %v, Hash %v", block.NumberU64(), block.Hash().String())
			s.lastL2BlockSeen = *block
		}

		// interval to check for new l2 blocks
		waitNextCycle()
	}
}

func (s *State) handleEvents() {
	for newL2BlockEvent := range s.newL2BlockEvents {
		if len(s.newL2BlockEventHandlers) == 0 {
			continue
		}

		wg := sync.WaitGroup{}
		for _, handler := range s.newL2BlockEventHandlers {
			wg.Add(1)
			go func(h NewL2BlockEventHandler) {
				defer func() {
					wg.Done()
					if r := recover(); r != nil {
						log.Errorf("failed and recovered in NewL2BlockEventHandler: %v", r)
					}
				}()
				h(newL2BlockEvent)
			}(handler)
		}
		wg.Wait()
	}
}

// NewL2BlockEventHandler represent a func that will be called by the
// state when a NewL2BlockEvent is triggered
type NewL2BlockEventHandler func(e NewL2BlockEvent)

// NewL2BlockEvent is a struct provided from the state to the NewL2BlockEventHandler
// when a new l2 block is detected with data related to this new l2 block.
type NewL2BlockEvent struct {
	Block types.Block
}

// RegisterNewL2BlockEventHandler add the provided handler to the list of handlers
// that will be triggered when a new l2 block event is triggered
func (s *State) RegisterNewL2BlockEventHandler(h NewL2BlockEventHandler) {
	log.Info("new l2 block event handler registered")
	s.newL2BlockEventHandlers = append(s.newL2BlockEventHandlers, h)
}

// StoreTransaction is used by the sequencer to add process a transaction
func (s *State) StoreTransaction(ctx context.Context, batchNumber uint64, processedTx *ProcessTransactionResponse, coinbase common.Address, timestamp uint64, dbTx pgx.Tx) error {
	if dbTx == nil {
		return ErrDBTxNil
	}

	// Check if last batch is closed. Note that it's assumed that only the latest batch can be open
	/*
			isBatchClosed, err := s.PostgresStorage.IsBatchClosed(ctx, batchNumber, dbTx)
			if err != nil {
				return err
			}
			if isBatchClosed {
				return ErrBatchAlreadyClosed
			}

		processingContext, err := s.GetProcessingContext(ctx, batchNumber, dbTx)
		if err != nil {
			return err
		}
	*/
	// if the transaction has an intrinsic invalid tx error it means
	// the transaction has not changed the state, so we don't store it
	if executor.IsIntrinsicError(executor.RomErrorCode(processedTx.RomError)) {
		return nil
	}

	lastL2Block, err := s.GetLastL2Block(ctx, dbTx)
	if err != nil {
		return err
	}

	header := &types.Header{
		Number:     new(big.Int).SetUint64(lastL2Block.Number().Uint64() + 1),
		ParentHash: lastL2Block.Hash(),
		Coinbase:   coinbase,
		Root:       processedTx.StateRoot,
		GasUsed:    processedTx.GasUsed,
		GasLimit:   s.cfg.MaxCumulativeGasUsed,
		Time:       timestamp,
	}
	transactions := []*types.Transaction{&processedTx.Tx}

	receipt := generateReceipt(header.Number, processedTx)
	receipts := []*types.Receipt{receipt}

	// Create block to be able to calculate its hash
	block := types.NewBlock(header, transactions, []*types.Header{}, receipts, &trie.StackTrie{})
	block.ReceivedAt = time.Unix(int64(timestamp), 0)

	receipt.BlockHash = block.Hash()

	// Store L2 block and its transaction
	if err := s.AddL2Block(ctx, batchNumber, block, receipts, dbTx); err != nil {
		return err
	}

	return nil
=======
	return lastBlockHeader.Root, nil
>>>>>>> b3d11c8b
}

// GetBalanceByStateRoot gets balance from the MT Service using the provided state root
func (s *State) GetBalanceByStateRoot(ctx context.Context, address common.Address, root common.Hash) (*big.Int, error) {
	if s.tree == nil {
		return nil, ErrStateTreeNil
	}
	balance, err := s.tree.GetBalance(ctx, address, root.Bytes())
	if err != nil && balance == nil {
		balance = big.NewInt(0)
	}
	return balance, err
}

// GetNonceByStateRoot gets nonce from the MT Service using the provided state root
func (s *State) GetNonceByStateRoot(ctx context.Context, address common.Address, root common.Hash) (*big.Int, error) {
	if s.tree == nil {
		return nil, ErrStateTreeNil
	}
	return s.tree.GetNonce(ctx, address, root.Bytes())
}

// GetTree returns State inner tree
func (s *State) GetTree() *merkletree.StateTree {
	return s.tree
}

// FlushMerkleTree persists updates in the Merkle tree
func (s *State) FlushMerkleTree(ctx context.Context) error {
	if s.tree == nil {
		return ErrStateTreeNil
	}
	return s.tree.Flush(ctx)
}<|MERGE_RESOLUTION|>--- conflicted
+++ resolved
@@ -9,54 +9,11 @@
 	"github.com/0xPolygonHermez/zkevm-node/merkletree"
 	"github.com/0xPolygonHermez/zkevm-node/state/metrics"
 	"github.com/0xPolygonHermez/zkevm-node/state/runtime/executor/pb"
-<<<<<<< HEAD
-	"github.com/0xPolygonHermez/zkevm-node/state/runtime/fakevm"
-	"github.com/0xPolygonHermez/zkevm-node/state/runtime/instrumentation"
-	"github.com/0xPolygonHermez/zkevm-node/state/runtime/instrumentation/js"
-	"github.com/0xPolygonHermez/zkevm-node/state/runtime/instrumentation/tracers"
-	"github.com/0xPolygonHermez/zkevm-node/state/runtime/instrumentation/tracers/native"
-=======
->>>>>>> b3d11c8b
 	"github.com/ethereum/go-ethereum/common"
 	"github.com/ethereum/go-ethereum/core/types"
-<<<<<<< HEAD
-	"github.com/ethereum/go-ethereum/params"
-	"github.com/ethereum/go-ethereum/trie"
-	"github.com/holiman/uint256"
 	"github.com/jackc/pgx/v4"
 )
 
-const (
-	// Size of the memory in bytes reserved by the zkEVM
-	two uint = 2
-)
-
-const (
-	cTrue  = 1
-	cFalse = 0
-)
-
-var (
-	once sync.Once
-)
-
-// CallerLabel is used to point which entity is the caller of a given function
-type CallerLabel string
-
-const (
-	// SequencerCallerLabel is used when sequencer is calling the function
-	SequencerCallerLabel CallerLabel = "sequencer"
-	// SynchronizerCallerLabel is used when synchronizer is calling the function
-	SynchronizerCallerLabel CallerLabel = "synchronizer"
-	// DiscardCallerLabel is used we want to skip measuring the execution time
-	DiscardCallerLabel CallerLabel = "discard"
-)
-
-=======
-	"github.com/jackc/pgx/v4"
-)
-
->>>>>>> b3d11c8b
 var (
 	// ZeroHash is the hash 0x0000000000000000000000000000000000000000000000000000000000000000
 	ZeroHash = common.Hash{}
@@ -136,445 +93,8 @@
 
 // GetStorageAt from a given address
 func (s *State) GetStorageAt(ctx context.Context, address common.Address, position *big.Int, root common.Hash) (*big.Int, error) {
-<<<<<<< HEAD
-	return s.tree.GetStorageAt(ctx, address, position, root.Bytes())
-}
-
-// EstimateGas for a transaction
-func (s *State) EstimateGas(transaction *types.Transaction, senderAddress common.Address, l2BlockNumber *uint64, dbTx pgx.Tx) (uint64, []byte, error) {
-	const ethTransferGas = 21000
-
-	var lowEnd uint64
-	var highEnd uint64
-
-	ctx := context.Background()
-
-	lastBatches, l2BlockStateRoot, err := s.PostgresStorage.GetLastNBatchesByL2BlockNumber(ctx, l2BlockNumber, two, dbTx)
-	if err != nil {
-		return 0, nil, err
-	}
-
-	// Get latest batch from the database to get globalExitRoot and Timestamp
-	lastBatch := lastBatches[0]
-
-	// Get batch before latest to get state root and local exit root
-	previousBatch := lastBatches[0]
-	if len(lastBatches) > 1 {
-		previousBatch = lastBatches[1]
-	}
-
-	lowEnd, err = core.IntrinsicGas(transaction.Data(), transaction.AccessList(), s.isContractCreation(transaction), true, false, false)
-	if err != nil {
-		return 0, nil, err
-	}
-
-	if lowEnd == ethTransferGas && transaction.To() != nil {
-		code, err := s.tree.GetCode(ctx, *transaction.To(), l2BlockStateRoot.Bytes())
-		if err != nil {
-			log.Warnf("error while getting transaction.to() code %v", err)
-		} else if len(code) == 0 {
-			return lowEnd, nil, nil
-		}
-	}
-
-	if transaction.Gas() != 0 && transaction.Gas() > lowEnd {
-		highEnd = transaction.Gas()
-	} else {
-		highEnd = s.cfg.MaxCumulativeGasUsed
-	}
-
-	var availableBalance *big.Int
-
-	if senderAddress != ZeroAddress {
-		senderBalance, err := s.tree.GetBalance(ctx, senderAddress, l2BlockStateRoot.Bytes())
-		if err != nil {
-			if errors.Is(err, ErrNotFound) {
-				senderBalance = big.NewInt(0)
-			} else {
-				return 0, nil, err
-			}
-		}
-
-		availableBalance = new(big.Int).Set(senderBalance)
-
-		if transaction.Value() != nil {
-			if transaction.Value().Cmp(availableBalance) > 0 {
-				return 0, nil, ErrInsufficientFunds
-			}
-
-			availableBalance.Sub(availableBalance, transaction.Value())
-		}
-	}
-
-	if transaction.GasPrice().BitLen() != 0 && // Gas price has been set
-		availableBalance != nil && // Available balance is found
-		availableBalance.Cmp(big.NewInt(0)) > 0 { // Available balance > 0
-		gasAllowance := new(big.Int).Div(availableBalance, transaction.GasPrice())
-
-		// Check the gas allowance for this account, make sure high end is capped to it
-		if gasAllowance.IsUint64() && highEnd > gasAllowance.Uint64() {
-			log.Debugf("Gas estimation high-end capped by allowance [%d]", gasAllowance.Uint64())
-			highEnd = gasAllowance.Uint64()
-		}
-	}
-
-	// Run the transaction with the specified gas value.
-	// Returns a status indicating if the transaction failed, if it was reverted and the accompanying error
-	testTransaction := func(gas uint64, shouldOmitErr bool) (failed, reverted bool, gasUsed uint64, returnValue []byte, err error) {
-		tx := types.NewTx(&types.LegacyTx{
-			Nonce:    transaction.Nonce(),
-			To:       transaction.To(),
-			Value:    transaction.Value(),
-			Gas:      gas,
-			GasPrice: transaction.GasPrice(),
-			Data:     transaction.Data(),
-		})
-
-		batchL2Data, err := EncodeUnsignedTransaction(*tx, s.cfg.ChainID, nil)
-		if err != nil {
-			log.Errorf("error encoding unsigned transaction ", err)
-			return false, false, gasUsed, nil, err
-		}
-
-		forkID := GetForkIDByBatchNumber(s.cfg.ForkIDIntervals, lastBatch.BatchNumber)
-		// Create a batch to be sent to the executor
-		processBatchRequest := &pb.ProcessBatchRequest{
-			OldBatchNum:      lastBatch.BatchNumber,
-			BatchL2Data:      batchL2Data,
-			From:             senderAddress.String(),
-			OldStateRoot:     l2BlockStateRoot.Bytes(),
-			GlobalExitRoot:   lastBatch.GlobalExitRoot.Bytes(),
-			OldAccInputHash:  previousBatch.AccInputHash.Bytes(),
-			EthTimestamp:     uint64(lastBatch.Timestamp.Unix()),
-			Coinbase:         lastBatch.Coinbase.String(),
-			UpdateMerkleTree: cFalse,
-			ChainId:          s.cfg.ChainID,
-			ForkId:           forkID,
-		}
-
-		log.Debugf("EstimateGas[processBatchRequest.OldBatchNum]: %v", processBatchRequest.OldBatchNum)
-		// log.Debugf("EstimateGas[processBatchRequest.BatchL2Data]: %v", hex.EncodeToHex(processBatchRequest.BatchL2Data))
-		log.Debugf("EstimateGas[processBatchRequest.From]: %v", processBatchRequest.From)
-		log.Debugf("EstimateGas[processBatchRequest.OldStateRoot]: %v", hex.EncodeToHex(processBatchRequest.OldStateRoot))
-		log.Debugf("EstimateGas[processBatchRequest.globalExitRoot]: %v", hex.EncodeToHex(processBatchRequest.GlobalExitRoot))
-		log.Debugf("EstimateGas[processBatchRequest.OldAccInputHash]: %v", hex.EncodeToHex(processBatchRequest.OldAccInputHash))
-		log.Debugf("EstimateGas[processBatchRequest.EthTimestamp]: %v", processBatchRequest.EthTimestamp)
-		log.Debugf("EstimateGas[processBatchRequest.Coinbase]: %v", processBatchRequest.Coinbase)
-		log.Debugf("EstimateGas[processBatchRequest.UpdateMerkleTree]: %v", processBatchRequest.UpdateMerkleTree)
-		log.Debugf("EstimateGas[processBatchRequest.ChainId]: %v", processBatchRequest.ChainId)
-		log.Debugf("EstimateGas[processBatchRequest.ForkId]: %v", processBatchRequest.ForkId)
-
-		txExecutionOnExecutorTime := time.Now()
-		processBatchResponse, err := s.executorClient.ProcessBatch(ctx, processBatchRequest)
-		log.Debugf("executor time: %vms", time.Since(txExecutionOnExecutorTime).Milliseconds())
-		if err != nil {
-			log.Errorf("error estimating gas: %v", err)
-			return false, false, gasUsed, nil, err
-		}
-		gasUsed = processBatchResponse.Responses[0].GasUsed
-		if processBatchResponse.Error != executor.EXECUTOR_ERROR_NO_ERROR {
-			err = executor.ExecutorErr(processBatchResponse.Error)
-			s.eventLog.LogExecutorError(ctx, processBatchResponse.Error, processBatchRequest)
-			return false, false, gasUsed, nil, err
-		}
-
-		// Check if an out of gas error happened during EVM execution
-		if processBatchResponse.Responses[0].Error != pb.RomError(executor.ROM_ERROR_NO_ERROR) {
-			err := executor.RomErr(processBatchResponse.Responses[0].Error)
-
-			if (isGasEVMError(err) || isGasApplyError(err)) && shouldOmitErr {
-				// Specifying the transaction failed, but not providing an error
-				// is an indication that a valid error occurred due to low gas,
-				// which will increase the lower bound for the search
-				return true, false, gasUsed, nil, nil
-			}
-
-			if isEVMRevertError(err) {
-				// The EVM reverted during execution, attempt to extract the
-				// error message and return it
-				returnValue := processBatchResponse.Responses[0].ReturnValue
-				return true, true, gasUsed, returnValue, constructErrorFromRevert(err, returnValue)
-			}
-
-			return true, false, gasUsed, nil, err
-		}
-
-		return false, false, gasUsed, nil, nil
-	}
-
-	txExecutions := []time.Duration{}
-	var totalExecutionTime time.Duration
-
-	// Check if the highEnd is a good value to make the transaction pass
-	failed, reverted, gasUsed, returnValue, err := testTransaction(highEnd, false)
-	log.Debugf("Estimate gas. Trying to execute TX with %v gas", highEnd)
-	if failed {
-		if reverted {
-			return 0, returnValue, err
-		}
-
-		// The transaction shouldn't fail, for whatever reason, at highEnd
-		return 0, nil, fmt.Errorf(
-			"unable to apply transaction even for the highest gas limit %d: %w",
-			highEnd,
-			err,
-		)
-	}
-
-	if lowEnd < gasUsed {
-		lowEnd = gasUsed
-	}
-
-	// Start the binary search for the lowest possible gas price
-	for (lowEnd < highEnd) && (highEnd-lowEnd) > 4096 {
-		txExecutionStart := time.Now()
-		mid := (lowEnd + highEnd) / uint64(two)
-
-		log.Debugf("Estimate gas. Trying to execute TX with %v gas", mid)
-
-		failed, reverted, _, _, testErr := testTransaction(mid, true)
-		executionTime := time.Since(txExecutionStart)
-		totalExecutionTime += executionTime
-		txExecutions = append(txExecutions, executionTime)
-		if testErr != nil && !reverted {
-			// Reverts are ignored in the binary search, but are checked later on
-			// during the execution for the optimal gas limit found
-			return 0, nil, testErr
-		}
-
-		if failed {
-			// If the transaction failed => increase the gas
-			lowEnd = mid + 1
-		} else {
-			// If the transaction didn't fail => make this ok value the high end
-			highEnd = mid
-		}
-	}
-
-	executions := int64(len(txExecutions))
-	if executions > 0 {
-		log.Debugf("EstimateGas executed the TX %v times", executions)
-		averageExecutionTime := totalExecutionTime.Milliseconds() / executions
-		log.Debugf("EstimateGas tx execution average time is %v milliseconds", averageExecutionTime)
-	} else {
-		log.Error("Estimate gas. Tx not executed")
-	}
-	return highEnd, nil, nil
-}
-
-// Checks if executor level valid gas errors occurred
-func isGasApplyError(err error) bool {
-	return errors.Is(err, ErrNotEnoughIntrinsicGas)
-}
-
-// Checks if EVM level valid gas errors occurred
-func isGasEVMError(err error) bool {
-	return errors.Is(err, runtime.ErrOutOfGas)
-}
-
-// Checks if the EVM reverted during execution
-func isEVMRevertError(err error) bool {
-	return errors.Is(err, runtime.ErrExecutionReverted)
-}
-
-// OpenBatch adds a new batch into the state, with the necessary data to start processing transactions within it.
-// It's meant to be used by sequencers, since they don't necessarily know what transactions are going to be added
-// in this batch yet. In other words it's the creation of a WIP batch.
-// Note that this will add a batch with batch number N + 1, where N it's the greatest batch number on the state.
-func (s *State) OpenBatch(ctx context.Context, processingContext ProcessingContext, dbTx pgx.Tx) error {
-	if dbTx == nil {
-		return ErrDBTxNil
-	}
-	// Check if the batch that is being opened has batch num + 1 compared to the latest batch
-	lastBatchNum, err := s.PostgresStorage.GetLastBatchNumber(ctx, dbTx)
-	if err != nil {
-		return err
-	}
-	if lastBatchNum+1 != processingContext.BatchNumber {
-		return fmt.Errorf("%w number %d, should be %d", ErrUnexpectedBatch, processingContext.BatchNumber, lastBatchNum+1)
-	}
-	// Check if last batch is closed
-	isLastBatchClosed, err := s.PostgresStorage.IsBatchClosed(ctx, lastBatchNum, dbTx)
-	if err != nil {
-		return err
-	}
-	if !isLastBatchClosed {
-		return ErrLastBatchShouldBeClosed
-	}
-	// Check that timestamp is equal or greater compared to previous batch
-	prevTimestamp, err := s.GetLastBatchTime(ctx, dbTx)
-	if err != nil {
-		return err
-	}
-	if prevTimestamp.Unix() > processingContext.Timestamp.Unix() {
-		return ErrTimestampGE
-	}
-	return s.PostgresStorage.openBatch(ctx, processingContext, dbTx)
-}
-
-// ProcessSequencerBatch is used by the sequencers to process transactions into an open batch
-func (s *State) ProcessSequencerBatch(ctx context.Context, batchNumber uint64, batchL2Data []byte, caller CallerLabel, dbTx pgx.Tx) (*ProcessBatchResponse, error) {
-	log.Debugf("*******************************************")
-	log.Debugf("ProcessSequencerBatch start")
-
-	processBatchResponse, err := s.processBatch(ctx, batchNumber, batchL2Data, caller, dbTx)
-	if err != nil {
-		return nil, err
-	}
-
-	txs, _, err := DecodeTxs(batchL2Data)
-	if err != nil && !errors.Is(err, InvalidData) {
-		return nil, err
-	}
-	result, err := s.convertToProcessBatchResponse(txs, processBatchResponse)
-	if err != nil {
-		return nil, err
-	}
-	log.Debugf("ProcessSequencerBatch end")
-	log.Debugf("*******************************************")
-	return result, nil
-}
-
-// ProcessBatch processes a batch
-func (s *State) ProcessBatch(ctx context.Context, request ProcessRequest, updateMerkleTree bool) (*ProcessBatchResponse, error) {
-	log.Debugf("*******************************************")
-	log.Debugf("ProcessBatch start")
-
-	updateMT := uint32(cFalse)
-	if updateMerkleTree {
-		updateMT = cTrue
-	}
-
-	forkID := GetForkIDByBatchNumber(s.cfg.ForkIDIntervals, request.BatchNumber)
-	// Create Batch
-	processBatchRequest := &pb.ProcessBatchRequest{
-		OldBatchNum:      request.BatchNumber - 1,
-		Coinbase:         request.Coinbase.String(),
-		BatchL2Data:      request.Transactions,
-		OldStateRoot:     request.OldStateRoot.Bytes(),
-		GlobalExitRoot:   request.GlobalExitRoot.Bytes(),
-		OldAccInputHash:  request.OldAccInputHash.Bytes(),
-		EthTimestamp:     request.Timestamp,
-		UpdateMerkleTree: updateMT,
-		ChainId:          s.cfg.ChainID,
-		ForkId:           forkID,
-	}
-	res, err := s.sendBatchRequestToExecutor(ctx, processBatchRequest, request.Caller)
-	if err != nil {
-		return nil, err
-	}
-
-	txs, _, err := DecodeTxs(request.Transactions)
-	if err != nil && !errors.Is(err, InvalidData) {
-		return nil, err
-	}
-
-	var result *ProcessBatchResponse
-	result, err = s.convertToProcessBatchResponse(txs, res)
-	if err != nil {
-		return nil, err
-	}
-
-	log.Debugf("ProcessBatch end")
-	log.Debugf("*******************************************")
-
-	return result, nil
-}
-
-// ExecuteBatch is used by the synchronizer to reprocess batches to compare generated state root vs stored one
-// It is also used by the sequencer in order to calculate used zkCounter of a WIPBatch
-func (s *State) ExecuteBatch(ctx context.Context, batch Batch, updateMerkleTree bool, dbTx pgx.Tx) (*pb.ProcessBatchResponse, error) {
-	if dbTx == nil {
-		return nil, ErrDBTxNil
-	}
-
-	// Get previous batch to get state root and local exit root
-	previousBatch, err := s.PostgresStorage.GetBatchByNumber(ctx, batch.BatchNumber-1, dbTx)
-	if err != nil {
-		return nil, err
-	}
-
-	forkId := s.GetForkIdByBatchNumber(batch.BatchNumber)
-
-	updateMT := uint32(cFalse)
-	if updateMerkleTree {
-		updateMT = cTrue
-	}
-
-	// Create Batch
-	processBatchRequest := &pb.ProcessBatchRequest{
-		OldBatchNum:     batch.BatchNumber - 1,
-		Coinbase:        batch.Coinbase.String(),
-		BatchL2Data:     batch.BatchL2Data,
-		OldStateRoot:    previousBatch.StateRoot.Bytes(),
-		GlobalExitRoot:  batch.GlobalExitRoot.Bytes(),
-		OldAccInputHash: previousBatch.AccInputHash.Bytes(),
-		EthTimestamp:    uint64(batch.Timestamp.Unix()),
-		// Changed for new sequencer strategy
-		UpdateMerkleTree: updateMT,
-		ChainId:          s.cfg.ChainID,
-		ForkId:           forkId,
-	}
-
-	// Send Batch to the Executor
-	log.Debugf("ExecuteBatch[processBatchRequest.OldBatchNum]: %v", processBatchRequest.OldBatchNum)
-	log.Debugf("ExecuteBatch[processBatchRequest.BatchL2Data]: %v", hex.EncodeToHex(processBatchRequest.BatchL2Data))
-	log.Debugf("ExecuteBatch[processBatchRequest.From]: %v", processBatchRequest.From)
-	log.Debugf("ExecuteBatch[processBatchRequest.OldStateRoot]: %v", hex.EncodeToHex(processBatchRequest.OldStateRoot))
-	log.Debugf("ExecuteBatch[processBatchRequest.GlobalExitRoot]: %v", hex.EncodeToHex(processBatchRequest.GlobalExitRoot))
-	log.Debugf("ExecuteBatch[processBatchRequest.OldAccInputHash]: %v", hex.EncodeToHex(processBatchRequest.OldAccInputHash))
-	log.Debugf("ExecuteBatch[processBatchRequest.EthTimestamp]: %v", processBatchRequest.EthTimestamp)
-	log.Debugf("ExecuteBatch[processBatchRequest.Coinbase]: %v", processBatchRequest.Coinbase)
-	log.Debugf("ExecuteBatch[processBatchRequest.UpdateMerkleTree]: %v", processBatchRequest.UpdateMerkleTree)
-	log.Debugf("ExecuteBatch[processBatchRequest.ChainId]: %v", processBatchRequest.ChainId)
-	log.Debugf("ExecuteBatch[processBatchRequest.ForkId]: %v", processBatchRequest.ForkId)
-
-	processBatchResponse, err := s.executorClient.ProcessBatch(ctx, processBatchRequest)
-	if err != nil {
-		log.Error("error executing batch: ", err)
-		return nil, err
-	} else if processBatchResponse != nil && processBatchResponse.Error != executor.EXECUTOR_ERROR_NO_ERROR {
-		err = executor.ExecutorErr(processBatchResponse.Error)
-		s.eventLog.LogExecutorError(ctx, processBatchResponse.Error, processBatchRequest)
-	}
-
-	return processBatchResponse, err
-}
-
-func (s *State) processBatch(
-	ctx context.Context,
-	batchNumber uint64,
-	batchL2Data []byte,
-	caller CallerLabel,
-	dbTx pgx.Tx,
-) (*pb.ProcessBatchResponse, error) {
-	if dbTx == nil {
-		return nil, ErrDBTxNil
-	}
-	lastBatches, err := s.PostgresStorage.GetLastNBatches(ctx, two, dbTx)
-	if err != nil {
-		return nil, err
-	}
-
-	// Get latest batch from the database to get globalExitRoot and Timestamp
-	lastBatch := lastBatches[0]
-
-	// Get batch before latest to get state root and local exit root
-	previousBatch := lastBatches[0]
-	if len(lastBatches) > 1 {
-		previousBatch = lastBatches[1]
-	}
-
-	isBatchClosed, err := s.PostgresStorage.IsBatchClosed(ctx, batchNumber, dbTx)
-	if err != nil {
-		return nil, err
-	}
-	if isBatchClosed {
-		return nil, ErrBatchAlreadyClosed
-=======
 	if s.tree == nil {
 		return nil, ErrStateTreeNil
->>>>>>> b3d11c8b
 	}
 	return s.tree.GetStorageAt(ctx, address, position, root.Bytes())
 }
@@ -585,933 +105,7 @@
 	if err != nil {
 		return common.Hash{}, err
 	}
-<<<<<<< HEAD
-
-	if len(processedBatch.Responses) > 0 {
-		// Store processed txs into the batch
-		err = s.StoreTransactions(ctx, processingCtx.BatchNumber, processedBatch.Responses, dbTx)
-		if err != nil {
-			return common.Hash{}, err
-		}
-	}
-
-	// Close batch
-	return common.BytesToHash(processed.NewStateRoot), s.closeBatch(ctx, ProcessingReceipt{
-		BatchNumber:   processingCtx.BatchNumber,
-		StateRoot:     processedBatch.NewStateRoot,
-		LocalExitRoot: processedBatch.NewLocalExitRoot,
-		AccInputHash:  processedBatch.NewAccInputHash,
-		BatchL2Data:   encodedTxs,
-	}, dbTx)
-}
-
-// GetLastBatch gets latest batch (closed or not) on the data base
-func (s *State) GetLastBatch(ctx context.Context, dbTx pgx.Tx) (*Batch, error) {
-	batches, err := s.PostgresStorage.GetLastNBatches(ctx, 1, dbTx)
-	if err != nil {
-		return nil, err
-	}
-	if len(batches) == 0 {
-		return nil, ErrNotFound
-	}
-	return batches[0], nil
-}
-
-// DebugTransaction re-executes a tx to generate its trace
-func (s *State) DebugTransaction(ctx context.Context, transactionHash common.Hash, traceConfig TraceConfig, dbTx pgx.Tx) (*runtime.ExecutionResult, error) {
-	// gets the transaction
-	tx, err := s.GetTransactionByHash(ctx, transactionHash, dbTx)
-	if err != nil {
-		return nil, err
-	}
-
-	// gets the tx receipt
-	receipt, err := s.GetTransactionReceipt(ctx, transactionHash, dbTx)
-	if err != nil {
-		return nil, err
-	}
-
-	// gets the l2 block including the transaction
-	block, err := s.GetL2BlockByNumber(ctx, receipt.BlockNumber.Uint64(), dbTx)
-	if err != nil {
-		return nil, err
-	}
-
-	// get the previous L2 Block
-	previousBlockNumber := uint64(0)
-	if receipt.BlockNumber.Uint64() > 0 {
-		previousBlockNumber = receipt.BlockNumber.Uint64() - 1
-	}
-	previousBlock, err := s.GetL2BlockByNumber(ctx, previousBlockNumber, dbTx)
-	if err != nil {
-		return nil, err
-	}
-
-	// generate batch l2 data for the transaction
-	batchL2Data, err := EncodeTransactions([]types.Transaction{*tx})
-	if err != nil {
-		return nil, err
-	}
-
-	// gets batch that including the l2 block
-	batch, err := s.GetBatchByL2BlockNumber(ctx, block.NumberU64(), dbTx)
-	if err != nil {
-		return nil, err
-	}
-
-	// gets batch that including the previous l2 block
-	previousBatch, err := s.GetBatchByL2BlockNumber(ctx, previousBlock.NumberU64(), dbTx)
-	if err != nil {
-		return nil, err
-	}
-
-	forkId := s.GetForkIdByBatchNumber(batch.BatchNumber)
-
-	// Create Batch
-	traceConfigRequest := &pb.TraceConfig{
-		TxHashToGenerateCallTrace:    transactionHash.Bytes(),
-		TxHashToGenerateExecuteTrace: transactionHash.Bytes(),
-	}
-
-	if traceConfig.DisableStorage {
-		traceConfigRequest.DisableStorage = cTrue
-	}
-	if traceConfig.DisableStack {
-		traceConfigRequest.DisableStack = cTrue
-	}
-	if traceConfig.EnableMemory {
-		traceConfigRequest.EnableMemory = cTrue
-	}
-	if traceConfig.EnableReturnData {
-		traceConfigRequest.EnableReturnData = cTrue
-	}
-
-	oldStateRoot := previousBlock.Root()
-	processBatchRequest := &pb.ProcessBatchRequest{
-		OldBatchNum:     batch.BatchNumber - 1,
-		OldStateRoot:    oldStateRoot.Bytes(),
-		OldAccInputHash: previousBatch.AccInputHash.Bytes(),
-
-		BatchL2Data:      batchL2Data,
-		GlobalExitRoot:   batch.GlobalExitRoot.Bytes(),
-		EthTimestamp:     uint64(batch.Timestamp.Unix()),
-		Coinbase:         batch.Coinbase.String(),
-		UpdateMerkleTree: cFalse,
-		ChainId:          s.cfg.ChainID,
-		ForkId:           forkId,
-		TraceConfig:      traceConfigRequest,
-	}
-
-	// Send Batch to the Executor
-	startTime := time.Now()
-	processBatchResponse, err := s.executorClient.ProcessBatch(ctx, processBatchRequest)
-	endTime := time.Now()
-	if err != nil {
-		return nil, err
-	} else if processBatchResponse.Error != executor.EXECUTOR_ERROR_NO_ERROR {
-		err = executor.ExecutorErr(processBatchResponse.Error)
-		s.eventLog.LogExecutorError(ctx, processBatchResponse.Error, processBatchRequest)
-		return nil, err
-	}
-
-	// //save process batch response file
-	// b, err := json.Marshal(processBatchResponse)
-	// if err != nil {
-	// 	return nil, err
-	// }
-	// filePath := "./processBatchResponse.json"
-	// err = os.WriteFile(filePath, b, 0644)
-	// if err != nil {
-	// 	return nil, err
-	// }
-
-	txs, _, err := DecodeTxs(batchL2Data)
-	if err != nil && !errors.Is(err, InvalidData) {
-		return nil, err
-	}
-
-	for _, tx := range txs {
-		log.Debugf(tx.Hash().String())
-	}
-
-	convertedResponse, err := s.convertToProcessBatchResponse(txs, processBatchResponse)
-	if err != nil {
-		return nil, err
-	}
-
-	// Sanity check
-	response := convertedResponse.Responses[0]
-	log.Debugf(response.TxHash.String())
-	if response.TxHash != transactionHash {
-		return nil, fmt.Errorf("tx hash not found in executor response")
-	}
-
-	result := &runtime.ExecutionResult{
-		CreateAddress: response.CreateAddress,
-		GasLeft:       response.GasLeft,
-		GasUsed:       response.GasUsed,
-		ReturnValue:   response.ReturnValue,
-		StateRoot:     response.StateRoot.Bytes(),
-		StructLogs:    response.ExecutionTrace,
-		ExecutorTrace: response.CallTrace,
-	}
-
-	// if is the default trace, return the result
-	if traceConfig.IsDefaultTracer() {
-		return result, nil
-	}
-
-	senderAddress, err := GetSender(*tx)
-	if err != nil {
-		return nil, err
-	}
-
-	context := instrumentation.Context{
-		From:         senderAddress.String(),
-		Input:        hex.EncodeToHex(tx.Data()),
-		Gas:          strconv.FormatUint(tx.Gas(), encoding.Base10),
-		Value:        tx.Value().String(),
-		Output:       hex.EncodeToHex(result.ReturnValue),
-		GasPrice:     tx.GasPrice().String(),
-		OldStateRoot: oldStateRoot.String(),
-		Time:         uint64(endTime.Sub(startTime)),
-		GasUsed:      strconv.FormatUint(result.GasUsed, encoding.Base10),
-	}
-
-	// Fill trace context
-	if tx.To() == nil {
-		context.Type = "CREATE"
-		context.To = result.CreateAddress.Hex()
-	} else {
-		context.Type = "CALL"
-		context.To = tx.To().Hex()
-	}
-
-	result.ExecutorTrace.Context = context
-
-	gasPrice, ok := new(big.Int).SetString(context.GasPrice, encoding.Base10)
-	if !ok {
-		log.Errorf("debug transaction: failed to parse gasPrice")
-		return nil, fmt.Errorf("failed to parse gasPrice")
-	}
-
-	tracerContext := &tracers.Context{
-		BlockHash:   receipt.BlockHash,
-		BlockNumber: receipt.BlockNumber,
-		TxIndex:     int(receipt.TransactionIndex),
-		TxHash:      transactionHash,
-	}
-
-	var evmTracer tracers.Tracer
-	if traceConfig.Is4ByteTracer() {
-		evmTracer, err = native.NewFourByteTracer(tracerContext, traceConfig.TracerConfig)
-		if err != nil {
-			log.Errorf("debug transaction: failed to create 4byteTracer, err: %v", err)
-			return nil, fmt.Errorf("failed to create 4byteTracer, err: %v", err)
-		}
-	} else if traceConfig.IsCallTracer() {
-		evmTracer, err = native.NewCallTracer(tracerContext, traceConfig.TracerConfig)
-		if err != nil {
-			log.Errorf("debug transaction: failed to create callTracer, err: %v", err)
-			return nil, fmt.Errorf("failed to create callTracer, err: %v", err)
-		}
-	} else if traceConfig.IsNoopTracer() {
-		evmTracer, err = native.NewNoopTracer(tracerContext, traceConfig.TracerConfig)
-		if err != nil {
-			log.Errorf("debug transaction: failed to create noopTracer, err: %v", err)
-			return nil, fmt.Errorf("failed to create noopTracer, err: %v", err)
-		}
-	} else if traceConfig.IsPrestateTracer() {
-		evmTracer, err = native.NewPrestateTracer(tracerContext, traceConfig.TracerConfig)
-		if err != nil {
-			log.Errorf("debug transaction: failed to create prestateTracer, err: %v", err)
-			return nil, fmt.Errorf("failed to create prestateTracer, err: %v", err)
-		}
-	} else if traceConfig.IsJSCustomTracer() {
-		evmTracer, err = js.NewJsTracer(*traceConfig.Tracer, tracerContext, traceConfig.TracerConfig)
-		if err != nil {
-			log.Errorf("debug transaction: failed to create jsTracer, err: %v", err)
-			return nil, fmt.Errorf("failed to create jsTracer, err: %v", err)
-		}
-	} else {
-		return nil, fmt.Errorf("invalid tracer: %v, err: %v", traceConfig.Tracer, err)
-	}
-
-	fakeDB := &FakeDB{State: s, stateRoot: batch.StateRoot.Bytes()}
-	evm := fakevm.NewFakeEVM(fakevm.BlockContext{BlockNumber: big.NewInt(1)}, fakevm.TxContext{GasPrice: gasPrice}, fakeDB, params.TestChainConfig, fakevm.Config{Debug: true, Tracer: evmTracer})
-
-	traceResult, err := s.ParseTheTraceUsingTheTracer(evm, result.ExecutorTrace, evmTracer)
-	if err != nil {
-		log.Errorf("debug transaction: failed parse the trace using the tracer: %v", err)
-		return nil, fmt.Errorf("failed parse the trace using the tracer: %v", err)
-	}
-
-	result.ExecutorTraceResult = traceResult
-
-	return result, nil
-}
-
-// ParseTheTraceUsingTheTracer parses the given trace with the given tracer.
-func (s *State) ParseTheTraceUsingTheTracer(evm *fakevm.FakeEVM, trace instrumentation.ExecutorTrace, tracer tracers.Tracer) (json.RawMessage, error) {
-	var previousDepth int
-	var previousOp, previousGas *big.Int
-	var previousOpcode string
-	var stateRoot []byte
-
-	contextGas, ok := new(big.Int).SetString(trace.Context.Gas, encoding.Base10)
-	if !ok {
-		log.Debugf("error while parsing contextGas")
-		return nil, ErrParsingExecutorTrace
-	}
-	value, ok := new(big.Int).SetString(trace.Context.Value, encoding.Base10)
-	if !ok {
-		log.Debugf("error while parsing value")
-		return nil, ErrParsingExecutorTrace
-	}
-
-	tracer.CaptureTxStart(contextGas.Uint64())
-	tracer.CaptureStart(evm, common.HexToAddress(trace.Context.From), common.HexToAddress(trace.Context.To), trace.Context.Type == "CREATE", common.Hex2Bytes(strings.TrimLeft(trace.Context.Input, "0x")), contextGas.Uint64(), value)
-
-	bigStateRoot, ok := new(big.Int).SetString(trace.Context.OldStateRoot, 0)
-	if !ok {
-		log.Debugf("error while parsing context oldStateRoot")
-		return nil, ErrParsingExecutorTrace
-	}
-	stateRoot = bigStateRoot.Bytes()
-	evm.StateDB.SetStateRoot(stateRoot)
-
-	output := common.FromHex(trace.Context.Output)
-
-	var stepError error
-	for i, step := range trace.Steps {
-		stepErrorMsg := strings.TrimSpace(step.Error)
-		if stepErrorMsg != "" {
-			stepError = fmt.Errorf(stepErrorMsg)
-		}
-
-		gas, ok := new(big.Int).SetString(step.Gas, encoding.Base10)
-		if !ok {
-			log.Debugf("error while parsing step gas")
-			return nil, ErrParsingExecutorTrace
-		}
-
-		gasCost, ok := new(big.Int).SetString(step.GasCost, encoding.Base10)
-		if !ok {
-			log.Debugf("error while parsing step gasCost")
-			return nil, ErrParsingExecutorTrace
-		}
-
-		op, ok := new(big.Int).SetString(step.Op, 0)
-		if !ok {
-			log.Debugf("error while parsing step op")
-			return nil, ErrParsingExecutorTrace
-		}
-
-		// set Stack
-		stack := fakevm.NewStack()
-		for _, stackContent := range step.Stack {
-			valueBigInt, ok := new(big.Int).SetString(stackContent, hex.Base)
-			if !ok {
-				log.Debugf("error while parsing stack valueBigInt")
-				return nil, ErrParsingExecutorTrace
-			}
-			value, _ := uint256.FromBig(valueBigInt)
-			stack.Push(value)
-		}
-
-		// set Memory
-		memory := fakevm.NewMemory()
-		if len(step.Memory) > 0 {
-			memory.Resize(uint64(len(step.Memory)))
-			memory.Set(0, uint64(len(step.Memory)), step.Memory)
-		} else {
-			memory = fakevm.NewMemory()
-		}
-
-		value := hex.DecodeBig(step.Contract.Value)
-		scope := &fakevm.ScopeContext{
-			Contract: fakevm.NewContract(fakevm.NewAccount(common.HexToAddress(step.Contract.Caller)), fakevm.NewAccount(common.HexToAddress(step.Contract.Address)), value, gas.Uint64()),
-			Memory:   memory,
-			Stack:    stack,
-		}
-
-		codeAddr := common.HexToAddress(step.Contract.Address)
-		scope.Contract.CodeAddr = &codeAddr
-
-		// when a revert is detected, we stop the execution
-		if step.OpCode == "REVERT" {
-			stepError = fakevm.ErrExecutionReverted
-			break
-		}
-
-		if previousOpcode == "CALL" && step.Pc != 0 {
-			tracer.CaptureExit(step.ReturnData, gasCost.Uint64(), stepError)
-		}
-
-		if step.OpCode != "CALL" || trace.Steps[i+1].Pc == 0 {
-			if stepError != nil {
-				tracer.CaptureFault(step.Pc, fakevm.OpCode(op.Uint64()), gas.Uint64(), gasCost.Uint64(), scope, step.Depth, stepError)
-			} else {
-				tracer.CaptureState(step.Pc, fakevm.OpCode(op.Uint64()), gas.Uint64(), gasCost.Uint64(), scope, step.ReturnData, step.Depth, nil)
-			}
-		}
-
-		if step.OpCode == "CALL" || step.OpCode == "CALLCODE" || step.OpCode == "DELEGATECALL" || step.OpCode == "STATICCALL" || step.OpCode == "SELFDESTRUCT" {
-			tracer.CaptureEnter(fakevm.OpCode(op.Uint64()), common.HexToAddress(step.Contract.Caller), common.HexToAddress(step.Contract.Address), []byte(step.Contract.Input), gas.Uint64(), value)
-			if step.OpCode == "SELFDESTRUCT" {
-				tracer.CaptureExit(step.ReturnData, gasCost.Uint64(), stepError)
-			}
-		}
-
-		// when a create2 is detected, the next step contains the contract updated
-		if previousOpcode == "CREATE" || previousOpcode == "CREATE2" {
-			tracer.CaptureEnter(fakevm.OpCode(previousOp.Uint64()), common.HexToAddress(step.Contract.Caller), common.HexToAddress(step.Contract.Address), []byte(step.Contract.Input), previousGas.Uint64(), value)
-		}
-
-		// returning from a call or create
-		if previousDepth > step.Depth {
-			tracer.CaptureExit(step.ReturnData, gasCost.Uint64(), stepError)
-		}
-
-		// set StateRoot
-		stateRoot = []byte(step.StateRoot)
-		evm.StateDB.SetStateRoot(stateRoot)
-
-		// set previous step values
-		previousDepth = step.Depth
-		previousOp = op
-		previousGas = gas
-		previousOpcode = step.OpCode
-	}
-
-	gasUsed, ok := new(big.Int).SetString(trace.Context.GasUsed, encoding.Base10)
-	if !ok {
-		log.Debugf("error while parsing gasUsed")
-		return nil, ErrParsingExecutorTrace
-	}
-
-	restGas := contextGas.Uint64() - gasUsed.Uint64()
-	tracer.CaptureTxEnd(restGas)
-	tracer.CaptureEnd(output, gasUsed.Uint64(), stepError)
-
-	return tracer.GetResult()
-}
-
-// PreProcessTransaction processes the transaction in order to calculate its zkCounters before adding it to the pool
-func (s *State) PreProcessTransaction(ctx context.Context, tx *types.Transaction, dbTx pgx.Tx) (*ProcessBatchResponse, error) {
-	sender, err := GetSender(*tx)
-	if err != nil {
-		return nil, err
-	}
-
-	response, err := s.internalProcessUnsignedTransaction(ctx, tx, sender, nil, false, dbTx)
-	if err != nil {
-		return nil, err
-	}
-
-	return response, nil
-}
-
-// ProcessUnsignedTransaction processes the given unsigned transaction.
-func (s *State) ProcessUnsignedTransaction(ctx context.Context, tx *types.Transaction, senderAddress common.Address, l2BlockNumber *uint64, noZKEVMCounters bool, dbTx pgx.Tx) (*runtime.ExecutionResult, error) {
-	result := new(runtime.ExecutionResult)
-	response, err := s.internalProcessUnsignedTransaction(ctx, tx, senderAddress, l2BlockNumber, noZKEVMCounters, dbTx)
-	if err != nil {
-		return nil, err
-	}
-
-	r := response.Responses[0]
-	result.ReturnValue = r.ReturnValue
-	result.GasLeft = r.GasLeft
-	result.GasUsed = r.GasUsed
-	result.CreateAddress = r.CreateAddress
-	result.StateRoot = r.StateRoot.Bytes()
-
-	if errors.Is(r.RomError, runtime.ErrExecutionReverted) {
-		result.Err = constructErrorFromRevert(r.RomError, r.ReturnValue)
-	} else {
-		result.Err = r.RomError
-	}
-
-	return result, nil
-}
-
-// ProcessUnsignedTransaction processes the given unsigned transaction.
-func (s *State) internalProcessUnsignedTransaction(ctx context.Context, tx *types.Transaction, senderAddress common.Address, l2BlockNumber *uint64, noZKEVMCounters bool, dbTx pgx.Tx) (*ProcessBatchResponse, error) {
-	lastBatches, l2BlockStateRoot, err := s.PostgresStorage.GetLastNBatchesByL2BlockNumber(ctx, l2BlockNumber, two, dbTx)
-	if err != nil {
-		return nil, err
-	}
-
-	stateRoot := l2BlockStateRoot
-	if l2BlockNumber != nil {
-		l2Block, err := s.GetL2BlockByNumber(ctx, *l2BlockNumber, dbTx)
-		if err != nil {
-			return nil, err
-		}
-		stateRoot = l2Block.Root()
-	}
-
-	loadedNonce, err := s.tree.GetNonce(ctx, senderAddress, stateRoot.Bytes())
-	if err != nil {
-		return nil, err
-	}
-	nonce := loadedNonce.Uint64()
-
-	// Get latest batch from the database to get globalExitRoot and Timestamp
-	lastBatch := lastBatches[0]
-
-	// Get batch before latest to get state root and local exit root
-	previousBatch := lastBatches[0]
-	if len(lastBatches) > 1 {
-		previousBatch = lastBatches[1]
-	}
-
-	batchL2Data, err := EncodeUnsignedTransaction(*tx, s.cfg.ChainID, &nonce)
-	if err != nil {
-		log.Errorf("error encoding unsigned transaction ", err)
-		return nil, err
-	}
-
-	forkID := GetForkIDByBatchNumber(s.cfg.ForkIDIntervals, lastBatch.BatchNumber)
-	// Create Batch
-	processBatchRequest := &pb.ProcessBatchRequest{
-		OldBatchNum:      lastBatch.BatchNumber,
-		BatchL2Data:      batchL2Data,
-		From:             senderAddress.String(),
-		OldStateRoot:     stateRoot.Bytes(),
-		GlobalExitRoot:   lastBatch.GlobalExitRoot.Bytes(),
-		OldAccInputHash:  previousBatch.AccInputHash.Bytes(),
-		EthTimestamp:     uint64(lastBatch.Timestamp.Unix()),
-		Coinbase:         lastBatch.Coinbase.String(),
-		UpdateMerkleTree: cFalse,
-		ChainId:          s.cfg.ChainID,
-		ForkId:           forkID,
-	}
-
-	if noZKEVMCounters {
-		processBatchRequest.NoCounters = cTrue
-	}
-
-	log.Debugf("internalProcessUnsignedTransaction[processBatchRequest.OldBatchNum]: %v", processBatchRequest.OldBatchNum)
-	log.Debugf("internalProcessUnsignedTransaction[processBatchRequest.From]: %v", processBatchRequest.From)
-	log.Debugf("internalProcessUnsignedTransaction[processBatchRequest.OldStateRoot]: %v", hex.EncodeToHex(processBatchRequest.OldStateRoot))
-	log.Debugf("internalProcessUnsignedTransaction[processBatchRequest.globalExitRoot]: %v", hex.EncodeToHex(processBatchRequest.GlobalExitRoot))
-	log.Debugf("internalProcessUnsignedTransaction[processBatchRequest.OldAccInputHash]: %v", hex.EncodeToHex(processBatchRequest.OldAccInputHash))
-	log.Debugf("internalProcessUnsignedTransaction[processBatchRequest.EthTimestamp]: %v", processBatchRequest.EthTimestamp)
-	log.Debugf("internalProcessUnsignedTransaction[processBatchRequest.Coinbase]: %v", processBatchRequest.Coinbase)
-	log.Debugf("internalProcessUnsignedTransaction[processBatchRequest.UpdateMerkleTree]: %v", processBatchRequest.UpdateMerkleTree)
-	log.Debugf("internalProcessUnsignedTransaction[processBatchRequest.ChainId]: %v", processBatchRequest.ChainId)
-	log.Debugf("internalProcessUnsignedTransaction[processBatchRequest.ForkId]: %v", processBatchRequest.ForkId)
-
-	// Send Batch to the Executor
-	processBatchResponse, err := s.executorClient.ProcessBatch(ctx, processBatchRequest)
-	if err != nil {
-		// Log this error as an executor unspecified error
-		s.eventLog.LogExecutorError(ctx, pb.ExecutorError_EXECUTOR_ERROR_UNSPECIFIED, processBatchRequest)
-		log.Errorf("error processing unsigned transaction ", err)
-		return nil, err
-	} else if processBatchResponse.Error != executor.EXECUTOR_ERROR_NO_ERROR {
-		err = executor.ExecutorErr(processBatchResponse.Error)
-		s.eventLog.LogExecutorError(ctx, processBatchResponse.Error, processBatchRequest)
-		return nil, err
-	}
-
-	response, err := s.convertToProcessBatchResponse([]types.Transaction{*tx}, processBatchResponse)
-	if err != nil {
-		return nil, err
-	}
-
-	if processBatchResponse.Responses[0].Error != pb.RomError(executor.ROM_ERROR_NO_ERROR) {
-		err := executor.RomErr(processBatchResponse.Responses[0].Error)
-		if !isEVMRevertError(err) {
-			return response, err
-		}
-	}
-
-	return response, nil
-}
-
-// GetTree returns State inner tree
-func (s *State) GetTree() *merkletree.StateTree {
-	return s.tree
-}
-
-// SetGenesis populates state with genesis information
-func (s *State) SetGenesis(ctx context.Context, block Block, genesis Genesis, dbTx pgx.Tx) ([]byte, error) {
-	var (
-		root    common.Hash
-		newRoot []byte
-		err     error
-	)
-	if dbTx == nil {
-		return newRoot, ErrDBTxNil
-	}
-
-	for _, action := range genesis.Actions {
-		address := common.HexToAddress(action.Address)
-		switch action.Type {
-		case int(merkletree.LeafTypeBalance):
-			balance, err := encoding.DecodeBigIntHexOrDecimal(action.Value)
-			if err != nil {
-				return newRoot, err
-			}
-			newRoot, _, err = s.tree.SetBalance(ctx, address, balance, newRoot)
-			if err != nil {
-				return newRoot, err
-			}
-		case int(merkletree.LeafTypeNonce):
-			nonce, err := encoding.DecodeBigIntHexOrDecimal(action.Value)
-			if err != nil {
-				return newRoot, err
-			}
-			newRoot, _, err = s.tree.SetNonce(ctx, address, nonce, newRoot)
-			if err != nil {
-				return newRoot, err
-			}
-		case int(merkletree.LeafTypeCode):
-			code, err := hex.DecodeHex(action.Bytecode)
-			if err != nil {
-				return newRoot, fmt.Errorf("could not decode SC bytecode for address %q: %v", address, err)
-			}
-			newRoot, _, err = s.tree.SetCode(ctx, address, code, newRoot)
-			if err != nil {
-				return newRoot, err
-			}
-		case int(merkletree.LeafTypeStorage):
-			// Parse position and value
-			positionBI, err := encoding.DecodeBigIntHexOrDecimal(action.StoragePosition)
-			if err != nil {
-				return newRoot, err
-			}
-			valueBI, err := encoding.DecodeBigIntHexOrDecimal(action.Value)
-			if err != nil {
-				return newRoot, err
-			}
-			// Store
-			newRoot, _, err = s.tree.SetStorageAt(ctx, address, positionBI, valueBI, newRoot)
-			if err != nil {
-				return newRoot, err
-			}
-		case int(merkletree.LeafTypeSCLength):
-			log.Debug("Skipped genesis action of type merkletree.LeafTypeSCLength, these actions will be handled as part of merkletree.LeafTypeCode actions")
-		default:
-			return newRoot, fmt.Errorf("unknown genesis action type %q", action.Type)
-		}
-	}
-
-	root.SetBytes(newRoot)
-
-	// flush state db
-	err = s.tree.Flush(ctx)
-	if err != nil {
-		log.Errorf("error flushing state tree after genesis: %v", err)
-		return newRoot, err
-	}
-
-	// store L1 block related to genesis batch
-	err = s.AddBlock(ctx, &block, dbTx)
-	if err != nil {
-		return newRoot, err
-	}
-
-	// store genesis batch
-	batch := Batch{
-		BatchNumber:    0,
-		Coinbase:       ZeroAddress,
-		BatchL2Data:    nil,
-		StateRoot:      root,
-		LocalExitRoot:  ZeroHash,
-		Timestamp:      block.ReceivedAt,
-		Transactions:   []types.Transaction{},
-		GlobalExitRoot: ZeroHash,
-		ForcedBatchNum: nil,
-	}
-
-	err = s.storeGenesisBatch(ctx, batch, dbTx)
-	if err != nil {
-		return newRoot, err
-	}
-
-	// mark the genesis batch as virtualized
-	virtualBatch := &VirtualBatch{
-		BatchNumber: batch.BatchNumber,
-		TxHash:      ZeroHash,
-		Coinbase:    ZeroAddress,
-		BlockNumber: block.BlockNumber,
-	}
-	err = s.AddVirtualBatch(ctx, virtualBatch, dbTx)
-	if err != nil {
-		return newRoot, err
-	}
-
-	// mark the genesis batch as verified/consolidated
-	verifiedBatch := &VerifiedBatch{
-		BatchNumber: batch.BatchNumber,
-		TxHash:      ZeroHash,
-		Aggregator:  ZeroAddress,
-		BlockNumber: block.BlockNumber,
-	}
-	err = s.AddVerifiedBatch(ctx, verifiedBatch, dbTx)
-	if err != nil {
-		return newRoot, err
-	}
-
-	// store L2 genesis block
-	header := &types.Header{
-		Number:     big.NewInt(0),
-		ParentHash: ZeroHash,
-		Coinbase:   ZeroAddress,
-		Root:       root,
-		Time:       uint64(block.ReceivedAt.Unix()),
-	}
-	rootHex := root.Hex()
-	log.Info("Genesis root ", rootHex)
-
-	receipts := []*types.Receipt{}
-	l2Block := types.NewBlock(header, []*types.Transaction{}, []*types.Header{}, receipts, &trie.StackTrie{})
-	l2Block.ReceivedAt = block.ReceivedAt
-
-	return newRoot, s.AddL2Block(ctx, batch.BatchNumber, l2Block, receipts, dbTx)
-}
-
-// CheckSupersetBatchTransactions verifies that processedTransactions is a
-// superset of existingTxs and that the existing txs have the same order,
-// returns a non-nil error if that is not the case.
-func CheckSupersetBatchTransactions(existingTxHashes []common.Hash, processedTxs []*ProcessTransactionResponse) error {
-	if len(existingTxHashes) > len(processedTxs) {
-		return ErrExistingTxGreaterThanProcessedTx
-	}
-	for i, existingTxHash := range existingTxHashes {
-		if existingTxHash != processedTxs[i].TxHash {
-			return ErrOutOfOrderProcessedTx
-		}
-	}
-	return nil
-}
-
-// isContractCreation checks if the tx is a contract creation
-func (s *State) isContractCreation(tx *types.Transaction) bool {
-	return tx.To() == nil && len(tx.Data()) > 0
-}
-
-// DetermineProcessedTransactions splits the given tx process responses
-// returning a slice with only processed and a map unprocessed txs
-// respectively.
-func DetermineProcessedTransactions(responses []*ProcessTransactionResponse) (
-	[]*ProcessTransactionResponse, []string, map[string]*ProcessTransactionResponse, []string) {
-	processedTxResponses := []*ProcessTransactionResponse{}
-	processedTxsHashes := []string{}
-	unprocessedTxResponses := map[string]*ProcessTransactionResponse{}
-	unprocessedTxsHashes := []string{}
-	for _, response := range responses {
-		if response.IsProcessed {
-			processedTxResponses = append(processedTxResponses, response)
-			processedTxsHashes = append(processedTxsHashes, response.TxHash.String())
-		} else {
-			log.Infof("Tx %s has not been processed", response.TxHash)
-			unprocessedTxResponses[response.TxHash.String()] = response
-			unprocessedTxsHashes = append(unprocessedTxsHashes, response.TxHash.String())
-		}
-	}
-	return processedTxResponses, processedTxsHashes, unprocessedTxResponses, unprocessedTxsHashes
-}
-
-// WaitSequencingTxToBeSynced waits for a sequencing transaction to be synced into the state
-func (s *State) WaitSequencingTxToBeSynced(parentCtx context.Context, tx *types.Transaction, timeout time.Duration) error {
-	ctx, cancel := context.WithTimeout(parentCtx, timeout)
-	defer cancel()
-
-	for {
-		virtualized, err := s.IsSequencingTXSynced(ctx, tx.Hash(), nil)
-		if err != nil && err != ErrNotFound {
-			log.Errorf("error waiting sequencing tx %s to be synced: %v", tx.Hash().String(), err)
-			return err
-		} else if ctx.Err() != nil {
-			log.Errorf("error waiting sequencing tx %s to be synced: %v", tx.Hash().String(), err)
-			return ctx.Err()
-		} else if virtualized {
-			break
-		}
-
-		time.Sleep(time.Second)
-	}
-
-	log.Debug("Sequencing txh successfully synced: ", tx.Hash().String())
-	return nil
-}
-
-// WaitVerifiedBatchToBeSynced waits for a sequenced batch to be synced into the state
-func (s *State) WaitVerifiedBatchToBeSynced(parentCtx context.Context, batchNumber uint64, timeout time.Duration) error {
-	ctx, cancel := context.WithTimeout(parentCtx, timeout)
-	defer cancel()
-
-	for {
-		batch, err := s.GetVerifiedBatch(ctx, batchNumber, nil)
-		if err != nil && err != ErrNotFound {
-			log.Errorf("error waiting verified batch [%d] to be synced: %v", batchNumber, err)
-			return err
-		} else if ctx.Err() != nil {
-			log.Errorf("error waiting verified batch [%d] to be synced: %v", batchNumber, err)
-			return ctx.Err()
-		} else if batch != nil {
-			break
-		}
-
-		time.Sleep(time.Second)
-	}
-
-	log.Debug("Verified batch successfully synced: ", batchNumber)
-	return nil
-}
-
-func (s *State) monitorNewL2Blocks() {
-	waitNextCycle := func() {
-		time.Sleep(1 * time.Second)
-	}
-
-	for {
-		if len(s.newL2BlockEventHandlers) == 0 {
-			waitNextCycle()
-			continue
-		}
-
-		lastL2Block, err := s.GetLastL2Block(context.Background(), nil)
-		if errors.Is(err, ErrStateNotSynchronized) {
-			waitNextCycle()
-			continue
-		} else if err != nil {
-			log.Errorf("failed to get last l2 block while monitoring new blocks: %v", err)
-			waitNextCycle()
-			continue
-		}
-
-		// not updates until now
-		if lastL2Block == nil || s.lastL2BlockSeen.NumberU64() >= lastL2Block.NumberU64() {
-			waitNextCycle()
-			continue
-		}
-
-		for bn := s.lastL2BlockSeen.NumberU64() + uint64(1); bn <= lastL2Block.NumberU64(); bn++ {
-			block, err := s.GetL2BlockByNumber(context.Background(), bn, nil)
-			if err != nil {
-				log.Errorf("failed to l2 block while monitoring new blocks: %v", err)
-				break
-			}
-
-			s.newL2BlockEvents <- NewL2BlockEvent{
-				Block: *block,
-			}
-			log.Infof("new l2 blocks detected, Number %v, Hash %v", block.NumberU64(), block.Hash().String())
-			s.lastL2BlockSeen = *block
-		}
-
-		// interval to check for new l2 blocks
-		waitNextCycle()
-	}
-}
-
-func (s *State) handleEvents() {
-	for newL2BlockEvent := range s.newL2BlockEvents {
-		if len(s.newL2BlockEventHandlers) == 0 {
-			continue
-		}
-
-		wg := sync.WaitGroup{}
-		for _, handler := range s.newL2BlockEventHandlers {
-			wg.Add(1)
-			go func(h NewL2BlockEventHandler) {
-				defer func() {
-					wg.Done()
-					if r := recover(); r != nil {
-						log.Errorf("failed and recovered in NewL2BlockEventHandler: %v", r)
-					}
-				}()
-				h(newL2BlockEvent)
-			}(handler)
-		}
-		wg.Wait()
-	}
-}
-
-// NewL2BlockEventHandler represent a func that will be called by the
-// state when a NewL2BlockEvent is triggered
-type NewL2BlockEventHandler func(e NewL2BlockEvent)
-
-// NewL2BlockEvent is a struct provided from the state to the NewL2BlockEventHandler
-// when a new l2 block is detected with data related to this new l2 block.
-type NewL2BlockEvent struct {
-	Block types.Block
-}
-
-// RegisterNewL2BlockEventHandler add the provided handler to the list of handlers
-// that will be triggered when a new l2 block event is triggered
-func (s *State) RegisterNewL2BlockEventHandler(h NewL2BlockEventHandler) {
-	log.Info("new l2 block event handler registered")
-	s.newL2BlockEventHandlers = append(s.newL2BlockEventHandlers, h)
-}
-
-// StoreTransaction is used by the sequencer to add process a transaction
-func (s *State) StoreTransaction(ctx context.Context, batchNumber uint64, processedTx *ProcessTransactionResponse, coinbase common.Address, timestamp uint64, dbTx pgx.Tx) error {
-	if dbTx == nil {
-		return ErrDBTxNil
-	}
-
-	// Check if last batch is closed. Note that it's assumed that only the latest batch can be open
-	/*
-			isBatchClosed, err := s.PostgresStorage.IsBatchClosed(ctx, batchNumber, dbTx)
-			if err != nil {
-				return err
-			}
-			if isBatchClosed {
-				return ErrBatchAlreadyClosed
-			}
-
-		processingContext, err := s.GetProcessingContext(ctx, batchNumber, dbTx)
-		if err != nil {
-			return err
-		}
-	*/
-	// if the transaction has an intrinsic invalid tx error it means
-	// the transaction has not changed the state, so we don't store it
-	if executor.IsIntrinsicError(executor.RomErrorCode(processedTx.RomError)) {
-		return nil
-	}
-
-	lastL2Block, err := s.GetLastL2Block(ctx, dbTx)
-	if err != nil {
-		return err
-	}
-
-	header := &types.Header{
-		Number:     new(big.Int).SetUint64(lastL2Block.Number().Uint64() + 1),
-		ParentHash: lastL2Block.Hash(),
-		Coinbase:   coinbase,
-		Root:       processedTx.StateRoot,
-		GasUsed:    processedTx.GasUsed,
-		GasLimit:   s.cfg.MaxCumulativeGasUsed,
-		Time:       timestamp,
-	}
-	transactions := []*types.Transaction{&processedTx.Tx}
-
-	receipt := generateReceipt(header.Number, processedTx)
-	receipts := []*types.Receipt{receipt}
-
-	// Create block to be able to calculate its hash
-	block := types.NewBlock(header, transactions, []*types.Header{}, receipts, &trie.StackTrie{})
-	block.ReceivedAt = time.Unix(int64(timestamp), 0)
-
-	receipt.BlockHash = block.Hash()
-
-	// Store L2 block and its transaction
-	if err := s.AddL2Block(ctx, batchNumber, block, receipts, dbTx); err != nil {
-		return err
-	}
-
-	return nil
-=======
 	return lastBlockHeader.Root, nil
->>>>>>> b3d11c8b
 }
 
 // GetBalanceByStateRoot gets balance from the MT Service using the provided state root
