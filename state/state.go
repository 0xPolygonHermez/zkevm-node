package state

import (
	"context"
	"errors"
	"math/big"

	"github.com/ethereum/go-ethereum/common"
	"github.com/ethereum/go-ethereum/core/types"
	"github.com/hermeznetwork/hermez-core/hex"
	"github.com/hermeznetwork/hermez-core/state/tree"
	"github.com/jackc/pgx/v4"
	"github.com/jackc/pgx/v4/pgxpool"
)

// State is the interface of the Hermez state
type State interface {
	NewBatchProcessor(lastBatchNumber uint64, withProofCalculation bool) (BatchProcessor, error)
	NewGenesisBatchProcessor(genesisStateRoot []byte, withProofCalculation bool) (BatchProcessor, error)
	GetStateRoot(ctx context.Context, virtual bool) ([]byte, error)
	GetBalance(address common.Address, batchNumber uint64) (*big.Int, error)
	EstimateGas(transaction *types.Transaction) uint64
	GetLastBlock(ctx context.Context) (*Block, error)
	GetPreviousBlock(ctx context.Context, offset uint64) (*Block, error)
	GetBlockByHash(ctx context.Context, hash common.Hash) (*Block, error)
	GetBlockByNumber(ctx context.Context, blockNumber uint64) (*Block, error)
	GetLastBlockNumber(ctx context.Context) (uint64, error)
	GetNonce(address common.Address, batchNumber uint64) (uint64, error)
	GetLastBatch(ctx context.Context, isVirtual bool) (*Batch, error)
	GetPreviousBatch(ctx context.Context, isVirtual bool, offset uint64) (*Batch, error)
	GetBatchByHash(ctx context.Context, hash common.Hash) (*Batch, error)
	GetBatchByNumber(ctx context.Context, batchNumber uint64) (*Batch, error)
	GetLastBatchNumber(ctx context.Context) (uint64, error)
	GetLastConsolidatedBatchNumber(ctx context.Context) (uint64, error)
	GetTransactionByBatchHashAndIndex(ctx context.Context, batchHash common.Hash, index uint64) (*types.Transaction, error)
	GetTransactionByBatchNumberAndIndex(ctx context.Context, batchNumber uint64, index uint64) (*types.Transaction, error)
	GetTransactionByHash(ctx context.Context, transactionHash common.Hash) (*types.Transaction, error)
	GetTransactionCount(ctx context.Context, address common.Address) (uint64, error)
	GetTransactionReceipt(ctx context.Context, transactionHash common.Hash) (*types.Receipt, error)
	Reset(ctx context.Context, blockNumber uint64) error
	ConsolidateBatch(ctx context.Context, batchNumber uint64, consolidatedTxHash common.Hash) error
	GetTxsByBatchNum(ctx context.Context, batchNum uint64) ([]*types.Transaction, error)
	AddSequencer(ctx context.Context, seq Sequencer) error
	GetSequencer(ctx context.Context, address common.Address) (*Sequencer, error)
	SetGenesis(ctx context.Context, genesis Genesis) error
	AddBlock(ctx context.Context, block *Block) error
	SetLastBatchNumberSeenOnEthereum(ctx context.Context, batchNumber uint64) error
	GetLastBatchNumberSeenOnEthereum(ctx context.Context) (uint64, error)
	GetStateRootByBatchNumber(batchNumber uint64) ([]byte, error)
}

const (
<<<<<<< HEAD
	getLastBlockSQL                        = "SELECT * FROM state.block ORDER BY block_num DESC LIMIT 1"
	getPreviousBlockSQL                    = "SELECT * FROM state.block ORDER BY block_num DESC LIMIT 1 OFFSET $1"
	getBlockByHashSQL                      = "SELECT * FROM state.block WHERE block_hash = $1"
	getBlockByNumberSQL                    = "SELECT * FROM state.block WHERE block_num = $1"
	getLastBlockNumberSQL                  = "SELECT MAX(block_num) FROM state.block"
	getLastVirtualBatchSQL                 = "SELECT * FROM state.batch ORDER BY batch_num DESC LIMIT 1"
	getLastConsolidatedBatchSQL            = "SELECT * FROM state.batch WHERE consolidated_tx_hash != $1 ORDER BY batch_num DESC LIMIT 1"
	getPreviousVirtualBatchSQL             = "SELECT * FROM state.batch ORDER BY batch_num DESC LIMIT 1 OFFSET $1"
	getPreviousConsolidatedBatchSQL        = "SELECT * FROM state.batch WHERE consolidated_tx_hash != $1 ORDER BY batch_num DESC LIMIT 1 OFFSET $2"
	getBatchByHashSQL                      = "SELECT * FROM state.batch WHERE batch_hash = $1"
	getBatchByNumberSQL                    = "SELECT * FROM state.batch WHERE batch_num = $1"
	getLastBatchNumberSQL                  = "SELECT COALESCE(MAX(batch_num), 0) FROM state.batch"
	getTransactionByHashSQL                = "SELECT transaction.encoded FROM state.transaction WHERE hash = $1"
	getTransactionByBatchHashAndIndexSQL   = "SELECT transaction.encoded FROM state.transaction inner join state.batch on (state.transaction.batch_num = state.batch.batch_num) WHERE state.batch.batch_hash = $1 and state.transaction.tx_index = $2"
	getTransactionByBatchNumberAndIndexSQL = "SELECT transaction.encoded FROM state.transaction WHERE batch_num = $1 AND tx_index = $2"
	getTransactionCountSQL                 = "SELECT COUNT(*) FROM state.transaction WHERE from_address = $1"
	consolidateBatchSQL                    = "UPDATE state.batch SET consolidated_tx_hash = $1 WHERE batch_num = $2"
	getTxsByBatchNumSQL                    = "SELECT transaction.encoded FROM state.transaction WHERE batch_num = $1"
	addBlockSQL                            = "INSERT INTO state.block (block_num, block_hash, parent_hash, received_at) VALUES ($1, $2, $3, $4)"
	addSequencerSQL                        = "INSERT INTO state.sequencer (address, url, chain_id, block_num) VALUES ($1, $2, $3, $4)"
	updateLastBatchSeenSQL                 = "UPDATE state.misc SET last_batch_num_seen = $1"
	getLastBatchSeenSQL                    = "SELECT last_batch_num_seen FROM state.misc LIMIT 1"
	getSequencerSQL                        = "SELECT * FROM state.sequencer WHERE address = $1"
	getReceiptSQL                          = "SELECT * FROM state.receipt WHERE tx_hash = $1"
	resetSQL                               = "DELETE FROM state.block WHERE block_num > $1"
=======
	getLastBlockSQL                   = "SELECT * FROM state.block ORDER BY block_num DESC LIMIT 1"
	getPreviousBlockSQL               = "SELECT * FROM state.block ORDER BY block_num DESC LIMIT 1 OFFSET $1"
	getBlockByHashSQL                 = "SELECT * FROM state.block WHERE block_hash = $1"
	getBlockByNumberSQL               = "SELECT * FROM state.block WHERE block_num = $1"
	getLastBlockNumberSQL             = "SELECT MAX(block_num) FROM state.block"
	getLastVirtualBatchSQL            = "SELECT * FROM state.batch ORDER BY batch_num DESC LIMIT 1"
	getLastConsolidatedBatchSQL       = "SELECT * FROM state.batch WHERE consolidated_tx_hash != $1 ORDER BY batch_num DESC LIMIT 1"
	getPreviousVirtualBatchSQL        = "SELECT * FROM state.batch ORDER BY batch_num DESC LIMIT 1 OFFSET $1"
	getPreviousConsolidatedBatchSQL   = "SELECT * FROM state.batch WHERE consolidated_tx_hash != $1 ORDER BY batch_num DESC LIMIT 1 OFFSET $2"
	getBatchByHashSQL                 = "SELECT * FROM state.batch WHERE batch_hash = $1"
	getBatchByNumberSQL               = "SELECT * FROM state.batch WHERE batch_num = $1"
	getLastVirtualBatchNumberSQL      = "SELECT COALESCE(MAX(batch_num), 0) FROM state.batch"
	getLastConsolidatedBatchNumberSQL = "SELECT COALESCE(MAX(batch_num), 0) FROM state.batch WHERE consolidated_tx_hash != $1"
	getTransactionByHashSQL           = "SELECT transaction.encoded FROM state.transaction WHERE hash = $1"
	getTransactionCountSQL            = "SELECT COUNT(*) FROM state.transaction WHERE from_address = $1"
	consolidateBatchSQL               = "UPDATE state.batch SET consolidated_tx_hash = $1 WHERE batch_num = $2"
	getTxsByBatchNumSQL               = "SELECT transaction.encoded FROM state.transaction WHERE batch_num = $1"
	addBlockSQL                       = "INSERT INTO state.block (block_num, block_hash, parent_hash, received_at) VALUES ($1, $2, $3, $4)"
	addSequencerSQL                   = "INSERT INTO state.sequencer (address, url, chain_id, block_num) VALUES ($1, $2, $3, $4)"
	getSequencerSQL                   = "SELECT * FROM state.sequencer WHERE address = $1"
	getReceiptSQL                     = "SELECT * FROM state.receipt WHERE tx_hash = $1"
>>>>>>> ff697b04
)

var (
	// ErrInvalidBatchHeader indicates the batch header is invalid
	ErrInvalidBatchHeader = errors.New("invalid batch header")
)

// BasicState is a implementation of the state
type BasicState struct {
	db   *pgxpool.Pool
	Tree tree.ReadWriter
}

// NewState creates a new State
func NewState(db *pgxpool.Pool, tree tree.ReadWriter) State {
	return &BasicState{db: db, Tree: tree}
}

// NewBatchProcessor creates a new batch processor
func (s *BasicState) NewBatchProcessor(lastBatchNumber uint64, withProofCalculation bool) (BatchProcessor, error) {
	// init correct state root from previous batch
	stateRoot, err := s.GetStateRootByBatchNumber(lastBatchNumber)
	if err != nil {
		return nil, err
	}

	s.Tree.SetCurrentRoot(stateRoot)

	return &BasicBatchProcessor{State: s, stateRoot: stateRoot}, nil
}

// NewGenesisBatchProcessor creates a new batch processor
func (s *BasicState) NewGenesisBatchProcessor(genesisStateRoot []byte, withProofCalculation bool) (BatchProcessor, error) {
	s.Tree.SetCurrentRoot(genesisStateRoot)

	return &BasicBatchProcessor{State: s, stateRoot: genesisStateRoot}, nil
}

// GetStateRoot returns the root of the state tree
func (s *BasicState) GetStateRoot(ctx context.Context, virtual bool) ([]byte, error) {
	batch, err := s.GetLastBatch(ctx, virtual)
	if err != nil {
		return nil, err
	}

	if batch.Header == nil {
		return nil, ErrInvalidBatchHeader
	}

	return batch.Header.Root[:], nil
}

// GetStateRootByBatchNumber returns state root by batch number from the MT
func (s *BasicState) GetStateRootByBatchNumber(batchNumber uint64) ([]byte, error) {
	ctx := context.Background()
	batch, err := s.GetBatchByNumber(ctx, batchNumber)
	if err != nil {
		return nil, err
	}

	if batch.Header == nil {
		return nil, ErrInvalidBatchHeader
	}

	return batch.Header.Root[:], nil
}

// GetBalance from a given address
func (s *BasicState) GetBalance(address common.Address, batchNumber uint64) (*big.Int, error) {
	root, err := s.GetStateRootByBatchNumber(batchNumber)
	if err != nil {
		return nil, err
	}

	return s.Tree.GetBalance(address, root)
}

// EstimateGas for a transaction
func (s *BasicState) EstimateGas(transaction *types.Transaction) uint64 {
	// TODO: Calculate once we have txs that interact with SCs
	return 21000 //nolint:gomnd
}

// GetLastBlock gets the latest block
func (s *BasicState) GetLastBlock(ctx context.Context) (*Block, error) {
	var block Block
	err := s.db.QueryRow(ctx, getLastBlockSQL).Scan(&block.BlockNumber, &block.BlockHash, &block.ParentHash, &block.ReceivedAt)
	if err != nil {
		return nil, err
	}
	return &block, nil
}

// GetPreviousBlock gets the offset previous block respect to latest
func (s *BasicState) GetPreviousBlock(ctx context.Context, offset uint64) (*Block, error) {
	var block Block
	err := s.db.QueryRow(ctx, getPreviousBlockSQL, offset).Scan(&block.BlockNumber, &block.BlockHash, &block.ParentHash, &block.ReceivedAt)
	if err != nil {
		return nil, err
	}
	return &block, nil
}

// GetBlockByHash gets the block with the required hash
func (s *BasicState) GetBlockByHash(ctx context.Context, hash common.Hash) (*Block, error) {
	var block Block
	err := s.db.QueryRow(ctx, getBlockByHashSQL, hash).Scan(&block.BlockNumber, &block.BlockHash, &block.ParentHash, &block.ReceivedAt)
	if err != nil {
		return nil, err
	}
	return &block, nil
}

// GetBlockByNumber gets the block with the required number
func (s *BasicState) GetBlockByNumber(ctx context.Context, blockNumber uint64) (*Block, error) {
	var block Block
	err := s.db.QueryRow(ctx, getBlockByNumberSQL, blockNumber).Scan(&block.BlockNumber, &block.BlockHash, &block.ParentHash, &block.ReceivedAt)
	if err != nil {
		return nil, err
	}
	return &block, nil
}

// GetLastBlockNumber gets the latest block number
func (s *BasicState) GetLastBlockNumber(ctx context.Context) (uint64, error) {
	var lastBlockNum uint64
	err := s.db.QueryRow(ctx, getLastBlockNumberSQL).Scan(&lastBlockNum)
	if err != nil {
		return 0, err
	}
	return lastBlockNum, nil
}

// GetLastBatch gets the latest batch
func (s *BasicState) GetLastBatch(ctx context.Context, isVirtual bool) (*Batch, error) {
	var row pgx.Row

	if isVirtual {
		row = s.db.QueryRow(ctx, getLastVirtualBatchSQL)
	} else {
		row = s.db.QueryRow(ctx, getLastConsolidatedBatchSQL, common.Hash{})
	}

	var batch Batch
	err := row.Scan(
		&batch.BatchNumber, &batch.BatchHash, &batch.BlockNumber,
		&batch.Sequencer, &batch.Aggregator, &batch.ConsolidatedTxHash,
		&batch.Header, &batch.Uncles, &batch.RawTxsData)

	if err != nil {
		return nil, err
	}
	return &batch, nil
}

// GetPreviousBatch gets the offset previous batch respect to latest
func (s *BasicState) GetPreviousBatch(ctx context.Context, isVirtual bool, offset uint64) (*Batch, error) {
	var row pgx.Row
	if isVirtual {
		row = s.db.QueryRow(ctx, getPreviousVirtualBatchSQL, offset)
	} else {
		row = s.db.QueryRow(ctx, getPreviousConsolidatedBatchSQL, common.Hash{}, offset)
	}
	var batch Batch
	err := row.Scan(
		&batch.BatchNumber, &batch.BatchHash, &batch.BlockNumber,
		&batch.Sequencer, &batch.Aggregator, &batch.ConsolidatedTxHash, &batch.Header,
		&batch.Uncles, &batch.RawTxsData)

	if err != nil {
		return nil, err
	}
	return &batch, nil
}

// GetBatchByHash gets the batch with the required hash
func (s *BasicState) GetBatchByHash(ctx context.Context, hash common.Hash) (*Batch, error) {
	var batch Batch
	err := s.db.QueryRow(ctx, getBatchByHashSQL, hash).Scan(
		&batch.BatchNumber, &batch.BatchHash, &batch.BlockNumber, &batch.Sequencer, &batch.Aggregator,
		&batch.ConsolidatedTxHash, &batch.Header, &batch.Uncles, &batch.RawTxsData)

	if err != nil {
		return nil, err
	}
	return &batch, nil
}

// GetBatchByNumber gets the batch with the required number
func (s *BasicState) GetBatchByNumber(ctx context.Context, batchNumber uint64) (*Batch, error) {
	var batch Batch
	err := s.db.QueryRow(ctx, getBatchByNumberSQL, batchNumber).Scan(
		&batch.BatchNumber, &batch.BatchHash, &batch.BlockNumber, &batch.Sequencer, &batch.Aggregator,
		&batch.ConsolidatedTxHash, &batch.Header, &batch.Uncles, &batch.RawTxsData)
	if err != nil {
		return nil, err
	}
	return &batch, nil
}

// GetLastBatchNumber gets the latest batch number
func (s *BasicState) GetLastBatchNumber(ctx context.Context) (uint64, error) {
	var lastBatchNumber uint64
	err := s.db.QueryRow(ctx, getLastVirtualBatchNumberSQL).Scan(&lastBatchNumber)
	if err != nil {
		return 0, err
	}
	return lastBatchNumber, nil
}

// GetLastConsolidatedBatchNumber gets the latest consolidated batch number
func (s *BasicState) GetLastConsolidatedBatchNumber(ctx context.Context) (uint64, error) {
	var lastBatchNumber uint64
	err := s.db.QueryRow(ctx, getLastConsolidatedBatchNumberSQL, common.Hash{}).Scan(&lastBatchNumber)
	if err != nil {
		return 0, err
	}
	return lastBatchNumber, nil
}

// GetNonce returns the nonce of the given account at the given batch number
func (s *BasicState) GetNonce(address common.Address, batchNumber uint64) (uint64, error) {
	root, err := s.GetStateRootByBatchNumber(batchNumber)
	if err != nil {
		return 0, err
	}

	n, err := s.Tree.GetNonce(address, root)
	if err != nil {
		return 0, err
	}

	return n.Uint64(), nil
}

// GetTransactionByBatchHashAndIndex gets a transaction from a batch by index
func (s *BasicState) GetTransactionByBatchHashAndIndex(ctx context.Context, batchHash common.Hash, index uint64) (*types.Transaction, error) {
	var encoded string
	if err := s.db.QueryRow(ctx, getTransactionByBatchHashAndIndexSQL, batchHash.Bytes(), index).Scan(&encoded); err != nil {
		return nil, err
	}

	b, err := hex.DecodeHex(encoded)
	if err != nil {
		return nil, err
	}

	tx := new(types.Transaction)
	if err := tx.UnmarshalBinary(b); err != nil {
		return nil, err
	}

	return tx, nil
}

// GetTransactionByBatchNumberAndIndex gets a transaction from a batch by index
func (s *BasicState) GetTransactionByBatchNumberAndIndex(ctx context.Context, batchNumber uint64, index uint64) (*types.Transaction, error) {
	var encoded string
	if err := s.db.QueryRow(ctx, getTransactionByBatchNumberAndIndexSQL, batchNumber, index).Scan(&encoded); err != nil {
		return nil, err
	}

	b, err := hex.DecodeHex(encoded)
	if err != nil {
		return nil, err
	}

	tx := new(types.Transaction)
	if err := tx.UnmarshalBinary(b); err != nil {
		return nil, err
	}

	return tx, nil
}

// GetTransactionByHash gets a transaction by its hash
func (s *BasicState) GetTransactionByHash(ctx context.Context, transactionHash common.Hash) (*types.Transaction, error) {
	var encoded string
	if err := s.db.QueryRow(ctx, getTransactionByHashSQL, transactionHash).Scan(&encoded); err != nil {
		return nil, err
	}

	b, err := hex.DecodeHex(encoded)
	if err != nil {
		return nil, err
	}

	tx := new(types.Transaction)
	if err := tx.UnmarshalBinary(b); err != nil {
		return nil, err
	}

	return tx, nil
}

// GetTransactionCount returns the number of transactions sent from an address
func (s *BasicState) GetTransactionCount(ctx context.Context, fromAddress common.Address) (uint64, error) {
	var count uint64
	err := s.db.QueryRow(ctx, getTransactionCountSQL, fromAddress).Scan(&count)
	if err != nil {
		return 0, err
	}
	return count, nil
}

// GetTransactionReceipt returns the receipt of a transaction by transaction hash
func (s *BasicState) GetTransactionReceipt(ctx context.Context, transactionHash common.Hash) (*types.Receipt, error) {
	var receipt types.Receipt
	var blockNumber uint64
	err := s.db.QueryRow(ctx, getReceiptSQL, transactionHash).Scan(&receipt.Type, &receipt.PostState, &receipt.Status,
		&receipt.CumulativeGasUsed, &receipt.GasUsed, &blockNumber, &receipt.TxHash, &receipt.TransactionIndex)
	if err != nil {
		return nil, err
	}

	receipt.BlockNumber = new(big.Int).SetUint64(blockNumber)
	return &receipt, nil
}

// Reset resets the state to a block
func (s *BasicState) Reset(ctx context.Context, blockNumber uint64) error {
	if _, err := s.db.Exec(ctx, resetSQL, blockNumber); err != nil {
		return err
	}
	return nil
}

// ConsolidateBatch changes the virtual status of a batch
func (s *BasicState) ConsolidateBatch(ctx context.Context, batchNumber uint64, consolidatedTxHash common.Hash) error {
	if _, err := s.db.Exec(ctx, consolidateBatchSQL, consolidatedTxHash, batchNumber); err != nil {
		return err
	}
	return nil
}

// GetTxsByBatchNum returns all the txs in a given batch
func (s *BasicState) GetTxsByBatchNum(ctx context.Context, batchNum uint64) ([]*types.Transaction, error) {
	rows, err := s.db.Query(ctx, getTxsByBatchNumSQL, batchNum)
	if err != nil {
		return nil, err
	}
	txs := make([]*types.Transaction, 0, len(rows.RawValues()))
	var (
		encoded string
		tx      *types.Transaction
		b       []byte
	)
	for rows.Next() {
		if err = rows.Scan(&encoded); err != nil {
			return nil, err
		}

		tx = new(types.Transaction)

		b, err = hex.DecodeHex(encoded)
		if err != nil {
			return nil, err
		}

		if err := tx.UnmarshalBinary(b); err != nil {
			return nil, err
		}
		txs = append(txs, tx)
	}

	return txs, nil
}

// AddSequencer stores a new sequencer
func (s *BasicState) AddSequencer(ctx context.Context, seq Sequencer) error {
	_, err := s.db.Exec(ctx, addSequencerSQL, seq.Address, seq.URL, seq.ChainID.Uint64(), seq.BlockNumber)
	return err
}

// GetSequencer gets a sequencer
func (s *BasicState) GetSequencer(ctx context.Context, address common.Address) (*Sequencer, error) {
	var seq Sequencer
	var cID uint64
	err := s.db.QueryRow(ctx, getSequencerSQL, address).Scan(&seq.Address, &seq.URL, &cID, &seq.BlockNumber)
	if err != nil {
		return nil, err
	}

	seq.ChainID = big.NewInt(0).SetUint64(cID)

	return &seq, nil
}

// SetGenesis populates state with genesis information
func (s *BasicState) SetGenesis(ctx context.Context, genesis Genesis) error {
	// Generate Genesis Block
	block := &Block{
		BlockNumber: 0,
		BlockHash:   common.HexToHash("0x0000000000000"),
		ParentHash:  common.HexToHash("0x0000000000000"),
	}

	// Add Block
	err := s.AddBlock(ctx, block)
	if err != nil {
		return err
	}

	// reset tree current root
	s.Tree.SetCurrentRoot(nil)

	var root common.Hash

	// Genesis Balances
	for address, balance := range genesis.Balances {
		newRoot, _, err := s.Tree.SetBalance(address, balance)
		if err != nil {
			return err
		}
		root.SetBytes(newRoot)
	}

	// Generate Genesis Batch
	batch := &Batch{
		BatchNumber:        0,
		BlockNumber:        0,
		ConsolidatedTxHash: common.HexToHash("0x1"),
	}

	// Store batch into db
	bp, err := s.NewGenesisBatchProcessor(root[:], false)
	if err != nil {
		return err
	}
	err = bp.ProcessBatch(batch)
	if err != nil {
		return err
	}

	return nil
}

// AddBlock adds a new block to the State DB
func (s *BasicState) AddBlock(ctx context.Context, block *Block) error {
	_, err := s.db.Exec(ctx, addBlockSQL, block.BlockNumber, block.BlockHash.Bytes(), block.ParentHash.Bytes(), block.ReceivedAt)
	return err
}

// SetLastBatchNumberSeenOnEthereum sets the last batch number that affected
// the roll-up in order to allow the components to know if the state
// is synchronized or not
func (s *BasicState) SetLastBatchNumberSeenOnEthereum(ctx context.Context, batchNumber uint64) error {
	_, err := s.db.Exec(ctx, updateLastBatchSeenSQL, batchNumber)
	return err
}

// GetLastBatchNumberSeenOnEthereum returns the last batch number stored
// in the state that represents the last batch number that affected the
// roll-up in the Ethereum network.
func (s *BasicState) GetLastBatchNumberSeenOnEthereum(ctx context.Context) (uint64, error) {
	var batchNumber uint64
	err := s.db.QueryRow(ctx, getLastBatchSeenSQL).Scan(&batchNumber)
	if err != nil {
		return 0, err
	}

	return batchNumber, nil
}<|MERGE_RESOLUTION|>--- conflicted
+++ resolved
@@ -50,7 +50,6 @@
 }
 
 const (
-<<<<<<< HEAD
 	getLastBlockSQL                        = "SELECT * FROM state.block ORDER BY block_num DESC LIMIT 1"
 	getPreviousBlockSQL                    = "SELECT * FROM state.block ORDER BY block_num DESC LIMIT 1 OFFSET $1"
 	getBlockByHashSQL                      = "SELECT * FROM state.block WHERE block_hash = $1"
@@ -76,7 +75,6 @@
 	getSequencerSQL                        = "SELECT * FROM state.sequencer WHERE address = $1"
 	getReceiptSQL                          = "SELECT * FROM state.receipt WHERE tx_hash = $1"
 	resetSQL                               = "DELETE FROM state.block WHERE block_num > $1"
-=======
 	getLastBlockSQL                   = "SELECT * FROM state.block ORDER BY block_num DESC LIMIT 1"
 	getPreviousBlockSQL               = "SELECT * FROM state.block ORDER BY block_num DESC LIMIT 1 OFFSET $1"
 	getBlockByHashSQL                 = "SELECT * FROM state.block WHERE block_hash = $1"
@@ -98,7 +96,6 @@
 	addSequencerSQL                   = "INSERT INTO state.sequencer (address, url, chain_id, block_num) VALUES ($1, $2, $3, $4)"
 	getSequencerSQL                   = "SELECT * FROM state.sequencer WHERE address = $1"
 	getReceiptSQL                     = "SELECT * FROM state.receipt WHERE tx_hash = $1"
->>>>>>> ff697b04
 )
 
 var (
