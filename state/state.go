--- conflicted
+++ resolved
@@ -138,16 +138,9 @@
 		previousBatch = lastBatches[1]
 	}
 
-<<<<<<< HEAD
-	if s.isContractCreation(transaction) {
-		lowEnd = TxGasContractCreation
-	} else {
-		lowEnd = TxGas
-=======
 	lowEnd, err = core.IntrinsicGas(transaction.Data(), transaction.AccessList(), s.isContractCreation(transaction), true, false)
 	if err != nil {
 		return 0, err
->>>>>>> 02b83304
 	}
 
 	lowEnd += computeTxGasCalldata(transaction)
