package state

import (
	"context"
	"errors"
	"fmt"
	"math/big"
	"time"

	"github.com/ethereum/go-ethereum/common"
	"github.com/ethereum/go-ethereum/core/types"
	"github.com/hermeznetwork/hermez-core/state/tree"
)

// State is the interface of the Hermez state
type State interface {
	NewBatchProcessor(sequencerAddress common.Address, lastBatchNumber uint64) (BatchProcessor, error)
	NewGenesisBatchProcessor(genesisStateRoot []byte) (BatchProcessor, error)
	GetStateRoot(ctx context.Context, virtual bool) ([]byte, error)
	GetBalance(address common.Address, batchNumber uint64) (*big.Int, error)
	EstimateGas(transaction *types.Transaction) uint64
	GetNonce(address common.Address, batchNumber uint64) (uint64, error)
	SetGenesis(ctx context.Context, genesis Genesis) error
	GetStateRootByBatchNumber(batchNumber uint64) ([]byte, error)
	Storage
}

// Storage is the interface of the Hermez state methods that access database
type Storage interface {
	GetLastBlock(ctx context.Context) (*Block, error)
	GetPreviousBlock(ctx context.Context, offset uint64) (*Block, error)
	GetBlockByHash(ctx context.Context, hash common.Hash) (*Block, error)
	GetBlockByNumber(ctx context.Context, blockNumber uint64) (*Block, error)
	GetLastBlockNumber(ctx context.Context) (uint64, error)
	GetLastBatch(ctx context.Context, isVirtual bool) (*Batch, error)
	GetPreviousBatch(ctx context.Context, isVirtual bool, offset uint64) (*Batch, error)
	GetBatchByHash(ctx context.Context, hash common.Hash) (*Batch, error)
	GetBatchByNumber(ctx context.Context, batchNumber uint64) (*Batch, error)
	GetLastBatchNumber(ctx context.Context) (uint64, error)
	GetLastConsolidatedBatchNumber(ctx context.Context) (uint64, error)
	GetTransactionByBatchHashAndIndex(ctx context.Context, batchHash common.Hash, index uint64) (*types.Transaction, error)
	GetTransactionByBatchNumberAndIndex(ctx context.Context, batchNumber uint64, index uint64) (*types.Transaction, error)
	GetTransactionByHash(ctx context.Context, transactionHash common.Hash) (*types.Transaction, error)
	GetTransactionCount(ctx context.Context, address common.Address) (uint64, error)
	GetTransactionReceipt(ctx context.Context, transactionHash common.Hash) (*Receipt, error)
	Reset(ctx context.Context, blockNumber uint64) error
	ConsolidateBatch(ctx context.Context, batchNumber uint64, consolidatedTxHash common.Hash, consolidatedAt time.Time) error
	GetTxsByBatchNum(ctx context.Context, batchNum uint64) ([]*types.Transaction, error)
	AddSequencer(ctx context.Context, seq Sequencer) error
	GetSequencer(ctx context.Context, address common.Address) (*Sequencer, error)
	AddBlock(ctx context.Context, block *Block) error
	SetLastBatchNumberSeenOnEthereum(ctx context.Context, batchNumber uint64) error
	GetLastBatchNumberSeenOnEthereum(ctx context.Context) (uint64, error)
	AddBatch(ctx context.Context, batch *Batch) error
	AddTransaction(ctx context.Context, tx *types.Transaction, batchNumber uint64, index uint) error
<<<<<<< HEAD
	AddReceipt(ctx context.Context, receipt *Receipt) error
=======
	AddReceipt(ctx context.Context, receipt *types.Receipt) error
>>>>>>> d382491d
}

var (
	// ErrInvalidBatchHeader indicates the batch header is invalid
	ErrInvalidBatchHeader = errors.New("invalid batch header")
)

// BasicState is a implementation of the state
type BasicState struct {
	cfg  Config
	tree tree.ReadWriter
	Storage
}

// NewState creates a new State
func NewState(cfg Config, storage Storage, tree tree.ReadWriter) State {
	return &BasicState{cfg: cfg, tree: tree, Storage: storage}
}

// NewBatchProcessor creates a new batch processor
func (s *BasicState) NewBatchProcessor(sequencerAddress common.Address, lastBatchNumber uint64) (BatchProcessor, error) {
	// init correct state root from previous batch
	stateRoot, err := s.GetStateRootByBatchNumber(lastBatchNumber)
	if err != nil {
		return nil, fmt.Errorf("failed to get state root for batch number %d, err: %v", lastBatchNumber, err)
	}

	s.tree.SetCurrentRoot(stateRoot)

	// Get Sequencer's Chain ID
	sq, err := s.GetSequencer(context.Background(), sequencerAddress)
	if err != nil {
		return nil, fmt.Errorf("failed to get sequencer %s, err: %v", sequencerAddress, err)
	}

	return &BasicBatchProcessor{State: s, stateRoot: stateRoot, SequencerAddress: sequencerAddress, SequencerChainID: sq.ChainID.Uint64()}, nil
}

// NewGenesisBatchProcessor creates a new batch processor
func (s *BasicState) NewGenesisBatchProcessor(genesisStateRoot []byte) (BatchProcessor, error) {
	s.tree.SetCurrentRoot(genesisStateRoot)

	return &BasicBatchProcessor{State: s, stateRoot: genesisStateRoot}, nil
}

// GetStateRoot returns the root of the state tree
func (s *BasicState) GetStateRoot(ctx context.Context, virtual bool) ([]byte, error) {
	batch, err := s.GetLastBatch(ctx, virtual)
	if err != nil {
		return nil, err
	}

	if batch.Header == nil {
		return nil, ErrInvalidBatchHeader
	}

	return batch.Header.Root[:], nil
}

// GetStateRootByBatchNumber returns state root by batch number from the MT
func (s *BasicState) GetStateRootByBatchNumber(batchNumber uint64) ([]byte, error) {
	ctx := context.Background()
	batch, err := s.GetBatchByNumber(ctx, batchNumber)
	if err != nil {
		return nil, err
	}

	if batch.Header == nil {
		return nil, ErrInvalidBatchHeader
	}

	return batch.Header.Root[:], nil
}

// GetBalance from a given address
func (s *BasicState) GetBalance(address common.Address, batchNumber uint64) (*big.Int, error) {
	root, err := s.GetStateRootByBatchNumber(batchNumber)
	if err != nil {
		return nil, err
	}

	return s.tree.GetBalance(address, root)
}

// EstimateGas for a transaction
func (s *BasicState) EstimateGas(transaction *types.Transaction) uint64 {
	// TODO: Calculate once we have txs that interact with SCs
	return 21000 //nolint:gomnd
}

// SetGenesis populates state with genesis information
func (s *BasicState) SetGenesis(ctx context.Context, genesis Genesis) error {
	// Generate Genesis Block
	block := &Block{
		BlockNumber: 0,
		BlockHash:   common.HexToHash("0x0000000000000"),
		ParentHash:  common.HexToHash("0x0000000000000"),
	}

	// Add Block
	err := s.AddBlock(ctx, block)
	if err != nil {
		return err
	}

	// reset tree current root
	s.tree.SetCurrentRoot(nil)

	var root common.Hash

	// Genesis Balances
	for address, balance := range genesis.Balances {
		newRoot, _, err := s.tree.SetBalance(address, balance)
		if err != nil {
			return err
		}
		root.SetBytes(newRoot)
	}

	// Generate Genesis Batch
	batch := &Batch{
		BatchNumber:        0,
		BlockNumber:        0,
		ConsolidatedTxHash: common.HexToHash("0x1"),
		MaticCollateral:    big.NewInt(0),
	}

	// Store batch into db
	bp, err := s.NewGenesisBatchProcessor(root[:])
	if err != nil {
		return err
	}
	err = bp.ProcessBatch(batch)
	if err != nil {
		return err
	}

	return nil
}

// GetNonce returns the nonce of the given account at the given batch number
func (s *BasicState) GetNonce(address common.Address, batchNumber uint64) (uint64, error) {
	root, err := s.GetStateRootByBatchNumber(batchNumber)
	if err != nil {
		return 0, err
	}

	n, err := s.tree.GetNonce(address, root)
	if err != nil {
		return 0, err
	}

	return n.Uint64(), nil
}<|MERGE_RESOLUTION|>--- conflicted
+++ resolved
@@ -53,11 +53,7 @@
 	GetLastBatchNumberSeenOnEthereum(ctx context.Context) (uint64, error)
 	AddBatch(ctx context.Context, batch *Batch) error
 	AddTransaction(ctx context.Context, tx *types.Transaction, batchNumber uint64, index uint) error
-<<<<<<< HEAD
 	AddReceipt(ctx context.Context, receipt *Receipt) error
-=======
-	AddReceipt(ctx context.Context, receipt *types.Receipt) error
->>>>>>> d382491d
 }
 
 var (
