package state

import (
	"context"
	"errors"
	"math/big"

	"github.com/ethereum/go-ethereum/common"
	"github.com/ethereum/go-ethereum/core/types"
	"github.com/hermeznetwork/hermez-core/hex"
	"github.com/hermeznetwork/hermez-core/state/tree"
	"github.com/jackc/pgx/v4"
	"github.com/jackc/pgx/v4/pgxpool"
)

// State is the interface of the Hermez state
type State interface {
	NewBatchProcessor(lastBatchNumber uint64, withProofCalculation bool) (BatchProcessor, error)
	NewGenesisBatchProcessor(genesisStateRoot []byte, withProofCalculation bool) (BatchProcessor, error)
	GetStateRoot(ctx context.Context, virtual bool) ([]byte, error)
	GetBalance(address common.Address, batchNumber uint64) (*big.Int, error)
	EstimateGas(transaction *types.Transaction) uint64
	GetLastBlock(ctx context.Context) (*Block, error)
	GetPreviousBlock(ctx context.Context, offset uint64) (*Block, error)
	GetBlockByHash(ctx context.Context, hash common.Hash) (*Block, error)
	GetBlockByNumber(ctx context.Context, blockNumber uint64) (*Block, error)
	GetLastBlockNumber(ctx context.Context) (uint64, error)
	GetNonce(address common.Address, batchNumber uint64) (uint64, error)
	GetLastBatch(ctx context.Context, isVirtual bool) (*Batch, error)
	GetPreviousBatch(ctx context.Context, isVirtual bool, offset uint64) (*Batch, error)
	GetBatchByHash(ctx context.Context, hash common.Hash) (*Batch, error)
	GetBatchByNumber(ctx context.Context, batchNumber uint64) (*Batch, error)
	GetLastBatchNumber(ctx context.Context) (uint64, error)
	GetTransactionByBatchHashAndIndex(ctx context.Context, batchHash common.Hash, index uint64) (*types.Transaction, error)
	GetTransactionByBatchNumberAndIndex(ctx context.Context, batchNumber uint64, index uint64) (*types.Transaction, error)
	GetTransactionByHash(ctx context.Context, transactionHash common.Hash) (*types.Transaction, error)
	GetTransactionCount(ctx context.Context, address common.Address) (uint64, error)
	GetTransactionReceipt(ctx context.Context, transactionHash common.Hash) (*types.Receipt, error)
	Reset(blockNumber uint64) error
	ConsolidateBatch(ctx context.Context, batchNumber uint64, consolidatedTxHash common.Hash) error
	GetTxsByBatchNum(ctx context.Context, batchNum uint64) ([]*types.Transaction, error)
	AddSequencer(ctx context.Context, seq Sequencer) error
	GetSequencer(ctx context.Context, address common.Address) (*Sequencer, error)
	SetGenesis(ctx context.Context, genesis Genesis) error
	AddBlock(ctx context.Context, block *Block) error
	SetLastBatchNumberSeenOnEthereum(batchNumber uint64) error
	GetLastBatchNumberSeenOnEthereum(ctx context.Context) (uint64, error)
	GetStateRootByBatchNumber(batchNumber uint64) ([]byte, error)
}

const (
	getLastBlockSQL                 = "SELECT * FROM state.block ORDER BY block_num DESC LIMIT 1"
	getPreviousBlockSQL             = "SELECT * FROM state.block ORDER BY block_num DESC LIMIT 1 OFFSET $1"
	getBlockByHashSQL               = "SELECT * FROM state.block WHERE block_hash = $1"
	getBlockByNumberSQL             = "SELECT * FROM state.block WHERE block_num = $1"
	getLastBlockNumberSQL           = "SELECT MAX(block_num) FROM state.block"
	getLastVirtualBatchSQL          = "SELECT * FROM state.batch ORDER BY batch_num DESC LIMIT 1"
	getLastConsolidatedBatchSQL     = "SELECT * FROM state.batch WHERE consolidated_tx_hash != $1 ORDER BY batch_num DESC LIMIT 1"
	getPreviousVirtualBatchSQL      = "SELECT * FROM state.batch ORDER BY batch_num DESC LIMIT 1 OFFSET $1"
	getPreviousConsolidatedBatchSQL = "SELECT * FROM state.batch WHERE consolidated_tx_hash != $1 ORDER BY batch_num DESC LIMIT 1 OFFSET $2"
	getBatchByHashSQL               = "SELECT * FROM state.batch WHERE batch_hash = $1"
	getBatchByNumberSQL             = "SELECT * FROM state.batch WHERE batch_num = $1"
	getLastBatchNumberSQL           = "SELECT COALESCE(MAX(batch_num), 0) FROM state.batch"
	getTransactionByHashSQL         = "SELECT transaction.encoded FROM state.transaction WHERE hash = $1"
	getTransactionCountSQL          = "SELECT COUNT(*) FROM state.transaction WHERE from_address = $1"
	consolidateBatchSQL             = "UPDATE state.batch SET consolidated_tx_hash = $1 WHERE batch_num = $2"
	getTxsByBatchNumSQL             = "SELECT transaction.encoded FROM state.transaction WHERE batch_num = $1"
	addBlockSQL                     = "INSERT INTO state.block (block_num, block_hash, parent_hash, received_at) VALUES ($1, $2, $3, $4)"
	addSequencerSQL                 = "INSERT INTO state.sequencer (address, url, chain_id, block_num) VALUES ($1, $2, $3, $4)"
<<<<<<< HEAD
	getSequencerSQL                 = "SELECT * FROM state.sequencer WHERE address = $1"
=======
	getSequencerSQL                 = "SELECT * FROM state.sequencer WHERE chain_id = $1"
	getReceiptSQL                   = "SELECT * FROM state.receipt WHERE tx_hash = $1"
>>>>>>> ec3eb809
)

var (
	// ErrInvalidBatchHeader indicates the batch header is invalid
	ErrInvalidBatchHeader = errors.New("invalid batch header")
)

// BasicState is a implementation of the state
type BasicState struct {
	db   *pgxpool.Pool
	Tree tree.ReadWriter
}

// NewState creates a new State
func NewState(db *pgxpool.Pool, tree tree.ReadWriter) State {
	return &BasicState{db: db, Tree: tree}
}

// NewBatchProcessor creates a new batch processor
func (s *BasicState) NewBatchProcessor(lastBatchNumber uint64, withProofCalculation bool) (BatchProcessor, error) {
	// init correct state root from previous batch
	stateRoot, err := s.GetStateRootByBatchNumber(lastBatchNumber)
	if err != nil {
		return nil, err
	}

	s.Tree.SetCurrentRoot(stateRoot)

	return &BasicBatchProcessor{State: s, stateRoot: stateRoot}, nil
}

// NewGenesisBatchProcessor creates a new batch processor
func (s *BasicState) NewGenesisBatchProcessor(genesisStateRoot []byte, withProofCalculation bool) (BatchProcessor, error) {
	s.Tree.SetCurrentRoot(genesisStateRoot)

	return &BasicBatchProcessor{State: s, stateRoot: genesisStateRoot}, nil
}

// GetStateRoot returns the root of the state tree
func (s *BasicState) GetStateRoot(ctx context.Context, virtual bool) ([]byte, error) {
	batch, err := s.GetLastBatch(ctx, virtual)
	if err != nil {
		return nil, err
	}

	if batch.Header == nil {
		return nil, ErrInvalidBatchHeader
	}

	return batch.Header.Root[:], nil
}

// GetStateRootByBatchNumber returns state root by batch number from the MT
func (s *BasicState) GetStateRootByBatchNumber(batchNumber uint64) ([]byte, error) {
	ctx := context.Background()
	batch, err := s.GetBatchByNumber(ctx, batchNumber)
	if err != nil {
		return nil, err
	}

	if batch.Header == nil {
		return nil, ErrInvalidBatchHeader
	}

	return batch.Header.Root[:], nil
}

// GetBalance from a given address
func (s *BasicState) GetBalance(address common.Address, batchNumber uint64) (*big.Int, error) {
	root, err := s.GetStateRootByBatchNumber(batchNumber)
	if err != nil {
		return nil, err
	}

	return s.Tree.GetBalance(address, root)
}

// EstimateGas for a transaction
func (s *BasicState) EstimateGas(transaction *types.Transaction) uint64 {
	// TODO: Calculate once we have txs that interact with SCs
	return 21000 //nolint:gomnd
}

// GetLastBlock gets the latest block
func (s *BasicState) GetLastBlock(ctx context.Context) (*Block, error) {
	var block Block
	err := s.db.QueryRow(ctx, getLastBlockSQL).Scan(&block.BlockNumber, &block.BlockHash, &block.ParentHash, &block.ReceivedAt)
	if err != nil {
		return nil, err
	}
	return &block, nil
}

// GetPreviousBlock gets the offset previous block respect to latest
func (s *BasicState) GetPreviousBlock(ctx context.Context, offset uint64) (*Block, error) {
	var block Block
	err := s.db.QueryRow(ctx, getPreviousBlockSQL, offset).Scan(&block.BlockNumber, &block.BlockHash, &block.ParentHash, &block.ReceivedAt)
	if err != nil {
		return nil, err
	}
	return &block, nil
}

// GetBlockByHash gets the block with the required hash
func (s *BasicState) GetBlockByHash(ctx context.Context, hash common.Hash) (*Block, error) {
	var block Block
	err := s.db.QueryRow(ctx, getBlockByHashSQL, hash).Scan(&block.BlockNumber, &block.BlockHash, &block.ParentHash, &block.ReceivedAt)
	if err != nil {
		return nil, err
	}
	return &block, nil
}

// GetBlockByNumber gets the block with the required number
func (s *BasicState) GetBlockByNumber(ctx context.Context, blockNumber uint64) (*Block, error) {
	var block Block
	err := s.db.QueryRow(ctx, getBlockByNumberSQL, blockNumber).Scan(&block.BlockNumber, &block.BlockHash, &block.ParentHash, &block.ReceivedAt)
	if err != nil {
		return nil, err
	}
	return &block, nil
}

// GetLastBlockNumber gets the latest block number
func (s *BasicState) GetLastBlockNumber(ctx context.Context) (uint64, error) {
	var lastBlockNum uint64
	err := s.db.QueryRow(ctx, getLastBlockNumberSQL).Scan(&lastBlockNum)
	if err != nil {
		return 0, err
	}
	return lastBlockNum, nil
}

// GetLastBatch gets the latest batch
func (s *BasicState) GetLastBatch(ctx context.Context, isVirtual bool) (*Batch, error) {
	var row pgx.Row

	if isVirtual {
		row = s.db.QueryRow(ctx, getLastVirtualBatchSQL)
	} else {
		row = s.db.QueryRow(ctx, getLastConsolidatedBatchSQL, common.Hash{})
	}

	var batch Batch
	err := row.Scan(
		&batch.BatchNumber, &batch.BatchHash, &batch.BlockNumber,
		&batch.Sequencer, &batch.Aggregator, &batch.ConsolidatedTxHash,
		&batch.Header, &batch.Uncles, &batch.RawTxsData)

	if err != nil {
		return nil, err
	}
	return &batch, nil
}

// GetPreviousBatch gets the offset previous batch respect to latest
func (s *BasicState) GetPreviousBatch(ctx context.Context, isVirtual bool, offset uint64) (*Batch, error) {
	var row pgx.Row
	if isVirtual {
		row = s.db.QueryRow(ctx, getPreviousVirtualBatchSQL, offset)
	} else {
		row = s.db.QueryRow(ctx, getPreviousConsolidatedBatchSQL, common.Hash{}, offset)
	}
	var batch Batch
	err := row.Scan(
		&batch.BatchNumber, &batch.BatchHash, &batch.BlockNumber,
		&batch.Sequencer, &batch.Aggregator, &batch.ConsolidatedTxHash, &batch.Header,
		&batch.Uncles, &batch.RawTxsData)

	if err != nil {
		return nil, err
	}
	return &batch, nil
}

// GetBatchByHash gets the batch with the required hash
func (s *BasicState) GetBatchByHash(ctx context.Context, hash common.Hash) (*Batch, error) {
	var batch Batch
	err := s.db.QueryRow(ctx, getBatchByHashSQL, hash).Scan(
		&batch.BatchNumber, &batch.BatchHash, &batch.BlockNumber, &batch.Sequencer, &batch.Aggregator,
		&batch.ConsolidatedTxHash, &batch.Header, &batch.Uncles, &batch.RawTxsData)

	if err != nil {
		return nil, err
	}
	return &batch, nil
}

// GetBatchByNumber gets the batch with the required number
func (s *BasicState) GetBatchByNumber(ctx context.Context, batchNumber uint64) (*Batch, error) {
	var batch Batch
	err := s.db.QueryRow(ctx, getBatchByNumberSQL, batchNumber).Scan(
		&batch.BatchNumber, &batch.BatchHash, &batch.BlockNumber, &batch.Sequencer, &batch.Aggregator,
		&batch.ConsolidatedTxHash, &batch.Header, &batch.Uncles, &batch.RawTxsData)
	if err != nil {
		return nil, err
	}
	return &batch, nil
}

// GetLastBatchNumber gets the latest batch number
func (s *BasicState) GetLastBatchNumber(ctx context.Context) (uint64, error) {
	var lastBatchNumber uint64
	err := s.db.QueryRow(ctx, getLastBatchNumberSQL).Scan(&lastBatchNumber)
	if err != nil {
		return 0, err
	}
	return lastBatchNumber, nil
}

// GetNonce returns the nonce of the given account at the given batch number
func (s *BasicState) GetNonce(address common.Address, batchNumber uint64) (uint64, error) {
	root, err := s.GetStateRootByBatchNumber(batchNumber)
	if err != nil {
		return 0, err
	}

	n, err := s.Tree.GetNonce(address, root)
	if err != nil {
		return 0, err
	}

	return n.Uint64(), nil
}

// GetTransactionByBatchHashAndIndex gets a transaction from a batch by index
func (s *BasicState) GetTransactionByBatchHashAndIndex(ctx context.Context, batchHash common.Hash, index uint64) (*types.Transaction, error) {
	panic("not implemented")
}

// GetTransactionByBatchNumberAndIndex gets a transaction from a batch by index
func (s *BasicState) GetTransactionByBatchNumberAndIndex(ctx context.Context, batchNumber uint64, index uint64) (*types.Transaction, error) {
	panic("not implemented")
}

// GetTransactionByHash gets a transaction by its hash
func (s *BasicState) GetTransactionByHash(ctx context.Context, transactionHash common.Hash) (*types.Transaction, error) {
	var encoded string
	if err := s.db.QueryRow(ctx, getTransactionByHashSQL, transactionHash).Scan(&encoded); err != nil {
		return nil, err
	}

	b, err := hex.DecodeHex(encoded)
	if err != nil {
		return nil, err
	}

	tx := new(types.Transaction)
	if err := tx.UnmarshalBinary(b); err != nil {
		return nil, err
	}

	return tx, nil
}

// GetTransactionCount returns the number of transactions sent from an address
func (s *BasicState) GetTransactionCount(ctx context.Context, fromAddress common.Address) (uint64, error) {
	var count uint64
	err := s.db.QueryRow(ctx, getTransactionCountSQL, fromAddress).Scan(&count)
	if err != nil {
		return 0, err
	}
	return count, nil
}

// GetTransactionReceipt returns the receipt of a transaction by transaction hash
func (s *BasicState) GetTransactionReceipt(ctx context.Context, transactionHash common.Hash) (*types.Receipt, error) {
	var receipt types.Receipt
	var blockNumber uint64
	err := s.db.QueryRow(ctx, getReceiptSQL, transactionHash).Scan(&receipt.Type, &receipt.PostState, &receipt.Status,
		&receipt.CumulativeGasUsed, &receipt.GasUsed, &blockNumber, &receipt.TxHash, &receipt.TransactionIndex)
	if err != nil {
		return nil, err
	}

	receipt.BlockNumber = new(big.Int).SetUint64(blockNumber)
	return &receipt, nil
}

// Reset resets the state to a block
func (s *BasicState) Reset(blockNumber uint64) error {
	panic("not implemented")
}

// ConsolidateBatch changes the virtual status of a batch
func (s *BasicState) ConsolidateBatch(ctx context.Context, batchNumber uint64, consolidatedTxHash common.Hash) error {
	if _, err := s.db.Exec(ctx, consolidateBatchSQL, consolidatedTxHash, batchNumber); err != nil {
		return err
	}
	return nil
}

// GetTxsByBatchNum returns all the txs in a given batch
func (s *BasicState) GetTxsByBatchNum(ctx context.Context, batchNum uint64) ([]*types.Transaction, error) {
	rows, err := s.db.Query(ctx, getTxsByBatchNumSQL, batchNum)
	if err != nil {
		return nil, err
	}
	txs := make([]*types.Transaction, 0, len(rows.RawValues()))
	var (
		encoded string
		tx      *types.Transaction
		b       []byte
	)
	for rows.Next() {
		if err = rows.Scan(&encoded); err != nil {
			return nil, err
		}

		tx = new(types.Transaction)

		b, err = hex.DecodeHex(encoded)
		if err != nil {
			return nil, err
		}

		if err := tx.UnmarshalBinary(b); err != nil {
			return nil, err
		}
		txs = append(txs, tx)
	}

	return txs, nil
}

// AddSequencer stores a new sequencer
func (s *BasicState) AddSequencer(ctx context.Context, seq Sequencer) error {
	_, err := s.db.Exec(ctx, addSequencerSQL, seq.Address, seq.URL, seq.ChainID.Uint64(), seq.BlockNumber)
	return err
}

// GetSequencer gets a sequencer
func (s *BasicState) GetSequencer(ctx context.Context, address common.Address) (*Sequencer, error) {
	var seq Sequencer
	var cID uint64
	err := s.db.QueryRow(ctx, getSequencerSQL, address).Scan(&seq.Address, &seq.URL, &cID, &seq.BlockNumber)
	if err != nil {
		return nil, err
	}

	seq.ChainID = big.NewInt(0).SetUint64(cID)

	return &seq, nil
}

// SetGenesis populates state with genesis information
func (s *BasicState) SetGenesis(ctx context.Context, genesis Genesis) error {
	// Generate Genesis Block
	block := &Block{
		BlockNumber: 0,
		BlockHash:   common.HexToHash("0x0000000000000"),
		ParentHash:  common.HexToHash("0x0000000000000"),
	}

	// Add Block
	err := s.AddBlock(ctx, block)
	if err != nil {
		return err
	}

	// reset tree current root
	s.Tree.SetCurrentRoot(nil)

	var root common.Hash

	// Genesis Balances
	for address, balance := range genesis.Balances {
		newRoot, _, err := s.Tree.SetBalance(address, balance)
		if err != nil {
			return err
		}
		root.SetBytes(newRoot)
	}

	// Generate Genesis Batch
	batch := &Batch{
		BatchNumber:        0,
		BlockNumber:        0,
		ConsolidatedTxHash: common.HexToHash("0x1"),
	}

	// Store batch into db
	bp, err := s.NewGenesisBatchProcessor(root[:], false)
	if err != nil {
		return err
	}
	err = bp.ProcessBatch(batch)
	if err != nil {
		return err
	}

	return nil
}

// AddBlock adds a new block to the State DB
func (s *BasicState) AddBlock(ctx context.Context, block *Block) error {
	_, err := s.db.Exec(ctx, addBlockSQL, block.BlockNumber, block.BlockHash.Bytes(), block.ParentHash.Bytes(), block.ReceivedAt)
	return err
}

// SetLastBatchNumberSeenOnEthereum sets the last batch number that affected
// the roll-up in order to allow the components to know if the state
// is synchronized or not
func (s *BasicState) SetLastBatchNumberSeenOnEthereum(batchNumber uint64) error {
	return nil
}

// GetLastBatchNumberSeenOnEthereum returns the last batch number stored
// in the state that represents the last batch number that affected the
// roll-up in the Ethereum network.
func (s *BasicState) GetLastBatchNumberSeenOnEthereum(ctx context.Context) (uint64, error) {
	return 0, nil
}<|MERGE_RESOLUTION|>--- conflicted
+++ resolved
@@ -67,12 +67,8 @@
 	getTxsByBatchNumSQL             = "SELECT transaction.encoded FROM state.transaction WHERE batch_num = $1"
 	addBlockSQL                     = "INSERT INTO state.block (block_num, block_hash, parent_hash, received_at) VALUES ($1, $2, $3, $4)"
 	addSequencerSQL                 = "INSERT INTO state.sequencer (address, url, chain_id, block_num) VALUES ($1, $2, $3, $4)"
-<<<<<<< HEAD
 	getSequencerSQL                 = "SELECT * FROM state.sequencer WHERE address = $1"
-=======
-	getSequencerSQL                 = "SELECT * FROM state.sequencer WHERE chain_id = $1"
 	getReceiptSQL                   = "SELECT * FROM state.receipt WHERE tx_hash = $1"
->>>>>>> ec3eb809
 )
 
 var (
