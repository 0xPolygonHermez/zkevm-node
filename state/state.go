package state

import (
	"context"
	"encoding/json"
	"errors"
	"fmt"
	"math/big"
	"strings"
	"time"

	"github.com/0xPolygonHermez/zkevm-node/encoding"
	"github.com/0xPolygonHermez/zkevm-node/log"
	"github.com/0xPolygonHermez/zkevm-node/merkletree"
	"github.com/0xPolygonHermez/zkevm-node/state/runtime"
	"github.com/0xPolygonHermez/zkevm-node/state/runtime/executor"
	"github.com/0xPolygonHermez/zkevm-node/state/runtime/executor/pb"
	"github.com/0xPolygonHermez/zkevm-node/state/runtime/fakevm"
	"github.com/0xPolygonHermez/zkevm-node/state/runtime/instrumentation"
	"github.com/0xPolygonHermez/zkevm-node/state/runtime/instrumentation/tracers"
	"github.com/ethereum/go-ethereum/common"
	"github.com/ethereum/go-ethereum/core/types"
	"github.com/ethereum/go-ethereum/core/vm"
	"github.com/ethereum/go-ethereum/trie"
	"github.com/holiman/uint256"
	"github.com/jackc/pgx/v4"
)

const (
	// TxTransferGas used for TXs that do not create a contract
	TxTransferGas uint64 = 21000
	// TxSmartContractCreationGas used for TXs that create a contract
	TxSmartContractCreationGas uint64 = 53000
	// Size of the memory in bytes reserved by the zkEVM
	zkEVMReservedMemorySize int  = 128
	two                     uint = 2
	cTrue                        = 1
	cFalse                       = 0
)

var (
	// ZeroHash is the hash 0x0000000000000000000000000000000000000000000000000000000000000000
	ZeroHash = common.Hash{}
	// ZeroAddress is the address 0x0000000000000000000000000000000000000000
	ZeroAddress = common.Address{}
)

// State is a implementation of the state
type State struct {
	cfg Config
	*PostgresStorage
	executorClient pb.ExecutorServiceClient
	tree           *merkletree.StateTree
}

// NewState creates a new State
func NewState(cfg Config, storage *PostgresStorage, executorClient pb.ExecutorServiceClient, stateTree *merkletree.StateTree) *State {
	return &State{
		cfg:             cfg,
		PostgresStorage: storage,
		executorClient:  executorClient,
		tree:            stateTree,
	}
}

// BeginStateTransaction starts a state transaction
func (s *State) BeginStateTransaction(ctx context.Context) (pgx.Tx, error) {
	tx, err := s.Begin(ctx)
	if err != nil {
		return nil, err
	}
	return tx, nil
}

// GetBalance from a given address
func (s *State) GetBalance(ctx context.Context, address common.Address, blockNumber uint64, dbTx pgx.Tx) (*big.Int, error) {
	l2Block, err := s.GetL2BlockByNumber(ctx, blockNumber, dbTx)
	if err != nil {
		return nil, err
	}

	return s.tree.GetBalance(ctx, address, l2Block.Root().Bytes())
}

// GetCode from a given address
func (s *State) GetCode(ctx context.Context, address common.Address, blockNumber uint64, dbTx pgx.Tx) ([]byte, error) {
	l2Block, err := s.GetL2BlockByNumber(ctx, blockNumber, dbTx)
	if err != nil {
		return nil, err
	}

	return s.tree.GetCode(ctx, address, l2Block.Root().Bytes())
}

// GetNonce returns the nonce of the given account at the given block number
func (s *State) GetNonce(ctx context.Context, address common.Address, blockNumber uint64, dbTx pgx.Tx) (uint64, error) {
	l2Block, err := s.GetL2BlockByNumber(ctx, blockNumber, dbTx)
	if err != nil {
		return 0, err
	}

	nonce, err := s.tree.GetNonce(ctx, address, l2Block.Root().Bytes())
	if err != nil {
		return 0, err
	}
	return nonce.Uint64(), nil
}

// GetStorageAt from a given address
func (s *State) GetStorageAt(ctx context.Context, address common.Address, position *big.Int, blockNumber uint64, dbTx pgx.Tx) (*big.Int, error) {
	l2Block, err := s.GetL2BlockByNumber(ctx, blockNumber, dbTx)
	if err != nil {
		return nil, err
	}

	return s.tree.GetStorageAt(ctx, address, position, l2Block.Root().Bytes())
}

// EstimateGas for a transaction
func (s *State) EstimateGas(transaction *types.Transaction, senderAddress common.Address) (uint64, error) {
	var lowEnd uint64
	var highEnd uint64
	ctx := context.Background()

	lastBatch, err := s.GetLastBatch(ctx, nil)
	if err != nil {
		log.Errorf("failed to get last batch from the state, err: %v", err)
		return 0, err
	}

	stateRoot := lastBatch.StateRoot

	if s.isContractCreation(transaction) {
		lowEnd = TxSmartContractCreationGas
	} else {
		lowEnd = TxTransferGas
	}

	if transaction.Gas() != 0 && transaction.Gas() > lowEnd {
		highEnd = transaction.Gas()
	} else {
		highEnd = s.cfg.MaxCumulativeGasUsed
	}

	var availableBalance *big.Int

	if senderAddress != ZeroAddress {
		senderBalance, err := s.tree.GetBalance(ctx, senderAddress, stateRoot.Bytes())
		if err != nil {
			if err == ErrNotFound {
				senderBalance = big.NewInt(0)
			} else {
				return 0, err
			}
		}

		availableBalance = new(big.Int).Set(senderBalance)

		if transaction.Value() != nil {
			if transaction.Value().Cmp(availableBalance) > 0 {
				return 0, ErrInsufficientFunds
			}

			availableBalance.Sub(availableBalance, transaction.Value())
		}
	}

	if transaction.GasPrice().BitLen() != 0 && // Gas price has been set
		availableBalance != nil && // Available balance is found
		availableBalance.Cmp(big.NewInt(0)) > 0 { // Available balance > 0
		gasAllowance := new(big.Int).Div(availableBalance, transaction.GasPrice())

		// Check the gas allowance for this account, make sure high end is capped to it
		if gasAllowance.IsUint64() && highEnd > gasAllowance.Uint64() {
			log.Debugf("Gas estimation high-end capped by allowance [%d]", gasAllowance.Uint64())
			highEnd = gasAllowance.Uint64()
		}
	}

	// Checks if executor level valid gas errors occurred
	isGasApplyError := func(err error) bool {
		return errors.As(err, &ErrNotEnoughIntrinsicGas)
	}

	// Checks if EVM level valid gas errors occurred
	isGasEVMError := func(err error) bool {
		return errors.Is(err, runtime.ErrOutOfGas) ||
			errors.Is(err, runtime.ErrCodeStoreOutOfGas)
	}

	// Checks if the EVM reverted during execution
	isEVMRevertError := func(err error) bool {
		return errors.Is(err, runtime.ErrExecutionReverted)
	}

	// Run the transaction with the specified gas value.
	// Returns a status indicating if the transaction failed and the accompanying error
	testTransaction := func(gas uint64, shouldOmitErr bool) (bool, error) {
		batchL2Data, err := EncodeTransactions([]types.Transaction{*transaction})
		if err != nil {
			return false, err
		}

		// Create a batch to be sent to the executor
		processBatchRequest := &pb.ProcessBatchRequest{
			BatchNum:         lastBatch.BatchNumber + 1,
			Coinbase:         senderAddress.String(),
			BatchL2Data:      batchL2Data,
			OldStateRoot:     stateRoot.Bytes(),
<<<<<<< HEAD
			UpdateMerkleTree: cFalse,
=======
			UpdateMerkleTree: 0,
>>>>>>> bb60fd76
		}

		processBatchResponse, err := s.executorClient.ProcessBatch(ctx, processBatchRequest)
		if err != nil {
			return false, err
		}

		// Check if an out of gas error happened during EVM execution
		if processBatchResponse.Responses[0].Error != pb.Error(executor.NO_ERROR) {
			error := fmt.Errorf(executor.ExecutorError(processBatchResponse.Responses[0].Error).Error())

			if (isGasEVMError(error) || isGasApplyError(error)) && shouldOmitErr {
				// Specifying the transaction failed, but not providing an error
				// is an indication that a valid error occurred due to low gas,
				// which will increase the lower bound for the search
				return true, nil
			}

			if isEVMRevertError(error) {
				// The EVM reverted during execution, attempt to extract the
				// error message and return it
				return true, constructErrorFromRevert(error, processBatchResponse.Responses[0].ReturnValue)
			}

			return true, error
		}

		return false, nil
	}

	// Start the binary search for the lowest possible gas price
	for lowEnd < highEnd {
		mid := (lowEnd + highEnd) / uint64(two)

		failed, testErr := testTransaction(mid, true)
		if testErr != nil &&
			!isEVMRevertError(testErr) {
			// Reverts are ignored in the binary search, but are checked later on
			// during the execution for the optimal gas limit found
			return 0, testErr
		}

		if failed {
			// If the transaction failed => increase the gas
			lowEnd = mid + 1
		} else {
			// If the transaction didn't fail => make this ok value the high end
			highEnd = mid
		}
	}

	// Check if the highEnd is a good value to make the transaction pass
	failed, err := testTransaction(highEnd, false)
	if failed {
		// The transaction shouldn't fail, for whatever reason, at highEnd
		return 0, fmt.Errorf(
			"unable to apply transaction even for the highest gas limit %d: %w",
			highEnd,
			err,
		)
	}
	return highEnd, nil
}

// OpenBatch adds a new batch into the state, with the necessary data to start processing transactions within it.
// It's meant to be used by sequencers, since they don't necessarely know what transactions are going to be added
// in this batch yet. In other words it's the creation of a WIP batch.
// Note that this will add a batch with batch number N + 1, where N it's the greates batch number on the state.
func (s *State) OpenBatch(ctx context.Context, processingContext ProcessingContext, dbTx pgx.Tx) error {
	if dbTx == nil {
		return ErrDBTxNil
	}
	// Check if the batch that is being opened has batch num + 1 compared to the latest batch
	lastBatchNum, err := s.PostgresStorage.GetLastBatchNumber(ctx, dbTx)
	if err != nil {
		return err
	}
	if lastBatchNum+1 != processingContext.BatchNumber {
		return fmt.Errorf("unexpected batch number %v, should be %v", processingContext.BatchNumber, lastBatchNum+1)
	}
	// Check if last batch is closed
	isLastBatchClosed, err := s.PostgresStorage.IsBatchClosed(ctx, lastBatchNum, dbTx)
	if err != nil {
		return err
	}
	if !isLastBatchClosed {
		return ErrLastBatchShouldBeClosed
	}
	// Check that timestamp is equal or greater compared to previous batch
	prevTimestamp, err := s.GetLastBatchTime(ctx, dbTx)
	if err != nil {
		return err
	}
	if prevTimestamp.Unix() > processingContext.Timestamp.Unix() {
		return ErrTimestampGE
	}
	return s.PostgresStorage.openBatch(ctx, processingContext, dbTx)
}

// ProcessSequencerBatch is used by the sequencers to proceess transactions into an open batch
func (s *State) ProcessSequencerBatch(ctx context.Context, batchNumber uint64, txs []types.Transaction, dbTx pgx.Tx) (*ProcessBatchResponse, error) {
	batchL2Data, err := EncodeTransactions(txs)
	if err != nil {
		return nil, err
	}
	processBatchResponse, err := s.processBatch(ctx, batchNumber, batchL2Data, dbTx)
	if err != nil {
		return nil, err
	}
	return convertToProcessBatchResponse(txs, processBatchResponse), nil
}

func (s *State) processBatch(ctx context.Context, batchNumber uint64, batchL2Data []byte, dbTx pgx.Tx) (*pb.ProcessBatchResponse, error) {
	if dbTx == nil {
		return nil, ErrDBTxNil
	}
	lastBatches, err := s.PostgresStorage.GetLastNBatches(ctx, two, dbTx)
	if err != nil {
		return nil, err
	}

	// Get latest batch from the database to get GER and Timestamp
	lastBatch := lastBatches[0]
	// Get batch before latest to get state root and local exit root
	previousBatch := lastBatches[1]
	isBatchClosed, err := s.PostgresStorage.IsBatchClosed(ctx, batchNumber, dbTx)
	if err != nil {
		return nil, err
	}
	if isBatchClosed {
		return nil, ErrBatchAlreadyClosed
	}

	// Check provided batch number is the latest in db
	if lastBatch.BatchNumber != batchNumber {
		return nil, ErrInvalidBatchNumber
	}
	// Create Batch
	processBatchRequest := &pb.ProcessBatchRequest{
		BatchNum:         lastBatch.BatchNumber,
		Coinbase:         lastBatch.Coinbase.String(),
		BatchL2Data:      batchL2Data,
		OldStateRoot:     previousBatch.StateRoot.Bytes(),
		GlobalExitRoot:   lastBatch.GlobalExitRoot.Bytes(),
		OldLocalExitRoot: previousBatch.LocalExitRoot.Bytes(),
		EthTimestamp:     uint64(lastBatch.Timestamp.Unix()),
		UpdateMerkleTree: cTrue,
	}

	// Send Batch to the Executor
	return s.executorClient.ProcessBatch(ctx, processBatchRequest)
}

// StoreTransactions is used by the sequencer to add processed transactions into
// an open batch. If the batch already has txs, the processedTxs must be a super
// set of the existing ones, preserving order.
func (s *State) StoreTransactions(ctx context.Context, batchNumber uint64, processedTxs []*ProcessTransactionResponse, dbTx pgx.Tx) error {
	if dbTx == nil {
		return ErrDBTxNil
	}

	// check existing txs vs parameter txs
	existingTxs, err := s.GetTxsHashesByBatchNumber(ctx, batchNumber, dbTx)
	if err != nil {
		return err
	}
	if err := CheckSupersetBatchTransactions(existingTxs, processedTxs); err != nil {
		return err
	}

	// Check if last batch is closed. Note that it's assumed that only the latest batch can be open
	isBatchClosed, err := s.PostgresStorage.IsBatchClosed(ctx, batchNumber, dbTx)
	if err != nil {
		return err
	}
	if isBatchClosed {
		return ErrBatchAlreadyClosed
	}

	processingContext, err := s.GetProcessingContext(ctx, batchNumber, dbTx)
	if err != nil {
		return err
	}

	firstTxToInsert := len(existingTxs)

	for i := firstTxToInsert; i < len(processedTxs); i++ {
		processedTx := processedTxs[i]

		lastL2Block, err := s.GetLastL2Block(ctx, dbTx)
		if err != nil {
			return err
		}

		header := &types.Header{
			Number:     new(big.Int).SetUint64(lastL2Block.Number().Uint64() + 1),
			ParentHash: lastL2Block.Hash(),
			Coinbase:   processingContext.Coinbase,
			Root:       processedTx.StateRoot,
		}
		transactions := []*types.Transaction{&processedTx.Tx}

		// Create block to be able to calculate its hash
		block := types.NewBlock(header, transactions, []*types.Header{}, []*types.Receipt{}, &trie.StackTrie{})
		block.ReceivedAt = processingContext.Timestamp

		receipts := []*types.Receipt{generateReceipt(block, processedTx)}

		// Store L2 block and its transaction
		if err := s.PostgresStorage.AddL2Block(ctx, batchNumber, block, receipts, dbTx); err != nil {
			return err
		}
	}
	return nil
}

// CloseBatch is used by sequencer to close the current batch. It will set the processing receipt and
// the raw txs data based on the txs included on that batch that are already in the state
func (s *State) CloseBatch(ctx context.Context, receipt ProcessingReceipt, dbTx pgx.Tx) error {
	// TODO: differentiate the case where sequencer / sync calls the function so it's possible
	// to use L2BatchData from L1 rather than from stored txs
	if dbTx == nil {
		return ErrDBTxNil
	}
	// Check if the batch that is being closed is the last batch
	lastBatchNum, err := s.PostgresStorage.GetLastBatchNumber(ctx, dbTx)
	if err != nil {
		return err
	}
	if lastBatchNum != receipt.BatchNumber {
		return fmt.Errorf("unexpected batch number %v, should be %v", receipt.BatchNumber, lastBatchNum)
	}
	// Check if last batch is closed
	isLastBatchClosed, err := s.PostgresStorage.IsBatchClosed(ctx, lastBatchNum, dbTx)
	if err != nil {
		return err
	}
	if isLastBatchClosed {
		return ErrBatchAlreadyClosed
	}
	// Generate raw txs data
	encodedTxsArray, err := s.GetEncodedTransactionsByBatchNumber(ctx, receipt.BatchNumber, dbTx)
	if err != nil {
		return err
	}
	if len(encodedTxsArray) == 0 {
		return ErrClosingBatchWithoutTxs
	}
	txs := []types.Transaction{}
	for i := 0; i < len(encodedTxsArray); i++ {
		tx, err := DecodeTx(encodedTxsArray[i])
		if err != nil {
			return err
		}
		txs = append(txs, *tx)
	}
	batchL2Data, err := EncodeTransactions(txs)
	if err != nil {
		return err
	}

	return s.PostgresStorage.closeBatch(ctx, receipt, batchL2Data, dbTx)
}

// isTransactionProcessed determines if the given process transaction response
// represents a processed transaction.
func isTransactionProcessed(unprocessedTransaction uint32) bool {
	return unprocessedTransaction == cFalse
}

// ProcessAndStoreClosedBatch is used by the Synchronizer to add a closed batch into the data base
func (s *State) ProcessAndStoreClosedBatch(ctx context.Context, processingCtx ProcessingContext, encodedTxs []byte, dbTx pgx.Tx) error {
	// Open the batch and process the txs
	if dbTx == nil {
		return ErrDBTxNil
	}
	if err := s.OpenBatch(ctx, processingCtx, dbTx); err != nil {
		return err
	}
	processed, err := s.processBatch(ctx, processingCtx.BatchNumber, encodedTxs, dbTx)
	if err != nil {
		return err
	}

	// Filter unprocessed txs and decode txs to store metadata
	// note that if the batch is not well encoded it will result in an empty batch (with no txs)
	for i := 0; i < len(processed.Responses); i++ {
		if !isTransactionProcessed(processed.Responses[i].UnprocessedTransaction) {
			// Remove unprocessed tx
			if i == len(processed.Responses)-1 {
				processed.Responses = processed.Responses[:i]
			} else {
				processed.Responses = append(processed.Responses[:i], processed.Responses[i+1:]...)
			}
			i--
		}
	}
	var txs []types.Transaction
	if len(processed.Responses) > 0 {
		// TODO: missing method to decode txs
		log.Fatal("TODO: missing method to decode txs")
	}
	processedBatch := convertToProcessBatchResponse(txs, processed)

	// Store processed txs into the batch
	err = s.StoreTransactions(ctx, processingCtx.BatchNumber, processedBatch.Responses, dbTx)
	if err != nil {
		return err
	}

	// Close batch
	return s.CloseBatch(ctx, ProcessingReceipt{
		BatchNumber:   processingCtx.BatchNumber,
		StateRoot:     processedBatch.NewStateRoot,
		LocalExitRoot: processedBatch.NewLocalExitRoot,
	}, dbTx)
}

// GetLastBatch gets latest batch (closed or not) on the data base
func (s *State) GetLastBatch(ctx context.Context, dbTx pgx.Tx) (*Batch, error) {
	batches, err := s.PostgresStorage.GetLastNBatches(ctx, 1, dbTx)
	if err != nil {
		return nil, err
	}
	return batches[0], nil
}

// DebugTransaction re-executes a tx to generate its trace
func (s *State) DebugTransaction(ctx context.Context, transactionHash common.Hash, tracer string) (*runtime.ExecutionResult, error) {
	// TODO: Implement
	return new(runtime.ExecutionResult), nil
}

// ParseTheTraceUsingTheTracer parses the given trace with the given tracer.
func (s *State) ParseTheTraceUsingTheTracer(env *fakevm.FakeEVM, trace instrumentation.ExecutorTrace, jsTracer tracers.Tracer) (json.RawMessage, error) {
	var previousDepth int
	var previousOpcode string
	var stateRoot []byte

	contextGas, ok := new(big.Int).SetString(trace.Context.Gas, encoding.Base10)
	if !ok {
		log.Debugf("error while parsing contextGas")
		return nil, ErrParsingExecutorTrace
	}
	value, ok := new(big.Int).SetString(trace.Context.Value, encoding.Base10)
	if !ok {
		log.Debugf("error while parsing value")
		return nil, ErrParsingExecutorTrace
	}

	jsTracer.CaptureTxStart(contextGas.Uint64())
	jsTracer.CaptureStart(env, common.HexToAddress(trace.Context.From), common.HexToAddress(trace.Context.To), trace.Context.Type == "CREATE", common.Hex2Bytes(strings.TrimLeft(trace.Context.Input, "0x")), contextGas.Uint64(), value)

	stack := fakevm.Newstack()
	memory := fakevm.NewMemory()

	bigStateRoot, ok := new(big.Int).SetString(trace.Context.OldStateRoot, 0)
	if !ok {
		log.Debugf("error while parsing context oldStateRoot")
		return nil, ErrParsingExecutorTrace
	}
	stateRoot = bigStateRoot.Bytes()
	env.StateDB.SetStateRoot(stateRoot)

	for i, step := range trace.Steps {
		gas, ok := new(big.Int).SetString(step.Gas, encoding.Base10)
		if !ok {
			log.Debugf("error while parsing step gas")
			return nil, ErrParsingExecutorTrace
		}

		gasCost, ok := new(big.Int).SetString(step.GasCost, encoding.Base10)
		if !ok {
			log.Debugf("error while parsing step gasCost")
			return nil, ErrParsingExecutorTrace
		}

		value, ok := new(big.Int).SetString(step.Contract.Value, encoding.Base10)
		if !ok {
			log.Debugf("error while parsing step value")
			return nil, ErrParsingExecutorTrace
		}

		op, ok := new(big.Int).SetString(step.Op, 0)
		if !ok {
			log.Debugf("error while parsing step op")
			return nil, ErrParsingExecutorTrace
		}

		scope := &fakevm.ScopeContext{
			Contract: vm.NewContract(fakevm.NewAccount(common.HexToAddress(step.Contract.Caller)), fakevm.NewAccount(common.HexToAddress(step.Contract.Address)), value, gas.Uint64()),
			Memory:   memory,
			Stack:    stack,
		}

		codeAddr := common.HexToAddress(step.Contract.Address)
		scope.Contract.CodeAddr = &codeAddr

		opcode := vm.OpCode(op.Uint64()).String()

		if previousOpcode == "CALL" && step.Pc != 0 {
			jsTracer.CaptureExit(common.Hex2Bytes(step.ReturnData), gasCost.Uint64(), fmt.Errorf(step.Error))
		}

		if opcode != "CALL" || trace.Steps[i+1].Pc == 0 {
			if step.Error != "" {
				err := fmt.Errorf(step.Error)
				jsTracer.CaptureFault(step.Pc, vm.OpCode(op.Uint64()), gas.Uint64(), gasCost.Uint64(), scope, step.Depth, err)
			} else {
				jsTracer.CaptureState(step.Pc, vm.OpCode(op.Uint64()), gas.Uint64(), gasCost.Uint64(), scope, common.Hex2Bytes(strings.TrimLeft(step.ReturnData, "0x")), step.Depth, nil)
			}
		}

		if opcode == "CREATE" || opcode == "CREATE2" || opcode == "CALL" || opcode == "CALLCODE" || opcode == "DELEGATECALL" || opcode == "STATICCALL" || opcode == "SELFDESTRUCT" {
			jsTracer.CaptureEnter(vm.OpCode(op.Uint64()), common.HexToAddress(step.Contract.Caller), common.HexToAddress(step.Contract.Address), common.Hex2Bytes(strings.TrimLeft(step.Contract.Input, "0x")), gas.Uint64(), value)
			if step.OpCode == "SELFDESTRUCT" {
				jsTracer.CaptureExit(common.Hex2Bytes(step.ReturnData), gasCost.Uint64(), fmt.Errorf(step.Error))
			}
		}

		// Set Memory
		if len(step.Memory) > 0 {
			memory.Resize(uint64(fakevm.MemoryItemSize*len(step.Memory) + zkEVMReservedMemorySize))
			for offset, memoryContent := range step.Memory {
				memory.Set(uint64((offset*fakevm.MemoryItemSize)+zkEVMReservedMemorySize), uint64(fakevm.MemoryItemSize), common.Hex2Bytes(memoryContent))
			}
		} else {
			memory = fakevm.NewMemory()
		}

		// Set Stack
		stack = fakevm.Newstack()
		for _, stackContent := range step.Stack {
			valueBigInt, ok := new(big.Int).SetString(stackContent, 0)
			if !ok {
				log.Debugf("error while parsing stack valueBigInt")
				return nil, ErrParsingExecutorTrace
			}
			value, _ := uint256.FromBig(valueBigInt)
			stack.Push(value)
		}

		// Returning from a call or create
		if previousDepth > step.Depth {
			jsTracer.CaptureExit(common.Hex2Bytes(step.ReturnData), gasCost.Uint64(), fmt.Errorf(step.Error))
		}

		// Set StateRoot
		bigStateRoot, ok := new(big.Int).SetString(step.StateRoot, 0)
		if !ok {
			log.Debugf("error while parsing step stateRoot")
			return nil, ErrParsingExecutorTrace
		}

		stateRoot = bigStateRoot.Bytes()
		env.StateDB.SetStateRoot(stateRoot)
		previousDepth = step.Depth
		previousOpcode = step.OpCode
	}

	gasUsed, ok := new(big.Int).SetString(trace.Context.GasUsed, encoding.Base10)
	if !ok {
		log.Debugf("error while parsing gasUsed")
		return nil, ErrParsingExecutorTrace
	}

	jsTracer.CaptureTxEnd(gasUsed.Uint64())
	jsTracer.CaptureEnd(common.Hex2Bytes(trace.Context.Output), gasUsed.Uint64(), time.Duration(trace.Context.Time), nil)

	return jsTracer.GetResult()
}

// ProcessUnsignedTransaction processes the given unsigned transaction.
func (s *State) ProcessUnsignedTransaction(ctx context.Context, tx *types.Transaction, senderAddress common.Address, blockNumber uint64, dbTx pgx.Tx) *runtime.ExecutionResult {
	result := new(runtime.ExecutionResult)

	lastBatches, l2BlockStateRoot, err := s.PostgresStorage.GetLastNBatchesByBlockNumber(ctx, blockNumber, two, dbTx)
	if err != nil {
		result.Err = err
		return result
	}

	// Get latest batch from the database to get GER and Timestamp
	lastBatch := lastBatches[0]
	// Get batch before latest to get state root and local exit root
	previousBatch := lastBatches[1]

	batchL2Data, err := EncodeUnsignedTransaction(*tx)
	if err != nil {
		log.Errorf("error encoding unsigned transaction ", err)
		result.Err = err
		return result
	}

	// Create Batch
	processBatchRequest := &pb.ProcessBatchRequest{
		BatchL2Data:      batchL2Data,
		From:             senderAddress.String(),
		OldStateRoot:     l2BlockStateRoot.Bytes(),
		GlobalExitRoot:   lastBatch.GlobalExitRoot.Bytes(),
		OldLocalExitRoot: previousBatch.LocalExitRoot.Bytes(),
		EthTimestamp:     uint64(lastBatch.Timestamp.Unix()),
		UpdateMerkleTree: cFalse,
	}

	// Send Batch to the Executor
	processBatchResponse, err := s.executorClient.ProcessBatch(ctx, processBatchRequest)
	if err != nil {
		log.Errorf("error processing unsigned transaction ", err)
		result.Err = err
		return result
	}
	response := convertToProcessBatchResponse([]types.Transaction{*tx}, processBatchResponse).Responses[0]

	// Todo populate result
	result.ReturnValue = response.ReturnValue
	result.GasLeft = response.GasLeft
	result.GasUsed = response.GasUsed
	result.Err = fmt.Errorf(response.Error)
	result.CreateAddress = response.CreateAddress
	result.StateRoot = response.StateRoot.Bytes()

	return result
}

// GetTree returns State inner tree
func (s *State) GetTree() *merkletree.StateTree {
	return s.tree
}

// SetGenesis populates state with genesis information
func (s *State) SetGenesis(ctx context.Context, block Block, genesis Genesis, dbTx pgx.Tx) error {
	if dbTx == nil {
		return ErrDBTxNil
	}

	var (
		root    common.Hash
		newRoot []byte
		err     error
	)

	if genesis.Balances != nil {
		for address, balance := range genesis.Balances {
			newRoot, _, err = s.tree.SetBalance(ctx, address, balance, newRoot)
			if err != nil {
				return err
			}
		}
	}

	if genesis.SmartContracts != nil {
		for address, sc := range genesis.SmartContracts {
			newRoot, _, err = s.tree.SetCode(ctx, address, sc, newRoot)
			if err != nil {
				return err
			}
		}
	}

	if len(genesis.Storage) > 0 {
		for address, storage := range genesis.Storage {
			for key, value := range storage {
				newRoot, _, err = s.tree.SetStorageAt(ctx, address, key, value, newRoot)
				if err != nil {
					return err
				}
			}
		}
	}

	if genesis.Nonces != nil {
		for address, nonce := range genesis.Nonces {
			newRoot, _, err = s.tree.SetNonce(ctx, address, nonce, newRoot)
			if err != nil {
				return err
			}
		}
	}

	root.SetBytes(newRoot)

	receivedAt := time.Unix(0, 0)

	// store L1 block related to genesis batch
	err = s.AddBlock(ctx, &block, dbTx)
	if err != nil {
		return err
	}

	// store genesis batch
	batch := Batch{
		BatchNumber:    0,
		Coinbase:       ZeroAddress,
		BatchL2Data:    nil,
		StateRoot:      root,
		LocalExitRoot:  ZeroHash,
		Timestamp:      receivedAt,
		Transactions:   []types.Transaction{},
		GlobalExitRoot: ZeroHash,
	}

	err = s.storeGenesisBatch(ctx, batch, dbTx)
	if err != nil {
		return err
	}

	// mark the genesis batch as virtualized
	virtualBatch := &VirtualBatch{
		BatchNumber: batch.BatchNumber,
		TxHash:      ZeroHash,
		Coinbase:    ZeroAddress,
		BlockNumber: block.BlockNumber,
	}
	err = s.AddVirtualBatch(ctx, virtualBatch, dbTx)
	if err != nil {
		return err
	}

	// mark the genesis batch as verified/consolidated
	verifiedBatch := &VerifiedBatch{
		BatchNumber: batch.BatchNumber,
		TxHash:      ZeroHash,
		Aggregator:  ZeroAddress,
		BlockNumber: block.BlockNumber,
	}
	err = s.AddVerifiedBatch(ctx, verifiedBatch, dbTx)
	if err != nil {
		return err
	}

	// store L2 genesis block
	header := &types.Header{
		Number:     big.NewInt(0),
		ParentHash: ZeroHash,
		Coinbase:   ZeroAddress,
		Root:       root,
	}
	rootHex := root.Hex()
	log.Info("Genesis root ", rootHex)
	l2Block := types.NewBlock(header, []*types.Transaction{}, []*types.Header{}, []*types.Receipt{}, &trie.StackTrie{})
	l2Block.ReceivedAt = receivedAt

	return s.PostgresStorage.AddL2Block(ctx, batch.BatchNumber, l2Block, []*types.Receipt{}, dbTx)
}

// CheckSupersetBatchTransactions verifies that processedTransactions is a
// superset of existingTxs and that the existing txs have the same order,
// returns a non-nil error if that is not the case.
func CheckSupersetBatchTransactions(existingTxHashes []common.Hash, processedTxs []*ProcessTransactionResponse) error {
	if len(existingTxHashes) > len(processedTxs) {
		return ErrExistingTxGreaterThanProcessedTx
	}
	for i, existingTxHash := range existingTxHashes {
		if existingTxHash != processedTxs[i].Tx.Hash() {
			return ErrOutOfOrderProcessedTx
		}
	}
	return nil
}

// isContractCreation checks if the tx is a contract creation
func (s *State) isContractCreation(tx *types.Transaction) bool {
	return tx.To() == nil && len(tx.Data()) > 0
}

// DetermineProcessedTransactions splits the given tx process responses
// returning a slice with only processed and a map unprocessed txs
// respectively.
func DetermineProcessedTransactions(responses []*ProcessTransactionResponse) ([]*ProcessTransactionResponse, map[string]*ProcessTransactionResponse) {
	processedTxResponses := []*ProcessTransactionResponse{}
	unprocessedTxResponses := map[string]*ProcessTransactionResponse{}
	for _, response := range responses {
		if isTransactionProcessed(response.UnprocessedTransaction) {
			processedTxResponses = append(processedTxResponses, response)
		} else {
			unprocessedTxResponses[response.TxHash.String()] = response
		}
	}
	return processedTxResponses, unprocessedTxResponses
}<|MERGE_RESOLUTION|>--- conflicted
+++ resolved
@@ -207,11 +207,7 @@
 			Coinbase:         senderAddress.String(),
 			BatchL2Data:      batchL2Data,
 			OldStateRoot:     stateRoot.Bytes(),
-<<<<<<< HEAD
 			UpdateMerkleTree: cFalse,
-=======
-			UpdateMerkleTree: 0,
->>>>>>> bb60fd76
 		}
 
 		processBatchResponse, err := s.executorClient.ProcessBatch(ctx, processBatchRequest)
