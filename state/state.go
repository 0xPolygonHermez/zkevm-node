--- conflicted
+++ resolved
@@ -50,7 +50,6 @@
 }
 
 const (
-<<<<<<< HEAD
 	getLastBlockSQL                        = "SELECT * FROM state.block ORDER BY block_num DESC LIMIT 1"
 	getPreviousBlockSQL                    = "SELECT * FROM state.block ORDER BY block_num DESC LIMIT 1 OFFSET $1"
 	getBlockByHashSQL                      = "SELECT * FROM state.block WHERE block_hash = $1"
@@ -71,36 +70,13 @@
 	consolidateBatchSQL                    = "UPDATE state.batch SET consolidated_tx_hash = $1 WHERE batch_num = $2"
 	getTxsByBatchNumSQL                    = "SELECT transaction.encoded FROM state.transaction WHERE batch_num = $1"
 	addBlockSQL                            = "INSERT INTO state.block (block_num, block_hash, parent_hash, received_at) VALUES ($1, $2, $3, $4)"
-	addSequencerSQL                        = "INSERT INTO state.sequencer (address, url, chain_id, block_num) VALUES ($1, $2, $3, $4)"
-	updateLastBatchSeenSQL                 = "UPDATE state.misc SET last_batch_num_seen = $1"
-	getLastBatchSeenSQL                    = "SELECT last_batch_num_seen FROM state.misc LIMIT 1"
-	getSequencerSQL                        = "SELECT * FROM state.sequencer WHERE address = $1"
-	getReceiptSQL                          = "SELECT * FROM state.receipt WHERE tx_hash = $1"
-	resetSQL                               = "DELETE FROM state.block WHERE block_num > $1"
-=======
-	getLastBlockSQL                   = "SELECT * FROM state.block ORDER BY block_num DESC LIMIT 1"
-	getPreviousBlockSQL               = "SELECT * FROM state.block ORDER BY block_num DESC LIMIT 1 OFFSET $1"
-	getBlockByHashSQL                 = "SELECT * FROM state.block WHERE block_hash = $1"
-	getBlockByNumberSQL               = "SELECT * FROM state.block WHERE block_num = $1"
-	getLastBlockNumberSQL             = "SELECT MAX(block_num) FROM state.block"
-	getLastVirtualBatchSQL            = "SELECT * FROM state.batch ORDER BY batch_num DESC LIMIT 1"
-	getLastConsolidatedBatchSQL       = "SELECT * FROM state.batch WHERE consolidated_tx_hash != $1 ORDER BY batch_num DESC LIMIT 1"
-	getPreviousVirtualBatchSQL        = "SELECT * FROM state.batch ORDER BY batch_num DESC LIMIT 1 OFFSET $1"
-	getPreviousConsolidatedBatchSQL   = "SELECT * FROM state.batch WHERE consolidated_tx_hash != $1 ORDER BY batch_num DESC LIMIT 1 OFFSET $2"
-	getBatchByHashSQL                 = "SELECT * FROM state.batch WHERE batch_hash = $1"
-	getBatchByNumberSQL               = "SELECT * FROM state.batch WHERE batch_num = $1"
-	getLastVirtualBatchNumberSQL      = "SELECT COALESCE(MAX(batch_num), 0) FROM state.batch"
-	getLastConsolidatedBatchNumberSQL = "SELECT COALESCE(MAX(batch_num), 0) FROM state.batch WHERE consolidated_tx_hash != $1"
-	getTransactionByHashSQL           = "SELECT transaction.encoded FROM state.transaction WHERE hash = $1"
-	getTransactionCountSQL            = "SELECT COUNT(*) FROM state.transaction WHERE from_address = $1"
-	consolidateBatchSQL               = "UPDATE state.batch SET consolidated_tx_hash = $1 WHERE batch_num = $2"
-	getTxsByBatchNumSQL               = "SELECT transaction.encoded FROM state.transaction WHERE batch_num = $1"
-	addBlockSQL                       = "INSERT INTO state.block (block_num, block_hash, parent_hash, received_at) VALUES ($1, $2, $3, $4)"
-	addSequencerSQL                   = `INSERT INTO state.sequencer (address, url, chain_id, block_num) VALUES ($1, $2, $3, $4) 
-										ON CONFLICT (chain_id) DO UPDATE SET address = EXCLUDED.address, url = EXCLUDED.url, block_num = EXCLUDED.block_num`
-	getSequencerSQL = "SELECT * FROM state.sequencer WHERE address = $1"
-	getReceiptSQL   = "SELECT * FROM state.receipt WHERE tx_hash = $1"
->>>>>>> 2f31327a
+	addSequencerSQL                        = `INSERT INTO state.sequencer (address, url, chain_id, block_num) VALUES ($1, $2, $3, $4) 
+											  ON CONFLICT (chain_id) DO UPDATE SET address = EXCLUDED.address, url = EXCLUDED.url, block_num = EXCLUDED.block_num`
+	updateLastBatchSeenSQL = "UPDATE state.misc SET last_batch_num_seen = $1"
+	getLastBatchSeenSQL    = "SELECT last_batch_num_seen FROM state.misc LIMIT 1"
+	getSequencerSQL        = "SELECT * FROM state.sequencer WHERE address = $1"
+	getReceiptSQL          = "SELECT * FROM state.receipt WHERE tx_hash = $1"
+	resetSQL               = "DELETE FROM state.block WHERE block_num > $1"
 )
 
 var (
