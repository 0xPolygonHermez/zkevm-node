--- conflicted
+++ resolved
@@ -38,13 +38,10 @@
 	ConsolidateBatch(ctx context.Context, batchNumber uint64, consolidatedTxHash common.Hash) error
 	GetTxsByBatchNum(ctx context.Context, batchNum uint64) ([]*types.Transaction, error)
 	AddNewSequencer(seq Sequencer) error
-<<<<<<< HEAD
 	SetGenesis(genesis Genesis) error
 	AddBlock(*Block) error
-=======
 	SetLastBatchNumberSeenOnEthereum(batchNumber uint64) error
 	GetLastBatchNumberSeenOnEthereum() (uint64, error)
->>>>>>> 0dc0c6c9
 }
 
 const (
@@ -338,7 +335,6 @@
 	return nil
 }
 
-<<<<<<< HEAD
 // SetGenesis populates state with genesis information
 func (s *BasicState) SetGenesis(genesis Genesis) error {
 	// Genesis Balances
@@ -356,7 +352,8 @@
 func (s *BasicState) AddBlock(*Block) error {
 	// TODO: Implement
 	return nil
-=======
+}
+
 // SetLastBatchNumberSeenOnEthereum sets the last batch number that affected
 // the roll-up in order to allow the components to know if the state
 // is synchronized or not
@@ -369,5 +366,4 @@
 // roll-up in the Ethereum network.
 func (s *BasicState) GetLastBatchNumberSeenOnEthereum() (uint64, error) {
 	return 0, nil
->>>>>>> 0dc0c6c9
 }