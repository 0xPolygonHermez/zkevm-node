package state

import (
	"context"
	"errors"
	"math/big"
	"time"

	"github.com/ethereum/go-ethereum/common"
	"github.com/ethereum/go-ethereum/core/types"
	"github.com/hermeznetwork/hermez-core/state/tree"
	"github.com/jackc/pgx/v4"
)

// State is the interface of the Hermez state
type State interface {
	NewBatchProcessor(sequencerAddress common.Address, lastBatchNumber uint64) (BatchProcessor, error)
	NewGenesisBatchProcessor(genesisStateRoot []byte) (BatchProcessor, error)
	GetStateRoot(ctx context.Context, virtual bool) ([]byte, error)
	GetBalance(address common.Address, batchNumber uint64) (*big.Int, error)
	EstimateGas(transaction *types.Transaction) uint64
	GetNonce(address common.Address, batchNumber uint64) (uint64, error)
	SetGenesis(ctx context.Context, genesis Genesis) error
	GetStateRootByBatchNumber(batchNumber uint64) ([]byte, error)
	Storage
}

// Storage is the interface of the Hermez state methods that access database
type Storage interface {
	GetLastBlock(ctx context.Context) (*Block, error)
	GetPreviousBlock(ctx context.Context, offset uint64) (*Block, error)
	GetBlockByHash(ctx context.Context, hash common.Hash) (*Block, error)
	GetBlockByNumber(ctx context.Context, blockNumber uint64) (*Block, error)
	GetLastBlockNumber(ctx context.Context) (uint64, error)
	GetLastBatch(ctx context.Context, isVirtual bool) (*Batch, error)
	GetPreviousBatch(ctx context.Context, isVirtual bool, offset uint64) (*Batch, error)
	GetBatchByHash(ctx context.Context, hash common.Hash) (*Batch, error)
	GetBatchByNumber(ctx context.Context, batchNumber uint64) (*Batch, error)
	GetLastBatchNumber(ctx context.Context) (uint64, error)
	GetLastConsolidatedBatchNumber(ctx context.Context) (uint64, error)
	GetTransactionByBatchHashAndIndex(ctx context.Context, batchHash common.Hash, index uint64) (*types.Transaction, error)
	GetTransactionByBatchNumberAndIndex(ctx context.Context, batchNumber uint64, index uint64) (*types.Transaction, error)
	GetTransactionByHash(ctx context.Context, transactionHash common.Hash) (*types.Transaction, error)
	GetTransactionCount(ctx context.Context, address common.Address) (uint64, error)
	GetTransactionReceipt(ctx context.Context, transactionHash common.Hash) (*Receipt, error)
	Reset(ctx context.Context, blockNumber uint64) error
	ConsolidateBatch(ctx context.Context, batchNumber uint64, consolidatedTxHash common.Hash, consolidatedAt time.Time) error
	GetTxsByBatchNum(ctx context.Context, batchNum uint64) ([]*types.Transaction, error)
	AddSequencer(ctx context.Context, seq Sequencer) error
	GetSequencer(ctx context.Context, address common.Address) (*Sequencer, error)
	AddBlock(ctx context.Context, block *Block) error
	SetLastBatchNumberSeenOnEthereum(ctx context.Context, batchNumber uint64) error
	GetLastBatchNumberSeenOnEthereum(ctx context.Context) (uint64, error)
	AddBatch(ctx context.Context, batch *Batch) error
	AddTransaction(ctx context.Context, tx *types.Transaction, batchNumber uint64, index uint) error
	AddReceipt(ctx context.Context, receipt *Receipt) error
	SetLastBatchNumberConsolidatedOnEthereum(ctx context.Context, batchNumber uint64) error
	GetLastBatchNumberConsolidatedOnEthereum(ctx context.Context) (uint64, error)
}

var (
	// ErrInvalidBatchHeader indicates the batch header is invalid
	ErrInvalidBatchHeader = errors.New("invalid batch header")
	// ErrStateNotSynchronized indicates the state database may be empty
	ErrStateNotSynchronized = errors.New("state not synchronized")
	// ErrBlockNotFound indicates a block has not been found for the search criteria used
	ErrBlockNotFound = errors.New("block not found")
	// ErrBatchNotFound indicates a batch has not been found for the search criteria used
	ErrBatchNotFound = errors.New("batch not found")
	// ErrTransactionNotFound indicates a transaction has not been found for the search criteria used
	ErrTransactionNotFound = errors.New("transaction not found")
	// ErrReceiptNotFound indicates a receipt has not been found for the search criteria used
	ErrReceiptNotFound = errors.New("receipt not found")
	// ErrSequencerNotFound indicates a sequencer has not been found for the search criteria used
	ErrSequencerNotFound = errors.New("sequencer not found")
)

// BasicState is a implementation of the state
type BasicState struct {
	cfg  Config
	tree tree.ReadWriter
	Storage
}

// NewState creates a new State
func NewState(cfg Config, storage Storage, tree tree.ReadWriter) State {
	return &BasicState{cfg: cfg, tree: tree, Storage: storage}
}

// NewBatchProcessor creates a new batch processor
func (s *BasicState) NewBatchProcessor(sequencerAddress common.Address, lastBatchNumber uint64) (BatchProcessor, error) {
	// init correct state root from previous batch
	stateRoot, err := s.GetStateRootByBatchNumber(lastBatchNumber)
	if err != nil {
		return nil, err
	}

	s.tree.SetCurrentRoot(stateRoot)

	// Get Sequencer's Chain ID
	chainID := s.cfg.DefaultChainID
	sq, err := s.GetSequencer(context.Background(), sequencerAddress)
<<<<<<< HEAD
	if err != nil {
		return nil, err
=======
	if err == nil {
		chainID = sq.ChainID.Uint64()
>>>>>>> f81e475d
	}

	return &BasicBatchProcessor{State: s, stateRoot: stateRoot, SequencerAddress: sequencerAddress, SequencerChainID: chainID}, nil
}

// NewGenesisBatchProcessor creates a new batch processor
func (s *BasicState) NewGenesisBatchProcessor(genesisStateRoot []byte) (BatchProcessor, error) {
	s.tree.SetCurrentRoot(genesisStateRoot)

	return &BasicBatchProcessor{State: s, stateRoot: genesisStateRoot}, nil
}

// GetStateRoot returns the root of the state tree
func (s *BasicState) GetStateRoot(ctx context.Context, virtual bool) ([]byte, error) {
	batch, err := s.GetLastBatch(ctx, virtual)
	if err != nil {
		if err == pgx.ErrNoRows {
			return nil, ErrStateNotSynchronized
		}
		return nil, err
	}

	if batch.Header == nil {
		return nil, ErrInvalidBatchHeader
	}

	return batch.Header.Root[:], nil
}

// GetStateRootByBatchNumber returns state root by batch number from the MT
func (s *BasicState) GetStateRootByBatchNumber(batchNumber uint64) ([]byte, error) {
	ctx := context.Background()
	batch, err := s.GetBatchByNumber(ctx, batchNumber)
	if err != nil {
		if err == pgx.ErrNoRows {
			return nil, ErrStateNotSynchronized
		}
		return nil, err
	}

	if batch.Header == nil {
		return nil, ErrInvalidBatchHeader
	}

	return batch.Header.Root[:], nil
}

// GetBalance from a given address
func (s *BasicState) GetBalance(address common.Address, batchNumber uint64) (*big.Int, error) {
	root, err := s.GetStateRootByBatchNumber(batchNumber)
	if err != nil {
		if err == pgx.ErrNoRows {
			return nil, ErrStateNotSynchronized
		}
		return nil, err
	}

	return s.tree.GetBalance(address, root)
}

// EstimateGas for a transaction
func (s *BasicState) EstimateGas(transaction *types.Transaction) uint64 {
	// TODO: Calculate once we have txs that interact with SCs
	return 21000 //nolint:gomnd
}

// SetGenesis populates state with genesis information
func (s *BasicState) SetGenesis(ctx context.Context, genesis Genesis) error {
	// Generate Genesis Block
	block := &Block{
		BlockNumber: 0,
		BlockHash:   common.HexToHash("0x0000000000000"),
		ParentHash:  common.HexToHash("0x0000000000000"),
	}

	// Add Block
	err := s.AddBlock(ctx, block)
	if err != nil {
		return err
	}

	// reset tree current root
	s.tree.SetCurrentRoot(nil)

	var root common.Hash

	// Genesis Balances
	for address, balance := range genesis.Balances {
		newRoot, _, err := s.tree.SetBalance(address, balance)
		if err != nil {
			return err
		}
		root.SetBytes(newRoot)
	}

	// Generate Genesis Batch
	batch := &Batch{
		BatchNumber:        0,
		BlockNumber:        0,
		ConsolidatedTxHash: common.HexToHash("0x1"),
		MaticCollateral:    big.NewInt(0),
	}

	// Store batch into db
	bp, err := s.NewGenesisBatchProcessor(root[:])
	if err != nil {
		return err
	}
	err = bp.ProcessBatch(batch)
	if err != nil {
		return err
	}

	return nil
}

// GetNonce returns the nonce of the given account at the given batch number
func (s *BasicState) GetNonce(address common.Address, batchNumber uint64) (uint64, error) {
	root, err := s.GetStateRootByBatchNumber(batchNumber)
	if err != nil {
		return 0, err
	}

	n, err := s.tree.GetNonce(address, root)
	if err != nil {
		return 0, err
	}

	return n.Uint64(), nil
}<|MERGE_RESOLUTION|>--- conflicted
+++ resolved
@@ -100,13 +100,8 @@
 	// Get Sequencer's Chain ID
 	chainID := s.cfg.DefaultChainID
 	sq, err := s.GetSequencer(context.Background(), sequencerAddress)
-<<<<<<< HEAD
-	if err != nil {
-		return nil, err
-=======
 	if err == nil {
 		chainID = sq.ChainID.Uint64()
->>>>>>> f81e475d
 	}
 
 	return &BasicBatchProcessor{State: s, stateRoot: stateRoot, SequencerAddress: sequencerAddress, SequencerChainID: chainID}, nil
