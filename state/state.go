--- conflicted
+++ resolved
@@ -15,45 +15,27 @@
 	NewBatchProcessor(startingHash common.Hash, withProofCalculation bool) BatchProcessor
 	GetStateRoot(virtual bool) (*big.Int, error)
 	GetBalance(address common.Address, batchNumber uint64) (*big.Int, error)
-<<<<<<< HEAD
-	EstimateGas(transaction Transaction) uint64
-=======
 	EstimateGas(transaction types.LegacyTx) uint64
->>>>>>> 4f8a0130
 	GetLastBlock() (*types.Block, error)
 	GetPreviousBlock(offset uint64) (*types.Block, error)
 	GetBlockByHash(hash common.Hash) (*types.Block, error)
 	GetBlockByNumber(blockNumber uint64) (*types.Block, error)
 	GetLastBlockNumber() (uint64, error)
 	GetLastBatch(isVirtual bool) (*Batch, error)
-<<<<<<< HEAD
-	GetTransaction(hash common.Hash) (*Transaction, error)
-=======
 	GetTransaction(hash common.Hash) (*types.LegacyTx, error)
->>>>>>> 4f8a0130
 	GetNonce(address common.Address, batchNumber uint64) (uint64, error)
 	GetPreviousBatch(offset uint64) (*Batch, error)
 	GetBatchByHash(hash common.Hash) (*types.Block, error)
 	GetBatchByNumber(batchNumber uint64) (*types.Block, error)
 	GetLastBatchNumber() (uint64, error)
-<<<<<<< HEAD
-	GetTransactionByBatchHashAndIndex(batchHash common.Hash, index uint64) (*Transaction, error)
-	GetTransactionByBatchNumberAndIndex(batchNumber uint64, index uint64) (*Transaction, error)
-	GetTransactionByHash(transactionHash common.Hash) (*Transaction, error)
-=======
 	GetTransactionByBatchHashAndIndex(batchHash common.Hash, index uint64) (*types.LegacyTx, error)
 	GetTransactionByBatchNumberAndIndex(batchNumber uint64, index uint64) (*types.LegacyTx, error)
 	GetTransactionByHash(transactionHash common.Hash) (*types.LegacyTx, error)
->>>>>>> 4f8a0130
 	GetTransactionCount(address common.Address) (uint64, error)
 	GetTransactionReceipt(transactionHash common.Hash) (*types.Receipt, error)
 	Reset(blockNumber uint64) error
 	ConsolidateBatch(batchNumber uint64) error
-<<<<<<< HEAD
-	GetTxsByBatchNum(batchNum uint64) ([]*Transaction, error)
-=======
 	GetTxsByBatchNum(batchNum uint64) ([]*types.LegacyTx, error)
->>>>>>> 4f8a0130
 }
 
 // State
@@ -96,11 +78,7 @@
 }
 
 // EstimateGas for a transaction
-<<<<<<< HEAD
-func (s *BasicState) EstimateGas(transaction Transaction) uint64 {
-=======
 func (s *BasicState) EstimateGas(transaction types.LegacyTx) uint64 {
->>>>>>> 4f8a0130
 	return 21000
 }
 
@@ -135,11 +113,7 @@
 }
 
 // GetTransaction gets a transactions by its hash
-<<<<<<< HEAD
-func (s *BasicState) GetTransaction(hash common.Hash) (*Transaction, error) {
-=======
 func (s *BasicState) GetTransaction(hash common.Hash) (*types.LegacyTx, error) {
->>>>>>> 4f8a0130
 	panic("not implemented yet")
 }
 
@@ -168,29 +142,17 @@
 }
 
 // GetTransactionByBatchHashAndIndex gets a transaction from a batch by index
-<<<<<<< HEAD
-func (s *BasicState) GetTransactionByBatchHashAndIndex(batchHash common.Hash, index uint64) (*Transaction, error) {
-=======
 func (s *BasicState) GetTransactionByBatchHashAndIndex(batchHash common.Hash, index uint64) (*types.LegacyTx, error) {
->>>>>>> 4f8a0130
 	return nil, nil
 }
 
 // GetTransactionByBatchNumberAndIndex gets a transaction from a batch by index
-<<<<<<< HEAD
-func (s *BasicState) GetTransactionByBatchNumberAndIndex(batchNumber uint64, index uint64) (*Transaction, error) {
-=======
 func (s *BasicState) GetTransactionByBatchNumberAndIndex(batchNumber uint64, index uint64) (*types.LegacyTx, error) {
->>>>>>> 4f8a0130
 	return nil, nil
 }
 
 // GetTransactionByHash gets a transaction by its hash
-<<<<<<< HEAD
-func (s *BasicState) GetTransactionByHash(transactionHash common.Hash) (*Transaction, error) {
-=======
 func (s *BasicState) GetTransactionByHash(transactionHash common.Hash) (*types.LegacyTx, error) {
->>>>>>> 4f8a0130
 	return nil, nil
 }
 
@@ -214,10 +176,6 @@
 	return nil
 }
 
-<<<<<<< HEAD
-func (s *BasicState) GetTxsByBatchNum(batchNum uint64) ([]*Transaction, error) {
-=======
 func (s *BasicState) GetTxsByBatchNum(batchNum uint64) ([]*types.LegacyTx, error) {
->>>>>>> 4f8a0130
 	return nil, nil
 }