package state

import (
	"context"
	"encoding/json"
	"errors"
	"fmt"
	"math/big"
	"strconv"
	"strings"
	"sync"
	"time"

	"github.com/0xPolygonHermez/zkevm-node/encoding"
	"github.com/0xPolygonHermez/zkevm-node/hex"
	"github.com/0xPolygonHermez/zkevm-node/log"
	"github.com/0xPolygonHermez/zkevm-node/merkletree"
	"github.com/0xPolygonHermez/zkevm-node/state/metrics"
	"github.com/0xPolygonHermez/zkevm-node/state/runtime"
	"github.com/0xPolygonHermez/zkevm-node/state/runtime/executor"
	"github.com/0xPolygonHermez/zkevm-node/state/runtime/executor/pb"
	"github.com/0xPolygonHermez/zkevm-node/state/runtime/fakevm"
	"github.com/0xPolygonHermez/zkevm-node/state/runtime/instrumentation"
	"github.com/0xPolygonHermez/zkevm-node/state/runtime/instrumentation/js"
	"github.com/0xPolygonHermez/zkevm-node/state/runtime/instrumentation/tracers"
	"github.com/ethereum/go-ethereum/common"
	"github.com/ethereum/go-ethereum/core"
	"github.com/ethereum/go-ethereum/core/types"
	"github.com/ethereum/go-ethereum/core/vm"
	"github.com/ethereum/go-ethereum/params"
	"github.com/ethereum/go-ethereum/trie"
	"github.com/holiman/uint256"
	"github.com/jackc/pgx/v4"
)

const (
	// Size of the memory in bytes reserved by the zkEVM
	zkEVMReservedMemorySize int  = 128
	two                     uint = 2
	cTrue                        = 1
	cFalse                       = 0
)

var (
	once sync.Once
)

// CallerLabel is used to point which entity is the caller of a given function
type CallerLabel string

const (
	// SequencerCallerLabel is used when sequencer is calling the function
	SequencerCallerLabel CallerLabel = "sequencer"
	// SynchronizerCallerLabel is used when synchronizer is calling the function
	SynchronizerCallerLabel CallerLabel = "synchronizer"
)

var (
	// ZeroHash is the hash 0x0000000000000000000000000000000000000000000000000000000000000000
	ZeroHash = common.Hash{}
	// ZeroAddress is the address 0x0000000000000000000000000000000000000000
	ZeroAddress = common.Address{}
)

// State is an implementation of the state
type State struct {
	cfg Config
	*PostgresStorage
	executorClient pb.ExecutorServiceClient
	tree           *merkletree.StateTree

	lastL2BlockSeen         types.Block
	newL2BlockEvents        chan NewL2BlockEvent
	newL2BlockEventHandlers []NewL2BlockEventHandler
}

// NewState creates a new State
func NewState(cfg Config, storage *PostgresStorage, executorClient pb.ExecutorServiceClient, stateTree *merkletree.StateTree) *State {
	once.Do(func() {
		metrics.Register()
	})

	lastL2Block, err := storage.GetLastL2Block(context.Background(), nil)
	if errors.Is(err, ErrStateNotSynchronized) {
		lastL2Block = types.NewBlockWithHeader(&types.Header{Number: big.NewInt(0)})
	} else if err != nil {
		log.Fatalf("failed to load the last l2 block: %v", err)
	}

	s := &State{
		cfg:                     cfg,
		PostgresStorage:         storage,
		executorClient:          executorClient,
		tree:                    stateTree,
		lastL2BlockSeen:         *lastL2Block,
		newL2BlockEvents:        make(chan NewL2BlockEvent),
		newL2BlockEventHandlers: []NewL2BlockEventHandler{},
	}

	go s.monitorNewL2Blocks()
	go s.handleEvents()

	return s
}

// BeginStateTransaction starts a state transaction
func (s *State) BeginStateTransaction(ctx context.Context) (pgx.Tx, error) {
	tx, err := s.Begin(ctx)
	if err != nil {
		return nil, err
	}
	return tx, nil
}

// GetBalance from a given address
func (s *State) GetBalance(ctx context.Context, address common.Address, blockNumber uint64, dbTx pgx.Tx) (*big.Int, error) {
	l2Block, err := s.GetL2BlockByNumber(ctx, blockNumber, dbTx)
	if err != nil {
		return nil, err
	}

	return s.tree.GetBalance(ctx, address, l2Block.Root().Bytes())
}

// GetCode from a given address
func (s *State) GetCode(ctx context.Context, address common.Address, blockNumber uint64, dbTx pgx.Tx) ([]byte, error) {
	l2Block, err := s.GetL2BlockByNumber(ctx, blockNumber, dbTx)
	if err != nil {
		return nil, err
	}

	return s.tree.GetCode(ctx, address, l2Block.Root().Bytes())
}

// GetNonce returns the nonce of the given account at the given block number
func (s *State) GetNonce(ctx context.Context, address common.Address, blockNumber uint64, dbTx pgx.Tx) (uint64, error) {
	l2Block, err := s.GetL2BlockByNumber(ctx, blockNumber, dbTx)
	if err != nil {
		return 0, err
	}

	nonce, err := s.tree.GetNonce(ctx, address, l2Block.Root().Bytes())
	if err != nil {
		return 0, err
	}
	return nonce.Uint64(), nil
}

// GetStorageAt from a given address
func (s *State) GetStorageAt(ctx context.Context, address common.Address, position *big.Int, blockNumber uint64, dbTx pgx.Tx) (*big.Int, error) {
	l2Block, err := s.GetL2BlockByNumber(ctx, blockNumber, dbTx)
	if err != nil {
		return nil, err
	}

	return s.tree.GetStorageAt(ctx, address, position, l2Block.Root().Bytes())
}

// EstimateGas for a transaction
func (s *State) EstimateGas(transaction *types.Transaction, senderAddress common.Address, l2BlockNumber *uint64, dbTx pgx.Tx) (uint64, error) {
	const ethTransferGas = 21000

	var lowEnd uint64
	var highEnd uint64

	ctx := context.Background()

	lastBatches, l2BlockStateRoot, err := s.PostgresStorage.GetLastNBatchesByL2BlockNumber(ctx, l2BlockNumber, two, dbTx)
	if err != nil {
		return 0, err
	}

	// Get latest batch from the database to get GER and Timestamp
	lastBatch := lastBatches[0]

	// Get batch before latest to get state root and local exit root
	previousBatch := lastBatches[0]
	if len(lastBatches) > 1 {
		previousBatch = lastBatches[1]
	}

	lowEnd, err = core.IntrinsicGas(transaction.Data(), transaction.AccessList(), s.isContractCreation(transaction), true, false)
	if err != nil {
		return 0, err
	}

	if lowEnd == ethTransferGas && transaction.To() != nil {
		code, err := s.tree.GetCode(ctx, *transaction.To(), l2BlockStateRoot.Bytes())
		if err != nil {
			log.Warnf("error while getting transaction.to() code %v", err)
		} else if len(code) == 0 {
			return lowEnd, nil
		}
	}

	if transaction.Gas() != 0 && transaction.Gas() > lowEnd {
		highEnd = transaction.Gas()
	} else {
		highEnd = s.cfg.MaxCumulativeGasUsed
	}

	var availableBalance *big.Int

	if senderAddress != ZeroAddress {
		senderBalance, err := s.tree.GetBalance(ctx, senderAddress, l2BlockStateRoot.Bytes())
		if err != nil {
			if errors.Is(err, ErrNotFound) {
				senderBalance = big.NewInt(0)
			} else {
				return 0, err
			}
		}

		availableBalance = new(big.Int).Set(senderBalance)

		if transaction.Value() != nil {
			if transaction.Value().Cmp(availableBalance) > 0 {
				return 0, ErrInsufficientFunds
			}

			availableBalance.Sub(availableBalance, transaction.Value())
		}
	}

	if transaction.GasPrice().BitLen() != 0 && // Gas price has been set
		availableBalance != nil && // Available balance is found
		availableBalance.Cmp(big.NewInt(0)) > 0 { // Available balance > 0
		gasAllowance := new(big.Int).Div(availableBalance, transaction.GasPrice())

		// Check the gas allowance for this account, make sure high end is capped to it
		if gasAllowance.IsUint64() && highEnd > gasAllowance.Uint64() {
			log.Debugf("Gas estimation high-end capped by allowance [%d]", gasAllowance.Uint64())
			highEnd = gasAllowance.Uint64()
		}
	}

	// Run the transaction with the specified gas value.
	// Returns a status indicating if the transaction failed, if it was reverted and the accompanying error
	testTransaction := func(gas uint64, shouldOmitErr bool) (bool, bool, uint64, error) {
		var gasUsed uint64
		tx := types.NewTx(&types.LegacyTx{
			Nonce:    transaction.Nonce(),
			To:       transaction.To(),
			Value:    transaction.Value(),
			Gas:      gas,
			GasPrice: transaction.GasPrice(),
			Data:     transaction.Data(),
		})

		batchL2Data, err := EncodeUnsignedTransaction(*tx, s.cfg.ChainID)
		if err != nil {
			log.Errorf("error encoding unsigned transaction ", err)
			return false, false, gasUsed, err
		}

		// Create a batch to be sent to the executor
		processBatchRequest := &pb.ProcessBatchRequest{
			OldBatchNum:      lastBatch.BatchNumber,
			BatchL2Data:      batchL2Data,
			From:             senderAddress.String(),
			OldStateRoot:     l2BlockStateRoot.Bytes(),
			GlobalExitRoot:   lastBatch.GlobalExitRoot.Bytes(),
			OldAccInputHash:  previousBatch.AccInputHash.Bytes(),
			EthTimestamp:     uint64(lastBatch.Timestamp.Unix()),
			Coinbase:         lastBatch.Coinbase.String(),
			UpdateMerkleTree: cFalse,
			ChainId:          s.cfg.ChainID,
		}

		log.Debugf("EstimateGas[processBatchRequest.OldBatchNum]: %v", processBatchRequest.OldBatchNum)
		// log.Debugf("EstimateGas[processBatchRequest.BatchL2Data]: %v", hex.EncodeToHex(processBatchRequest.BatchL2Data))
		log.Debugf("EstimateGas[processBatchRequest.From]: %v", processBatchRequest.From)
		log.Debugf("EstimateGas[processBatchRequest.OldStateRoot]: %v", hex.EncodeToHex(processBatchRequest.OldStateRoot))
		log.Debugf("EstimateGas[processBatchRequest.GlobalExitRoot]: %v", hex.EncodeToHex(processBatchRequest.GlobalExitRoot))
		log.Debugf("EstimateGas[processBatchRequest.OldAccInputHash]: %v", hex.EncodeToHex(processBatchRequest.OldAccInputHash))
		log.Debugf("EstimateGas[processBatchRequest.EthTimestamp]: %v", processBatchRequest.EthTimestamp)
		log.Debugf("EstimateGas[processBatchRequest.Coinbase]: %v", processBatchRequest.Coinbase)
		log.Debugf("EstimateGas[processBatchRequest.UpdateMerkleTree]: %v", processBatchRequest.UpdateMerkleTree)
		log.Debugf("EstimateGas[processBatchRequest.ChainId]: %v", processBatchRequest.ChainId)

		txExecutionOnExecutorTime := time.Now()
		processBatchResponse, err := s.executorClient.ProcessBatch(ctx, processBatchRequest)
		gasUsed = processBatchResponse.Responses[0].GasUsed
		log.Debugf("executor time: %vms", time.Since(txExecutionOnExecutorTime).Milliseconds())
		if err != nil {
			log.Errorf("error processing unsigned transaction ", err)
			return false, false, gasUsed, err
		}

		// Check if an out of gas error happened during EVM execution
		if processBatchResponse.Responses[0].Error != pb.Error(executor.ERROR_NO_ERROR) {
			err := executor.Err(processBatchResponse.Responses[0].Error)

			if (isGasEVMError(err) || isGasApplyError(err)) && shouldOmitErr {
				// Specifying the transaction failed, but not providing an error
				// is an indication that a valid error occurred due to low gas,
				// which will increase the lower bound for the search
				return true, false, gasUsed, nil
			}

			if isEVMRevertError(err) {
				// The EVM reverted during execution, attempt to extract the
				// error message and return it
				return true, true, gasUsed, constructErrorFromRevert(err, processBatchResponse.Responses[0].ReturnValue)
			}

			return true, false, gasUsed, err
		}

		return false, false, gasUsed, nil
	}

	txExecutions := []time.Duration{}
	var totalExecutionTime time.Duration

	// Check if the highEnd is a good value to make the transaction pass
	failed, reverted, gasUsed, err := testTransaction(highEnd, false)
	log.Debugf("Estimate gas. Trying to execute TX with %v gas", highEnd)
	if failed {
		if reverted {
			return 0, err
		}

		// The transaction shouldn't fail, for whatever reason, at highEnd
		return 0, fmt.Errorf(
			"unable to apply transaction even for the highest gas limit %d: %w",
			highEnd,
			err,
		)
	}

	if lowEnd < gasUsed {
		lowEnd = gasUsed
	}

	// Start the binary search for the lowest possible gas price
	for (lowEnd < highEnd) && (highEnd-lowEnd) > 4096 {
		txExecutionStart := time.Now()
		mid := (lowEnd + highEnd) / uint64(two)

		log.Debugf("Estimate gas. Trying to execute TX with %v gas", mid)

		failed, reverted, _, testErr := testTransaction(mid, true)
		executionTime := time.Since(txExecutionStart)
		totalExecutionTime += executionTime
		txExecutions = append(txExecutions, executionTime)
		if testErr != nil && !reverted {
			// Reverts are ignored in the binary search, but are checked later on
			// during the execution for the optimal gas limit found
			return 0, testErr
		}

		if failed {
			// If the transaction failed => increase the gas
			lowEnd = mid + 1
		} else {
			// If the transaction didn't fail => make this ok value the high end
			highEnd = mid
		}
	}

	executions := int64(len(txExecutions))
	if executions > 0 {
		log.Debugf("EstimateGas executed the TX %v times", executions)
		averageExecutionTime := totalExecutionTime.Milliseconds() / executions
		log.Debugf("EstimateGas tx execution average time is %v milliseconds", averageExecutionTime)
	} else {
		log.Error("Estimate gas. Tx not executed")
	}
	return highEnd, nil
}

// Checks if executor level valid gas errors occurred
func isGasApplyError(err error) bool {
	return errors.Is(err, ErrNotEnoughIntrinsicGas)
}

// Checks if EVM level valid gas errors occurred
func isGasEVMError(err error) bool {
	return errors.Is(err, runtime.ErrOutOfGas)
}

// Checks if the EVM reverted during execution
func isEVMRevertError(err error) bool {
	return errors.Is(err, runtime.ErrExecutionReverted)
}

// OpenBatch adds a new batch into the state, with the necessary data to start processing transactions within it.
// It's meant to be used by sequencers, since they don't necessarely know what transactions are going to be added
// in this batch yet. In other words it's the creation of a WIP batch.
// Note that this will add a batch with batch number N + 1, where N it's the greates batch number on the state.
func (s *State) OpenBatch(ctx context.Context, processingContext ProcessingContext, dbTx pgx.Tx) error {
	if dbTx == nil {
		return ErrDBTxNil
	}
	// Check if the batch that is being opened has batch num + 1 compared to the latest batch
	lastBatchNum, err := s.PostgresStorage.GetLastBatchNumber(ctx, dbTx)
	if err != nil {
		return err
	}
	if lastBatchNum+1 != processingContext.BatchNumber {
		return fmt.Errorf("%w number %d, should be %d", ErrUnexpectedBatch, processingContext.BatchNumber, lastBatchNum+1)
	}
	// Check if last batch is closed
	isLastBatchClosed, err := s.PostgresStorage.IsBatchClosed(ctx, lastBatchNum, dbTx)
	if err != nil {
		return err
	}
	if !isLastBatchClosed {
		return ErrLastBatchShouldBeClosed
	}
	// Check that timestamp is equal or greater compared to previous batch
	prevTimestamp, err := s.GetLastBatchTime(ctx, dbTx)
	if err != nil {
		return err
	}
	if prevTimestamp.Unix() > processingContext.Timestamp.Unix() {
		return ErrTimestampGE
	}
	return s.PostgresStorage.openBatch(ctx, processingContext, dbTx)
}

// ProcessSequencerBatch is used by the sequencers to process transactions into an open batch
func (s *State) ProcessSequencerBatch(
	ctx context.Context,
	batchNumber uint64,
	txs []types.Transaction,
	dbTx pgx.Tx,
	caller CallerLabel,
) (*ProcessBatchResponse, error) {
	log.Debugf("*******************************************")
	log.Debugf("ProcessSequencerBatch start")
	batchL2Data, err := EncodeTransactions(txs)
	if err != nil {
		return nil, err
	}
	processBatchResponse, err := s.processBatch(ctx, batchNumber, batchL2Data, dbTx, caller)
	if err != nil {
		return nil, err
	}
	result, err := convertToProcessBatchResponse(txs, processBatchResponse)
	if err != nil {
		return nil, err
	}
	log.Debugf("ProcessSequencerBatch end")
	log.Debugf("*******************************************")
	return result, nil
}

// ExecuteBatch is used by the synchronizer to reprocess batches to compare generated state root vs stored one
func (s *State) ExecuteBatch(ctx context.Context, batchNumber uint64, batchL2Data []byte, dbTx pgx.Tx) (*pb.ProcessBatchResponse, error) {
	if dbTx == nil {
		return nil, ErrDBTxNil
	}

	// Get batch from the database to get GER and Timestamp
	lastBatch, err := s.PostgresStorage.GetBatchByNumber(ctx, batchNumber, dbTx)
	if err != nil {
		return nil, err
	}

	// Get previous batch to get state root and local exit root
	previousBatch, err := s.PostgresStorage.GetBatchByNumber(ctx, batchNumber-1, dbTx)
	if err != nil {
		return nil, err
	}

	// Create Batch
	processBatchRequest := &pb.ProcessBatchRequest{
		OldBatchNum:      lastBatch.BatchNumber - 1,
		Coinbase:         lastBatch.Coinbase.String(),
		BatchL2Data:      batchL2Data,
		OldStateRoot:     previousBatch.StateRoot.Bytes(),
		GlobalExitRoot:   lastBatch.GlobalExitRoot.Bytes(),
		OldAccInputHash:  previousBatch.AccInputHash.Bytes(),
		EthTimestamp:     uint64(lastBatch.Timestamp.Unix()),
		UpdateMerkleTree: cFalse,
		ChainId:          s.cfg.ChainID,
	}

	return s.executorClient.ProcessBatch(ctx, processBatchRequest)
}

func (s *State) processBatch(
	ctx context.Context,
	batchNumber uint64,
	batchL2Data []byte,
	dbTx pgx.Tx,
	caller CallerLabel,
) (*pb.ProcessBatchResponse, error) {
	if dbTx == nil {
		return nil, ErrDBTxNil
	}
	lastBatches, err := s.PostgresStorage.GetLastNBatches(ctx, two, dbTx)
	if err != nil {
		return nil, err
	}

	// Get latest batch from the database to get GER and Timestamp
	lastBatch := lastBatches[0]

	// Get batch before latest to get state root and local exit root
	previousBatch := lastBatches[0]
	if len(lastBatches) > 1 {
		previousBatch = lastBatches[1]
	}

	isBatchClosed, err := s.PostgresStorage.IsBatchClosed(ctx, batchNumber, dbTx)
	if err != nil {
		return nil, err
	}
	if isBatchClosed {
		return nil, ErrBatchAlreadyClosed
	}

	// Check provided batch number is the latest in db
	if lastBatch.BatchNumber != batchNumber {
		return nil, ErrInvalidBatchNumber
	}
	// Create Batch
	processBatchRequest := &pb.ProcessBatchRequest{
		OldBatchNum:      lastBatch.BatchNumber - 1,
		Coinbase:         lastBatch.Coinbase.String(),
		BatchL2Data:      batchL2Data,
		OldStateRoot:     previousBatch.StateRoot.Bytes(),
		GlobalExitRoot:   lastBatch.GlobalExitRoot.Bytes(),
		OldAccInputHash:  previousBatch.AccInputHash.Bytes(),
		EthTimestamp:     uint64(lastBatch.Timestamp.Unix()),
		UpdateMerkleTree: cTrue,
		ChainId:          s.cfg.ChainID,
	}

	// Send Batch to the Executor
	log.Debugf("processBatch[processBatchRequest.OldBatchNum]: %v", processBatchRequest.OldBatchNum)
	// log.Debugf("processBatch[processBatchRequest.BatchL2Data]: %v", hex.EncodeToHex(processBatchRequest.BatchL2Data))
	log.Debugf("processBatch[processBatchRequest.From]: %v", processBatchRequest.From)
	log.Debugf("processBatch[processBatchRequest.OldStateRoot]: %v", hex.EncodeToHex(processBatchRequest.OldStateRoot))
	log.Debugf("processBatch[processBatchRequest.GlobalExitRoot]: %v", hex.EncodeToHex(processBatchRequest.GlobalExitRoot))
	log.Debugf("processBatch[processBatchRequest.OldAccInputHash]: %v", hex.EncodeToHex(processBatchRequest.OldAccInputHash))
	log.Debugf("processBatch[processBatchRequest.EthTimestamp]: %v", processBatchRequest.EthTimestamp)
	log.Debugf("processBatch[processBatchRequest.Coinbase]: %v", processBatchRequest.Coinbase)
	log.Debugf("processBatch[processBatchRequest.UpdateMerkleTree]: %v", processBatchRequest.UpdateMerkleTree)
	log.Debugf("processBatch[processBatchRequest.ChainId]: %v", processBatchRequest.ChainId)
	now := time.Now()
	res, err := s.executorClient.ProcessBatch(ctx, processBatchRequest)
<<<<<<< HEAD
	if err != nil {
		log.Errorf("Error s.executorClient.ProcessBatch: %v", err)
		log.Errorf("Error s.executorClient.ProcessBatch: %s", err.Error())
		log.Errorf("Error s.executorClient.ProcessBatch response: %v", res)
	}

	log.Infof("It took %v for the executor to process the request", time.Since(now))
=======
	elapsed := time.Since(now)
	metrics.ExecutorProcessingTime(string(caller), elapsed)
	log.Infof("It took %v for the executor to process the request", elapsed)
>>>>>>> dae5060a
	return res, err
}

// StoreTransactions is used by the sequencer to add processed transactions into
// an open batch. If the batch already has txs, the processedTxs must be a super
// set of the existing ones, preserving order.
func (s *State) StoreTransactions(ctx context.Context, batchNumber uint64, processedTxs []*ProcessTransactionResponse, dbTx pgx.Tx) error {
	if dbTx == nil {
		return ErrDBTxNil
	}

	// check existing txs vs parameter txs
	existingTxs, err := s.GetTxsHashesByBatchNumber(ctx, batchNumber, dbTx)
	if err != nil {
		return err
	}
	if err := CheckSupersetBatchTransactions(existingTxs, processedTxs); err != nil {
		return err
	}

	// Check if last batch is closed. Note that it's assumed that only the latest batch can be open
	isBatchClosed, err := s.PostgresStorage.IsBatchClosed(ctx, batchNumber, dbTx)
	if err != nil {
		return err
	}
	if isBatchClosed {
		return ErrBatchAlreadyClosed
	}

	processingContext, err := s.GetProcessingContext(ctx, batchNumber, dbTx)
	if err != nil {
		return err
	}

	firstTxToInsert := len(existingTxs)

	for i := firstTxToInsert; i < len(processedTxs); i++ {
		processedTx := processedTxs[i]
		// if the transaction has an intrinsic invalid tx error it means
		// the transaction has not changed the state, so we don't store it
		// and just move to the next
		if executor.IsIntrinsicError(executor.ErrorCode(processedTx.Error)) {
			continue
		}

		lastL2Block, err := s.GetLastL2Block(ctx, dbTx)
		if err != nil {
			return err
		}

		header := &types.Header{
			Number:     new(big.Int).SetUint64(lastL2Block.Number().Uint64() + 1),
			ParentHash: lastL2Block.Hash(),
			Coinbase:   processingContext.Coinbase,
			Root:       processedTx.StateRoot,
			GasUsed:    processedTx.GasUsed,
			GasLimit:   s.cfg.MaxCumulativeGasUsed,
			Time:       uint64(processingContext.Timestamp.Unix()),
		}
		transactions := []*types.Transaction{&processedTx.Tx}

		receipt := generateReceipt(header.Number, processedTx)
		receipts := []*types.Receipt{receipt}

		// Create block to be able to calculate its hash
		block := types.NewBlock(header, transactions, []*types.Header{}, receipts, &trie.StackTrie{})
		block.ReceivedAt = processingContext.Timestamp

		receipt.BlockHash = block.Hash()

		// Store L2 block and its transaction
		if err := s.AddL2Block(ctx, batchNumber, block, receipts, dbTx); err != nil {
			return err
		}
	}
	return nil
}

func (s *State) isBatchClosable(ctx context.Context, receipt ProcessingReceipt, dbTx pgx.Tx) error {
	// Check if the batch that is being closed is the last batch
	lastBatchNum, err := s.PostgresStorage.GetLastBatchNumber(ctx, dbTx)
	if err != nil {
		return err
	}
	if lastBatchNum != receipt.BatchNumber {
		return fmt.Errorf("%w number %d, should be %d", ErrUnexpectedBatch, receipt.BatchNumber, lastBatchNum)
	}
	// Check if last batch is closed
	isLastBatchClosed, err := s.PostgresStorage.IsBatchClosed(ctx, lastBatchNum, dbTx)
	if err != nil {
		return err
	}
	if isLastBatchClosed {
		return ErrBatchAlreadyClosed
	}

	return nil
}

// closeSynchronizedBatch is used by Synchronizer to close the current batch.
func (s *State) closeSynchronizedBatch(ctx context.Context, receipt ProcessingReceipt, batchL2Data []byte, dbTx pgx.Tx) error {
	if dbTx == nil {
		return ErrDBTxNil
	}

	err := s.isBatchClosable(ctx, receipt, dbTx)
	if err != nil {
		return err
	}

	// TODO: Modification done to bypass situation detected during testnet testing
	// Further analysis is needed
	/*
		if len(txs) == 0 {
			return ErrClosingBatchWithoutTxs
		}
	*/

	// batchL2Data, err := EncodeTransactions(txs)
	// if err != nil {
	// 	return err
	// }

	return s.PostgresStorage.closeBatch(ctx, receipt, batchL2Data, dbTx)
}

// CloseBatch is used by sequencer to close the current batch. It will set the processing receipt and
// the raw txs data based on the txs included on that batch that are already in the state
func (s *State) CloseBatch(ctx context.Context, receipt ProcessingReceipt, dbTx pgx.Tx) error {
	// TODO: differentiate the case where sequencer / sync calls the function so it's possible
	// to use L2BatchData from L1 rather than from stored txs
	if dbTx == nil {
		return ErrDBTxNil
	}

	err := s.isBatchClosable(ctx, receipt, dbTx)
	if err != nil {
		return err
	}

	// Generate raw txs data
	encodedTxsArray, err := s.GetEncodedTransactionsByBatchNumber(ctx, receipt.BatchNumber, dbTx)
	if err != nil {
		return err
	}
	txs := []types.Transaction{}
	for i := 0; i < len(encodedTxsArray); i++ {
		tx, err := DecodeTx(encodedTxsArray[i])
		if err != nil {
			return err
		}
		txs = append(txs, *tx)
	}

	// todo: temporary check, remove if don't face this error anymore https://github.com/0xPolygonHermez/zkevm-node/issues/1303
	// check the order of the txs
	if len(receipt.Txs) != len(txs) {
		log.Warnf("when closing a batch amount of txs in memory: %d is differs from amount in db: %d",
			len(receipt.Txs), len(txs))
	}
	var isOrderNotCorrect bool
	for i, tx := range receipt.Txs {
		if tx.Hash().Hex() != txs[i].Hash().Hex() {
			isOrderNotCorrect = true
		}
	}
	if isOrderNotCorrect {
		log.Warnf("order in memory of the sequence and order in data from request database is different," +
			" change to the order in memory")
		txs = receipt.Txs
	}
	batchL2Data, err := EncodeTransactions(txs)
	if err != nil {
		return err
	}

	return s.PostgresStorage.closeBatch(ctx, receipt, batchL2Data, dbTx)
}

// ProcessAndStoreClosedBatch is used by the Synchronizer to add a closed batch into the data base
func (s *State) ProcessAndStoreClosedBatch(
	ctx context.Context,
	processingCtx ProcessingContext,
	encodedTxs []byte,
	dbTx pgx.Tx,
	caller CallerLabel,
) error {
	// Decode transactions
	decodedTransactions, _, err := DecodeTxs(encodedTxs)
	if err != nil {
		log.Debugf("error decoding transactions: %w", err)
		return err
	}

	// Open the batch and process the txs
	if dbTx == nil {
		return ErrDBTxNil
	}
	if err := s.OpenBatch(ctx, processingCtx, dbTx); err != nil {
		return err
	}
	processed, err := s.processBatch(ctx, processingCtx.BatchNumber, encodedTxs, dbTx, caller)
	if err != nil {
		return err
	}

	// Sanity check
	if len(decodedTransactions) != len(processed.Responses) {
		log.Errorf("number of decoded (%d) and processed (%d) transactions do not match", len(decodedTransactions), len(processed.Responses))
	}

	// Filter unprocessed txs and decode txs to store metadata
	// note that if the batch is not well encoded it will result in an empty batch (with no txs)
	for i := 0; i < len(processed.Responses); i++ {
		if !isProcessed(processed.Responses[i].Error) {
			if executor.IsOutOfCountersError(processed.Responses[i].Error) {
				processed.Responses = []*pb.ProcessTransactionResponse{}
				break
			}

			// Remove unprocessed tx
			if i == len(processed.Responses)-1 {
				processed.Responses = processed.Responses[:i]
				decodedTransactions = decodedTransactions[:i]
			} else {
				processed.Responses = append(processed.Responses[:i], processed.Responses[i+1:]...)
				decodedTransactions = append(decodedTransactions[:i], decodedTransactions[i+1:]...)
			}
			i--
		}
	}

	processedBatch, err := convertToProcessBatchResponse(decodedTransactions, processed)
	if err != nil {
		return err
	}

	if len(processedBatch.Responses) > 0 {
		// Store processed txs into the batch
		err = s.StoreTransactions(ctx, processingCtx.BatchNumber, processedBatch.Responses, dbTx)
		if err != nil {
			return err
		}
	}

	// Close batch
	return s.closeSynchronizedBatch(ctx, ProcessingReceipt{
		BatchNumber:   processingCtx.BatchNumber,
		StateRoot:     processedBatch.NewStateRoot,
		LocalExitRoot: processedBatch.NewLocalExitRoot,
		AccInputHash:  processedBatch.NewAccInputHash,
	}, encodedTxs, dbTx)
}

// GetLastBatch gets latest batch (closed or not) on the data base
func (s *State) GetLastBatch(ctx context.Context, dbTx pgx.Tx) (*Batch, error) {
	batches, err := s.PostgresStorage.GetLastNBatches(ctx, 1, dbTx)
	if err != nil {
		return nil, err
	}
	if len(batches) == 0 {
		return nil, ErrNotFound
	}
	return batches[0], nil
}

// DebugTransaction re-executes a tx to generate its trace
func (s *State) DebugTransaction(ctx context.Context, transactionHash common.Hash, tracer string, dbTx pgx.Tx) (*runtime.ExecutionResult, error) {
	result := new(runtime.ExecutionResult)

	// Get the transaction
	tx, err := s.GetTransactionByHash(ctx, transactionHash, dbTx)
	if err != nil {
		return nil, err
	}

	// Get batch including the transaction
	batch, err := s.GetBatchByTxHash(ctx, transactionHash, dbTx)
	if err != nil {
		return nil, err
	}

	// The previous batch to get OldStateRoot and GlobalExitRoot
	pBatch, err := s.GetBatchByNumber(ctx, batch.BatchNumber-1, dbTx)
	if err != nil {
		return nil, err
	}

	batchL2Data := batch.BatchL2Data
	if batchL2Data == nil {
		txs, err := s.GetTransactionsByBatchNumber(ctx, batch.BatchNumber, dbTx)
		if err != nil {
			return nil, err
		}

		for _, tx := range txs {
			log.Debugf(tx.Hash().String())
		}

		batchL2Data, err = EncodeTransactions(txs)
		if err != nil {
			return nil, err
		}
	}

	// Create Batch
	processBatchRequest := &pb.ProcessBatchRequest{
		OldBatchNum:                  batch.BatchNumber - 1,
		BatchL2Data:                  batchL2Data,
		OldStateRoot:                 pBatch.StateRoot.Bytes(),
		GlobalExitRoot:               batch.GlobalExitRoot.Bytes(),
		OldAccInputHash:              pBatch.AccInputHash.Bytes(),
		EthTimestamp:                 uint64(batch.Timestamp.Unix()),
		Coinbase:                     batch.Coinbase.String(),
		UpdateMerkleTree:             cFalse,
		TxHashToGenerateCallTrace:    transactionHash.Bytes(),
		TxHashToGenerateExecuteTrace: transactionHash.Bytes(),
		ChainId:                      s.cfg.ChainID,
	}

	// Send Batch to the Executor
	startTime := time.Now()
	processBatchResponse, err := s.executorClient.ProcessBatch(ctx, processBatchRequest)
	if err != nil {
		return nil, err
	}
	endTime := time.Now()

	txs, _, err := DecodeTxs(batchL2Data)
	if err != nil {
		return nil, err
	}

	for _, tx := range txs {
		log.Debugf(tx.Hash().String())
	}

	convertedResponse, err := convertToProcessBatchResponse(txs, processBatchResponse)
	if err != nil {
		return nil, err
	}

	var response *ProcessTransactionResponse

	// Get the response for the tx
	for _, response = range convertedResponse.Responses {
		log.Debugf(response.TxHash.String())
		if response.TxHash == transactionHash {
			break
		}
	}

	// Sanity check
	if response.TxHash != transactionHash {
		return nil, fmt.Errorf("tx hash not found in executor response")
	}

	result.CreateAddress = response.CreateAddress
	result.GasLeft = response.GasLeft
	result.GasUsed = response.GasUsed
	result.ReturnValue = response.ReturnValue
	result.StateRoot = response.StateRoot.Bytes()
	result.StructLogs = response.ExecutionTrace

	if tracer == "" {
		return result, nil
	}

	// Parse the executor-like trace using the FakeEVM
	jsTracer, err := js.NewJsTracer(tracer, new(tracers.Context))
	if err != nil {
		log.Errorf("debug transaction: failed to create jsTracer, err: %v", err)
		return nil, fmt.Errorf("failed to create jsTracer, err: %v", err)
	}

	context := instrumentation.Context{}

	// Fill trace context
	if tx.To() == nil {
		context.Type = "CREATE"
		context.To = result.CreateAddress.Hex()
	} else {
		context.Type = "CALL"
		context.To = tx.To().Hex()
	}

	senderAddress, err := GetSender(*tx)
	if err != nil {
		return nil, err
	}

	context.From = senderAddress.String()
	context.Input = "0x" + hex.EncodeToString(tx.Data())
	context.Gas = strconv.FormatUint(tx.Gas(), encoding.Base10)
	context.Value = tx.Value().String()
	context.Output = "0x" + hex.EncodeToString(result.ReturnValue)
	context.GasPrice = tx.GasPrice().String()
	context.OldStateRoot = batch.StateRoot.String()
	context.Time = uint64(endTime.Sub(startTime))
	context.GasUsed = strconv.FormatUint(result.GasUsed, encoding.Base10)

	result.ExecutorTrace.Context = context

	gasPrice, ok := new(big.Int).SetString(context.GasPrice, encoding.Base10)
	if !ok {
		log.Errorf("debug transaction: failed to parse gasPrice")
		return nil, fmt.Errorf("failed to parse gasPrice")
	}

	env := fakevm.NewFakeEVM(vm.BlockContext{BlockNumber: big.NewInt(1)}, vm.TxContext{GasPrice: gasPrice}, params.TestChainConfig, fakevm.Config{Debug: true, Tracer: jsTracer})
	fakeDB := &FakeDB{State: s, stateRoot: batch.StateRoot.Bytes()}
	env.SetStateDB(fakeDB)

	traceResult, err := s.ParseTheTraceUsingTheTracer(env, result.ExecutorTrace, jsTracer)
	if err != nil {
		log.Errorf("debug transaction: failed parse the trace using the tracer: %v", err)
		return nil, fmt.Errorf("failed parse the trace using the tracer: %v", err)
	}

	result.ExecutorTraceResult = traceResult

	return result, nil
}

// ParseTheTraceUsingTheTracer parses the given trace with the given tracer.
func (s *State) ParseTheTraceUsingTheTracer(env *fakevm.FakeEVM, trace instrumentation.ExecutorTrace, jsTracer tracers.Tracer) (json.RawMessage, error) {
	var previousDepth int
	var previousOpcode string
	var stateRoot []byte

	contextGas, ok := new(big.Int).SetString(trace.Context.Gas, encoding.Base10)
	if !ok {
		log.Debugf("error while parsing contextGas")
		return nil, ErrParsingExecutorTrace
	}
	value, ok := new(big.Int).SetString(trace.Context.Value, encoding.Base10)
	if !ok {
		log.Debugf("error while parsing value")
		return nil, ErrParsingExecutorTrace
	}

	jsTracer.CaptureTxStart(contextGas.Uint64())
	jsTracer.CaptureStart(env, common.HexToAddress(trace.Context.From), common.HexToAddress(trace.Context.To), trace.Context.Type == "CREATE", common.Hex2Bytes(strings.TrimLeft(trace.Context.Input, "0x")), contextGas.Uint64(), value)

	stack := fakevm.Newstack()
	memory := fakevm.NewMemory()

	bigStateRoot, ok := new(big.Int).SetString(trace.Context.OldStateRoot, 0)
	if !ok {
		log.Debugf("error while parsing context oldStateRoot")
		return nil, ErrParsingExecutorTrace
	}
	stateRoot = bigStateRoot.Bytes()
	env.StateDB.SetStateRoot(stateRoot)

	for i, step := range trace.Steps {
		gas, ok := new(big.Int).SetString(step.Gas, encoding.Base10)
		if !ok {
			log.Debugf("error while parsing step gas")
			return nil, ErrParsingExecutorTrace
		}

		gasCost, ok := new(big.Int).SetString(step.GasCost, encoding.Base10)
		if !ok {
			log.Debugf("error while parsing step gasCost")
			return nil, ErrParsingExecutorTrace
		}

		value, ok := new(big.Int).SetString(step.Contract.Value, encoding.Base10)
		if !ok {
			log.Debugf("error while parsing step value")
			return nil, ErrParsingExecutorTrace
		}

		op, ok := new(big.Int).SetString(step.Op, 0)
		if !ok {
			log.Debugf("error while parsing step op")
			return nil, ErrParsingExecutorTrace
		}

		scope := &fakevm.ScopeContext{
			Contract: vm.NewContract(fakevm.NewAccount(common.HexToAddress(step.Contract.Caller)), fakevm.NewAccount(common.HexToAddress(step.Contract.Address)), value, gas.Uint64()),
			Memory:   memory,
			Stack:    stack,
		}

		codeAddr := common.HexToAddress(step.Contract.Address)
		scope.Contract.CodeAddr = &codeAddr

		opcode := vm.OpCode(op.Uint64()).String()

		if previousOpcode == "CALL" && step.Pc != 0 {
			jsTracer.CaptureExit(common.Hex2Bytes(step.ReturnData), gasCost.Uint64(), fmt.Errorf(step.Error))
		}

		if opcode != "CALL" || trace.Steps[i+1].Pc == 0 {
			if step.Error != "" {
				err := fmt.Errorf(step.Error)
				jsTracer.CaptureFault(step.Pc, vm.OpCode(op.Uint64()), gas.Uint64(), gasCost.Uint64(), scope, step.Depth, err)
			} else {
				jsTracer.CaptureState(step.Pc, vm.OpCode(op.Uint64()), gas.Uint64(), gasCost.Uint64(), scope, common.Hex2Bytes(strings.TrimLeft(step.ReturnData, "0x")), step.Depth, nil)
			}
		}

		if opcode == "CREATE" || opcode == "CREATE2" || opcode == "CALL" || opcode == "CALLCODE" || opcode == "DELEGATECALL" || opcode == "STATICCALL" || opcode == "SELFDESTRUCT" {
			jsTracer.CaptureEnter(vm.OpCode(op.Uint64()), common.HexToAddress(step.Contract.Caller), common.HexToAddress(step.Contract.Address), common.Hex2Bytes(strings.TrimLeft(step.Contract.Input, "0x")), gas.Uint64(), value)
			if step.OpCode == "SELFDESTRUCT" {
				jsTracer.CaptureExit(common.Hex2Bytes(step.ReturnData), gasCost.Uint64(), fmt.Errorf(step.Error))
			}
		}

		// Set Memory
		if len(step.Memory) > 0 {
			memory.Resize(uint64(fakevm.MemoryItemSize*len(step.Memory) + zkEVMReservedMemorySize))
			for offset, memoryContent := range step.Memory {
				memory.Set(uint64((offset*fakevm.MemoryItemSize)+zkEVMReservedMemorySize), uint64(fakevm.MemoryItemSize), common.Hex2Bytes(memoryContent))
			}
		} else {
			memory = fakevm.NewMemory()
		}

		// Set Stack
		stack = fakevm.Newstack()
		for _, stackContent := range step.Stack {
			valueBigInt, ok := new(big.Int).SetString(stackContent, 0)
			if !ok {
				log.Debugf("error while parsing stack valueBigInt")
				return nil, ErrParsingExecutorTrace
			}
			value, _ := uint256.FromBig(valueBigInt)
			stack.Push(value)
		}

		// Returning from a call or create
		if previousDepth > step.Depth {
			jsTracer.CaptureExit(common.Hex2Bytes(step.ReturnData), gasCost.Uint64(), fmt.Errorf(step.Error))
		}

		// Set StateRoot
		bigStateRoot, ok := new(big.Int).SetString(step.StateRoot, 0)
		if !ok {
			log.Debugf("error while parsing step stateRoot")
			return nil, ErrParsingExecutorTrace
		}

		stateRoot = bigStateRoot.Bytes()
		env.StateDB.SetStateRoot(stateRoot)
		previousDepth = step.Depth
		previousOpcode = step.OpCode
	}

	gasUsed, ok := new(big.Int).SetString(trace.Context.GasUsed, encoding.Base10)
	if !ok {
		log.Debugf("error while parsing gasUsed")
		return nil, ErrParsingExecutorTrace
	}

	jsTracer.CaptureTxEnd(gasUsed.Uint64())
	jsTracer.CaptureEnd(common.Hex2Bytes(trace.Context.Output), gasUsed.Uint64(), time.Duration(trace.Context.Time), nil)

	return jsTracer.GetResult()
}

// ProcessUnsignedTransaction processes the given unsigned transaction.
func (s *State) ProcessUnsignedTransaction(ctx context.Context, tx *types.Transaction, senderAddress common.Address, l2BlockNumber *uint64, noZKEVMCounters bool, dbTx pgx.Tx) *runtime.ExecutionResult {
	result := new(runtime.ExecutionResult)

	lastBatches, l2BlockStateRoot, err := s.PostgresStorage.GetLastNBatchesByL2BlockNumber(ctx, l2BlockNumber, two, dbTx)
	if err != nil {
		result.Err = err
		return result
	}

	// Get latest batch from the database to get GER and Timestamp
	lastBatch := lastBatches[0]

	// Get batch before latest to get state root and local exit root
	previousBatch := lastBatches[0]
	if len(lastBatches) > 1 {
		previousBatch = lastBatches[1]
	}

	batchL2Data, err := EncodeUnsignedTransaction(*tx, s.cfg.ChainID)
	if err != nil {
		log.Errorf("error encoding unsigned transaction ", err)
		result.Err = err
		return result
	}

	// Create Batch
	processBatchRequest := &pb.ProcessBatchRequest{
		OldBatchNum:      lastBatch.BatchNumber,
		BatchL2Data:      batchL2Data,
		From:             senderAddress.String(),
		OldStateRoot:     l2BlockStateRoot.Bytes(),
		GlobalExitRoot:   lastBatch.GlobalExitRoot.Bytes(),
		OldAccInputHash:  previousBatch.AccInputHash.Bytes(),
		EthTimestamp:     uint64(lastBatch.Timestamp.Unix()),
		Coinbase:         lastBatch.Coinbase.String(),
		UpdateMerkleTree: cFalse,
		ChainId:          s.cfg.ChainID,
	}

	if noZKEVMCounters {
		processBatchRequest.NoCounters = cTrue
	}

	log.Debugf("ProcessUnsignedTransaction[processBatchRequest.OldBatchNum]: %v", processBatchRequest.OldBatchNum)
	// log.Debugf("ProcessUnsignedTransaction[processBatchRequest.BatchL2Data]: %v", hex.EncodeToHex(processBatchRequest.BatchL2Data))
	log.Debugf("ProcessUnsignedTransaction[processBatchRequest.From]: %v", processBatchRequest.From)
	log.Debugf("ProcessUnsignedTransaction[processBatchRequest.OldStateRoot]: %v", hex.EncodeToHex(processBatchRequest.OldStateRoot))
	log.Debugf("ProcessUnsignedTransaction[processBatchRequest.GlobalExitRoot]: %v", hex.EncodeToHex(processBatchRequest.GlobalExitRoot))
	log.Debugf("ProcessUnsignedTransaction[processBatchRequest.OldAccInputHash]: %v", hex.EncodeToHex(processBatchRequest.OldAccInputHash))
	log.Debugf("ProcessUnsignedTransaction[processBatchRequest.EthTimestamp]: %v", processBatchRequest.EthTimestamp)
	log.Debugf("ProcessUnsignedTransaction[processBatchRequest.Coinbase]: %v", processBatchRequest.Coinbase)
	log.Debugf("ProcessUnsignedTransaction[processBatchRequest.UpdateMerkleTree]: %v", processBatchRequest.UpdateMerkleTree)
	log.Debugf("ProcessUnsignedTransaction[processBatchRequest.ChainId]: %v", processBatchRequest.ChainId)

	// Send Batch to the Executor
	processBatchResponse, err := s.executorClient.ProcessBatch(ctx, processBatchRequest)
	if err != nil {
		log.Errorf("error processing unsigned transaction ", err)
		result.Err = err
		return result
	}
	response, err := convertToProcessBatchResponse([]types.Transaction{*tx}, processBatchResponse)
	if err != nil {
		result.Err = err
		return result
	}
	// Todo populate result
	r := response.Responses[0]
	result.ReturnValue = r.ReturnValue
	result.GasLeft = r.GasLeft
	result.GasUsed = r.GasUsed
	result.CreateAddress = r.CreateAddress
	result.StateRoot = r.StateRoot.Bytes()
	if processBatchResponse.Responses[0].Error != pb.Error(executor.ERROR_NO_ERROR) {
		err := executor.Err(processBatchResponse.Responses[0].Error)
		if isEVMRevertError(err) {
			result.Err = constructErrorFromRevert(err, processBatchResponse.Responses[0].ReturnValue)
		} else {
			result.Err = err
		}
	}

	return result
}

// GetTree returns State inner tree
func (s *State) GetTree() *merkletree.StateTree {
	return s.tree
}

// SetGenesis populates state with genesis information
func (s *State) SetGenesis(ctx context.Context, block Block, genesis Genesis, dbTx pgx.Tx) ([]byte, error) {
	var (
		root    common.Hash
		newRoot []byte
		err     error
	)
	if dbTx == nil {
		return newRoot, ErrDBTxNil
	}

	for _, action := range genesis.Actions {
		address := common.HexToAddress(action.Address)
		switch action.Type {
		case int(merkletree.LeafTypeBalance):
			balance, err := encoding.DecodeBigIntHexOrDecimal(action.Value)
			if err != nil {
				return newRoot, err
			}
			newRoot, _, err = s.tree.SetBalance(ctx, address, balance, newRoot)
			if err != nil {
				return newRoot, err
			}
		case int(merkletree.LeafTypeNonce):
			nonce, err := encoding.DecodeBigIntHexOrDecimal(action.Value)
			if err != nil {
				return newRoot, err
			}
			newRoot, _, err = s.tree.SetNonce(ctx, address, nonce, newRoot)
			if err != nil {
				return newRoot, err
			}
		case int(merkletree.LeafTypeCode):
			code, err := hex.DecodeHex(action.Bytecode)
			if err != nil {
				return newRoot, fmt.Errorf("Could not decode SC bytecode for address %q: %v", address, err)
			}
			newRoot, _, err = s.tree.SetCode(ctx, address, code, newRoot)
			if err != nil {
				return newRoot, err
			}
		case int(merkletree.LeafTypeStorage):
			// Parse position and value
			positionBI, err := encoding.DecodeBigIntHexOrDecimal(action.StoragePosition)
			if err != nil {
				return newRoot, err
			}
			valueBI, err := encoding.DecodeBigIntHexOrDecimal(action.Value)
			if err != nil {
				return newRoot, err
			}
			// Store
			newRoot, _, err = s.tree.SetStorageAt(ctx, address, positionBI, valueBI, newRoot)
			if err != nil {
				return newRoot, err
			}
		case int(merkletree.LeafTypeSCLength):
			log.Debug("Skipped genesis action of type merkletree.LeafTypeSCLength, these actions will be handled as part of merkletree.LeafTypeCode actions")
		default:
			return newRoot, fmt.Errorf("Unknown genesis action type %q", action.Type)
		}
	}

	root.SetBytes(newRoot)

	// store L1 block related to genesis batch
	err = s.AddBlock(ctx, &block, dbTx)
	if err != nil {
		return newRoot, err
	}

	// store genesis batch
	batch := Batch{
		BatchNumber:    0,
		Coinbase:       ZeroAddress,
		BatchL2Data:    nil,
		StateRoot:      root,
		LocalExitRoot:  ZeroHash,
		Timestamp:      block.ReceivedAt,
		Transactions:   []types.Transaction{},
		GlobalExitRoot: ZeroHash,
	}

	err = s.storeGenesisBatch(ctx, batch, dbTx)
	if err != nil {
		return newRoot, err
	}

	// mark the genesis batch as virtualized
	virtualBatch := &VirtualBatch{
		BatchNumber: batch.BatchNumber,
		TxHash:      ZeroHash,
		Coinbase:    ZeroAddress,
		BlockNumber: block.BlockNumber,
	}
	err = s.AddVirtualBatch(ctx, virtualBatch, dbTx)
	if err != nil {
		return newRoot, err
	}

	// mark the genesis batch as verified/consolidated
	verifiedBatch := &VerifiedBatch{
		BatchNumber: batch.BatchNumber,
		TxHash:      ZeroHash,
		Aggregator:  ZeroAddress,
		BlockNumber: block.BlockNumber,
	}
	err = s.AddVerifiedBatch(ctx, verifiedBatch, dbTx)
	if err != nil {
		return newRoot, err
	}

	// store L2 genesis block
	header := &types.Header{
		Number:     big.NewInt(0),
		ParentHash: ZeroHash,
		Coinbase:   ZeroAddress,
		Root:       root,
		Time:       uint64(block.ReceivedAt.Unix()),
	}
	rootHex := root.Hex()
	log.Info("Genesis root ", rootHex)
	l2Block := types.NewBlock(header, []*types.Transaction{}, []*types.Header{}, []*types.Receipt{}, &trie.StackTrie{})
	l2Block.ReceivedAt = block.ReceivedAt

	return newRoot, s.AddL2Block(ctx, batch.BatchNumber, l2Block, []*types.Receipt{}, dbTx)
}

// CheckSupersetBatchTransactions verifies that processedTransactions is a
// superset of existingTxs and that the existing txs have the same order,
// returns a non-nil error if that is not the case.
func CheckSupersetBatchTransactions(existingTxHashes []common.Hash, processedTxs []*ProcessTransactionResponse) error {
	if len(existingTxHashes) > len(processedTxs) {
		return ErrExistingTxGreaterThanProcessedTx
	}
	for i, existingTxHash := range existingTxHashes {
		if existingTxHash != processedTxs[i].TxHash {
			return ErrOutOfOrderProcessedTx
		}
	}
	return nil
}

// isContractCreation checks if the tx is a contract creation
func (s *State) isContractCreation(tx *types.Transaction) bool {
	return tx.To() == nil && len(tx.Data()) > 0
}

// DetermineProcessedTransactions splits the given tx process responses
// returning a slice with only processed and a map unprocessed txs
// respectively.
func DetermineProcessedTransactions(responses []*ProcessTransactionResponse) (
	[]*ProcessTransactionResponse, []string, map[string]*ProcessTransactionResponse, []string) {
	processedTxResponses := []*ProcessTransactionResponse{}
	processedTxsHashes := []string{}
	unprocessedTxResponses := map[string]*ProcessTransactionResponse{}
	unprocessedTxsHashes := []string{}
	for _, response := range responses {
		if response.IsProcessed {
			processedTxResponses = append(processedTxResponses, response)
			processedTxsHashes = append(processedTxsHashes, response.TxHash.String())
		} else {
			log.Infof("Tx %s has not been processed", response.TxHash)
			unprocessedTxResponses[response.TxHash.String()] = response
			unprocessedTxsHashes = append(unprocessedTxsHashes, response.TxHash.String())
		}
	}
	return processedTxResponses, processedTxsHashes, unprocessedTxResponses, unprocessedTxsHashes
}

// WaitSequencingTxToBeSynced waits for a sequencing transaction to be synced into the state
func (s *State) WaitSequencingTxToBeSynced(parentCtx context.Context, tx *types.Transaction, timeout time.Duration) error {
	ctx, cancel := context.WithTimeout(parentCtx, timeout)
	defer cancel()

	for {
		virtualized, err := s.IsSequencingTXSynced(ctx, tx.Hash(), nil)
		if err != nil && err != ErrNotFound {
			log.Errorf("error waiting sequencing tx %s to be synced: %w", tx.Hash().String(), err)
			return err
		} else if ctx.Err() != nil {
			log.Errorf("error waiting sequencing tx %s to be synced: %w", tx.Hash().String(), err)
			return ctx.Err()
		} else if virtualized {
			break
		}

		time.Sleep(time.Second)
	}

	log.Debug("Sequencing txh successfully synced: ", tx.Hash().String())
	return nil
}

// WaitVerifiedBatchToBeSynced waits for a sequenced batch to be synced into the state
func (s *State) WaitVerifiedBatchToBeSynced(parentCtx context.Context, batchNumber uint64, timeout time.Duration) error {
	ctx, cancel := context.WithTimeout(parentCtx, timeout)
	defer cancel()

	for {
		batch, err := s.GetVerifiedBatch(ctx, batchNumber, nil)
		if err != nil && err != ErrNotFound {
			log.Errorf("error waiting verified batch %s to be synced: %w", batchNumber, err)
			return err
		} else if ctx.Err() != nil {
			log.Errorf("error waiting verified batch %s to be synced: %w", batchNumber, err)
			return ctx.Err()
		} else if batch != nil {
			break
		}

		time.Sleep(time.Second)
	}

	log.Debug("Verified batch successfully synced: ", batchNumber)
	return nil
}

func (s *State) monitorNewL2Blocks() {
	waitNextCycle := func() {
		time.Sleep(1 * time.Second)
	}

	for {
		lastL2Block, err := s.GetLastL2Block(context.Background(), nil)
		if errors.Is(err, ErrStateNotSynchronized) {
			waitNextCycle()
			continue
		} else if err != nil {
			log.Errorf("failed to get last l2 block while monitoring new blocks: %v", err)
			waitNextCycle()
			continue
		}

		// not updates until now
		if lastL2Block == nil || s.lastL2BlockSeen.NumberU64() >= lastL2Block.NumberU64() {
			waitNextCycle()
			continue
		}

		for bn := s.lastL2BlockSeen.NumberU64() + uint64(1); bn <= lastL2Block.NumberU64(); bn++ {
			block, err := s.GetL2BlockByNumber(context.Background(), bn, nil)
			if err != nil {
				log.Errorf("failed to l2 block while monitoring new blocks: %v", err)
				break
			}

			s.newL2BlockEvents <- NewL2BlockEvent{
				Block: *block,
			}
			log.Infof("new l2 blocks detected, Number %v, Hash %v", block.NumberU64(), block.Hash().String())
			s.lastL2BlockSeen = *block
		}

		// interval to check for new l2 blocks
		waitNextCycle()
	}
}

func (s *State) handleEvents() {
	for newL2BlockEvent := range s.newL2BlockEvents {
		log.Infof("reacting to new l2 block, Number %v, Hash %v", newL2BlockEvent.Block.NumberU64(), newL2BlockEvent.Block.Hash().String())
		wg := sync.WaitGroup{}
		for index, handler := range s.newL2BlockEventHandlers {
			log.Infof("executing new l2 block event handler for block, Number %v, Hash %v, Handler Index: %v", newL2BlockEvent.Block.NumberU64(), newL2BlockEvent.Block.Hash().String(), index)
			wg.Add(1)
			go func(h NewL2BlockEventHandler) {
				defer func() {
					wg.Done()
					if r := recover(); r != nil {
						log.Errorf("failed and recovered in NewL2BlockEventHandler: %v", r)
					}
				}()
				h(newL2BlockEvent)
			}(handler)
		}
		wg.Wait()
	}
}

// NewL2BlockEventHandler represent a func that will be called by the
// state when a NewL2BlockEvent is triggered
type NewL2BlockEventHandler func(e NewL2BlockEvent)

// NewL2BlockEvent is a struct provided from the state to the NewL2BlockEventHandler
// when a new l2 block is detected with data related to this new l2 block.
type NewL2BlockEvent struct {
	Block types.Block
}

// RegisterNewL2BlockEventHandler add the provided handler to the list of handlers
// that will be triggered when a new l2 block event is triggered
func (s *State) RegisterNewL2BlockEventHandler(h NewL2BlockEventHandler) {
	s.newL2BlockEventHandlers = append(s.newL2BlockEventHandlers, h)
}<|MERGE_RESOLUTION|>--- conflicted
+++ resolved
@@ -543,19 +543,15 @@
 	log.Debugf("processBatch[processBatchRequest.ChainId]: %v", processBatchRequest.ChainId)
 	now := time.Now()
 	res, err := s.executorClient.ProcessBatch(ctx, processBatchRequest)
-<<<<<<< HEAD
 	if err != nil {
 		log.Errorf("Error s.executorClient.ProcessBatch: %v", err)
 		log.Errorf("Error s.executorClient.ProcessBatch: %s", err.Error())
 		log.Errorf("Error s.executorClient.ProcessBatch response: %v", res)
 	}
 
-	log.Infof("It took %v for the executor to process the request", time.Since(now))
-=======
 	elapsed := time.Since(now)
 	metrics.ExecutorProcessingTime(string(caller), elapsed)
 	log.Infof("It took %v for the executor to process the request", elapsed)
->>>>>>> dae5060a
 	return res, err
 }
 
