--- conflicted
+++ resolved
@@ -399,18 +399,8 @@
 		GasUsed:       response.GasUsed,
 		ReturnValue:   response.ReturnValue,
 		StateRoot:     response.StateRoot.Bytes(),
-<<<<<<< HEAD
 		CallTrace:     response.CallTrace,
-=======
-		StructLogs:    response.ExecutionTrace,
-		ExecutorTrace: response.CallTrace,
 		Err:           response.RomError,
-	}
-
-	// if is the default trace, return the result
-	if traceConfig.IsDefaultTracer() {
-		return result, nil
->>>>>>> 496d4a13
 	}
 
 	senderAddress, err := GetSender(*tx)
@@ -450,11 +440,7 @@
 	fakeDB := &FakeDB{State: s, stateRoot: batch.StateRoot.Bytes()}
 	evm := fakevm.NewFakeEVM(fakevm.BlockContext{BlockNumber: big.NewInt(1)}, fakevm.TxContext{GasPrice: gasPrice}, fakeDB, params.TestChainConfig, fakevm.Config{Debug: true, Tracer: tracer})
 
-<<<<<<< HEAD
-	traceResult, err := s.buildTrace(evm, result.CallTrace, tracer)
-=======
-	traceResult, err := s.buildTrace(evm, result, customTracer)
->>>>>>> 496d4a13
+	traceResult, err := s.buildTrace(evm, result, tracer)
 	if err != nil {
 		log.Errorf("debug transaction: failed parse the trace using the tracer: %v", err)
 		return nil, fmt.Errorf("failed parse the trace using the tracer: %v", err)
@@ -466,12 +452,8 @@
 }
 
 // ParseTheTraceUsingTheTracer parses the given trace with the given tracer.
-<<<<<<< HEAD
-func (s *State) buildTrace(evm *fakevm.FakeEVM, trace instrumentation.CallTrace, tracer tracers.Tracer) (json.RawMessage, error) {
-=======
 func (s *State) buildTrace(evm *fakevm.FakeEVM, result *runtime.ExecutionResult, tracer tracers.Tracer) (json.RawMessage, error) {
-	trace := result.ExecutorTrace
->>>>>>> 496d4a13
+	trace := result.CallTrace
 	tracer.CaptureTxStart(trace.Context.Gas)
 	contextGas := trace.Context.Gas - trace.Context.GasUsed
 	if len(trace.Steps) > 0 {
