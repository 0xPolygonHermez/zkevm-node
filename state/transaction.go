package state

import (
	"context"
	"encoding/json"
	"errors"
	"fmt"
	"math"
	"math/big"
	"time"

	"github.com/0xPolygonHermez/zkevm-node/encoding"
	"github.com/0xPolygonHermez/zkevm-node/hex"
	"github.com/0xPolygonHermez/zkevm-node/log"
	"github.com/0xPolygonHermez/zkevm-node/state/runtime"
	"github.com/0xPolygonHermez/zkevm-node/state/runtime/executor"
	"github.com/0xPolygonHermez/zkevm-node/state/runtime/fakevm"
	"github.com/0xPolygonHermez/zkevm-node/state/runtime/instrumentation"
	"github.com/0xPolygonHermez/zkevm-node/state/runtime/instrumentation/js"
	"github.com/0xPolygonHermez/zkevm-node/state/runtime/instrumentation/tracers"
	"github.com/0xPolygonHermez/zkevm-node/state/runtime/instrumentation/tracers/native"
	"github.com/ethereum/go-ethereum/common"
	"github.com/ethereum/go-ethereum/core"
	"github.com/ethereum/go-ethereum/core/types"
	"github.com/ethereum/go-ethereum/params"
	"github.com/ethereum/go-ethereum/trie"
	"github.com/holiman/uint256"
	"github.com/jackc/pgx/v4"
	"google.golang.org/grpc/codes"
	"google.golang.org/grpc/status"
)

const (
	two uint = 2
)

// GetSender gets the sender from the transaction's signature
func GetSender(tx types.Transaction) (common.Address, error) {
	signer := types.NewEIP155Signer(tx.ChainId())
	sender, err := signer.Sender(&tx)
	if err != nil {
		return common.Address{}, err
	}
	return sender, nil
}

// RlpFieldsToLegacyTx parses the rlp fields slice into a type.LegacyTx
// in this specific order:
//
// required fields:
// [0] Nonce    uint64
// [1] GasPrice *big.Int
// [2] Gas      uint64
// [3] To       *common.Address
// [4] Value    *big.Int
// [5] Data     []byte
//
// optional fields:
// [6] V        *big.Int
// [7] R        *big.Int
// [8] S        *big.Int
func RlpFieldsToLegacyTx(fields [][]byte, v, r, s []byte) (tx *types.LegacyTx, err error) {
	const (
		fieldsSizeWithoutChainID = 6
		fieldsSizeWithChainID    = 7
	)

	if len(fields) < fieldsSizeWithoutChainID {
		return nil, types.ErrTxTypeNotSupported
	}

	nonce := big.NewInt(0).SetBytes(fields[0]).Uint64()
	gasPrice := big.NewInt(0).SetBytes(fields[1])
	gas := big.NewInt(0).SetBytes(fields[2]).Uint64()
	var to *common.Address

	if fields[3] != nil && len(fields[3]) != 0 {
		tmp := common.BytesToAddress(fields[3])
		to = &tmp
	}
	value := big.NewInt(0).SetBytes(fields[4])
	data := fields[5]

	txV := big.NewInt(0).SetBytes(v)
	if len(fields) >= fieldsSizeWithChainID {
		chainID := big.NewInt(0).SetBytes(fields[6])

		// a = chainId * 2
		// b = v - 27
		// c = a + 35
		// v = b + c
		//
		// same as:
		// v = v-27+chainId*2+35
		a := new(big.Int).Mul(chainID, big.NewInt(double))
		b := new(big.Int).Sub(new(big.Int).SetBytes(v), big.NewInt(ether155V))
		c := new(big.Int).Add(a, big.NewInt(etherPre155V))
		txV = new(big.Int).Add(b, c)
	}

	txR := big.NewInt(0).SetBytes(r)
	txS := big.NewInt(0).SetBytes(s)

	return &types.LegacyTx{
		Nonce:    nonce,
		GasPrice: gasPrice,
		Gas:      gas,
		To:       to,
		Value:    value,
		Data:     data,
		V:        txV,
		R:        txR,
		S:        txS,
	}, nil
}

// StoreTransactions is used by the sequencer to add processed transactions into
// an open batch. If the batch already has txs, the processedTxs must be a super
// set of the existing ones, preserving order.
func (s *State) StoreTransactions(ctx context.Context, batchNumber uint64, processedTxs []*ProcessTransactionResponse, dbTx pgx.Tx) error {
	if dbTx == nil {
		return ErrDBTxNil
	}

	// check existing txs vs parameter txs
	existingTxs, err := s.GetTxsHashesByBatchNumber(ctx, batchNumber, dbTx)
	if err != nil {
		return err
	}
	if err := CheckSupersetBatchTransactions(existingTxs, processedTxs); err != nil {
		return err
	}

	// Check if last batch is closed. Note that it's assumed that only the latest batch can be open
	isBatchClosed, err := s.PostgresStorage.IsBatchClosed(ctx, batchNumber, dbTx)
	if err != nil {
		return err
	}
	if isBatchClosed {
		return ErrBatchAlreadyClosed
	}

	processingContext, err := s.GetProcessingContext(ctx, batchNumber, dbTx)
	if err != nil {
		return err
	}

	firstTxToInsert := len(existingTxs)

	for i := firstTxToInsert; i < len(processedTxs); i++ {
		processedTx := processedTxs[i]
		// if the transaction has an intrinsic invalid tx error it means
		// the transaction has not changed the state, so we don't store it
		// and just move to the next
		if executor.IsIntrinsicError(executor.RomErrorCode(processedTx.RomError)) {
			continue
		}

		lastL2Block, err := s.GetLastL2Block(ctx, dbTx)
		if err != nil {
			return err
		}

		header := &types.Header{
			Number:     new(big.Int).SetUint64(lastL2Block.Number().Uint64() + 1),
			ParentHash: lastL2Block.Hash(),
			Coinbase:   processingContext.Coinbase,
			Root:       processedTx.StateRoot,
			GasUsed:    processedTx.GasUsed,
			GasLimit:   s.cfg.MaxCumulativeGasUsed,
			Time:       uint64(processingContext.Timestamp.Unix()),
		}
		transactions := []*types.Transaction{&processedTx.Tx}

		receipt := generateReceipt(header.Number, processedTx)
		if !CheckLogOrder(receipt.Logs) {
			return fmt.Errorf("error: logs received from executor are not in order")
		}
		receipts := []*types.Receipt{receipt}

		// Create block to be able to calculate its hash
		block := types.NewBlock(header, transactions, []*types.Header{}, receipts, &trie.StackTrie{})
		block.ReceivedAt = processingContext.Timestamp

		receipt.BlockHash = block.Hash()

		// Store L2 block and its transaction
		if err := s.AddL2Block(ctx, batchNumber, block, receipts, uint8(processedTx.EffectivePercentage), dbTx); err != nil {
			return err
		}
	}
	return nil
}

// DebugTransaction re-executes a tx to generate its trace
func (s *State) DebugTransaction(ctx context.Context, transactionHash common.Hash, traceConfig TraceConfig, dbTx pgx.Tx) (*runtime.ExecutionResult, error) {
	// gets the transaction
	tx, err := s.GetTransactionByHash(ctx, transactionHash, dbTx)
	if err != nil {
		return nil, err
	}

	// gets the tx receipt
	receipt, err := s.GetTransactionReceipt(ctx, transactionHash, dbTx)
	if err != nil {
		return nil, err
	}

	// gets the l2 block including the transaction
	block, err := s.GetL2BlockByNumber(ctx, receipt.BlockNumber.Uint64(), dbTx)
	if err != nil {
		return nil, err
	}

	// get the previous L2 Block
	previousBlockNumber := uint64(0)
	if receipt.BlockNumber.Uint64() > 0 {
		previousBlockNumber = receipt.BlockNumber.Uint64() - 1
	}
	previousBlock, err := s.GetL2BlockByNumber(ctx, previousBlockNumber, dbTx)
	if err != nil {
		return nil, err
	}

	// gets batch that including the l2 block
	batch, err := s.GetBatchByL2BlockNumber(ctx, block.NumberU64(), dbTx)
	if err != nil {
		return nil, err
	}

	forkId := s.GetForkIDByBatchNumber(batch.BatchNumber)

	// gets batch that including the previous l2 block
	previousBatch, err := s.GetBatchByL2BlockNumber(ctx, previousBlock.NumberU64(), dbTx)
	if err != nil {
		return nil, err
	}

	// generate batch l2 data for the transaction
	batchL2Data, err := EncodeTransactions([]types.Transaction{*tx}, []uint8{MaxEffectivePercentage}, forkId)
	if err != nil {
		return nil, err
	}

	// Create Batch
	traceConfigRequest := &executor.TraceConfig{
		TxHashToGenerateCallTrace:    transactionHash.Bytes(),
		TxHashToGenerateExecuteTrace: transactionHash.Bytes(),
		// set the defaults to the maximum information we can have.
		// this is needed to process custom tracers later
		DisableStorage:   cFalse,
		DisableStack:     cFalse,
		EnableMemory:     cTrue,
		EnableReturnData: cTrue,
	}

	// if the default tracer is used, then we review the information
	// we want to have in the trace related to the parameters we received.
	if traceConfig.IsDefaultTracer() {
		if traceConfig.DisableStorage {
			traceConfigRequest.DisableStorage = cTrue
		}
		if traceConfig.DisableStack {
			traceConfigRequest.DisableStack = cTrue
		}
		if traceConfig.EnableMemory {
			traceConfigRequest.EnableMemory = cTrue
		}
		if traceConfig.EnableReturnData {
			traceConfigRequest.EnableReturnData = cTrue
		}
	}

	oldStateRoot := previousBlock.Root()
	processBatchRequest := &executor.ProcessBatchRequest{
		OldBatchNum:     batch.BatchNumber - 1,
		OldStateRoot:    oldStateRoot.Bytes(),
		OldAccInputHash: previousBatch.AccInputHash.Bytes(),

		BatchL2Data:      batchL2Data,
		GlobalExitRoot:   batch.GlobalExitRoot.Bytes(),
		EthTimestamp:     uint64(batch.Timestamp.Unix()),
		Coinbase:         batch.Coinbase.String(),
		UpdateMerkleTree: cFalse,
		ChainId:          s.cfg.ChainID,
		ForkId:           forkId,
		TraceConfig:      traceConfigRequest,
	}

	// Send Batch to the Executor
	startTime := time.Now()
	processBatchResponse, err := s.executorClient.ProcessBatch(ctx, processBatchRequest)
	endTime := time.Now()
	if err != nil {
		return nil, err
	} else if processBatchResponse.Error != executor.ExecutorError_EXECUTOR_ERROR_NO_ERROR {
		err = executor.ExecutorErr(processBatchResponse.Error)
		s.eventLog.LogExecutorError(ctx, processBatchResponse.Error, processBatchRequest)
		return nil, err
	}

	txs, _, _, err := DecodeTxs(batchL2Data, forkId)
	if err != nil && !errors.Is(err, ErrInvalidData) {
		return nil, err
	}

	for _, tx := range txs {
		log.Debugf(tx.Hash().String())
	}

	convertedResponse, err := s.convertToProcessBatchResponse(txs, processBatchResponse)
	if err != nil {
		return nil, err
	}

	// Sanity check
	response := convertedResponse.Responses[0]
	log.Debugf(response.TxHash.String())
	if response.TxHash != transactionHash {
		return nil, fmt.Errorf("tx hash not found in executor response")
	}

	// const path = "/Users/thiago/github.com/0xPolygonHermez/zkevm-node/dist/%v.json"
	// filePath := fmt.Sprintf(path, "EXECUTOR_processBatchResponse")
	// c, _ := json.MarshalIndent(processBatchResponse, "", "    ")
	// os.WriteFile(filePath, c, 0644)

	// filePath = fmt.Sprintf(path, "NODE_execution_trace")
	// c, _ = json.MarshalIndent(response.ExecutionTrace, "", "    ")
	// os.WriteFile(filePath, c, 0644)

	// filePath = fmt.Sprintf(path, "NODE_call_trace")
	// c, _ = json.MarshalIndent(response.CallTrace, "", "    ")
	// os.WriteFile(filePath, c, 0644)

	result := &runtime.ExecutionResult{
		CreateAddress: response.CreateAddress,
		GasLeft:       response.GasLeft,
		GasUsed:       response.GasUsed,
		ReturnValue:   response.ReturnValue,
		StateRoot:     response.StateRoot.Bytes(),
		StructLogs:    response.ExecutionTrace,
		ExecutorTrace: response.CallTrace,
	}

	// if is the default trace, return the result
	if traceConfig.IsDefaultTracer() {
		return result, nil
	}

	senderAddress, err := GetSender(*tx)
	if err != nil {
		return nil, err
	}

	context := instrumentation.Context{
		From:         senderAddress.String(),
		Input:        tx.Data(),
		Gas:          tx.Gas(),
		Value:        tx.Value(),
		Output:       result.ReturnValue,
		GasPrice:     tx.GasPrice().String(),
		OldStateRoot: oldStateRoot,
		Time:         uint64(endTime.Sub(startTime)),
		GasUsed:      result.GasUsed,
	}

	// Fill trace context
	if tx.To() == nil {
		context.Type = "CREATE"
		context.To = result.CreateAddress.Hex()
	} else {
		context.Type = "CALL"
		context.To = tx.To().Hex()
	}

	result.ExecutorTrace.Context = context

	gasPrice, ok := new(big.Int).SetString(context.GasPrice, encoding.Base10)
	if !ok {
		log.Errorf("debug transaction: failed to parse gasPrice")
		return nil, fmt.Errorf("failed to parse gasPrice")
	}

	tracerContext := &tracers.Context{
		BlockHash:   receipt.BlockHash,
		BlockNumber: receipt.BlockNumber,
		TxIndex:     int(receipt.TransactionIndex),
		TxHash:      transactionHash,
	}

	var customTracer tracers.Tracer
	if traceConfig.Is4ByteTracer() {
		customTracer, err = native.NewFourByteTracer(tracerContext, traceConfig.TracerConfig)
		if err != nil {
			log.Errorf("debug transaction: failed to create 4byteTracer, err: %v", err)
			return nil, fmt.Errorf("failed to create 4byteTracer, err: %v", err)
		}
	} else if traceConfig.IsCallTracer() {
		customTracer, err = native.NewCallTracer(tracerContext, traceConfig.TracerConfig)
		if err != nil {
			log.Errorf("debug transaction: failed to create callTracer, err: %v", err)
			return nil, fmt.Errorf("failed to create callTracer, err: %v", err)
		}
	} else if traceConfig.IsNoopTracer() {
		customTracer, err = native.NewNoopTracer(tracerContext, traceConfig.TracerConfig)
		if err != nil {
			log.Errorf("debug transaction: failed to create noopTracer, err: %v", err)
			return nil, fmt.Errorf("failed to create noopTracer, err: %v", err)
		}
	} else if traceConfig.IsPrestateTracer() {
		customTracer, err = native.NewPrestateTracer(tracerContext, traceConfig.TracerConfig)
		if err != nil {
			log.Errorf("debug transaction: failed to create prestateTracer, err: %v", err)
			return nil, fmt.Errorf("failed to create prestateTracer, err: %v", err)
		}
	} else if traceConfig.IsJSCustomTracer() {
		customTracer, err = js.NewJsTracer(*traceConfig.Tracer, tracerContext, traceConfig.TracerConfig)
		if err != nil {
			log.Errorf("debug transaction: failed to create jsTracer, err: %v", err)
			return nil, fmt.Errorf("failed to create jsTracer, err: %v", err)
		}
	} else {
		return nil, fmt.Errorf("invalid tracer: %v, err: %v", traceConfig.Tracer, err)
	}

	fakeDB := &FakeDB{State: s, stateRoot: batch.StateRoot.Bytes()}
	evm := fakevm.NewFakeEVM(fakevm.BlockContext{BlockNumber: big.NewInt(1)}, fakevm.TxContext{GasPrice: gasPrice}, fakeDB, params.TestChainConfig, fakevm.Config{Debug: true, Tracer: customTracer})

	traceResult, err := s.buildTrace(evm, result.ExecutorTrace, customTracer)
	if err != nil {
		log.Errorf("debug transaction: failed parse the trace using the tracer: %v", err)
		return nil, fmt.Errorf("failed parse the trace using the tracer: %v", err)
	}

	result.ExecutorTraceResult = traceResult

	return result, nil
}

// ParseTheTraceUsingTheTracer parses the given trace with the given tracer.
func (s *State) buildTrace(evm *fakevm.FakeEVM, trace instrumentation.ExecutorTrace, tracer tracers.Tracer) (json.RawMessage, error) {
	tracer.CaptureTxStart(trace.Context.Gas)
	contextGas := trace.Context.Gas - trace.Context.GasUsed
	if len(trace.Steps) > 0 {
		contextGas = trace.Steps[0].Gas
	}
	tracer.CaptureStart(evm, common.HexToAddress(trace.Context.From), common.HexToAddress(trace.Context.To), trace.Context.Type == "CREATE", trace.Context.Input, contextGas, trace.Context.Value)
	evm.StateDB.SetStateRoot(trace.Context.OldStateRoot.Bytes())

	var previousStep instrumentation.Step
	reverted := false
	internalTxSteps := NewStack[instrumentation.InternalTxContext]()
	memory := fakevm.NewMemory()

	for i, step := range trace.Steps {
		// set Stack
		stack := fakevm.NewStack()
		for _, stackItem := range step.Stack {
			value, _ := uint256.FromBig(stackItem)
			stack.Push(value)
		}

		// set Memory
		memory.Resize(uint64(step.MemorySize))
		if len(step.Memory) > 0 {
			memory.Set(uint64(step.MemoryOffset), uint64(len(step.Memory)), step.Memory)
		}

		// Populate the step memory for future steps
		step.Memory = memory.Data()

		// set Contract
		contract := fakevm.NewContract(
			fakevm.NewAccount(step.Contract.Caller),
			fakevm.NewAccount(step.Contract.Address),
			step.Contract.Value, step.Gas)
		contract.CodeAddr = &step.Contract.Address

		// set Scope
		scope := &fakevm.ScopeContext{
			Contract: contract,
			Memory:   memory,
			Stack:    stack,
		}

		// if the revert happens on an internal tx, we exit
		if previousStep.OpCode == "REVERT" && previousStep.Depth > 1 {
			gasUsed, err := s.getGasUsed(internalTxSteps, previousStep, step)
			if err != nil {
				return nil, err
			}
			tracer.CaptureExit(step.ReturnData, gasUsed, fakevm.ErrExecutionReverted)
		}

		// if the revert happens on top level, we break
		if step.OpCode == "REVERT" && step.Depth == 1 {
			reverted = true
			break
		}

		hasNextStep := i < len(trace.Steps)-1
		if step.OpCode != "CALL" || (hasNextStep && trace.Steps[i+1].Pc == 0) {
			if step.Error != nil {
				tracer.CaptureFault(step.Pc, fakevm.OpCode(step.Op), step.Gas, step.GasCost, scope, step.Depth, step.Error)
			} else {
				tracer.CaptureState(step.Pc, fakevm.OpCode(step.Op), step.Gas, step.GasCost, scope, step.ReturnData, step.Depth, nil)
			}
		}

		previousStepStartedInternalTransaction := previousStep.OpCode == "CREATE" ||
			previousStep.OpCode == "CREATE2" ||
			previousStep.OpCode == "DELEGATECALL" ||
			previousStep.OpCode == "CALL" ||
			previousStep.OpCode == "STATICCALL" ||
			// deprecated ones
			previousStep.OpCode == "CALLCODE"

		// when an internal transaction is detected, the next step contains the context values
		if previousStepStartedInternalTransaction && previousStep.Error == nil {
			// if the previous depth is the same as the current one, this means
			// the internal transaction did not executed any other step and the
			// context is back to the same level. This can happen with pre compiled executions.
			if previousStep.Depth == step.Depth {
				addr, value, input, gas, gasUsed, err := s.getValuesFromInternalTxMemory(previousStep, step)
				if err != nil {
					return nil, err
				}
				from := previousStep.Contract.Address
				if previousStep.OpCode == "CALL" || previousStep.OpCode == "CALLCODE" {
					from = previousStep.Contract.Caller
				}
				tracer.CaptureEnter(fakevm.OpCode(previousStep.Op), from, addr, input, gas, value)
				tracer.CaptureExit(step.ReturnData, gasUsed, previousStep.Error)
			} else {
				value := step.Contract.Value
				if previousStep.OpCode == "STATICCALL" {
					value = nil
				}
				internalTxSteps.Push(instrumentation.InternalTxContext{
					OpCode:       previousStep.OpCode,
					RemainingGas: step.Gas,
				})
				tracer.CaptureEnter(fakevm.OpCode(previousStep.Op), step.Contract.Caller, step.Contract.Address, step.Contract.Input, step.Gas, value)
			}
		}

		// returning from internal transaction
		if previousStep.Depth > step.Depth && previousStep.OpCode != "REVERT" {
			var gasUsed uint64
			var err error
			if errors.Is(previousStep.Error, runtime.ErrOutOfGas) {
				itCtx, err := internalTxSteps.Pop()
				if err != nil {
					return nil, err
				}
				gasUsed = itCtx.RemainingGas
			} else {
				gasUsed, err = s.getGasUsed(internalTxSteps, previousStep, step)
				if err != nil {
					return nil, err
				}
			}
			tracer.CaptureExit(step.ReturnData, gasUsed, previousStep.Error)
		}

		// set StateRoot
		evm.StateDB.SetStateRoot(step.StateRoot.Bytes())

		// set previous step
		previousStep = step
	}

	var err error
	if reverted {
		err = fakevm.ErrExecutionReverted
	}
	tracer.CaptureEnd(trace.Context.Output, trace.Context.GasUsed, err)
	restGas := trace.Context.Gas - trace.Context.GasUsed
	tracer.CaptureTxEnd(restGas)

	return tracer.GetResult()
}

func (s *State) getGasUsed(internalTxContextStack *Stack[instrumentation.InternalTxContext], previousStep, step instrumentation.Step) (uint64, error) {
	itCtx, err := internalTxContextStack.Pop()
	if err != nil {
		return 0, err
	}
	var gasUsed uint64
	if itCtx.OpCode == "CREATE" || itCtx.OpCode == "CREATE2" {
		// if the context was initialized by a CREATE, we should use the contract gas
		gasUsed = previousStep.Contract.Gas - step.Gas
	} else {
		// otherwise we use the step gas
		gasUsed = itCtx.RemainingGas - previousStep.Gas - previousStep.GasCost
	}
	return gasUsed, nil
}

func (s *State) getValuesFromInternalTxMemory(previousStep, step instrumentation.Step) (common.Address, *big.Int, []byte, uint64, uint64, error) {
	if previousStep.OpCode == "DELEGATECALL" || previousStep.OpCode == "CALL" || previousStep.OpCode == "STATICCALL" || previousStep.OpCode == "CALLCODE" {
		gasPos := len(previousStep.Stack) - 1
		addrPos := gasPos - 1

		argsOffsetPos := addrPos - 1
		argsSizePos := argsOffsetPos - 1

		// read tx value if it exists
		var value *big.Int
		stackHasValue := previousStep.OpCode == "CALL" || previousStep.OpCode == "CALLCODE"
		if stackHasValue {
			valuePos := addrPos - 1
			// valueEncoded := step.Stack[valuePos]
			// value = hex.DecodeBig(valueEncoded)
			value = previousStep.Contract.Value

			argsOffsetPos = valuePos - 1
			argsSizePos = argsOffsetPos - 1
		}

		retOffsetPos := argsSizePos - 1
		retSizePos := retOffsetPos - 1

		addr := common.BytesToAddress(previousStep.Stack[addrPos].Bytes())
		argsOffset := previousStep.Stack[argsOffsetPos].Uint64()
		argsSize := previousStep.Stack[argsSizePos].Uint64()
		retOffset := previousStep.Stack[retOffsetPos].Uint64()
		retSize := previousStep.Stack[retSizePos].Uint64()

		input := make([]byte, argsSize)

		if argsOffset > uint64(previousStep.MemorySize) {
			// when none of the bytes can be found in the memory
			// do nothing to keep input as zeroes
		} else if argsOffset+argsSize > uint64(previousStep.MemorySize) {
			// when partial bytes are found in the memory
			// copy just the bytes we have in memory and complement the rest with zeroes
			copy(input[0:argsSize], previousStep.Memory[argsOffset:uint64(previousStep.MemorySize)])
		} else {
			// when all the bytes are found in the memory
			// read the bytes from memory
			copy(input[0:argsSize], previousStep.Memory[argsOffset:argsOffset+argsSize])
		}

		// Compute call memory expansion cost
		memSize := previousStep.MemorySize
		lastMemSizeWord := math.Ceil((float64(memSize) + 31) / 32)                          //nolint:gomnd
		lastMemCost := math.Floor(math.Pow(lastMemSizeWord, 2)/512) + (3 * lastMemSizeWord) //nolint:gomnd

		memSizeWord := math.Ceil((float64(argsOffset+argsSize+31) / 32))                    //nolint:gomnd
		newMemCost := math.Floor(math.Pow(memSizeWord, float64(2))/512) + (3 * memSizeWord) //nolint:gomnd
		callMemCost := newMemCost - lastMemCost

		// Compute return memory expansion cost
		retMemSizeWord := math.Ceil((float64(retOffset) + float64(retSize) + 31) / 32)      //nolint:gomnd
		retNewMemCost := math.Floor(math.Pow(retMemSizeWord, 2)/512) + (3 * retMemSizeWord) //nolint:gomnd
		retMemCost := retNewMemCost - newMemCost
		if retMemCost < 0 {
			retMemCost = 0
		}

		callGasCost := retMemCost + callMemCost + 100 //nolint:gomnd
		gasUsed := float64(previousStep.GasCost) - callGasCost

		// Compute gas sent to call
		gas := float64(previousStep.Gas) - callGasCost
		gas -= math.Floor(gas / 64) //nolint:gomnd

		return addr, value, input, uint64(gas), uint64(gasUsed), nil
	} else {
		createdAddressPos := len(step.Stack) - 1
		addr := common.BytesToAddress(step.Stack[createdAddressPos].Bytes())

		valuePos := len(previousStep.Stack) - 1
		value := previousStep.Stack[valuePos]

		offsetPos := valuePos - 1
		offset := previousStep.Stack[offsetPos].Uint64()

		sizePos := offsetPos - 1
		size := previousStep.Stack[sizePos].Uint64()

		input := make([]byte, size)

		if offset > uint64(previousStep.MemorySize) {
			// when none of the bytes can be found in the memory
			// do nothing to keep input as zeroes
		} else if offset+size > uint64(previousStep.MemorySize) {
			// when partial bytes are found in the memory
			// copy just the bytes we have in memory and complement the rest with zeroes
			copy(input[0:size], previousStep.Memory[offset:uint64(previousStep.MemorySize)])
		} else {
			// when all the bytes are found in the memory
			// read the bytes from memory
			copy(input[0:size], previousStep.Memory[offset:offset+size])
		}

		// Compute gas sent to call
		gas := float64(previousStep.Gas - previousStep.GasCost) //nolint:gomnd
		gas -= math.Floor(gas / 64)                             //nolint:gomnd

		return addr, value, input, uint64(gas), 0, nil
	}
}

// PreProcessTransaction processes the transaction in order to calculate its zkCounters before adding it to the pool
func (s *State) PreProcessTransaction(ctx context.Context, tx *types.Transaction, dbTx pgx.Tx) (*ProcessBatchResponse, error) {
	sender, err := GetSender(*tx)
	if err != nil {
		return nil, err
	}

	response, err := s.internalProcessUnsignedTransaction(ctx, tx, sender, nil, false, dbTx)
	if err != nil {
		return nil, err
	}

	return response, nil
}

// ProcessUnsignedTransaction processes the given unsigned transaction.
func (s *State) ProcessUnsignedTransaction(ctx context.Context, tx *types.Transaction, senderAddress common.Address, l2BlockNumber *uint64, noZKEVMCounters bool, dbTx pgx.Tx) (*runtime.ExecutionResult, error) {
	result := new(runtime.ExecutionResult)
	response, err := s.internalProcessUnsignedTransaction(ctx, tx, senderAddress, l2BlockNumber, noZKEVMCounters, dbTx)
	if err != nil {
		return nil, err
	}

	r := response.Responses[0]
	result.ReturnValue = r.ReturnValue
	result.GasLeft = r.GasLeft
	result.GasUsed = r.GasUsed
	result.CreateAddress = r.CreateAddress
	result.StateRoot = r.StateRoot.Bytes()

	if errors.Is(r.RomError, runtime.ErrExecutionReverted) {
		result.Err = constructErrorFromRevert(r.RomError, r.ReturnValue)
	} else {
		result.Err = r.RomError
	}

	return result, nil
}

// ProcessUnsignedTransaction processes the given unsigned transaction.
func (s *State) internalProcessUnsignedTransaction(ctx context.Context, tx *types.Transaction, senderAddress common.Address, l2BlockNumber *uint64, noZKEVMCounters bool, dbTx pgx.Tx) (*ProcessBatchResponse, error) {
	var attempts = 1

	if s.executorClient == nil {
		return nil, ErrExecutorNil
	}
	if s.tree == nil {
		return nil, ErrStateTreeNil
	}
	lastBatches, l2BlockStateRoot, err := s.PostgresStorage.GetLastNBatchesByL2BlockNumber(ctx, l2BlockNumber, two, dbTx)
	if err != nil {
		return nil, err
	}

	// Get latest batch from the database to get globalExitRoot and Timestamp
	lastBatch := lastBatches[0]

	// Get batch before latest to get state root and local exit root
	previousBatch := lastBatches[0]
	if len(lastBatches) > 1 {
		previousBatch = lastBatches[1]
	}

	stateRoot := l2BlockStateRoot
	timestamp := uint64(lastBatch.Timestamp.Unix())
	if l2BlockNumber != nil {
		l2Block, err := s.GetL2BlockByNumber(ctx, *l2BlockNumber, dbTx)
		if err != nil {
			return nil, err
		}
		stateRoot = l2Block.Root()

		latestL2BlockNumber, err := s.PostgresStorage.GetLastL2BlockNumber(ctx, dbTx)
		if err != nil {
			return nil, err
		}

		if *l2BlockNumber == latestL2BlockNumber {
			timestamp = uint64(time.Now().Unix())
		}
	}

<<<<<<< HEAD
	loadedNonce, err := s.tree.GetNonce(ctx, senderAddress, stateRoot.Bytes())
	if err != nil {
		return nil, err
	}
	nonce := loadedNonce.Uint64()

	batchL2Data, err := EncodeUnsignedTransaction(*tx, s.cfg.ChainID, &nonce)
=======
	forkID := s.GetForkIDByBatchNumber(lastBatch.BatchNumber)

	batchL2Data, err := EncodeUnsignedTransaction(*tx, s.cfg.ChainID, &nonce, forkID)
>>>>>>> 92959670
	if err != nil {
		log.Errorf("error encoding unsigned transaction ", err)
		return nil, err
	}

	// Create Batch
	processBatchRequest := &executor.ProcessBatchRequest{
		OldBatchNum:      lastBatch.BatchNumber,
		BatchL2Data:      batchL2Data,
		From:             senderAddress.String(),
		OldStateRoot:     stateRoot.Bytes(),
		GlobalExitRoot:   lastBatch.GlobalExitRoot.Bytes(),
		OldAccInputHash:  previousBatch.AccInputHash.Bytes(),
		EthTimestamp:     timestamp,
		Coinbase:         lastBatch.Coinbase.String(),
		UpdateMerkleTree: cFalse,
		ChainId:          s.cfg.ChainID,
		ForkId:           forkID,
	}

	if noZKEVMCounters {
		processBatchRequest.NoCounters = cTrue
	}

	log.Debugf("internalProcessUnsignedTransaction[processBatchRequest.OldBatchNum]: %v", processBatchRequest.OldBatchNum)
	log.Debugf("internalProcessUnsignedTransaction[processBatchRequest.From]: %v", processBatchRequest.From)
	log.Debugf("internalProcessUnsignedTransaction[processBatchRequest.OldStateRoot]: %v", hex.EncodeToHex(processBatchRequest.OldStateRoot))
	log.Debugf("internalProcessUnsignedTransaction[processBatchRequest.globalExitRoot]: %v", hex.EncodeToHex(processBatchRequest.GlobalExitRoot))
	log.Debugf("internalProcessUnsignedTransaction[processBatchRequest.OldAccInputHash]: %v", hex.EncodeToHex(processBatchRequest.OldAccInputHash))
	log.Debugf("internalProcessUnsignedTransaction[processBatchRequest.EthTimestamp]: %v", processBatchRequest.EthTimestamp)
	log.Debugf("internalProcessUnsignedTransaction[processBatchRequest.Coinbase]: %v", processBatchRequest.Coinbase)
	log.Debugf("internalProcessUnsignedTransaction[processBatchRequest.UpdateMerkleTree]: %v", processBatchRequest.UpdateMerkleTree)
	log.Debugf("internalProcessUnsignedTransaction[processBatchRequest.ChainId]: %v", processBatchRequest.ChainId)
	log.Debugf("internalProcessUnsignedTransaction[processBatchRequest.ForkId]: %v", processBatchRequest.ForkId)

	// Send Batch to the Executor
	processBatchResponse, err := s.executorClient.ProcessBatch(ctx, processBatchRequest)
	if err != nil {
		if status.Code(err) == codes.ResourceExhausted {
			log.Errorf("error processing unsigned transaction ", err)
			for attempts < s.cfg.MaxResourceExhaustedAttempts {
				time.Sleep(s.cfg.WaitOnResourceExhaustion.Duration)
				log.Errorf("retrying to process unsigned transaction")
				processBatchResponse, err = s.executorClient.ProcessBatch(ctx, processBatchRequest)
				if status.Code(err) == codes.ResourceExhausted {
					log.Errorf("error processing unsigned transaction ", err)
					attempts++
					continue
				}
				break
			}
		}

		if err != nil {
			if status.Code(err) == codes.ResourceExhausted {
				log.Error("reporting error as time out")
				return nil, runtime.ErrGRPCResourceExhaustedAsTimeout
			}
			// Log this error as an executor unspecified error
			s.eventLog.LogExecutorError(ctx, executor.ExecutorError_EXECUTOR_ERROR_UNSPECIFIED, processBatchRequest)
			log.Errorf("error processing unsigned transaction ", err)
			return nil, err
		}
	}

	if err == nil && processBatchResponse.Error != executor.ExecutorError_EXECUTOR_ERROR_NO_ERROR {
		err = executor.ExecutorErr(processBatchResponse.Error)
		s.eventLog.LogExecutorError(ctx, processBatchResponse.Error, processBatchRequest)
		return nil, err
	}

	response, err := s.convertToProcessBatchResponse([]types.Transaction{*tx}, processBatchResponse)
	if err != nil {
		return nil, err
	}

	if processBatchResponse.Responses[0].Error != executor.RomError_ROM_ERROR_NO_ERROR {
		err := executor.RomErr(processBatchResponse.Responses[0].Error)
		if !isEVMRevertError(err) {
			return response, err
		}
	}

	return response, nil
}

// isContractCreation checks if the tx is a contract creation
func (s *State) isContractCreation(tx *types.Transaction) bool {
	return tx.To() == nil && len(tx.Data()) > 0
}

// StoreTransaction is used by the sequencer and trusted state synchronizer to add process a transaction.
func (s *State) StoreTransaction(ctx context.Context, batchNumber uint64, processedTx *ProcessTransactionResponse, coinbase common.Address, timestamp uint64, dbTx pgx.Tx) error {
	if dbTx == nil {
		return ErrDBTxNil
	}

	// if the transaction has an intrinsic invalid tx error it means
	// the transaction has not changed the state, so we don't store it
	if executor.IsIntrinsicError(executor.RomErrorCode(processedTx.RomError)) {
		return nil
	}

	lastL2Block, err := s.GetLastL2Block(ctx, dbTx)
	if err != nil {
		return err
	}

	header := &types.Header{
		Number:     new(big.Int).SetUint64(lastL2Block.Number().Uint64() + 1),
		ParentHash: lastL2Block.Hash(),
		Coinbase:   coinbase,
		Root:       processedTx.StateRoot,
		GasUsed:    processedTx.GasUsed,
		GasLimit:   s.cfg.MaxCumulativeGasUsed,
		Time:       timestamp,
	}
	transactions := []*types.Transaction{&processedTx.Tx}

	receipt := generateReceipt(header.Number, processedTx)
	receipts := []*types.Receipt{receipt}

	// Create block to be able to calculate its hash
	block := types.NewBlock(header, transactions, []*types.Header{}, receipts, &trie.StackTrie{})
	block.ReceivedAt = time.Unix(int64(timestamp), 0)

	receipt.BlockHash = block.Hash()

	// Store L2 block and its transaction
	if err := s.AddL2Block(ctx, batchNumber, block, receipts, uint8(processedTx.EffectivePercentage), dbTx); err != nil {
		return err
	}

	return nil
}

// CheckSupersetBatchTransactions verifies that processedTransactions is a
// superset of existingTxs and that the existing txs have the same order,
// returns a non-nil error if that is not the case.
func CheckSupersetBatchTransactions(existingTxHashes []common.Hash, processedTxs []*ProcessTransactionResponse) error {
	if len(existingTxHashes) > len(processedTxs) {
		return ErrExistingTxGreaterThanProcessedTx
	}
	for i, existingTxHash := range existingTxHashes {
		if existingTxHash != processedTxs[i].TxHash {
			return ErrOutOfOrderProcessedTx
		}
	}
	return nil
}

// EstimateGas for a transaction
func (s *State) EstimateGas(transaction *types.Transaction, senderAddress common.Address, l2BlockNumber *uint64, dbTx pgx.Tx) (uint64, []byte, error) {
	const ethTransferGas = 21000

	var lowEnd uint64
	var highEnd uint64

	ctx := context.Background()

	lastBatches, l2BlockStateRoot, err := s.PostgresStorage.GetLastNBatchesByL2BlockNumber(ctx, l2BlockNumber, two, dbTx)
	if err != nil {
		return 0, nil, err
	}

	stateRoot := l2BlockStateRoot
	if l2BlockNumber != nil {
		l2Block, err := s.GetL2BlockByNumber(ctx, *l2BlockNumber, dbTx)
		if err != nil {
			return 0, nil, err
		}
		stateRoot = l2Block.Root()
	}

	loadedNonce, err := s.tree.GetNonce(ctx, senderAddress, stateRoot.Bytes())
	if err != nil {
		return 0, nil, err
	}
	nonce := loadedNonce.Uint64()

	// Get latest batch from the database to get globalExitRoot and Timestamp
	lastBatch := lastBatches[0]

	// Get batch before latest to get state root and local exit root
	previousBatch := lastBatches[0]
	if len(lastBatches) > 1 {
		previousBatch = lastBatches[1]
	}

	lowEnd, err = core.IntrinsicGas(transaction.Data(), transaction.AccessList(), s.isContractCreation(transaction), true, false, false)
	if err != nil {
		return 0, nil, err
	}

	if lowEnd == ethTransferGas && transaction.To() != nil {
		code, err := s.tree.GetCode(ctx, *transaction.To(), stateRoot.Bytes())
		if err != nil {
			log.Warnf("error while getting transaction.to() code %v", err)
		} else if len(code) == 0 {
			return lowEnd, nil, nil
		}
	}

	if transaction.Gas() != 0 && transaction.Gas() > lowEnd {
		highEnd = transaction.Gas()
	} else {
		highEnd = s.cfg.MaxCumulativeGasUsed
	}

	var availableBalance *big.Int

	if senderAddress != ZeroAddress {
		senderBalance, err := s.tree.GetBalance(ctx, senderAddress, stateRoot.Bytes())
		if err != nil {
			if errors.Is(err, ErrNotFound) {
				senderBalance = big.NewInt(0)
			} else {
				return 0, nil, err
			}
		}

		availableBalance = new(big.Int).Set(senderBalance)

		if transaction.Value() != nil {
			if transaction.Value().Cmp(availableBalance) > 0 {
				return 0, nil, ErrInsufficientFunds
			}

			availableBalance.Sub(availableBalance, transaction.Value())
		}
	}

	if transaction.GasPrice().BitLen() != 0 && // Gas price has been set
		availableBalance != nil && // Available balance is found
		availableBalance.Cmp(big.NewInt(0)) > 0 { // Available balance > 0
		gasAllowance := new(big.Int).Div(availableBalance, transaction.GasPrice())

		// Check the gas allowance for this account, make sure high end is capped to it
		if gasAllowance.IsUint64() && highEnd > gasAllowance.Uint64() {
			log.Debugf("Gas estimation high-end capped by allowance [%d]", gasAllowance.Uint64())
			highEnd = gasAllowance.Uint64()
		}
	}

	// Run the transaction with the specified gas value.
	// Returns a status indicating if the transaction failed, if it was reverted and the accompanying error
	testTransaction := func(gas uint64, nonce uint64, shouldOmitErr bool) (failed, reverted bool, gasUsed uint64, returnValue []byte, err error) {
		tx := types.NewTx(&types.LegacyTx{
			Nonce:    nonce,
			To:       transaction.To(),
			Value:    transaction.Value(),
			Gas:      gas,
			GasPrice: transaction.GasPrice(),
			Data:     transaction.Data(),
		})

		forkID := s.GetForkIDByBatchNumber(lastBatch.BatchNumber)

		batchL2Data, err := EncodeUnsignedTransaction(*tx, s.cfg.ChainID, nil, forkID)
		if err != nil {
			log.Errorf("error encoding unsigned transaction ", err)
			return false, false, gasUsed, nil, err
		}

		// Create a batch to be sent to the executor
		processBatchRequest := &executor.ProcessBatchRequest{
			OldBatchNum:      lastBatch.BatchNumber,
			BatchL2Data:      batchL2Data,
			From:             senderAddress.String(),
			OldStateRoot:     stateRoot.Bytes(),
			GlobalExitRoot:   lastBatch.GlobalExitRoot.Bytes(),
			OldAccInputHash:  previousBatch.AccInputHash.Bytes(),
			EthTimestamp:     uint64(lastBatch.Timestamp.Unix()),
			Coinbase:         lastBatch.Coinbase.String(),
			UpdateMerkleTree: cFalse,
			ChainId:          s.cfg.ChainID,
			ForkId:           forkID,
		}

		log.Debugf("EstimateGas[processBatchRequest.OldBatchNum]: %v", processBatchRequest.OldBatchNum)
		// log.Debugf("EstimateGas[processBatchRequest.BatchL2Data]: %v", hex.EncodeToHex(processBatchRequest.BatchL2Data))
		log.Debugf("EstimateGas[processBatchRequest.From]: %v", processBatchRequest.From)
		log.Debugf("EstimateGas[processBatchRequest.OldStateRoot]: %v", hex.EncodeToHex(processBatchRequest.OldStateRoot))
		log.Debugf("EstimateGas[processBatchRequest.globalExitRoot]: %v", hex.EncodeToHex(processBatchRequest.GlobalExitRoot))
		log.Debugf("EstimateGas[processBatchRequest.OldAccInputHash]: %v", hex.EncodeToHex(processBatchRequest.OldAccInputHash))
		log.Debugf("EstimateGas[processBatchRequest.EthTimestamp]: %v", processBatchRequest.EthTimestamp)
		log.Debugf("EstimateGas[processBatchRequest.Coinbase]: %v", processBatchRequest.Coinbase)
		log.Debugf("EstimateGas[processBatchRequest.UpdateMerkleTree]: %v", processBatchRequest.UpdateMerkleTree)
		log.Debugf("EstimateGas[processBatchRequest.ChainId]: %v", processBatchRequest.ChainId)
		log.Debugf("EstimateGas[processBatchRequest.ForkId]: %v", processBatchRequest.ForkId)

		txExecutionOnExecutorTime := time.Now()
		processBatchResponse, err := s.executorClient.ProcessBatch(ctx, processBatchRequest)
		log.Debugf("executor time: %vms", time.Since(txExecutionOnExecutorTime).Milliseconds())
		if err != nil {
			log.Errorf("error estimating gas: %v", err)
			return false, false, gasUsed, nil, err
		}
		gasUsed = processBatchResponse.Responses[0].GasUsed
		if processBatchResponse.Error != executor.ExecutorError_EXECUTOR_ERROR_NO_ERROR {
			err = executor.ExecutorErr(processBatchResponse.Error)
			s.eventLog.LogExecutorError(ctx, processBatchResponse.Error, processBatchRequest)
			return false, false, gasUsed, nil, err
		}

		// Check if an out of gas error happened during EVM execution
		if processBatchResponse.Responses[0].Error != executor.RomError_ROM_ERROR_NO_ERROR {
			err := executor.RomErr(processBatchResponse.Responses[0].Error)

			if (isGasEVMError(err) || isGasApplyError(err)) && shouldOmitErr {
				// Specifying the transaction failed, but not providing an error
				// is an indication that a valid error occurred due to low gas,
				// which will increase the lower bound for the search
				return true, false, gasUsed, nil, nil
			}

			if isEVMRevertError(err) {
				// The EVM reverted during execution, attempt to extract the
				// error message and return it
				returnValue := processBatchResponse.Responses[0].ReturnValue
				return true, true, gasUsed, returnValue, constructErrorFromRevert(err, returnValue)
			}

			return true, false, gasUsed, nil, err
		}

		return false, false, gasUsed, nil, nil
	}

	txExecutions := []time.Duration{}
	var totalExecutionTime time.Duration

	// Check if the highEnd is a good value to make the transaction pass
	failed, reverted, gasUsed, returnValue, err := testTransaction(highEnd, nonce, false)
	log.Debugf("Estimate gas. Trying to execute TX with %v gas", highEnd)
	if failed {
		if reverted {
			return 0, returnValue, err
		}

		// The transaction shouldn't fail, for whatever reason, at highEnd
		return 0, nil, fmt.Errorf(
			"unable to apply transaction even for the highest gas limit %d: %w",
			highEnd,
			err,
		)
	}

	if lowEnd < gasUsed {
		lowEnd = gasUsed
	}

	// Start the binary search for the lowest possible gas price
	for (lowEnd < highEnd) && (highEnd-lowEnd) > 4096 {
		txExecutionStart := time.Now()
		mid := (lowEnd + highEnd) / uint64(two)

		log.Debugf("Estimate gas. Trying to execute TX with %v gas", mid)

		failed, reverted, _, _, testErr := testTransaction(mid, nonce, true)
		executionTime := time.Since(txExecutionStart)
		totalExecutionTime += executionTime
		txExecutions = append(txExecutions, executionTime)
		if testErr != nil && !reverted {
			// Reverts are ignored in the binary search, but are checked later on
			// during the execution for the optimal gas limit found
			return 0, nil, testErr
		}

		if failed {
			// If the transaction failed => increase the gas
			lowEnd = mid + 1
		} else {
			// If the transaction didn't fail => make this ok value the high end
			highEnd = mid
		}
	}

	executions := int64(len(txExecutions))
	if executions > 0 {
		log.Infof("EstimateGas executed TX %v %d times in %d milliseconds", transaction.Hash(), executions, totalExecutionTime.Milliseconds())
	} else {
		log.Error("Estimate gas. Tx not executed")
	}
	return highEnd, nil, nil
}

// Checks if executor level valid gas errors occurred
func isGasApplyError(err error) bool {
	return errors.Is(err, ErrNotEnoughIntrinsicGas)
}

// Checks if EVM level valid gas errors occurred
func isGasEVMError(err error) bool {
	return errors.Is(err, runtime.ErrOutOfGas)
}

// Checks if the EVM reverted during execution
func isEVMRevertError(err error) bool {
	return errors.Is(err, runtime.ErrExecutionReverted)
}<|MERGE_RESOLUTION|>--- conflicted
+++ resolved
@@ -786,19 +786,14 @@
 		}
 	}
 
-<<<<<<< HEAD
+	forkID := s.GetForkIDByBatchNumber(lastBatch.BatchNumber)
 	loadedNonce, err := s.tree.GetNonce(ctx, senderAddress, stateRoot.Bytes())
 	if err != nil {
 		return nil, err
 	}
 	nonce := loadedNonce.Uint64()
 
-	batchL2Data, err := EncodeUnsignedTransaction(*tx, s.cfg.ChainID, &nonce)
-=======
-	forkID := s.GetForkIDByBatchNumber(lastBatch.BatchNumber)
-
 	batchL2Data, err := EncodeUnsignedTransaction(*tx, s.cfg.ChainID, &nonce, forkID)
->>>>>>> 92959670
 	if err != nil {
 		log.Errorf("error encoding unsigned transaction ", err)
 		return nil, err
