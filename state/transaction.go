--- conflicted
+++ resolved
@@ -255,13 +255,8 @@
 
 	// Create Batch
 	traceConfigRequest := &executor.TraceConfig{
-<<<<<<< HEAD
-		TxHashToGenerateCallTrace:    transactionHash.Bytes(),
-		TxHashToGenerateExecuteTrace: transactionHash.Bytes(),
-=======
 		TxHashToGenerateCallTrace:    txHashToGenerateCallTrace,
 		TxHashToGenerateExecuteTrace: txHashToGenerateExecuteTrace,
->>>>>>> 9ea4ab41
 		// set the defaults to the maximum information we can have.
 		// this is needed to process custom tracers later
 		DisableStorage:   cFalse,
@@ -810,14 +805,11 @@
 	}
 
 	forkID := s.GetForkIDByBatchNumber(lastBatch.BatchNumber)
-<<<<<<< HEAD
-=======
 	loadedNonce, err := s.tree.GetNonce(ctx, senderAddress, stateRoot.Bytes())
 	if err != nil {
 		return nil, err
 	}
 	nonce := loadedNonce.Uint64()
->>>>>>> 9ea4ab41
 
 	batchL2Data, err := EncodeUnsignedTransaction(*tx, s.cfg.ChainID, &nonce, forkID)
 	if err != nil {
@@ -880,10 +872,6 @@
 				log.Error("reporting error as time out")
 				return nil, runtime.ErrGRPCResourceExhaustedAsTimeout
 			}
-<<<<<<< HEAD
-			// Log this error as an executor unspecified error
-			s.eventLog.LogExecutorError(ctx, executor.ExecutorError_EXECUTOR_ERROR_UNSPECIFIED, processBatchRequest)
-=======
 			// Log the error
 			event := &event.Event{
 				ReceivedAt:  time.Now(),
@@ -897,7 +885,6 @@
 			if err2 != nil {
 				log.Errorf("error logging event %v", err2)
 			}
->>>>>>> 9ea4ab41
 			log.Errorf("error processing unsigned transaction ", err)
 			return nil, err
 		}
@@ -1138,10 +1125,6 @@
 			log.Errorf("error estimating gas: %v", err)
 			return false, false, gasUsed, nil, err
 		}
-<<<<<<< HEAD
-		gasUsed = processBatchResponse.Responses[0].GasUsed
-=======
->>>>>>> 9ea4ab41
 		if processBatchResponse.Error != executor.ExecutorError_EXECUTOR_ERROR_NO_ERROR {
 			err = executor.ExecutorErr(processBatchResponse.Error)
 			s.eventLog.LogExecutorError(ctx, processBatchResponse.Error, processBatchRequest)
