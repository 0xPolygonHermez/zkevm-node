package state

import (
	"context"
	"encoding/json"
	"errors"
	"fmt"
	"math"
	"math/big"
	"time"

	"github.com/0xPolygonHermez/zkevm-node/encoding"
	"github.com/0xPolygonHermez/zkevm-node/hex"
	"github.com/0xPolygonHermez/zkevm-node/log"
	"github.com/0xPolygonHermez/zkevm-node/state/runtime"
	"github.com/0xPolygonHermez/zkevm-node/state/runtime/executor"
<<<<<<< HEAD
	"github.com/0xPolygonHermez/zkevm-node/state/runtime/executor/pb"
=======
>>>>>>> 659b0825
	"github.com/0xPolygonHermez/zkevm-node/state/runtime/fakevm"
	"github.com/0xPolygonHermez/zkevm-node/state/runtime/instrumentation"
	"github.com/0xPolygonHermez/zkevm-node/state/runtime/instrumentation/js"
	"github.com/0xPolygonHermez/zkevm-node/state/runtime/instrumentation/tracers"
	"github.com/0xPolygonHermez/zkevm-node/state/runtime/instrumentation/tracers/native"
	"github.com/ethereum/go-ethereum/common"
	"github.com/ethereum/go-ethereum/core"
	"github.com/ethereum/go-ethereum/core/types"
	"github.com/ethereum/go-ethereum/params"
	"github.com/ethereum/go-ethereum/trie"
	"github.com/holiman/uint256"
	"github.com/jackc/pgx/v4"
<<<<<<< HEAD
=======
	"google.golang.org/grpc/codes"
	"google.golang.org/grpc/status"
>>>>>>> 659b0825
)

const (
	two uint = 2
)

// GetSender gets the sender from the transaction's signature
func GetSender(tx types.Transaction) (common.Address, error) {
	signer := types.NewEIP155Signer(tx.ChainId())
	sender, err := signer.Sender(&tx)
	if err != nil {
		return common.Address{}, err
	}
	return sender, nil
}

// RlpFieldsToLegacyTx parses the rlp fields slice into a type.LegacyTx
// in this specific order:
//
// required fields:
// [0] Nonce    uint64
// [1] GasPrice *big.Int
// [2] Gas      uint64
// [3] To       *common.Address
// [4] Value    *big.Int
// [5] Data     []byte
//
// optional fields:
// [6] V        *big.Int
// [7] R        *big.Int
// [8] S        *big.Int
func RlpFieldsToLegacyTx(fields [][]byte, v, r, s []byte) (tx *types.LegacyTx, err error) {
	const (
		fieldsSizeWithoutChainID = 6
		fieldsSizeWithChainID    = 7
	)

	if len(fields) < fieldsSizeWithoutChainID {
		return nil, types.ErrTxTypeNotSupported
	}

	nonce := big.NewInt(0).SetBytes(fields[0]).Uint64()
	gasPrice := big.NewInt(0).SetBytes(fields[1])
	gas := big.NewInt(0).SetBytes(fields[2]).Uint64()
	var to *common.Address

	if fields[3] != nil && len(fields[3]) != 0 {
		tmp := common.BytesToAddress(fields[3])
		to = &tmp
	}
	value := big.NewInt(0).SetBytes(fields[4])
	data := fields[5]

	txV := big.NewInt(0).SetBytes(v)
	if len(fields) >= fieldsSizeWithChainID {
		chainID := big.NewInt(0).SetBytes(fields[6])

		// a = chainId * 2
		// b = v - 27
		// c = a + 35
		// v = b + c
		//
		// same as:
		// v = v-27+chainId*2+35
		a := new(big.Int).Mul(chainID, big.NewInt(double))
		b := new(big.Int).Sub(new(big.Int).SetBytes(v), big.NewInt(ether155V))
		c := new(big.Int).Add(a, big.NewInt(etherPre155V))
		txV = new(big.Int).Add(b, c)
	}

	txR := big.NewInt(0).SetBytes(r)
	txS := big.NewInt(0).SetBytes(s)

	return &types.LegacyTx{
		Nonce:    nonce,
		GasPrice: gasPrice,
		Gas:      gas,
		To:       to,
		Value:    value,
		Data:     data,
		V:        txV,
		R:        txR,
		S:        txS,
	}, nil
}

// StoreTransactions is used by the sequencer to add processed transactions into
// an open batch. If the batch already has txs, the processedTxs must be a super
// set of the existing ones, preserving order.
func (s *State) StoreTransactions(ctx context.Context, batchNumber uint64, processedTxs []*ProcessTransactionResponse, dbTx pgx.Tx) error {
	if dbTx == nil {
		return ErrDBTxNil
	}

	// check existing txs vs parameter txs
	existingTxs, err := s.GetTxsHashesByBatchNumber(ctx, batchNumber, dbTx)
	if err != nil {
		return err
	}
	if err := CheckSupersetBatchTransactions(existingTxs, processedTxs); err != nil {
		return err
	}

	// Check if last batch is closed. Note that it's assumed that only the latest batch can be open
	isBatchClosed, err := s.PostgresStorage.IsBatchClosed(ctx, batchNumber, dbTx)
	if err != nil {
		return err
	}
	if isBatchClosed {
		return ErrBatchAlreadyClosed
	}

	processingContext, err := s.GetProcessingContext(ctx, batchNumber, dbTx)
	if err != nil {
		return err
	}

	firstTxToInsert := len(existingTxs)

	for i := firstTxToInsert; i < len(processedTxs); i++ {
		processedTx := processedTxs[i]
		// if the transaction has an intrinsic invalid tx error it means
		// the transaction has not changed the state, so we don't store it
		// and just move to the next
		if executor.IsIntrinsicError(executor.RomErrorCode(processedTx.RomError)) {
			continue
		}

		lastL2Block, err := s.GetLastL2Block(ctx, dbTx)
		if err != nil {
			return err
		}

		header := &types.Header{
			Number:     new(big.Int).SetUint64(lastL2Block.Number().Uint64() + 1),
			ParentHash: lastL2Block.Hash(),
			Coinbase:   processingContext.Coinbase,
			Root:       processedTx.StateRoot,
			GasUsed:    processedTx.GasUsed,
			GasLimit:   s.cfg.MaxCumulativeGasUsed,
			Time:       uint64(processingContext.Timestamp.Unix()),
		}
		transactions := []*types.Transaction{&processedTx.Tx}

		receipt := generateReceipt(header.Number, processedTx)
<<<<<<< HEAD
=======
		if !CheckLogOrder(receipt.Logs) {
			return fmt.Errorf("error: logs received from executor are not in order")
		}
>>>>>>> 659b0825
		receipts := []*types.Receipt{receipt}

		// Create block to be able to calculate its hash
		block := types.NewBlock(header, transactions, []*types.Header{}, receipts, &trie.StackTrie{})
		block.ReceivedAt = processingContext.Timestamp

		receipt.BlockHash = block.Hash()

		// Store L2 block and its transaction
<<<<<<< HEAD
		if err := s.AddL2Block(ctx, batchNumber, block, receipts, dbTx); err != nil {
=======
		if err := s.AddL2Block(ctx, batchNumber, block, receipts, uint8(processedTx.EffectivePercentage), dbTx); err != nil {
>>>>>>> 659b0825
			return err
		}
	}
	return nil
}

// DebugTransaction re-executes a tx to generate its trace
func (s *State) DebugTransaction(ctx context.Context, transactionHash common.Hash, traceConfig TraceConfig, dbTx pgx.Tx) (*runtime.ExecutionResult, error) {
	// gets the transaction
	tx, err := s.GetTransactionByHash(ctx, transactionHash, dbTx)
	if err != nil {
		return nil, err
	}

	// gets the tx receipt
	receipt, err := s.GetTransactionReceipt(ctx, transactionHash, dbTx)
	if err != nil {
		return nil, err
	}

	// gets the l2 block including the transaction
	block, err := s.GetL2BlockByNumber(ctx, receipt.BlockNumber.Uint64(), dbTx)
	if err != nil {
		return nil, err
	}

	// get the previous L2 Block
	previousBlockNumber := uint64(0)
	if receipt.BlockNumber.Uint64() > 0 {
		previousBlockNumber = receipt.BlockNumber.Uint64() - 1
	}
	previousBlock, err := s.GetL2BlockByNumber(ctx, previousBlockNumber, dbTx)
	if err != nil {
		return nil, err
	}

<<<<<<< HEAD
	// generate batch l2 data for the transaction
	batchL2Data, err := EncodeTransactions([]types.Transaction{*tx})
	if err != nil {
		return nil, err
	}

=======
>>>>>>> 659b0825
	// gets batch that including the l2 block
	batch, err := s.GetBatchByL2BlockNumber(ctx, block.NumberU64(), dbTx)
	if err != nil {
		return nil, err
	}

<<<<<<< HEAD
=======
	forkId := s.GetForkIDByBatchNumber(batch.BatchNumber)

>>>>>>> 659b0825
	// gets batch that including the previous l2 block
	previousBatch, err := s.GetBatchByL2BlockNumber(ctx, previousBlock.NumberU64(), dbTx)
	if err != nil {
		return nil, err
	}

<<<<<<< HEAD
	forkId := s.GetForkIDByBatchNumber(batch.BatchNumber)

	// Create Batch
	traceConfigRequest := &pb.TraceConfig{
=======
	// generate batch l2 data for the transaction
	batchL2Data, err := EncodeTransactions([]types.Transaction{*tx}, []uint8{MaxEffectivePercentage}, forkId)
	if err != nil {
		return nil, err
	}

	// Create Batch
	traceConfigRequest := &executor.TraceConfig{
>>>>>>> 659b0825
		TxHashToGenerateCallTrace:    transactionHash.Bytes(),
		TxHashToGenerateExecuteTrace: transactionHash.Bytes(),
		// set the defaults to the maximum information we can have.
		// this is needed to process custom tracers later
		DisableStorage:   cFalse,
		DisableStack:     cFalse,
		EnableMemory:     cTrue,
		EnableReturnData: cTrue,
	}

	// if the default tracer is used, then we review the information
	// we want to have in the trace related to the parameters we received.
	if traceConfig.IsDefaultTracer() {
		if traceConfig.DisableStorage {
			traceConfigRequest.DisableStorage = cTrue
		}
		if traceConfig.DisableStack {
			traceConfigRequest.DisableStack = cTrue
		}
		if traceConfig.EnableMemory {
			traceConfigRequest.EnableMemory = cTrue
		}
		if traceConfig.EnableReturnData {
			traceConfigRequest.EnableReturnData = cTrue
		}
	}

	oldStateRoot := previousBlock.Root()
<<<<<<< HEAD
	processBatchRequest := &pb.ProcessBatchRequest{
=======
	processBatchRequest := &executor.ProcessBatchRequest{
>>>>>>> 659b0825
		OldBatchNum:     batch.BatchNumber - 1,
		OldStateRoot:    oldStateRoot.Bytes(),
		OldAccInputHash: previousBatch.AccInputHash.Bytes(),

		BatchL2Data:      batchL2Data,
		GlobalExitRoot:   batch.GlobalExitRoot.Bytes(),
		EthTimestamp:     uint64(batch.Timestamp.Unix()),
		Coinbase:         batch.Coinbase.String(),
		UpdateMerkleTree: cFalse,
		ChainId:          s.cfg.ChainID,
		ForkId:           forkId,
		TraceConfig:      traceConfigRequest,
	}

	// Send Batch to the Executor
	startTime := time.Now()
	processBatchResponse, err := s.executorClient.ProcessBatch(ctx, processBatchRequest)
	endTime := time.Now()
	if err != nil {
		return nil, err
<<<<<<< HEAD
	} else if processBatchResponse.Error != executor.EXECUTOR_ERROR_NO_ERROR {
=======
	} else if processBatchResponse.Error != executor.ExecutorError_EXECUTOR_ERROR_NO_ERROR {
>>>>>>> 659b0825
		err = executor.ExecutorErr(processBatchResponse.Error)
		s.eventLog.LogExecutorError(ctx, processBatchResponse.Error, processBatchRequest)
		return nil, err
	}

<<<<<<< HEAD
	txs, _, err := DecodeTxs(batchL2Data)
=======
	txs, _, _, err := DecodeTxs(batchL2Data, forkId)
>>>>>>> 659b0825
	if err != nil && !errors.Is(err, ErrInvalidData) {
		return nil, err
	}

	for _, tx := range txs {
		log.Debugf(tx.Hash().String())
	}

	convertedResponse, err := s.convertToProcessBatchResponse(txs, processBatchResponse)
	if err != nil {
		return nil, err
	}

	// Sanity check
	response := convertedResponse.Responses[0]
	log.Debugf(response.TxHash.String())
	if response.TxHash != transactionHash {
		return nil, fmt.Errorf("tx hash not found in executor response")
	}

	// const path = "/Users/thiago/github.com/0xPolygonHermez/zkevm-node/dist/%v.json"
	// filePath := fmt.Sprintf(path, "EXECUTOR_processBatchResponse")
	// c, _ := json.MarshalIndent(processBatchResponse, "", "    ")
	// os.WriteFile(filePath, c, 0644)

	// filePath = fmt.Sprintf(path, "NODE_execution_trace")
	// c, _ = json.MarshalIndent(response.ExecutionTrace, "", "    ")
	// os.WriteFile(filePath, c, 0644)

	// filePath = fmt.Sprintf(path, "NODE_call_trace")
	// c, _ = json.MarshalIndent(response.CallTrace, "", "    ")
	// os.WriteFile(filePath, c, 0644)

	result := &runtime.ExecutionResult{
		CreateAddress: response.CreateAddress,
		GasLeft:       response.GasLeft,
		GasUsed:       response.GasUsed,
		ReturnValue:   response.ReturnValue,
		StateRoot:     response.StateRoot.Bytes(),
		StructLogs:    response.ExecutionTrace,
		ExecutorTrace: response.CallTrace,
	}

	// if is the default trace, return the result
	if traceConfig.IsDefaultTracer() {
		return result, nil
	}

	senderAddress, err := GetSender(*tx)
	if err != nil {
		return nil, err
	}

	context := instrumentation.Context{
		From:         senderAddress.String(),
		Input:        tx.Data(),
		Gas:          tx.Gas(),
		Value:        tx.Value(),
		Output:       result.ReturnValue,
		GasPrice:     tx.GasPrice().String(),
		OldStateRoot: oldStateRoot,
		Time:         uint64(endTime.Sub(startTime)),
		GasUsed:      result.GasUsed,
	}

	// Fill trace context
	if tx.To() == nil {
		context.Type = "CREATE"
		context.To = result.CreateAddress.Hex()
	} else {
		context.Type = "CALL"
		context.To = tx.To().Hex()
	}

	result.ExecutorTrace.Context = context

	gasPrice, ok := new(big.Int).SetString(context.GasPrice, encoding.Base10)
	if !ok {
		log.Errorf("debug transaction: failed to parse gasPrice")
		return nil, fmt.Errorf("failed to parse gasPrice")
	}

	tracerContext := &tracers.Context{
		BlockHash:   receipt.BlockHash,
		BlockNumber: receipt.BlockNumber,
		TxIndex:     int(receipt.TransactionIndex),
		TxHash:      transactionHash,
	}

	var customTracer tracers.Tracer
	if traceConfig.Is4ByteTracer() {
		customTracer, err = native.NewFourByteTracer(tracerContext, traceConfig.TracerConfig)
		if err != nil {
			log.Errorf("debug transaction: failed to create 4byteTracer, err: %v", err)
			return nil, fmt.Errorf("failed to create 4byteTracer, err: %v", err)
		}
	} else if traceConfig.IsCallTracer() {
		customTracer, err = native.NewCallTracer(tracerContext, traceConfig.TracerConfig)
		if err != nil {
			log.Errorf("debug transaction: failed to create callTracer, err: %v", err)
			return nil, fmt.Errorf("failed to create callTracer, err: %v", err)
		}
	} else if traceConfig.IsNoopTracer() {
		customTracer, err = native.NewNoopTracer(tracerContext, traceConfig.TracerConfig)
		if err != nil {
			log.Errorf("debug transaction: failed to create noopTracer, err: %v", err)
			return nil, fmt.Errorf("failed to create noopTracer, err: %v", err)
		}
	} else if traceConfig.IsPrestateTracer() {
		customTracer, err = native.NewPrestateTracer(tracerContext, traceConfig.TracerConfig)
		if err != nil {
			log.Errorf("debug transaction: failed to create prestateTracer, err: %v", err)
			return nil, fmt.Errorf("failed to create prestateTracer, err: %v", err)
		}
	} else if traceConfig.IsJSCustomTracer() {
		customTracer, err = js.NewJsTracer(*traceConfig.Tracer, tracerContext, traceConfig.TracerConfig)
		if err != nil {
			log.Errorf("debug transaction: failed to create jsTracer, err: %v", err)
			return nil, fmt.Errorf("failed to create jsTracer, err: %v", err)
		}
	} else {
		return nil, fmt.Errorf("invalid tracer: %v, err: %v", traceConfig.Tracer, err)
	}

	fakeDB := &FakeDB{State: s, stateRoot: batch.StateRoot.Bytes()}
	evm := fakevm.NewFakeEVM(fakevm.BlockContext{BlockNumber: big.NewInt(1)}, fakevm.TxContext{GasPrice: gasPrice}, fakeDB, params.TestChainConfig, fakevm.Config{Debug: true, Tracer: customTracer})

	traceResult, err := s.buildTrace(evm, result.ExecutorTrace, customTracer)
	if err != nil {
		log.Errorf("debug transaction: failed parse the trace using the tracer: %v", err)
		return nil, fmt.Errorf("failed parse the trace using the tracer: %v", err)
	}

	result.ExecutorTraceResult = traceResult

	return result, nil
}

// ParseTheTraceUsingTheTracer parses the given trace with the given tracer.
func (s *State) buildTrace(evm *fakevm.FakeEVM, trace instrumentation.ExecutorTrace, tracer tracers.Tracer) (json.RawMessage, error) {
	tracer.CaptureTxStart(trace.Context.Gas)
	contextGas := trace.Context.Gas - trace.Context.GasUsed
	if len(trace.Steps) > 0 {
		contextGas = trace.Steps[0].Gas
	}
	tracer.CaptureStart(evm, common.HexToAddress(trace.Context.From), common.HexToAddress(trace.Context.To), trace.Context.Type == "CREATE", trace.Context.Input, contextGas, trace.Context.Value)
	evm.StateDB.SetStateRoot(trace.Context.OldStateRoot.Bytes())

	var previousStep instrumentation.Step
	reverted := false
	internalTxSteps := NewStack[instrumentation.InternalTxContext]()
	memory := fakevm.NewMemory()

	for i, step := range trace.Steps {
		// set Stack
		stack := fakevm.NewStack()
		for _, stackItem := range step.Stack {
			value, _ := uint256.FromBig(stackItem)
			stack.Push(value)
		}

		// set Memory
		memory.Resize(uint64(step.MemorySize))
		if len(step.Memory) > 0 {
			memory.Set(uint64(step.MemoryOffset), uint64(len(step.Memory)), step.Memory)
		}

		// Populate the step memory for future steps
		step.Memory = memory.Data()

		// set Contract
		contract := fakevm.NewContract(
			fakevm.NewAccount(step.Contract.Caller),
			fakevm.NewAccount(step.Contract.Address),
			step.Contract.Value, step.Gas)
		contract.CodeAddr = &step.Contract.Address

		// set Scope
		scope := &fakevm.ScopeContext{
			Contract: contract,
			Memory:   memory,
			Stack:    stack,
		}

		// if the revert happens on an internal tx, we exit
		if previousStep.OpCode == "REVERT" && previousStep.Depth > 1 {
			gasUsed, err := s.getGasUsed(internalTxSteps, previousStep, step)
			if err != nil {
				return nil, err
			}
			tracer.CaptureExit(step.ReturnData, gasUsed, fakevm.ErrExecutionReverted)
		}

		// if the revert happens on top level, we break
		if step.OpCode == "REVERT" && step.Depth == 1 {
			reverted = true
			break
		}

		hasNextStep := i < len(trace.Steps)-1
		if step.OpCode != "CALL" || (hasNextStep && trace.Steps[i+1].Pc == 0) {
			if step.Error != nil {
				tracer.CaptureFault(step.Pc, fakevm.OpCode(step.Op), step.Gas, step.GasCost, scope, step.Depth, step.Error)
			} else {
				tracer.CaptureState(step.Pc, fakevm.OpCode(step.Op), step.Gas, step.GasCost, scope, step.ReturnData, step.Depth, nil)
			}
		}

		previousStepStartedInternalTransaction := previousStep.OpCode == "CREATE" ||
			previousStep.OpCode == "CREATE2" ||
			previousStep.OpCode == "DELEGATECALL" ||
			previousStep.OpCode == "CALL" ||
			previousStep.OpCode == "STATICCALL" ||
			// deprecated ones
			previousStep.OpCode == "CALLCODE"

		// when an internal transaction is detected, the next step contains the context values
		if previousStepStartedInternalTransaction && previousStep.Error == nil {
			// if the previous depth is the same as the current one, this means
			// the internal transaction did not executed any other step and the
			// context is back to the same level. This can happen with pre compiled executions.
			if previousStep.Depth == step.Depth {
				addr, value, input, gas, gasUsed, err := s.getValuesFromInternalTxMemory(previousStep, step)
				if err != nil {
					return nil, err
				}
				from := previousStep.Contract.Address
				if previousStep.OpCode == "CALL" || previousStep.OpCode == "CALLCODE" {
					from = previousStep.Contract.Caller
				}
				tracer.CaptureEnter(fakevm.OpCode(previousStep.Op), from, addr, input, gas, value)
				tracer.CaptureExit(step.ReturnData, gasUsed, previousStep.Error)
			} else {
				value := step.Contract.Value
				if previousStep.OpCode == "STATICCALL" {
					value = nil
				}
				internalTxSteps.Push(instrumentation.InternalTxContext{
					OpCode:       previousStep.OpCode,
					RemainingGas: step.Gas,
				})
				tracer.CaptureEnter(fakevm.OpCode(previousStep.Op), step.Contract.Caller, step.Contract.Address, step.Contract.Input, step.Gas, value)
			}
		}

		// returning from internal transaction
		if previousStep.Depth > step.Depth && previousStep.OpCode != "REVERT" {
			var gasUsed uint64
			var err error
			if errors.Is(previousStep.Error, runtime.ErrOutOfGas) {
				itCtx, err := internalTxSteps.Pop()
				if err != nil {
					return nil, err
				}
				gasUsed = itCtx.RemainingGas
			} else {
				gasUsed, err = s.getGasUsed(internalTxSteps, previousStep, step)
				if err != nil {
					return nil, err
				}
			}
			tracer.CaptureExit(step.ReturnData, gasUsed, previousStep.Error)
		}

		// set StateRoot
		evm.StateDB.SetStateRoot(step.StateRoot.Bytes())

		// set previous step
		previousStep = step
	}

	var err error
	if reverted {
		err = fakevm.ErrExecutionReverted
	}
	tracer.CaptureEnd(trace.Context.Output, trace.Context.GasUsed, err)
	restGas := trace.Context.Gas - trace.Context.GasUsed
	tracer.CaptureTxEnd(restGas)

	return tracer.GetResult()
}

func (s *State) getGasUsed(internalTxContextStack *Stack[instrumentation.InternalTxContext], previousStep, step instrumentation.Step) (uint64, error) {
	itCtx, err := internalTxContextStack.Pop()
	if err != nil {
		return 0, err
	}
	var gasUsed uint64
	if itCtx.OpCode == "CREATE" || itCtx.OpCode == "CREATE2" {
		// if the context was initialized by a CREATE, we should use the contract gas
		gasUsed = previousStep.Contract.Gas - step.Gas
	} else {
		// otherwise we use the step gas
		gasUsed = itCtx.RemainingGas - previousStep.Gas - previousStep.GasCost
	}
	return gasUsed, nil
}

func (s *State) getValuesFromInternalTxMemory(previousStep, step instrumentation.Step) (common.Address, *big.Int, []byte, uint64, uint64, error) {
	if previousStep.OpCode == "DELEGATECALL" || previousStep.OpCode == "CALL" || previousStep.OpCode == "STATICCALL" || previousStep.OpCode == "CALLCODE" {
		gasPos := len(previousStep.Stack) - 1
		addrPos := gasPos - 1

		argsOffsetPos := addrPos - 1
		argsSizePos := argsOffsetPos - 1

		// read tx value if it exists
		var value *big.Int
		stackHasValue := previousStep.OpCode == "CALL" || previousStep.OpCode == "CALLCODE"
		if stackHasValue {
			valuePos := addrPos - 1
			// valueEncoded := step.Stack[valuePos]
			// value = hex.DecodeBig(valueEncoded)
			value = previousStep.Contract.Value

			argsOffsetPos = valuePos - 1
			argsSizePos = argsOffsetPos - 1
		}

		retOffsetPos := argsSizePos - 1
		retSizePos := retOffsetPos - 1

		addr := common.BytesToAddress(previousStep.Stack[addrPos].Bytes())
		argsOffset := previousStep.Stack[argsOffsetPos].Uint64()
		argsSize := previousStep.Stack[argsSizePos].Uint64()
		retOffset := previousStep.Stack[retOffsetPos].Uint64()
		retSize := previousStep.Stack[retSizePos].Uint64()

		input := make([]byte, argsSize)

		if argsOffset > uint64(previousStep.MemorySize) {
			// when none of the bytes can be found in the memory
			// do nothing to keep input as zeroes
		} else if argsOffset+argsSize > uint64(previousStep.MemorySize) {
			// when partial bytes are found in the memory
			// copy just the bytes we have in memory and complement the rest with zeroes
			copy(input[0:argsSize], previousStep.Memory[argsOffset:uint64(previousStep.MemorySize)])
		} else {
			// when all the bytes are found in the memory
			// read the bytes from memory
			copy(input[0:argsSize], previousStep.Memory[argsOffset:argsOffset+argsSize])
		}

		// Compute call memory expansion cost
		memSize := previousStep.MemorySize
		lastMemSizeWord := math.Ceil((float64(memSize) + 31) / 32)                          //nolint:gomnd
		lastMemCost := math.Floor(math.Pow(lastMemSizeWord, 2)/512) + (3 * lastMemSizeWord) //nolint:gomnd

		memSizeWord := math.Ceil((float64(argsOffset+argsSize+31) / 32))                    //nolint:gomnd
		newMemCost := math.Floor(math.Pow(memSizeWord, float64(2))/512) + (3 * memSizeWord) //nolint:gomnd
		callMemCost := newMemCost - lastMemCost

		// Compute return memory expansion cost
		retMemSizeWord := math.Ceil((float64(retOffset) + float64(retSize) + 31) / 32)      //nolint:gomnd
		retNewMemCost := math.Floor(math.Pow(retMemSizeWord, 2)/512) + (3 * retMemSizeWord) //nolint:gomnd
		retMemCost := retNewMemCost - newMemCost
		if retMemCost < 0 {
			retMemCost = 0
		}

		callGasCost := retMemCost + callMemCost + 100 //nolint:gomnd
		gasUsed := float64(previousStep.GasCost) - callGasCost

		// Compute gas sent to call
		gas := float64(previousStep.Gas) - callGasCost
		gas -= math.Floor(gas / 64) //nolint:gomnd

		return addr, value, input, uint64(gas), uint64(gasUsed), nil
	} else {
		createdAddressPos := len(step.Stack) - 1
		addr := common.BytesToAddress(step.Stack[createdAddressPos].Bytes())

		valuePos := len(previousStep.Stack) - 1
		value := previousStep.Stack[valuePos]

		offsetPos := valuePos - 1
		offset := previousStep.Stack[offsetPos].Uint64()

		sizePos := offsetPos - 1
		size := previousStep.Stack[sizePos].Uint64()

		input := make([]byte, size)

		if offset > uint64(previousStep.MemorySize) {
			// when none of the bytes can be found in the memory
			// do nothing to keep input as zeroes
		} else if offset+size > uint64(previousStep.MemorySize) {
			// when partial bytes are found in the memory
			// copy just the bytes we have in memory and complement the rest with zeroes
			copy(input[0:size], previousStep.Memory[offset:uint64(previousStep.MemorySize)])
		} else {
			// when all the bytes are found in the memory
			// read the bytes from memory
			copy(input[0:size], previousStep.Memory[offset:offset+size])
		}

		// Compute gas sent to call
		gas := float64(previousStep.Gas - previousStep.GasCost) //nolint:gomnd
		gas -= math.Floor(gas / 64)                             //nolint:gomnd

		return addr, value, input, uint64(gas), 0, nil
	}
}

// PreProcessTransaction processes the transaction in order to calculate its zkCounters before adding it to the pool
func (s *State) PreProcessTransaction(ctx context.Context, tx *types.Transaction, dbTx pgx.Tx) (*ProcessBatchResponse, error) {
	sender, err := GetSender(*tx)
	if err != nil {
		return nil, err
	}

	response, err := s.internalProcessUnsignedTransaction(ctx, tx, sender, nil, false, dbTx)
	if err != nil {
		return nil, err
	}

	return response, nil
}

// ProcessUnsignedTransaction processes the given unsigned transaction.
func (s *State) ProcessUnsignedTransaction(ctx context.Context, tx *types.Transaction, senderAddress common.Address, l2BlockNumber *uint64, noZKEVMCounters bool, dbTx pgx.Tx) (*runtime.ExecutionResult, error) {
	result := new(runtime.ExecutionResult)
	response, err := s.internalProcessUnsignedTransaction(ctx, tx, senderAddress, l2BlockNumber, noZKEVMCounters, dbTx)
	if err != nil {
		return nil, err
	}

	r := response.Responses[0]
	result.ReturnValue = r.ReturnValue
	result.GasLeft = r.GasLeft
	result.GasUsed = r.GasUsed
	result.CreateAddress = r.CreateAddress
	result.StateRoot = r.StateRoot.Bytes()

	if errors.Is(r.RomError, runtime.ErrExecutionReverted) {
		result.Err = constructErrorFromRevert(r.RomError, r.ReturnValue)
	} else {
		result.Err = r.RomError
	}

	return result, nil
}

// ProcessUnsignedTransaction processes the given unsigned transaction.
func (s *State) internalProcessUnsignedTransaction(ctx context.Context, tx *types.Transaction, senderAddress common.Address, l2BlockNumber *uint64, noZKEVMCounters bool, dbTx pgx.Tx) (*ProcessBatchResponse, error) {
<<<<<<< HEAD
=======
	var attempts = 1

>>>>>>> 659b0825
	if s.executorClient == nil {
		return nil, ErrExecutorNil
	}
	if s.tree == nil {
		return nil, ErrStateTreeNil
	}
	lastBatches, l2BlockStateRoot, err := s.PostgresStorage.GetLastNBatchesByL2BlockNumber(ctx, l2BlockNumber, two, dbTx)
	if err != nil {
		return nil, err
	}

<<<<<<< HEAD
	stateRoot := l2BlockStateRoot
	if l2BlockNumber != nil {
		l2Block, err := s.GetL2BlockByNumber(ctx, *l2BlockNumber, dbTx)
		if err != nil {
			return nil, err
		}
		stateRoot = l2Block.Root()
	}

	loadedNonce, err := s.tree.GetNonce(ctx, senderAddress, stateRoot.Bytes())
	if err != nil {
		return nil, err
	}
	nonce := loadedNonce.Uint64()

=======
>>>>>>> 659b0825
	// Get latest batch from the database to get globalExitRoot and Timestamp
	lastBatch := lastBatches[0]

	// Get batch before latest to get state root and local exit root
	previousBatch := lastBatches[0]
	if len(lastBatches) > 1 {
		previousBatch = lastBatches[1]
	}

<<<<<<< HEAD
	timestamp := uint64(lastBatch.Timestamp.Unix())

	if l2BlockNumber != nil {
=======
	stateRoot := l2BlockStateRoot
	timestamp := uint64(lastBatch.Timestamp.Unix())
	if l2BlockNumber != nil {
		l2Block, err := s.GetL2BlockByNumber(ctx, *l2BlockNumber, dbTx)
		if err != nil {
			return nil, err
		}
		stateRoot = l2Block.Root()

>>>>>>> 659b0825
		latestL2BlockNumber, err := s.PostgresStorage.GetLastL2BlockNumber(ctx, dbTx)
		if err != nil {
			return nil, err
		}

		if *l2BlockNumber == latestL2BlockNumber {
			timestamp = uint64(time.Now().Unix())
		}
	}

<<<<<<< HEAD
	batchL2Data, err := EncodeUnsignedTransaction(*tx, s.cfg.ChainID, &nonce)
=======
	forkID := s.GetForkIDByBatchNumber(lastBatch.BatchNumber)
	loadedNonce, err := s.tree.GetNonce(ctx, senderAddress, stateRoot.Bytes())
	if err != nil {
		return nil, err
	}
	nonce := loadedNonce.Uint64()

	batchL2Data, err := EncodeUnsignedTransaction(*tx, s.cfg.ChainID, &nonce, forkID)
>>>>>>> 659b0825
	if err != nil {
		log.Errorf("error encoding unsigned transaction ", err)
		return nil, err
	}

<<<<<<< HEAD
	forkID := GetForkIDByBatchNumber(s.cfg.ForkIDIntervals, lastBatch.BatchNumber)
	// Create Batch
	processBatchRequest := &pb.ProcessBatchRequest{
=======
	// Create Batch
	processBatchRequest := &executor.ProcessBatchRequest{
>>>>>>> 659b0825
		OldBatchNum:      lastBatch.BatchNumber,
		BatchL2Data:      batchL2Data,
		From:             senderAddress.String(),
		OldStateRoot:     stateRoot.Bytes(),
		GlobalExitRoot:   lastBatch.GlobalExitRoot.Bytes(),
		OldAccInputHash:  previousBatch.AccInputHash.Bytes(),
		EthTimestamp:     timestamp,
		Coinbase:         lastBatch.Coinbase.String(),
		UpdateMerkleTree: cFalse,
		ChainId:          s.cfg.ChainID,
		ForkId:           forkID,
	}

	if noZKEVMCounters {
		processBatchRequest.NoCounters = cTrue
	}

	log.Debugf("internalProcessUnsignedTransaction[processBatchRequest.OldBatchNum]: %v", processBatchRequest.OldBatchNum)
	log.Debugf("internalProcessUnsignedTransaction[processBatchRequest.From]: %v", processBatchRequest.From)
	log.Debugf("internalProcessUnsignedTransaction[processBatchRequest.OldStateRoot]: %v", hex.EncodeToHex(processBatchRequest.OldStateRoot))
	log.Debugf("internalProcessUnsignedTransaction[processBatchRequest.globalExitRoot]: %v", hex.EncodeToHex(processBatchRequest.GlobalExitRoot))
	log.Debugf("internalProcessUnsignedTransaction[processBatchRequest.OldAccInputHash]: %v", hex.EncodeToHex(processBatchRequest.OldAccInputHash))
	log.Debugf("internalProcessUnsignedTransaction[processBatchRequest.EthTimestamp]: %v", processBatchRequest.EthTimestamp)
	log.Debugf("internalProcessUnsignedTransaction[processBatchRequest.Coinbase]: %v", processBatchRequest.Coinbase)
	log.Debugf("internalProcessUnsignedTransaction[processBatchRequest.UpdateMerkleTree]: %v", processBatchRequest.UpdateMerkleTree)
	log.Debugf("internalProcessUnsignedTransaction[processBatchRequest.ChainId]: %v", processBatchRequest.ChainId)
	log.Debugf("internalProcessUnsignedTransaction[processBatchRequest.ForkId]: %v", processBatchRequest.ForkId)

	// Send Batch to the Executor
	processBatchResponse, err := s.executorClient.ProcessBatch(ctx, processBatchRequest)
	if err != nil {
<<<<<<< HEAD
		// Log this error as an executor unspecified error
		s.eventLog.LogExecutorError(ctx, pb.ExecutorError_EXECUTOR_ERROR_UNSPECIFIED, processBatchRequest)
		log.Errorf("error processing unsigned transaction ", err)
		return nil, err
	} else if processBatchResponse.Error != executor.EXECUTOR_ERROR_NO_ERROR {
=======
		if status.Code(err) == codes.ResourceExhausted {
			log.Errorf("error processing unsigned transaction ", err)
			for attempts < s.cfg.MaxResourceExhaustedAttempts {
				time.Sleep(s.cfg.WaitOnResourceExhaustion.Duration)
				log.Errorf("retrying to process unsigned transaction")
				processBatchResponse, err = s.executorClient.ProcessBatch(ctx, processBatchRequest)
				if status.Code(err) == codes.ResourceExhausted {
					log.Errorf("error processing unsigned transaction ", err)
					attempts++
					continue
				}
				break
			}
		}

		if err != nil {
			if status.Code(err) == codes.ResourceExhausted {
				log.Error("reporting error as time out")
				return nil, runtime.ErrGRPCResourceExhaustedAsTimeout
			}
			// Log this error as an executor unspecified error
			s.eventLog.LogExecutorError(ctx, executor.ExecutorError_EXECUTOR_ERROR_UNSPECIFIED, processBatchRequest)
			log.Errorf("error processing unsigned transaction ", err)
			return nil, err
		}
	}

	if err == nil && processBatchResponse.Error != executor.ExecutorError_EXECUTOR_ERROR_NO_ERROR {
>>>>>>> 659b0825
		err = executor.ExecutorErr(processBatchResponse.Error)
		s.eventLog.LogExecutorError(ctx, processBatchResponse.Error, processBatchRequest)
		return nil, err
	}

	response, err := s.convertToProcessBatchResponse([]types.Transaction{*tx}, processBatchResponse)
	if err != nil {
		return nil, err
	}

<<<<<<< HEAD
	if processBatchResponse.Responses[0].Error != pb.RomError(executor.ROM_ERROR_NO_ERROR) {
=======
	if processBatchResponse.Responses[0].Error != executor.RomError_ROM_ERROR_NO_ERROR {
>>>>>>> 659b0825
		err := executor.RomErr(processBatchResponse.Responses[0].Error)
		if !isEVMRevertError(err) {
			return response, err
		}
	}

	return response, nil
}

// isContractCreation checks if the tx is a contract creation
func (s *State) isContractCreation(tx *types.Transaction) bool {
	return tx.To() == nil && len(tx.Data()) > 0
}

<<<<<<< HEAD
// StoreTransaction is used by the sequencer to add process a transaction
=======
// StoreTransaction is used by the sequencer and trusted state synchronizer to add process a transaction.
>>>>>>> 659b0825
func (s *State) StoreTransaction(ctx context.Context, batchNumber uint64, processedTx *ProcessTransactionResponse, coinbase common.Address, timestamp uint64, dbTx pgx.Tx) error {
	if dbTx == nil {
		return ErrDBTxNil
	}

	// if the transaction has an intrinsic invalid tx error it means
	// the transaction has not changed the state, so we don't store it
	if executor.IsIntrinsicError(executor.RomErrorCode(processedTx.RomError)) {
		return nil
	}

	lastL2Block, err := s.GetLastL2Block(ctx, dbTx)
	if err != nil {
		return err
	}

	header := &types.Header{
		Number:     new(big.Int).SetUint64(lastL2Block.Number().Uint64() + 1),
		ParentHash: lastL2Block.Hash(),
		Coinbase:   coinbase,
		Root:       processedTx.StateRoot,
		GasUsed:    processedTx.GasUsed,
		GasLimit:   s.cfg.MaxCumulativeGasUsed,
		Time:       timestamp,
	}
	transactions := []*types.Transaction{&processedTx.Tx}

	receipt := generateReceipt(header.Number, processedTx)
	receipts := []*types.Receipt{receipt}

	// Create block to be able to calculate its hash
	block := types.NewBlock(header, transactions, []*types.Header{}, receipts, &trie.StackTrie{})
	block.ReceivedAt = time.Unix(int64(timestamp), 0)

	receipt.BlockHash = block.Hash()

	// Store L2 block and its transaction
<<<<<<< HEAD
	if err := s.AddL2Block(ctx, batchNumber, block, receipts, dbTx); err != nil {
=======
	if err := s.AddL2Block(ctx, batchNumber, block, receipts, uint8(processedTx.EffectivePercentage), dbTx); err != nil {
>>>>>>> 659b0825
		return err
	}

	return nil
}

// CheckSupersetBatchTransactions verifies that processedTransactions is a
// superset of existingTxs and that the existing txs have the same order,
// returns a non-nil error if that is not the case.
func CheckSupersetBatchTransactions(existingTxHashes []common.Hash, processedTxs []*ProcessTransactionResponse) error {
	if len(existingTxHashes) > len(processedTxs) {
		return ErrExistingTxGreaterThanProcessedTx
	}
	for i, existingTxHash := range existingTxHashes {
		if existingTxHash != processedTxs[i].TxHash {
			return ErrOutOfOrderProcessedTx
		}
	}
	return nil
}

// EstimateGas for a transaction
func (s *State) EstimateGas(transaction *types.Transaction, senderAddress common.Address, l2BlockNumber *uint64, dbTx pgx.Tx) (uint64, []byte, error) {
	const ethTransferGas = 21000

	var lowEnd uint64
	var highEnd uint64

	ctx := context.Background()

	lastBatches, l2BlockStateRoot, err := s.PostgresStorage.GetLastNBatchesByL2BlockNumber(ctx, l2BlockNumber, two, dbTx)
	if err != nil {
		return 0, nil, err
	}

<<<<<<< HEAD
=======
	stateRoot := l2BlockStateRoot
	if l2BlockNumber != nil {
		l2Block, err := s.GetL2BlockByNumber(ctx, *l2BlockNumber, dbTx)
		if err != nil {
			return 0, nil, err
		}
		stateRoot = l2Block.Root()
	}

	loadedNonce, err := s.tree.GetNonce(ctx, senderAddress, stateRoot.Bytes())
	if err != nil {
		return 0, nil, err
	}
	nonce := loadedNonce.Uint64()

>>>>>>> 659b0825
	// Get latest batch from the database to get globalExitRoot and Timestamp
	lastBatch := lastBatches[0]

	// Get batch before latest to get state root and local exit root
	previousBatch := lastBatches[0]
	if len(lastBatches) > 1 {
		previousBatch = lastBatches[1]
	}

	lowEnd, err = core.IntrinsicGas(transaction.Data(), transaction.AccessList(), s.isContractCreation(transaction), true, false, false)
	if err != nil {
		return 0, nil, err
	}

	if lowEnd == ethTransferGas && transaction.To() != nil {
<<<<<<< HEAD
		code, err := s.tree.GetCode(ctx, *transaction.To(), l2BlockStateRoot.Bytes())
=======
		code, err := s.tree.GetCode(ctx, *transaction.To(), stateRoot.Bytes())
>>>>>>> 659b0825
		if err != nil {
			log.Warnf("error while getting transaction.to() code %v", err)
		} else if len(code) == 0 {
			return lowEnd, nil, nil
		}
	}

	if transaction.Gas() != 0 && transaction.Gas() > lowEnd {
		highEnd = transaction.Gas()
	} else {
		highEnd = s.cfg.MaxCumulativeGasUsed
	}

	var availableBalance *big.Int

	if senderAddress != ZeroAddress {
<<<<<<< HEAD
		senderBalance, err := s.tree.GetBalance(ctx, senderAddress, l2BlockStateRoot.Bytes())
=======
		senderBalance, err := s.tree.GetBalance(ctx, senderAddress, stateRoot.Bytes())
>>>>>>> 659b0825
		if err != nil {
			if errors.Is(err, ErrNotFound) {
				senderBalance = big.NewInt(0)
			} else {
				return 0, nil, err
			}
		}

		availableBalance = new(big.Int).Set(senderBalance)

		if transaction.Value() != nil {
			if transaction.Value().Cmp(availableBalance) > 0 {
				return 0, nil, ErrInsufficientFunds
			}

			availableBalance.Sub(availableBalance, transaction.Value())
		}
	}

	if transaction.GasPrice().BitLen() != 0 && // Gas price has been set
		availableBalance != nil && // Available balance is found
		availableBalance.Cmp(big.NewInt(0)) > 0 { // Available balance > 0
		gasAllowance := new(big.Int).Div(availableBalance, transaction.GasPrice())

		// Check the gas allowance for this account, make sure high end is capped to it
		if gasAllowance.IsUint64() && highEnd > gasAllowance.Uint64() {
			log.Debugf("Gas estimation high-end capped by allowance [%d]", gasAllowance.Uint64())
			highEnd = gasAllowance.Uint64()
		}
	}

	// Run the transaction with the specified gas value.
	// Returns a status indicating if the transaction failed, if it was reverted and the accompanying error
<<<<<<< HEAD
	testTransaction := func(gas uint64, shouldOmitErr bool) (failed, reverted bool, gasUsed uint64, returnValue []byte, err error) {
		tx := types.NewTx(&types.LegacyTx{
			Nonce:    transaction.Nonce(),
=======
	testTransaction := func(gas uint64, nonce uint64, shouldOmitErr bool) (failed, reverted bool, gasUsed uint64, returnValue []byte, err error) {
		tx := types.NewTx(&types.LegacyTx{
			Nonce:    nonce,
>>>>>>> 659b0825
			To:       transaction.To(),
			Value:    transaction.Value(),
			Gas:      gas,
			GasPrice: transaction.GasPrice(),
			Data:     transaction.Data(),
		})

<<<<<<< HEAD
		batchL2Data, err := EncodeUnsignedTransaction(*tx, s.cfg.ChainID, nil)
=======
		forkID := s.GetForkIDByBatchNumber(lastBatch.BatchNumber)

		batchL2Data, err := EncodeUnsignedTransaction(*tx, s.cfg.ChainID, nil, forkID)
>>>>>>> 659b0825
		if err != nil {
			log.Errorf("error encoding unsigned transaction ", err)
			return false, false, gasUsed, nil, err
		}

<<<<<<< HEAD
		forkID := GetForkIDByBatchNumber(s.cfg.ForkIDIntervals, lastBatch.BatchNumber)
		// Create a batch to be sent to the executor
		processBatchRequest := &pb.ProcessBatchRequest{
			OldBatchNum:      lastBatch.BatchNumber,
			BatchL2Data:      batchL2Data,
			From:             senderAddress.String(),
			OldStateRoot:     l2BlockStateRoot.Bytes(),
=======
		// Create a batch to be sent to the executor
		processBatchRequest := &executor.ProcessBatchRequest{
			OldBatchNum:      lastBatch.BatchNumber,
			BatchL2Data:      batchL2Data,
			From:             senderAddress.String(),
			OldStateRoot:     stateRoot.Bytes(),
>>>>>>> 659b0825
			GlobalExitRoot:   lastBatch.GlobalExitRoot.Bytes(),
			OldAccInputHash:  previousBatch.AccInputHash.Bytes(),
			EthTimestamp:     uint64(lastBatch.Timestamp.Unix()),
			Coinbase:         lastBatch.Coinbase.String(),
			UpdateMerkleTree: cFalse,
			ChainId:          s.cfg.ChainID,
			ForkId:           forkID,
		}

		log.Debugf("EstimateGas[processBatchRequest.OldBatchNum]: %v", processBatchRequest.OldBatchNum)
		// log.Debugf("EstimateGas[processBatchRequest.BatchL2Data]: %v", hex.EncodeToHex(processBatchRequest.BatchL2Data))
		log.Debugf("EstimateGas[processBatchRequest.From]: %v", processBatchRequest.From)
		log.Debugf("EstimateGas[processBatchRequest.OldStateRoot]: %v", hex.EncodeToHex(processBatchRequest.OldStateRoot))
		log.Debugf("EstimateGas[processBatchRequest.globalExitRoot]: %v", hex.EncodeToHex(processBatchRequest.GlobalExitRoot))
		log.Debugf("EstimateGas[processBatchRequest.OldAccInputHash]: %v", hex.EncodeToHex(processBatchRequest.OldAccInputHash))
		log.Debugf("EstimateGas[processBatchRequest.EthTimestamp]: %v", processBatchRequest.EthTimestamp)
		log.Debugf("EstimateGas[processBatchRequest.Coinbase]: %v", processBatchRequest.Coinbase)
		log.Debugf("EstimateGas[processBatchRequest.UpdateMerkleTree]: %v", processBatchRequest.UpdateMerkleTree)
		log.Debugf("EstimateGas[processBatchRequest.ChainId]: %v", processBatchRequest.ChainId)
		log.Debugf("EstimateGas[processBatchRequest.ForkId]: %v", processBatchRequest.ForkId)

		txExecutionOnExecutorTime := time.Now()
		processBatchResponse, err := s.executorClient.ProcessBatch(ctx, processBatchRequest)
		log.Debugf("executor time: %vms", time.Since(txExecutionOnExecutorTime).Milliseconds())
		if err != nil {
			log.Errorf("error estimating gas: %v", err)
			return false, false, gasUsed, nil, err
		}
		gasUsed = processBatchResponse.Responses[0].GasUsed
<<<<<<< HEAD
		if processBatchResponse.Error != executor.EXECUTOR_ERROR_NO_ERROR {
=======
		if processBatchResponse.Error != executor.ExecutorError_EXECUTOR_ERROR_NO_ERROR {
>>>>>>> 659b0825
			err = executor.ExecutorErr(processBatchResponse.Error)
			s.eventLog.LogExecutorError(ctx, processBatchResponse.Error, processBatchRequest)
			return false, false, gasUsed, nil, err
		}

		// Check if an out of gas error happened during EVM execution
<<<<<<< HEAD
		if processBatchResponse.Responses[0].Error != pb.RomError(executor.ROM_ERROR_NO_ERROR) {
=======
		if processBatchResponse.Responses[0].Error != executor.RomError_ROM_ERROR_NO_ERROR {
>>>>>>> 659b0825
			err := executor.RomErr(processBatchResponse.Responses[0].Error)

			if (isGasEVMError(err) || isGasApplyError(err)) && shouldOmitErr {
				// Specifying the transaction failed, but not providing an error
				// is an indication that a valid error occurred due to low gas,
				// which will increase the lower bound for the search
				return true, false, gasUsed, nil, nil
			}

			if isEVMRevertError(err) {
				// The EVM reverted during execution, attempt to extract the
				// error message and return it
				returnValue := processBatchResponse.Responses[0].ReturnValue
				return true, true, gasUsed, returnValue, constructErrorFromRevert(err, returnValue)
			}

			return true, false, gasUsed, nil, err
		}

		return false, false, gasUsed, nil, nil
	}

	txExecutions := []time.Duration{}
	var totalExecutionTime time.Duration

	// Check if the highEnd is a good value to make the transaction pass
<<<<<<< HEAD
	failed, reverted, gasUsed, returnValue, err := testTransaction(highEnd, false)
=======
	failed, reverted, gasUsed, returnValue, err := testTransaction(highEnd, nonce, false)
>>>>>>> 659b0825
	log.Debugf("Estimate gas. Trying to execute TX with %v gas", highEnd)
	if failed {
		if reverted {
			return 0, returnValue, err
		}

		// The transaction shouldn't fail, for whatever reason, at highEnd
		return 0, nil, fmt.Errorf(
			"unable to apply transaction even for the highest gas limit %d: %w",
			highEnd,
			err,
		)
	}

	if lowEnd < gasUsed {
		lowEnd = gasUsed
	}

	// Start the binary search for the lowest possible gas price
	for (lowEnd < highEnd) && (highEnd-lowEnd) > 4096 {
		txExecutionStart := time.Now()
		mid := (lowEnd + highEnd) / uint64(two)

		log.Debugf("Estimate gas. Trying to execute TX with %v gas", mid)

<<<<<<< HEAD
		failed, reverted, _, _, testErr := testTransaction(mid, true)
=======
		failed, reverted, _, _, testErr := testTransaction(mid, nonce, true)
>>>>>>> 659b0825
		executionTime := time.Since(txExecutionStart)
		totalExecutionTime += executionTime
		txExecutions = append(txExecutions, executionTime)
		if testErr != nil && !reverted {
			// Reverts are ignored in the binary search, but are checked later on
			// during the execution for the optimal gas limit found
			return 0, nil, testErr
		}

		if failed {
			// If the transaction failed => increase the gas
			lowEnd = mid + 1
		} else {
			// If the transaction didn't fail => make this ok value the high end
			highEnd = mid
		}
	}

	executions := int64(len(txExecutions))
	if executions > 0 {
		log.Infof("EstimateGas executed TX %v %d times in %d milliseconds", transaction.Hash(), executions, totalExecutionTime.Milliseconds())
	} else {
		log.Error("Estimate gas. Tx not executed")
	}
	return highEnd, nil, nil
}

// Checks if executor level valid gas errors occurred
func isGasApplyError(err error) bool {
	return errors.Is(err, ErrNotEnoughIntrinsicGas)
}

// Checks if EVM level valid gas errors occurred
func isGasEVMError(err error) bool {
	return errors.Is(err, runtime.ErrOutOfGas)
}

// Checks if the EVM reverted during execution
func isEVMRevertError(err error) bool {
	return errors.Is(err, runtime.ErrExecutionReverted)
}<|MERGE_RESOLUTION|>--- conflicted
+++ resolved
@@ -14,10 +14,6 @@
 	"github.com/0xPolygonHermez/zkevm-node/log"
 	"github.com/0xPolygonHermez/zkevm-node/state/runtime"
 	"github.com/0xPolygonHermez/zkevm-node/state/runtime/executor"
-<<<<<<< HEAD
-	"github.com/0xPolygonHermez/zkevm-node/state/runtime/executor/pb"
-=======
->>>>>>> 659b0825
 	"github.com/0xPolygonHermez/zkevm-node/state/runtime/fakevm"
 	"github.com/0xPolygonHermez/zkevm-node/state/runtime/instrumentation"
 	"github.com/0xPolygonHermez/zkevm-node/state/runtime/instrumentation/js"
@@ -30,11 +26,8 @@
 	"github.com/ethereum/go-ethereum/trie"
 	"github.com/holiman/uint256"
 	"github.com/jackc/pgx/v4"
-<<<<<<< HEAD
-=======
 	"google.golang.org/grpc/codes"
 	"google.golang.org/grpc/status"
->>>>>>> 659b0825
 )
 
 const (
@@ -180,12 +173,9 @@
 		transactions := []*types.Transaction{&processedTx.Tx}
 
 		receipt := generateReceipt(header.Number, processedTx)
-<<<<<<< HEAD
-=======
 		if !CheckLogOrder(receipt.Logs) {
 			return fmt.Errorf("error: logs received from executor are not in order")
 		}
->>>>>>> 659b0825
 		receipts := []*types.Receipt{receipt}
 
 		// Create block to be able to calculate its hash
@@ -195,11 +185,7 @@
 		receipt.BlockHash = block.Hash()
 
 		// Store L2 block and its transaction
-<<<<<<< HEAD
-		if err := s.AddL2Block(ctx, batchNumber, block, receipts, dbTx); err != nil {
-=======
 		if err := s.AddL2Block(ctx, batchNumber, block, receipts, uint8(processedTx.EffectivePercentage), dbTx); err != nil {
->>>>>>> 659b0825
 			return err
 		}
 	}
@@ -236,38 +222,20 @@
 		return nil, err
 	}
 
-<<<<<<< HEAD
-	// generate batch l2 data for the transaction
-	batchL2Data, err := EncodeTransactions([]types.Transaction{*tx})
-	if err != nil {
-		return nil, err
-	}
-
-=======
->>>>>>> 659b0825
 	// gets batch that including the l2 block
 	batch, err := s.GetBatchByL2BlockNumber(ctx, block.NumberU64(), dbTx)
 	if err != nil {
 		return nil, err
 	}
 
-<<<<<<< HEAD
-=======
 	forkId := s.GetForkIDByBatchNumber(batch.BatchNumber)
 
->>>>>>> 659b0825
 	// gets batch that including the previous l2 block
 	previousBatch, err := s.GetBatchByL2BlockNumber(ctx, previousBlock.NumberU64(), dbTx)
 	if err != nil {
 		return nil, err
 	}
 
-<<<<<<< HEAD
-	forkId := s.GetForkIDByBatchNumber(batch.BatchNumber)
-
-	// Create Batch
-	traceConfigRequest := &pb.TraceConfig{
-=======
 	// generate batch l2 data for the transaction
 	batchL2Data, err := EncodeTransactions([]types.Transaction{*tx}, []uint8{MaxEffectivePercentage}, forkId)
 	if err != nil {
@@ -276,7 +244,6 @@
 
 	// Create Batch
 	traceConfigRequest := &executor.TraceConfig{
->>>>>>> 659b0825
 		TxHashToGenerateCallTrace:    transactionHash.Bytes(),
 		TxHashToGenerateExecuteTrace: transactionHash.Bytes(),
 		// set the defaults to the maximum information we can have.
@@ -305,11 +272,7 @@
 	}
 
 	oldStateRoot := previousBlock.Root()
-<<<<<<< HEAD
-	processBatchRequest := &pb.ProcessBatchRequest{
-=======
 	processBatchRequest := &executor.ProcessBatchRequest{
->>>>>>> 659b0825
 		OldBatchNum:     batch.BatchNumber - 1,
 		OldStateRoot:    oldStateRoot.Bytes(),
 		OldAccInputHash: previousBatch.AccInputHash.Bytes(),
@@ -330,21 +293,13 @@
 	endTime := time.Now()
 	if err != nil {
 		return nil, err
-<<<<<<< HEAD
-	} else if processBatchResponse.Error != executor.EXECUTOR_ERROR_NO_ERROR {
-=======
 	} else if processBatchResponse.Error != executor.ExecutorError_EXECUTOR_ERROR_NO_ERROR {
->>>>>>> 659b0825
 		err = executor.ExecutorErr(processBatchResponse.Error)
 		s.eventLog.LogExecutorError(ctx, processBatchResponse.Error, processBatchRequest)
 		return nil, err
 	}
 
-<<<<<<< HEAD
-	txs, _, err := DecodeTxs(batchL2Data)
-=======
 	txs, _, _, err := DecodeTxs(batchL2Data, forkId)
->>>>>>> 659b0825
 	if err != nil && !errors.Is(err, ErrInvalidData) {
 		return nil, err
 	}
@@ -790,11 +745,8 @@
 
 // ProcessUnsignedTransaction processes the given unsigned transaction.
 func (s *State) internalProcessUnsignedTransaction(ctx context.Context, tx *types.Transaction, senderAddress common.Address, l2BlockNumber *uint64, noZKEVMCounters bool, dbTx pgx.Tx) (*ProcessBatchResponse, error) {
-<<<<<<< HEAD
-=======
 	var attempts = 1
 
->>>>>>> 659b0825
 	if s.executorClient == nil {
 		return nil, ErrExecutorNil
 	}
@@ -806,24 +758,6 @@
 		return nil, err
 	}
 
-<<<<<<< HEAD
-	stateRoot := l2BlockStateRoot
-	if l2BlockNumber != nil {
-		l2Block, err := s.GetL2BlockByNumber(ctx, *l2BlockNumber, dbTx)
-		if err != nil {
-			return nil, err
-		}
-		stateRoot = l2Block.Root()
-	}
-
-	loadedNonce, err := s.tree.GetNonce(ctx, senderAddress, stateRoot.Bytes())
-	if err != nil {
-		return nil, err
-	}
-	nonce := loadedNonce.Uint64()
-
-=======
->>>>>>> 659b0825
 	// Get latest batch from the database to get globalExitRoot and Timestamp
 	lastBatch := lastBatches[0]
 
@@ -833,11 +767,6 @@
 		previousBatch = lastBatches[1]
 	}
 
-<<<<<<< HEAD
-	timestamp := uint64(lastBatch.Timestamp.Unix())
-
-	if l2BlockNumber != nil {
-=======
 	stateRoot := l2BlockStateRoot
 	timestamp := uint64(lastBatch.Timestamp.Unix())
 	if l2BlockNumber != nil {
@@ -847,7 +776,6 @@
 		}
 		stateRoot = l2Block.Root()
 
->>>>>>> 659b0825
 		latestL2BlockNumber, err := s.PostgresStorage.GetLastL2BlockNumber(ctx, dbTx)
 		if err != nil {
 			return nil, err
@@ -858,9 +786,6 @@
 		}
 	}
 
-<<<<<<< HEAD
-	batchL2Data, err := EncodeUnsignedTransaction(*tx, s.cfg.ChainID, &nonce)
-=======
 	forkID := s.GetForkIDByBatchNumber(lastBatch.BatchNumber)
 	loadedNonce, err := s.tree.GetNonce(ctx, senderAddress, stateRoot.Bytes())
 	if err != nil {
@@ -869,20 +794,13 @@
 	nonce := loadedNonce.Uint64()
 
 	batchL2Data, err := EncodeUnsignedTransaction(*tx, s.cfg.ChainID, &nonce, forkID)
->>>>>>> 659b0825
 	if err != nil {
 		log.Errorf("error encoding unsigned transaction ", err)
 		return nil, err
 	}
 
-<<<<<<< HEAD
-	forkID := GetForkIDByBatchNumber(s.cfg.ForkIDIntervals, lastBatch.BatchNumber)
-	// Create Batch
-	processBatchRequest := &pb.ProcessBatchRequest{
-=======
 	// Create Batch
 	processBatchRequest := &executor.ProcessBatchRequest{
->>>>>>> 659b0825
 		OldBatchNum:      lastBatch.BatchNumber,
 		BatchL2Data:      batchL2Data,
 		From:             senderAddress.String(),
@@ -914,13 +832,6 @@
 	// Send Batch to the Executor
 	processBatchResponse, err := s.executorClient.ProcessBatch(ctx, processBatchRequest)
 	if err != nil {
-<<<<<<< HEAD
-		// Log this error as an executor unspecified error
-		s.eventLog.LogExecutorError(ctx, pb.ExecutorError_EXECUTOR_ERROR_UNSPECIFIED, processBatchRequest)
-		log.Errorf("error processing unsigned transaction ", err)
-		return nil, err
-	} else if processBatchResponse.Error != executor.EXECUTOR_ERROR_NO_ERROR {
-=======
 		if status.Code(err) == codes.ResourceExhausted {
 			log.Errorf("error processing unsigned transaction ", err)
 			for attempts < s.cfg.MaxResourceExhaustedAttempts {
@@ -949,7 +860,6 @@
 	}
 
 	if err == nil && processBatchResponse.Error != executor.ExecutorError_EXECUTOR_ERROR_NO_ERROR {
->>>>>>> 659b0825
 		err = executor.ExecutorErr(processBatchResponse.Error)
 		s.eventLog.LogExecutorError(ctx, processBatchResponse.Error, processBatchRequest)
 		return nil, err
@@ -960,11 +870,7 @@
 		return nil, err
 	}
 
-<<<<<<< HEAD
-	if processBatchResponse.Responses[0].Error != pb.RomError(executor.ROM_ERROR_NO_ERROR) {
-=======
 	if processBatchResponse.Responses[0].Error != executor.RomError_ROM_ERROR_NO_ERROR {
->>>>>>> 659b0825
 		err := executor.RomErr(processBatchResponse.Responses[0].Error)
 		if !isEVMRevertError(err) {
 			return response, err
@@ -979,11 +885,7 @@
 	return tx.To() == nil && len(tx.Data()) > 0
 }
 
-<<<<<<< HEAD
-// StoreTransaction is used by the sequencer to add process a transaction
-=======
 // StoreTransaction is used by the sequencer and trusted state synchronizer to add process a transaction.
->>>>>>> 659b0825
 func (s *State) StoreTransaction(ctx context.Context, batchNumber uint64, processedTx *ProcessTransactionResponse, coinbase common.Address, timestamp uint64, dbTx pgx.Tx) error {
 	if dbTx == nil {
 		return ErrDBTxNil
@@ -1021,11 +923,7 @@
 	receipt.BlockHash = block.Hash()
 
 	// Store L2 block and its transaction
-<<<<<<< HEAD
-	if err := s.AddL2Block(ctx, batchNumber, block, receipts, dbTx); err != nil {
-=======
 	if err := s.AddL2Block(ctx, batchNumber, block, receipts, uint8(processedTx.EffectivePercentage), dbTx); err != nil {
->>>>>>> 659b0825
 		return err
 	}
 
@@ -1061,8 +959,6 @@
 		return 0, nil, err
 	}
 
-<<<<<<< HEAD
-=======
 	stateRoot := l2BlockStateRoot
 	if l2BlockNumber != nil {
 		l2Block, err := s.GetL2BlockByNumber(ctx, *l2BlockNumber, dbTx)
@@ -1078,7 +974,6 @@
 	}
 	nonce := loadedNonce.Uint64()
 
->>>>>>> 659b0825
 	// Get latest batch from the database to get globalExitRoot and Timestamp
 	lastBatch := lastBatches[0]
 
@@ -1094,11 +989,7 @@
 	}
 
 	if lowEnd == ethTransferGas && transaction.To() != nil {
-<<<<<<< HEAD
-		code, err := s.tree.GetCode(ctx, *transaction.To(), l2BlockStateRoot.Bytes())
-=======
 		code, err := s.tree.GetCode(ctx, *transaction.To(), stateRoot.Bytes())
->>>>>>> 659b0825
 		if err != nil {
 			log.Warnf("error while getting transaction.to() code %v", err)
 		} else if len(code) == 0 {
@@ -1115,11 +1006,7 @@
 	var availableBalance *big.Int
 
 	if senderAddress != ZeroAddress {
-<<<<<<< HEAD
-		senderBalance, err := s.tree.GetBalance(ctx, senderAddress, l2BlockStateRoot.Bytes())
-=======
 		senderBalance, err := s.tree.GetBalance(ctx, senderAddress, stateRoot.Bytes())
->>>>>>> 659b0825
 		if err != nil {
 			if errors.Is(err, ErrNotFound) {
 				senderBalance = big.NewInt(0)
@@ -1153,15 +1040,9 @@
 
 	// Run the transaction with the specified gas value.
 	// Returns a status indicating if the transaction failed, if it was reverted and the accompanying error
-<<<<<<< HEAD
-	testTransaction := func(gas uint64, shouldOmitErr bool) (failed, reverted bool, gasUsed uint64, returnValue []byte, err error) {
-		tx := types.NewTx(&types.LegacyTx{
-			Nonce:    transaction.Nonce(),
-=======
 	testTransaction := func(gas uint64, nonce uint64, shouldOmitErr bool) (failed, reverted bool, gasUsed uint64, returnValue []byte, err error) {
 		tx := types.NewTx(&types.LegacyTx{
 			Nonce:    nonce,
->>>>>>> 659b0825
 			To:       transaction.To(),
 			Value:    transaction.Value(),
 			Gas:      gas,
@@ -1169,34 +1050,20 @@
 			Data:     transaction.Data(),
 		})
 
-<<<<<<< HEAD
-		batchL2Data, err := EncodeUnsignedTransaction(*tx, s.cfg.ChainID, nil)
-=======
 		forkID := s.GetForkIDByBatchNumber(lastBatch.BatchNumber)
 
 		batchL2Data, err := EncodeUnsignedTransaction(*tx, s.cfg.ChainID, nil, forkID)
->>>>>>> 659b0825
 		if err != nil {
 			log.Errorf("error encoding unsigned transaction ", err)
 			return false, false, gasUsed, nil, err
 		}
 
-<<<<<<< HEAD
-		forkID := GetForkIDByBatchNumber(s.cfg.ForkIDIntervals, lastBatch.BatchNumber)
-		// Create a batch to be sent to the executor
-		processBatchRequest := &pb.ProcessBatchRequest{
-			OldBatchNum:      lastBatch.BatchNumber,
-			BatchL2Data:      batchL2Data,
-			From:             senderAddress.String(),
-			OldStateRoot:     l2BlockStateRoot.Bytes(),
-=======
 		// Create a batch to be sent to the executor
 		processBatchRequest := &executor.ProcessBatchRequest{
 			OldBatchNum:      lastBatch.BatchNumber,
 			BatchL2Data:      batchL2Data,
 			From:             senderAddress.String(),
 			OldStateRoot:     stateRoot.Bytes(),
->>>>>>> 659b0825
 			GlobalExitRoot:   lastBatch.GlobalExitRoot.Bytes(),
 			OldAccInputHash:  previousBatch.AccInputHash.Bytes(),
 			EthTimestamp:     uint64(lastBatch.Timestamp.Unix()),
@@ -1226,22 +1093,14 @@
 			return false, false, gasUsed, nil, err
 		}
 		gasUsed = processBatchResponse.Responses[0].GasUsed
-<<<<<<< HEAD
-		if processBatchResponse.Error != executor.EXECUTOR_ERROR_NO_ERROR {
-=======
 		if processBatchResponse.Error != executor.ExecutorError_EXECUTOR_ERROR_NO_ERROR {
->>>>>>> 659b0825
 			err = executor.ExecutorErr(processBatchResponse.Error)
 			s.eventLog.LogExecutorError(ctx, processBatchResponse.Error, processBatchRequest)
 			return false, false, gasUsed, nil, err
 		}
 
 		// Check if an out of gas error happened during EVM execution
-<<<<<<< HEAD
-		if processBatchResponse.Responses[0].Error != pb.RomError(executor.ROM_ERROR_NO_ERROR) {
-=======
 		if processBatchResponse.Responses[0].Error != executor.RomError_ROM_ERROR_NO_ERROR {
->>>>>>> 659b0825
 			err := executor.RomErr(processBatchResponse.Responses[0].Error)
 
 			if (isGasEVMError(err) || isGasApplyError(err)) && shouldOmitErr {
@@ -1268,11 +1127,7 @@
 	var totalExecutionTime time.Duration
 
 	// Check if the highEnd is a good value to make the transaction pass
-<<<<<<< HEAD
-	failed, reverted, gasUsed, returnValue, err := testTransaction(highEnd, false)
-=======
 	failed, reverted, gasUsed, returnValue, err := testTransaction(highEnd, nonce, false)
->>>>>>> 659b0825
 	log.Debugf("Estimate gas. Trying to execute TX with %v gas", highEnd)
 	if failed {
 		if reverted {
@@ -1298,11 +1153,7 @@
 
 		log.Debugf("Estimate gas. Trying to execute TX with %v gas", mid)
 
-<<<<<<< HEAD
-		failed, reverted, _, _, testErr := testTransaction(mid, true)
-=======
 		failed, reverted, _, _, testErr := testTransaction(mid, nonce, true)
->>>>>>> 659b0825
 		executionTime := time.Since(txExecutionStart)
 		totalExecutionTime += executionTime
 		txExecutions = append(txExecutions, executionTime)
