package state

import (
	"context"
	"errors"
	"fmt"
	"math/big"
	"time"

	"github.com/0xPolygonHermez/zkevm-node/event"
	"github.com/0xPolygonHermez/zkevm-node/hex"
	"github.com/0xPolygonHermez/zkevm-node/log"
	"github.com/0xPolygonHermez/zkevm-node/state/runtime"
	"github.com/0xPolygonHermez/zkevm-node/state/runtime/executor"
	"github.com/ethereum/go-ethereum/common"
	"github.com/ethereum/go-ethereum/core"
	"github.com/ethereum/go-ethereum/core/types"
	"github.com/ethereum/go-ethereum/trie"
	"github.com/google/uuid"
	"github.com/jackc/pgx/v4"
	"google.golang.org/grpc/codes"
	"google.golang.org/grpc/status"
)

// GetSender gets the sender from the transaction's signature
func GetSender(tx types.Transaction) (common.Address, error) {
	signer := types.NewEIP155Signer(tx.ChainId())
	sender, err := signer.Sender(&tx)
	if err != nil {
		return common.Address{}, err
	}
	return sender, nil
}

// RlpFieldsToLegacyTx parses the rlp fields slice into a type.LegacyTx
// in this specific order:
//
// required fields:
// [0] Nonce    uint64
// [1] GasPrice *big.Int
// [2] Gas      uint64
// [3] To       *common.Address
// [4] Value    *big.Int
// [5] Data     []byte
//
// optional fields:
// [6] V        *big.Int
// [7] R        *big.Int
// [8] S        *big.Int
func RlpFieldsToLegacyTx(fields [][]byte, v, r, s []byte) (tx *types.LegacyTx, err error) {
	const (
		fieldsSizeWithoutChainID = 6
		fieldsSizeWithChainID    = 7
	)

	if len(fields) < fieldsSizeWithoutChainID {
		return nil, types.ErrTxTypeNotSupported
	}

	nonce := big.NewInt(0).SetBytes(fields[0]).Uint64()
	gasPrice := big.NewInt(0).SetBytes(fields[1])
	gas := big.NewInt(0).SetBytes(fields[2]).Uint64()
	var to *common.Address

	if fields[3] != nil && len(fields[3]) != 0 {
		tmp := common.BytesToAddress(fields[3])
		to = &tmp
	}
	value := big.NewInt(0).SetBytes(fields[4])
	data := fields[5]

	txV := big.NewInt(0).SetBytes(v)
	if len(fields) >= fieldsSizeWithChainID {
		chainID := big.NewInt(0).SetBytes(fields[6])

		// a = chainId * 2
		// b = v - 27
		// c = a + 35
		// v = b + c
		//
		// same as:
		// v = v-27+chainId*2+35
		a := new(big.Int).Mul(chainID, big.NewInt(double))
		b := new(big.Int).Sub(new(big.Int).SetBytes(v), big.NewInt(ether155V))
		c := new(big.Int).Add(a, big.NewInt(etherPre155V))
		txV = new(big.Int).Add(b, c)
	}

	txR := big.NewInt(0).SetBytes(r)
	txS := big.NewInt(0).SetBytes(s)

	return &types.LegacyTx{
		Nonce:    nonce,
		GasPrice: gasPrice,
		Gas:      gas,
		To:       to,
		Value:    value,
		Data:     data,
		V:        txV,
		R:        txR,
		S:        txS,
	}, nil
}

// StoreTransactions is used by the synchronizer through the method ProcessAndStoreClosedBatch.
func (s *State) StoreTransactions(ctx context.Context, batchNumber uint64, processedBlocks []*ProcessBlockResponse, txsEGPLog []*EffectiveGasPriceLog, dbTx pgx.Tx) error {
	if dbTx == nil {
		return ErrDBTxNil
	}

	// Check if last batch is closed. Note that it's assumed that only the latest batch can be open
	isBatchClosed, err := s.IsBatchClosed(ctx, batchNumber, dbTx)
	if err != nil {
		return err
	}
	if isBatchClosed {
		return ErrBatchAlreadyClosed
	}

	for _, processedBlock := range processedBlocks {
		processedTxs := processedBlock.TransactionResponses
		// check existing txs vs parameter txs
		/*
			existingTxs, err := s.GetTxsHashesByBatchNumber(ctx, batchNumber, dbTx)
			if err != nil {
				return err
			}*/

		// TODO: Refactor
		/*
			if err := CheckSupersetBatchTransactions(existingTxs, processedTxs); err != nil {
				return err
			}
		*/

		processingContext, err := s.GetProcessingContext(ctx, batchNumber, dbTx)
		if err != nil {
			return err
		}

		// firstTxToInsert := len(existingTxs)

		for i := 0; i < len(processedTxs); i++ {
			processedTx := processedTxs[i]
			// if the transaction has an intrinsic invalid tx error it means
			// the transaction has not changed the state, so we don't store it
			// and just move to the next
			if executor.IsIntrinsicError(executor.RomErrorCode(processedTx.RomError)) || errors.Is(processedTx.RomError, executor.RomErr(executor.RomError_ROM_ERROR_INVALID_RLP)) {
				continue
			}

			lastL2Block, err := s.GetLastL2Block(ctx, dbTx)
			if err != nil {
				return err
			}

			header := NewL2Header(&types.Header{
				Number:     new(big.Int).SetUint64(lastL2Block.Number().Uint64() + 1),
				ParentHash: lastL2Block.Hash(),
				Coinbase:   processingContext.Coinbase,
				Root:       processedTx.StateRoot,
				GasUsed:    processedTx.GasUsed,
				GasLimit:   processedBlock.GasLimit,
				Time:       uint64(processingContext.Timestamp.Unix()),
			})
			header.GlobalExitRoot = processedBlock.GlobalExitRoot
			header.BlockInfoRoot = processedBlock.BlockInfoRoot
			transactions := []*types.Transaction{&processedTx.Tx}

			receipt := GenerateReceipt(header.Number, processedTx, uint(i))
			if !CheckLogOrder(receipt.Logs) {
				return fmt.Errorf("error: logs received from executor are not in order")
			}
			receipts := []*types.Receipt{receipt}

			// Create l2Block to be able to calculate its hash
			st := trie.NewStackTrie(nil)
			l2Block := NewL2Block(header, transactions, []*L2Header{}, receipts, st)
			l2Block.ReceivedAt = processingContext.Timestamp

			receipt.BlockHash = l2Block.Hash()

			storeTxsEGPData := []StoreTxEGPData{{EGPLog: nil, EffectivePercentage: uint8(processedTx.EffectivePercentage)}}
			if txsEGPLog != nil {
				storeTxsEGPData[0].EGPLog = txsEGPLog[i]
			}
			txsL2Hash := []common.Hash{processedTx.TxHashL2_V2}

			// Store L2 block and its transaction
			if err := s.AddL2Block(ctx, batchNumber, l2Block, receipts, txsL2Hash, storeTxsEGPData, dbTx); err != nil {
				return err
			}
		}
	}
	return nil
}

// StoreL2Block stores a l2 block into the state
func (s *State) StoreL2Block(ctx context.Context, batchNumber uint64, l2Block *ProcessBlockResponse, txsEGPLog []*EffectiveGasPriceLog, dbTx pgx.Tx) error {
	if dbTx == nil {
		return ErrDBTxNil
	}

	log.Debugf("storing l2 block %d, txs %d, hash %s", l2Block.BlockNumber, len(l2Block.TransactionResponses), l2Block.BlockHash.String())
	start := time.Now()

	prevL2BlockHash, err := s.GetL2BlockHashByNumber(ctx, l2Block.BlockNumber-1, dbTx)
	if err != nil {
		return err
	}

<<<<<<< HEAD
=======
	gasLimit := l2Block.GasLimit
	if gasLimit > MaxL2BlockGasLimit {
		gasLimit = MaxL2BlockGasLimit
	}

>>>>>>> 98289775
	header := &types.Header{
		Number:     new(big.Int).SetUint64(l2Block.BlockNumber),
		ParentHash: prevL2BlockHash,
		Coinbase:   l2Block.Coinbase,
		Root:       l2Block.BlockHash, //BlockHash returned by the executor is the StateRoot in Etrog
		GasUsed:    l2Block.GasUsed,
		GasLimit:   gasLimit,
		Time:       l2Block.Timestamp,
	}

	l2Header := NewL2Header(header)

	l2Header.GlobalExitRoot = l2Block.GlobalExitRoot
	l2Header.BlockInfoRoot = l2Block.BlockInfoRoot

	numTxs := len(l2Block.TransactionResponses)
	transactions := make([]*types.Transaction, 0, numTxs)
	storeTxsEGPData := make([]StoreTxEGPData, 0, numTxs)
	receipts := make([]*types.Receipt, 0, numTxs)
	txsL2Hash := make([]common.Hash, 0, numTxs)

	for i, txResponse := range l2Block.TransactionResponses {
		// if the transaction has an intrinsic invalid tx error it means
		// the transaction has not changed the state, so we don't store it
		if executor.IsIntrinsicError(executor.RomErrorCode(txResponse.RomError)) {
			continue
		}
		if executor.IsInvalidL2Block(executor.RomErrorCode(txResponse.RomError)) {
			continue
		}

		txResp := *txResponse
		transactions = append(transactions, &txResp.Tx)
		txsL2Hash = append(txsL2Hash, txResp.TxHashL2_V2)

		storeTxEGPData := StoreTxEGPData{EGPLog: nil, EffectivePercentage: uint8(txResponse.EffectivePercentage)}
		if txsEGPLog != nil {
			storeTxEGPData.EGPLog = txsEGPLog[i]
		}

		storeTxsEGPData = append(storeTxsEGPData, storeTxEGPData)

		receipt := GenerateReceipt(header.Number, txResponse, uint(i))
		receipts = append(receipts, receipt)
	}

	// Create block to be able to calculate its hash
	st := trie.NewStackTrie(nil)
	block := NewL2Block(l2Header, transactions, []*L2Header{}, receipts, st)
	block.ReceivedAt = time.Unix(int64(l2Block.Timestamp), 0)

	for _, receipt := range receipts {
		receipt.BlockHash = block.Hash()
	}

	// Store L2 block and its transactions
	if err := s.AddL2Block(ctx, batchNumber, block, receipts, txsL2Hash, storeTxsEGPData, dbTx); err != nil {
		return err
	}

	log.Debugf("stored L2 block %d for batch %d, storing time %v", header.Number, batchNumber, time.Since(start))

	return nil
}

// PreProcessTransaction processes the transaction in order to calculate its zkCounters before adding it to the pool
func (s *State) PreProcessTransaction(ctx context.Context, tx *types.Transaction, dbTx pgx.Tx) (*ProcessBatchResponse, error) {
	sender, err := GetSender(*tx)
	if err != nil {
		return nil, err
	}

	response, err := s.internalProcessUnsignedTransaction(ctx, tx, sender, nil, false, dbTx)
	if err != nil {
		return response, err
	}

	return response, nil
}

// ProcessUnsignedTransaction processes the given unsigned transaction.
func (s *State) ProcessUnsignedTransaction(ctx context.Context, tx *types.Transaction, senderAddress common.Address, l2BlockNumber *uint64, noZKEVMCounters bool, dbTx pgx.Tx) (*runtime.ExecutionResult, error) {
	result := new(runtime.ExecutionResult)
	response, err := s.internalProcessUnsignedTransaction(ctx, tx, senderAddress, l2BlockNumber, noZKEVMCounters, dbTx)
	if err != nil {
		return nil, err
	}

	r := response.BlockResponses[0].TransactionResponses[0]
	result.ReturnValue = r.ReturnValue
	result.GasLeft = r.GasLeft
	result.GasUsed = r.GasUsed
	result.CreateAddress = r.CreateAddress
	result.StateRoot = r.StateRoot.Bytes()

	if errors.Is(r.RomError, runtime.ErrExecutionReverted) {
		result.Err = constructErrorFromRevert(r.RomError, r.ReturnValue)
	} else {
		result.Err = r.RomError
	}

	return result, nil
}

// internalProcessUnsignedTransaction processes the given unsigned transaction.
func (s *State) internalProcessUnsignedTransaction(ctx context.Context, tx *types.Transaction, senderAddress common.Address, l2BlockNumber *uint64, noZKEVMCounters bool, dbTx pgx.Tx) (*ProcessBatchResponse, error) {
	var l2Block *L2Block
	var err error
	if l2BlockNumber == nil {
		l2Block, err = s.GetLastL2Block(ctx, dbTx)
	} else {
		l2Block, err = s.GetL2BlockByNumber(ctx, *l2BlockNumber, dbTx)
	}
	if err != nil {
		return nil, err
	}

	batch, err := s.GetBatchByL2BlockNumber(ctx, l2Block.NumberU64(), dbTx)
	if err != nil {
		return nil, err
	}

	forkID := s.GetForkIDByBatchNumber(batch.BatchNumber)
	if forkID < FORKID_ETROG {
		return s.internalProcessUnsignedTransactionV1(ctx, tx, senderAddress, *batch, *l2Block, forkID, noZKEVMCounters, dbTx)
	} else {
		return s.internalProcessUnsignedTransactionV2(ctx, tx, senderAddress, *batch, *l2Block, forkID, noZKEVMCounters, dbTx)
	}
}

// internalProcessUnsignedTransactionV1 processes the given unsigned transaction.
// pre ETROG
func (s *State) internalProcessUnsignedTransactionV1(ctx context.Context, tx *types.Transaction, senderAddress common.Address, batch Batch, l2Block L2Block, forkID uint64, noZKEVMCounters bool, dbTx pgx.Tx) (*ProcessBatchResponse, error) {
	var attempts = 1

	if s.executorClient == nil {
		return nil, ErrExecutorNil
	}
	if s.tree == nil {
		return nil, ErrStateTreeNil
	}

	latestL2BlockNumber, err := s.GetLastL2BlockNumber(ctx, dbTx)
	if err != nil {
		return nil, err
	}

	timestamp := l2Block.Time()
	if l2Block.NumberU64() == latestL2BlockNumber {
		timestamp = uint64(time.Now().Unix())
	}

	loadedNonce, err := s.tree.GetNonce(ctx, senderAddress, l2Block.Root().Bytes())
	if err != nil {
		return nil, err
	}
	nonce := loadedNonce.Uint64()

	batchL2Data, err := EncodeUnsignedTransaction(*tx, s.cfg.ChainID, &nonce, forkID)
	if err != nil {
		log.Errorf("error encoding unsigned transaction ", err)
		return nil, err
	}

	// Create Batch V1
	processBatchRequestV1 := &executor.ProcessBatchRequest{
		From:             senderAddress.String(),
		OldBatchNum:      batch.BatchNumber,
		OldStateRoot:     l2Block.Root().Bytes(),
		OldAccInputHash:  batch.AccInputHash.Bytes(),
		ForkId:           forkID,
		Coinbase:         l2Block.Coinbase().String(),
		BatchL2Data:      batchL2Data,
		ChainId:          s.cfg.ChainID,
		UpdateMerkleTree: cFalse,
		ContextId:        uuid.NewString(),

		// v1 fields
		GlobalExitRoot: l2Block.GlobalExitRoot().Bytes(),
		EthTimestamp:   timestamp,
	}
	if noZKEVMCounters {
		processBatchRequestV1.NoCounters = cTrue
	}
	log.Debugf("internalProcessUnsignedTransactionV1[processBatchRequestV1.From]: %v", processBatchRequestV1.From)
	log.Debugf("internalProcessUnsignedTransactionV1[processBatchRequestV1.OldBatchNum]: %v", processBatchRequestV1.OldBatchNum)
	log.Debugf("internalProcessUnsignedTransactionV1[processBatchRequestV1.OldStateRoot]: %v", hex.EncodeToHex(processBatchRequestV1.OldStateRoot))
	log.Debugf("internalProcessUnsignedTransactionV1[processBatchRequestV1.OldAccInputHash]: %v", hex.EncodeToHex(processBatchRequestV1.OldAccInputHash))
	log.Debugf("internalProcessUnsignedTransactionV1[processBatchRequestV1.ForkId]: %v", processBatchRequestV1.ForkId)
	log.Debugf("internalProcessUnsignedTransactionV1[processBatchRequestV1.Coinbase]: %v", processBatchRequestV1.Coinbase)
	log.Debugf("internalProcessUnsignedTransactionV1[processBatchRequestV1.ChainId]: %v", processBatchRequestV1.ChainId)
	log.Debugf("internalProcessUnsignedTransactionV1[processBatchRequestV1.UpdateMerkleTree]: %v", processBatchRequestV1.UpdateMerkleTree)
	log.Debugf("internalProcessUnsignedTransactionV1[processBatchRequestV1.ContextId]: %v", processBatchRequestV1.ContextId)
	log.Debugf("internalProcessUnsignedTransactionV1[processBatchRequestV1.GlobalExitRoot]: %v", hex.EncodeToHex(processBatchRequestV1.GlobalExitRoot))
	log.Debugf("internalProcessUnsignedTransactionV1[processBatchRequestV1.EthTimestamp]: %v", processBatchRequestV1.EthTimestamp)

	// Send Batch to the Executor
	processBatchResponse, err := s.executorClient.ProcessBatch(ctx, processBatchRequestV1)
	if err != nil {
		if status.Code(err) == codes.ResourceExhausted || (processBatchResponse != nil && processBatchResponse.Error == executor.ExecutorError_EXECUTOR_ERROR_DB_ERROR) {
			log.Errorf("error processing unsigned transaction ", err)
			for attempts < s.cfg.MaxResourceExhaustedAttempts {
				time.Sleep(s.cfg.WaitOnResourceExhaustion.Duration)
				log.Errorf("retrying to process unsigned transaction")
				processBatchResponse, err = s.executorClient.ProcessBatch(ctx, processBatchRequestV1)
				if status.Code(err) == codes.ResourceExhausted || (processBatchResponse != nil && processBatchResponse.Error == executor.ExecutorError_EXECUTOR_ERROR_DB_ERROR) {
					log.Errorf("error processing unsigned transaction ", err)
					attempts++
					continue
				}
				break
			}
		}

		if err != nil {
			if status.Code(err) == codes.ResourceExhausted || (processBatchResponse != nil && processBatchResponse.Error == executor.ExecutorError_EXECUTOR_ERROR_DB_ERROR) {
				log.Error("reporting error as time out")
				return nil, runtime.ErrGRPCResourceExhaustedAsTimeout
			}
			// Log the error
			event := &event.Event{
				ReceivedAt:  time.Now(),
				Source:      event.Source_Node,
				Level:       event.Level_Error,
				EventID:     event.EventID_ExecutorError,
				Description: fmt.Sprintf("error processing unsigned transaction %s: %v", tx.Hash(), err),
			}

			err2 := s.eventLog.LogEvent(context.Background(), event)
			if err2 != nil {
				log.Errorf("error logging event %v", err2)
			}
			log.Errorf("error processing unsigned transaction ", err)
			return nil, err
		}
	}

	if err == nil && processBatchResponse.Error != executor.ExecutorError_EXECUTOR_ERROR_NO_ERROR {
		err = executor.ExecutorErr(processBatchResponse.Error)
		s.eventLog.LogExecutorError(ctx, processBatchResponse.Error, processBatchRequestV1)
		return nil, err
	}

	response, err := s.convertToProcessBatchResponse(processBatchResponse)
	if err != nil {
		return nil, err
	}

	if processBatchResponse.Responses[0].Error != executor.RomError_ROM_ERROR_NO_ERROR {
		err := executor.RomErr(processBatchResponse.Responses[0].Error)
		if !isEVMRevertError(err) {
			return response, err
		}
	}

	return response, nil
}

// internalProcessUnsignedTransactionV2 processes the given unsigned transaction.
// post ETROG
func (s *State) internalProcessUnsignedTransactionV2(ctx context.Context, tx *types.Transaction, senderAddress common.Address, batch Batch, l2Block L2Block, forkID uint64, noZKEVMCounters bool, dbTx pgx.Tx) (*ProcessBatchResponse, error) {
	var attempts = 1

	if s.executorClient == nil {
		return nil, ErrExecutorNil
	}
	if s.tree == nil {
		return nil, ErrStateTreeNil
	}

	loadedNonce, err := s.tree.GetNonce(ctx, senderAddress, l2Block.Root().Bytes())
	if err != nil {
		return nil, err
	}
	nonce := loadedNonce.Uint64()

	deltaTimestamp := uint32(uint64(time.Now().Unix()) - l2Block.Time())
	transactions := s.BuildChangeL2Block(deltaTimestamp, uint32(0))

	batchL2Data, err := EncodeUnsignedTransaction(*tx, s.cfg.ChainID, &nonce, forkID)
	if err != nil {
		log.Errorf("error encoding unsigned transaction ", err)
		return nil, err
	}

	transactions = append(transactions, batchL2Data...)

	// Create a batch to be sent to the executor
	processBatchRequestV2 := &executor.ProcessBatchRequestV2{
		From:             senderAddress.String(),
		OldBatchNum:      batch.BatchNumber,
		OldStateRoot:     l2Block.Root().Bytes(),
		OldAccInputHash:  batch.AccInputHash.Bytes(),
		Coinbase:         batch.Coinbase.String(),
		ForkId:           forkID,
		BatchL2Data:      transactions,
		ChainId:          s.cfg.ChainID,
		UpdateMerkleTree: cFalse,
		ContextId:        uuid.NewString(),

		// v2 fields
		L1InfoRoot:             l2Block.BlockInfoRoot().Bytes(),
		TimestampLimit:         uint64(time.Now().Unix()),
		SkipFirstChangeL2Block: cFalse,
		SkipWriteBlockInfoRoot: cTrue,
	}
	if noZKEVMCounters {
		processBatchRequestV2.NoCounters = cTrue
	}

	log.Debugf("internalProcessUnsignedTransactionV2[processBatchRequestV2.From]: %v", processBatchRequestV2.From)
	log.Debugf("internalProcessUnsignedTransactionV2[processBatchRequestV2.OldBatchNum]: %v", processBatchRequestV2.OldBatchNum)
	log.Debugf("internalProcessUnsignedTransactionV2[processBatchRequestV2.OldStateRoot]: %v", hex.EncodeToHex(processBatchRequestV2.OldStateRoot))
	log.Debugf("internalProcessUnsignedTransactionV2[processBatchRequestV2.OldAccInputHash]: %v", hex.EncodeToHex(processBatchRequestV2.OldAccInputHash))
	log.Debugf("internalProcessUnsignedTransactionV2[processBatchRequestV2.Coinbase]: %v", processBatchRequestV2.Coinbase)
	log.Debugf("internalProcessUnsignedTransactionV2[processBatchRequestV2.ForkId]: %v", processBatchRequestV2.ForkId)
	log.Debugf("internalProcessUnsignedTransactionV2[processBatchRequestV2.ChainId]: %v", processBatchRequestV2.ChainId)
	log.Debugf("internalProcessUnsignedTransactionV2[processBatchRequestV2.UpdateMerkleTree]: %v", processBatchRequestV2.UpdateMerkleTree)
	log.Debugf("internalProcessUnsignedTransactionV2[processBatchRequestV2.ContextId]: %v", processBatchRequestV2.ContextId)

	log.Debugf("internalProcessUnsignedTransactionV2[processBatchRequestV2.L1InfoRoot]: %v", hex.EncodeToHex(processBatchRequestV2.L1InfoRoot))
	log.Debugf("internalProcessUnsignedTransactionV2[processBatchRequestV2.TimestampLimit]: %v", processBatchRequestV2.TimestampLimit)
	log.Debugf("internalProcessUnsignedTransactionV2[processBatchRequestV2.SkipFirstChangeL2Block]: %v", processBatchRequestV2.SkipFirstChangeL2Block)
	log.Debugf("internalProcessUnsignedTransactionV2[processBatchRequestV2.SkipWriteBlockInfoRoot]: %v", processBatchRequestV2.SkipWriteBlockInfoRoot)

	// Send Batch to the Executor
	processBatchResponseV2, err := s.executorClient.ProcessBatchV2(ctx, processBatchRequestV2)
	if err != nil {
		if status.Code(err) == codes.ResourceExhausted || (processBatchResponseV2 != nil && processBatchResponseV2.Error == executor.ExecutorError_EXECUTOR_ERROR_DB_ERROR) {
			log.Errorf("error processing unsigned transaction ", err)
			for attempts < s.cfg.MaxResourceExhaustedAttempts {
				time.Sleep(s.cfg.WaitOnResourceExhaustion.Duration)
				log.Errorf("retrying to process unsigned transaction")
				processBatchResponseV2, err = s.executorClient.ProcessBatchV2(ctx, processBatchRequestV2)
				if status.Code(err) == codes.ResourceExhausted || (processBatchResponseV2 != nil && processBatchResponseV2.Error == executor.ExecutorError_EXECUTOR_ERROR_DB_ERROR) {
					log.Errorf("error processing unsigned transaction ", err)
					attempts++
					continue
				}
				break
			}
		}

		if err != nil {
			if status.Code(err) == codes.ResourceExhausted || (processBatchResponseV2 != nil && processBatchResponseV2.Error == executor.ExecutorError_EXECUTOR_ERROR_DB_ERROR) {
				log.Error("reporting error as time out")
				return nil, runtime.ErrGRPCResourceExhaustedAsTimeout
			}
			// Log the error
			event := &event.Event{
				ReceivedAt:  time.Now(),
				Source:      event.Source_Node,
				Level:       event.Level_Error,
				EventID:     event.EventID_ExecutorError,
				Description: fmt.Sprintf("error processing unsigned transaction %s: %v", tx.Hash(), err),
			}

			err2 := s.eventLog.LogEvent(context.Background(), event)
			if err2 != nil {
				log.Errorf("error logging event %v", err2)
			}
			log.Errorf("error processing unsigned transaction ", err)
			return nil, err
		}
	}

	if err == nil && processBatchResponseV2.Error != executor.ExecutorError_EXECUTOR_ERROR_NO_ERROR {
		err = executor.ExecutorErr(processBatchResponseV2.Error)
		s.eventLog.LogExecutorErrorV2(ctx, processBatchResponseV2.Error, processBatchRequestV2)
		return nil, err
	}

	if processBatchResponseV2.ErrorRom != executor.RomError_ROM_ERROR_NO_ERROR {
		err = executor.RomErr(processBatchResponseV2.ErrorRom)
		s.eventLog.LogExecutorErrorV2(ctx, processBatchResponseV2.Error, processBatchRequestV2)
		return nil, err
	}

	response, err := s.convertToProcessBatchResponseV2(processBatchResponseV2)
	if err != nil {
		return nil, err
	}

	if processBatchResponseV2.BlockResponses[0].Responses[0].Error != executor.RomError_ROM_ERROR_NO_ERROR {
		err := executor.RomErr(processBatchResponseV2.BlockResponses[0].Responses[0].Error)
		if !isEVMRevertError(err) {
			return response, err
		}
	}

	return response, nil
}

// isContractCreation checks if the tx is a contract creation
func (s *State) isContractCreation(tx *types.Transaction) bool {
	return tx.To() == nil && len(tx.Data()) > 0
}

// StoreTransaction is used by the trusted state synchronizer to add process a transaction.
func (s *State) StoreTransaction(ctx context.Context, batchNumber uint64, processedTx *ProcessTransactionResponse, coinbase common.Address, timestamp uint64, egpLog *EffectiveGasPriceLog, globalExitRoot, blockInfoRoot common.Hash, dbTx pgx.Tx) (*L2Header, error) {
	if dbTx == nil {
		return nil, ErrDBTxNil
	}

	// if the transaction has an intrinsic invalid tx error it means
	// the transaction has not changed the state, so we don't store it
	if executor.IsIntrinsicError(executor.RomErrorCode(processedTx.RomError)) {
		return nil, nil
	}

	lastL2Block, err := s.GetLastL2Block(ctx, dbTx)
	if err != nil {
		return nil, err
	}

	header := NewL2Header(&types.Header{
		Number:     new(big.Int).SetUint64(lastL2Block.Number().Uint64() + 1),
		ParentHash: lastL2Block.Hash(),
		Coinbase:   coinbase,
		Root:       processedTx.StateRoot,
		GasUsed:    processedTx.GasUsed,
		GasLimit:   MaxTxGasLimit,
		Time:       timestamp,
	})
	header.GlobalExitRoot = globalExitRoot
	header.BlockInfoRoot = blockInfoRoot
	transactions := []*types.Transaction{&processedTx.Tx}

	receipt := GenerateReceipt(header.Number, processedTx, 0)
	receipts := []*types.Receipt{receipt}

	// Create l2Block to be able to calculate its hash
	st := trie.NewStackTrie(nil)
	l2Block := NewL2Block(header, transactions, []*L2Header{}, receipts, st)
	l2Block.ReceivedAt = time.Unix(int64(timestamp), 0)

	receipt.BlockHash = l2Block.Hash()

	storeTxsEGPData := []StoreTxEGPData{{EGPLog: egpLog, EffectivePercentage: uint8(processedTx.EffectivePercentage)}}
	txsL2Hash := []common.Hash{processedTx.TxHashL2_V2}

	// Store L2 block and its transaction
	if err := s.AddL2Block(ctx, batchNumber, l2Block, receipts, txsL2Hash, storeTxsEGPData, dbTx); err != nil {
		return nil, err
	}

	return l2Block.Header(), nil
}

// CheckSupersetBatchTransactions verifies that processedTransactions is a
// superset of existingTxs and that the existing txs have the same order,
// returns a non-nil error if that is not the case.
func CheckSupersetBatchTransactions(existingTxHashes []common.Hash, processedTxs []*ProcessTransactionResponse) error {
	if len(existingTxHashes) > len(processedTxs) {
		return ErrExistingTxGreaterThanProcessedTx
	}
	for i, existingTxHash := range existingTxHashes {
		if existingTxHash != processedTxs[i].TxHash {
			return ErrOutOfOrderProcessedTx
		}
	}
	return nil
}

// EstimateGas for a transaction
func (s *State) EstimateGas(transaction *types.Transaction, senderAddress common.Address, l2BlockNumber *uint64, dbTx pgx.Tx) (uint64, []byte, error) {
	const ethTransferGas = 21000

	ctx := context.Background()

	var l2Block *L2Block
	var err error
	if l2BlockNumber == nil {
		l2Block, err = s.GetLastL2Block(ctx, dbTx)
	} else {
		l2Block, err = s.GetL2BlockByNumber(ctx, *l2BlockNumber, dbTx)
	}
	if err != nil {
		return 0, nil, err
	}

	batch, err := s.GetBatchByL2BlockNumber(ctx, l2Block.NumberU64(), dbTx)
	if err != nil {
		return 0, nil, err
	}

	forkID := s.GetForkIDByBatchNumber(batch.BatchNumber)
	latestL2BlockNumber, err := s.GetLastL2BlockNumber(ctx, dbTx)
	if err != nil {
		return 0, nil, err
	}

	loadedNonce, err := s.tree.GetNonce(ctx, senderAddress, l2Block.Root().Bytes())
	if err != nil {
		return 0, nil, err
	}
	nonce := loadedNonce.Uint64()

	highEnd := MaxTxGasLimit

	// if gas price is set, set the highEnd to the max amount
	// of the account afford
	isGasPriceSet := transaction.GasPrice().BitLen() != 0
	if isGasPriceSet {
		senderBalance, err := s.tree.GetBalance(ctx, senderAddress, l2Block.Root().Bytes())
		if errors.Is(err, ErrNotFound) {
			senderBalance = big.NewInt(0)
		} else if err != nil {
			return 0, nil, err
		}

		availableBalance := new(big.Int).Set(senderBalance)
		// check if the account has funds to pay the transfer value
		if transaction.Value() != nil {
			if transaction.Value().Cmp(availableBalance) > 0 {
				return 0, nil, ErrInsufficientFundsForTransfer
			}

			// deduct the value from the available balance
			availableBalance.Sub(availableBalance, transaction.Value())
		}

		// Check the gas allowance for this account, make sure high end is capped to it
		gasAllowance := new(big.Int).Div(availableBalance, transaction.GasPrice())
		if gasAllowance.IsUint64() && highEnd > gasAllowance.Uint64() {
			log.Debugf("Gas estimation high-end capped by allowance [%d]", gasAllowance.Uint64())
			highEnd = gasAllowance.Uint64()
		}
	}

	// if the tx gas is set and it is smaller than the highEnd,
	// limit the highEnd to the maximum allowed by the tx gas
	if transaction.Gas() != 0 && transaction.Gas() < highEnd {
		highEnd = transaction.Gas()
	}

	// set start values for lowEnd and highEnd:
	lowEnd, err := core.IntrinsicGas(transaction.Data(), transaction.AccessList(), s.isContractCreation(transaction), true, false, false)
	if err != nil {
		return 0, nil, err
	}

	// if the intrinsic gas is the same as the constant value for eth transfer
	// and the transaction has a receiver address
	if lowEnd == ethTransferGas && transaction.To() != nil {
		receiver := *transaction.To()
		// check if the receiver address is not a smart contract
		code, err := s.tree.GetCode(ctx, receiver, l2Block.Root().Bytes())
		if err != nil {
			log.Warnf("error while getting code for address %v: %v", receiver.String(), err)
		} else if len(code) == 0 {
			// in case it is just an account, we can avoid the execution and return
			// the transfer constant amount
			return lowEnd, nil, nil
		}
	}

	// testTransaction runs the transaction with the specified gas value.
	// it returns a status indicating if the transaction has failed, if it
	// was reverted and the accompanying error
	txExecutions := []time.Duration{}
	var totalExecutionTime time.Duration

	// Check if the highEnd is a good value to make the transaction pass, if it fails we
	// can return immediately.
	log.Debugf("Estimate gas. Trying to execute TX with %v gas", highEnd)
	var failed, reverted bool
	var gasUsed uint64
	var returnValue []byte
	if forkID < FORKID_ETROG {
		failed, reverted, gasUsed, returnValue, err = s.internalTestGasEstimationTransactionV1(ctx, batch, l2Block, latestL2BlockNumber, transaction, forkID, senderAddress, highEnd, nonce, false)
	} else {
		failed, reverted, gasUsed, returnValue, err = s.internalTestGasEstimationTransactionV2(ctx, batch, l2Block, latestL2BlockNumber, transaction, forkID, senderAddress, highEnd, nonce, false)
	}

	if failed {
		if reverted {
			return 0, returnValue, err
		}

		// The transaction shouldn't fail, for whatever reason, at highEnd
		return 0, nil, fmt.Errorf(
			"gas required exceeds allowance (%d)",
			highEnd,
		)
	}

	// sets
	if lowEnd < gasUsed {
		lowEnd = gasUsed
	}

	// Start the binary search for the lowest possible gas price
	for (lowEnd < highEnd) && (highEnd-lowEnd) > 4096 {
		txExecutionStart := time.Now()
		mid := (lowEnd + highEnd) / 2 // nolint:gomnd
		if mid > lowEnd*2 {
			// Most txs don't need much higher gas limit than their gas used, and most txs don't
			// require near the full block limit of gas, so the selection of where to bisect the
			// range here is skewed to favor the low side.
			mid = lowEnd * 2 // nolint:gomnd
		}

		log.Debugf("Estimate gas. Trying to execute TX with %v gas", mid)
		if forkID < FORKID_ETROG {
			failed, reverted, _, _, err = s.internalTestGasEstimationTransactionV1(ctx, batch, l2Block, latestL2BlockNumber, transaction, forkID, senderAddress, mid, nonce, true)
		} else {
			failed, reverted, _, _, err = s.internalTestGasEstimationTransactionV2(ctx, batch, l2Block, latestL2BlockNumber, transaction, forkID, senderAddress, mid, nonce, true)
		}
		executionTime := time.Since(txExecutionStart)
		totalExecutionTime += executionTime
		txExecutions = append(txExecutions, executionTime)
		if err != nil && !reverted {
			// Reverts are ignored in the binary search, but are checked later on
			// during the execution for the optimal gas limit found
			return 0, nil, err
		}

		if failed {
			// If the transaction failed => increase the gas
			lowEnd = mid + 1
		} else {
			// If the transaction didn't fail => make this ok value the high end
			highEnd = mid
		}
	}

	executions := int64(len(txExecutions))
	if executions > 0 {
		log.Debugf("EstimateGas executed TX %v %d times in %d milliseconds", transaction.Hash(), executions, totalExecutionTime.Milliseconds())
	} else {
		log.Debug("Estimate gas. Tx not executed")
	}
	return highEnd, nil, nil
}

// internalTestGasEstimationTransactionV1 is used by the EstimateGas to test the tx execution
// during the binary search process to define the gas estimation of a given tx for l2 blocks
// before ETROG
func (s *State) internalTestGasEstimationTransactionV1(ctx context.Context, batch *Batch, l2Block *L2Block, latestL2BlockNumber uint64,
	transaction *types.Transaction, forkID uint64, senderAddress common.Address,
	gas uint64, nonce uint64, shouldOmitErr bool) (failed, reverted bool, gasUsed uint64, returnValue []byte, err error) {
	timestamp := l2Block.Time()
	if l2Block.NumberU64() == latestL2BlockNumber {
		timestamp = uint64(time.Now().Unix())
	}

	tx := types.NewTx(&types.LegacyTx{
		Nonce:    nonce,
		To:       transaction.To(),
		Value:    transaction.Value(),
		Gas:      gas,
		GasPrice: transaction.GasPrice(),
		Data:     transaction.Data(),
	})

	batchL2Data, err := EncodeUnsignedTransaction(*tx, s.cfg.ChainID, &nonce, forkID)
	if err != nil {
		log.Errorf("error encoding unsigned transaction ", err)
		return false, false, gasUsed, nil, err
	}

	// Create a batch to be sent to the executor
	processBatchRequestV1 := &executor.ProcessBatchRequest{
		From:             senderAddress.String(),
		OldBatchNum:      batch.BatchNumber,
		OldStateRoot:     l2Block.Root().Bytes(),
		OldAccInputHash:  batch.AccInputHash.Bytes(),
		ForkId:           forkID,
		Coinbase:         batch.Coinbase.String(),
		BatchL2Data:      batchL2Data,
		ChainId:          s.cfg.ChainID,
		UpdateMerkleTree: cFalse,
		ContextId:        uuid.NewString(),

		// v1 fields
		GlobalExitRoot: batch.GlobalExitRoot.Bytes(),
		EthTimestamp:   timestamp,
	}

	log.Debugf("EstimateGas[processBatchRequestV1.From]: %v", processBatchRequestV1.From)
	log.Debugf("EstimateGas[processBatchRequestV1.From]: %v", processBatchRequestV1.From)
	log.Debugf("EstimateGas[processBatchRequestV1.OldBatchNum]: %v", processBatchRequestV1.OldBatchNum)
	log.Debugf("EstimateGas[processBatchRequestV1.OldStateRoot]: %v", hex.EncodeToHex(processBatchRequestV1.OldStateRoot))
	log.Debugf("EstimateGas[processBatchRequestV1.OldAccInputHash]: %v", hex.EncodeToHex(processBatchRequestV1.OldAccInputHash))
	log.Debugf("EstimateGas[processBatchRequestV1.ForkId]: %v", processBatchRequestV1.ForkId)
	log.Debugf("EstimateGas[processBatchRequestV1.Coinbase]: %v", processBatchRequestV1.Coinbase)
	log.Debugf("EstimateGas[processBatchRequestV1.ChainId]: %v", processBatchRequestV1.ChainId)
	log.Debugf("EstimateGas[processBatchRequestV1.UpdateMerkleTree]: %v", processBatchRequestV1.UpdateMerkleTree)
	log.Debugf("EstimateGas[processBatchRequestV1.ContextId]: %v", processBatchRequestV1.ContextId)
	log.Debugf("EstimateGas[processBatchRequestV1.GlobalExitRoot]: %v", hex.EncodeToHex(processBatchRequestV1.GlobalExitRoot))
	log.Debugf("EstimateGas[processBatchRequestV1.EthTimestamp]: %v", processBatchRequestV1.EthTimestamp)

	txExecutionOnExecutorTime := time.Now()
	processBatchResponse, err := s.executorClient.ProcessBatch(ctx, processBatchRequestV1)
	log.Debugf("executor time: %vms", time.Since(txExecutionOnExecutorTime).Milliseconds())
	if err != nil {
		log.Errorf("error estimating gas: %v", err)
		return false, false, gasUsed, nil, err
	}
	if processBatchResponse.Error != executor.ExecutorError_EXECUTOR_ERROR_NO_ERROR {
		err = executor.ExecutorErr(processBatchResponse.Error)
		s.eventLog.LogExecutorError(ctx, processBatchResponse.Error, processBatchRequestV1)
		return false, false, gasUsed, nil, err
	}
	gasUsed = processBatchResponse.Responses[0].GasUsed

	txResponse := processBatchResponse.Responses[0]
	// Check if an out of gas error happened during EVM execution
	if txResponse.Error != executor.RomError_ROM_ERROR_NO_ERROR {
		err := executor.RomErr(txResponse.Error)

		if (isGasEVMError(err) || isGasApplyError(err)) && shouldOmitErr {
			// Specifying the transaction failed, but not providing an error
			// is an indication that a valid error occurred due to low gas,
			// which will increase the lower bound for the search
			return true, false, gasUsed, nil, nil
		}

		if isEVMRevertError(err) {
			// The EVM reverted during execution, attempt to extract the
			// error message and return it
			returnValue := txResponse.ReturnValue
			return true, true, gasUsed, returnValue, constructErrorFromRevert(err, returnValue)
		}

		return true, false, gasUsed, nil, err
	}

	return false, false, gasUsed, nil, nil
}

// internalTestGasEstimationTransactionV2 is used by the EstimateGas to test the tx execution
// during the binary search process to define the gas estimation of a given tx for l2 blocks
// after ETROG
func (s *State) internalTestGasEstimationTransactionV2(ctx context.Context, batch *Batch, l2Block *L2Block, latestL2BlockNumber uint64,
	transaction *types.Transaction, forkID uint64, senderAddress common.Address,
	gas uint64, nonce uint64, shouldOmitErr bool) (failed, reverted bool, gasUsed uint64, returnValue []byte, err error) {
	deltaTimestamp := uint32(uint64(time.Now().Unix()) - l2Block.Time())
	transactions := s.BuildChangeL2Block(deltaTimestamp, uint32(0))

	tx := types.NewTx(&types.LegacyTx{
		Nonce:    nonce,
		To:       transaction.To(),
		Value:    transaction.Value(),
		Gas:      gas,
		GasPrice: transaction.GasPrice(),
		Data:     transaction.Data(),
	})

	batchL2Data, err := EncodeUnsignedTransaction(*tx, s.cfg.ChainID, &nonce, forkID)
	if err != nil {
		log.Errorf("error encoding unsigned transaction ", err)
		return false, false, gasUsed, nil, err
	}

	transactions = append(transactions, batchL2Data...)

	// Create a batch to be sent to the executor
	processBatchRequestV2 := &executor.ProcessBatchRequestV2{
		From:             senderAddress.String(),
		OldBatchNum:      batch.BatchNumber,
		OldStateRoot:     l2Block.Root().Bytes(),
		OldAccInputHash:  batch.AccInputHash.Bytes(),
		Coinbase:         batch.Coinbase.String(),
		ForkId:           forkID,
		BatchL2Data:      transactions,
		ChainId:          s.cfg.ChainID,
		UpdateMerkleTree: cFalse,
		ContextId:        uuid.NewString(),

		// v2 fields
		L1InfoRoot:             l2Block.BlockInfoRoot().Bytes(),
		TimestampLimit:         uint64(time.Now().Unix()),
		SkipFirstChangeL2Block: cTrue,
		SkipWriteBlockInfoRoot: cTrue,
	}

	log.Debugf("EstimateGas[processBatchRequestV2.From]: %v", processBatchRequestV2.From)
	log.Debugf("EstimateGas[processBatchRequestV2.OldBatchNum]: %v", processBatchRequestV2.OldBatchNum)
	log.Debugf("EstimateGas[processBatchRequestV2.OldStateRoot]: %v", hex.EncodeToHex(processBatchRequestV2.OldStateRoot))
	log.Debugf("EstimateGas[processBatchRequestV2.OldAccInputHash]: %v", hex.EncodeToHex(processBatchRequestV2.OldAccInputHash))
	log.Debugf("EstimateGas[processBatchRequestV2.Coinbase]: %v", processBatchRequestV2.Coinbase)
	log.Debugf("EstimateGas[processBatchRequestV2.ForkId]: %v", processBatchRequestV2.ForkId)
	log.Debugf("EstimateGas[processBatchRequestV2.ChainId]: %v", processBatchRequestV2.ChainId)
	log.Debugf("EstimateGas[processBatchRequestV2.UpdateMerkleTree]: %v", processBatchRequestV2.UpdateMerkleTree)
	log.Debugf("EstimateGas[processBatchRequestV2.ContextId]: %v", processBatchRequestV2.ContextId)

	log.Debugf("EstimateGas[processBatchRequestV2.L1InfoRoot]: %v", hex.EncodeToHex(processBatchRequestV2.L1InfoRoot))
	log.Debugf("EstimateGas[processBatchRequestV2.TimestampLimit]: %v", processBatchRequestV2.TimestampLimit)
	log.Debugf("EstimateGas[processBatchRequestV2.SkipFirstChangeL2Block]: %v", processBatchRequestV2.SkipFirstChangeL2Block)
	log.Debugf("EstimateGas[processBatchRequestV2.SkipWriteBlockInfoRoot]: %v", processBatchRequestV2.SkipWriteBlockInfoRoot)

	txExecutionOnExecutorTime := time.Now()
	processBatchResponseV2, err := s.executorClient.ProcessBatchV2(ctx, processBatchRequestV2)
	log.Debugf("executor time: %vms", time.Since(txExecutionOnExecutorTime).Milliseconds())
	if err != nil {
		log.Errorf("error estimating gas: %v", err)
		return false, false, gasUsed, nil, err
	}
	if processBatchResponseV2.Error != executor.ExecutorError_EXECUTOR_ERROR_NO_ERROR {
		err = executor.ExecutorErr(processBatchResponseV2.Error)
		s.eventLog.LogExecutorErrorV2(ctx, processBatchResponseV2.Error, processBatchRequestV2)
		return false, false, gasUsed, nil, err
	}

	if processBatchResponseV2.ErrorRom != executor.RomError_ROM_ERROR_NO_ERROR {
		err = executor.RomErr(processBatchResponseV2.ErrorRom)
		s.eventLog.LogExecutorErrorV2(ctx, processBatchResponseV2.Error, processBatchRequestV2)
		return false, false, gasUsed, nil, err
	}

	gasUsed = processBatchResponseV2.BlockResponses[0].GasUsed

	txResponse := processBatchResponseV2.BlockResponses[0].Responses[0]
	// Check if an out of gas error happened during EVM execution
	if txResponse.Error != executor.RomError_ROM_ERROR_NO_ERROR {
		err := executor.RomErr(txResponse.Error)

		if (isGasEVMError(err) || isGasApplyError(err)) && shouldOmitErr {
			// Specifying the transaction failed, but not providing an error
			// is an indication that a valid error occurred due to low gas,
			// which will increase the lower bound for the search
			return true, false, gasUsed, nil, nil
		}

		if isEVMRevertError(err) {
			// The EVM reverted during execution, attempt to extract the
			// error message and return it
			returnValue := txResponse.ReturnValue
			return true, true, gasUsed, returnValue, constructErrorFromRevert(err, returnValue)
		}

		return true, false, gasUsed, nil, err
	}

	return false, false, gasUsed, nil, nil
}

// Checks if executor level valid gas errors occurred
func isGasApplyError(err error) bool {
	return errors.Is(err, ErrNotEnoughIntrinsicGas)
}

// Checks if EVM level valid gas errors occurred
func isGasEVMError(err error) bool {
	return errors.Is(err, runtime.ErrOutOfGas)
}

// Checks if the EVM reverted during execution
func isEVMRevertError(err error) bool {
	return errors.Is(err, runtime.ErrExecutionReverted)
}<|MERGE_RESOLUTION|>--- conflicted
+++ resolved
@@ -204,19 +204,6 @@
 	log.Debugf("storing l2 block %d, txs %d, hash %s", l2Block.BlockNumber, len(l2Block.TransactionResponses), l2Block.BlockHash.String())
 	start := time.Now()
 
-	prevL2BlockHash, err := s.GetL2BlockHashByNumber(ctx, l2Block.BlockNumber-1, dbTx)
-	if err != nil {
-		return err
-	}
-
-<<<<<<< HEAD
-=======
-	gasLimit := l2Block.GasLimit
-	if gasLimit > MaxL2BlockGasLimit {
-		gasLimit = MaxL2BlockGasLimit
-	}
-
->>>>>>> 98289775
 	header := &types.Header{
 		Number:     new(big.Int).SetUint64(l2Block.BlockNumber),
 		ParentHash: prevL2BlockHash,
