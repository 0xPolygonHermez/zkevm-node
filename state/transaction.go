--- conflicted
+++ resolved
@@ -600,16 +600,6 @@
 	if err != nil {
 		return nil, err
 	}
-<<<<<<< HEAD
-
-	if processBatchResponseV2.ErrorRom != executor.RomError_ROM_ERROR_NO_ERROR {
-		err = executor.RomErr(processBatchResponseV2.ErrorRom)
-		s.eventLog.LogExecutorErrorV2(ctx, processBatchResponseV2.Error, processBatchRequestV2)
-		if executor.IsROMOutOfCountersError(executor.RomErrorCode(err)) {
-			return response, err
-		}
-
-=======
 
 	if processBatchResponseV2.ErrorRom != executor.RomError_ROM_ERROR_NO_ERROR {
 		err = executor.RomErr(processBatchResponseV2.ErrorRom)
@@ -617,7 +607,6 @@
 			return response, err
 		}
 
->>>>>>> fe9b257f
 		return nil, err
 	}
 
