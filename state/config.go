package state

import (
	"github.com/0xPolygonHermez/zkevm-node/config/types"
	"github.com/0xPolygonHermez/zkevm-node/db"
)

// Config is state config
type Config struct {
	// MaxCumulativeGasUsed is the max gas allowed per batch
	MaxCumulativeGasUsed uint64

	// ChainID is the L2 ChainID provided by the Network Config
	ChainID uint64

	// ForkIdIntervals is the list of fork id intervals
	ForkIDIntervals []ForkIDInterval
<<<<<<< HEAD
=======

	// MaxResourceExhaustedAttempts is the max number of attempts to make a transaction succeed because of resource exhaustion
	MaxResourceExhaustedAttempts int

	// WaitOnResourceExhaustion is the time to wait before retrying a transaction because of resource exhaustion
	WaitOnResourceExhaustion types.Duration

	// Batch number from which there is a forkid change (fork upgrade)
	ForkUpgradeBatchNumber uint64

	// New fork id to be used for batches greaters than ForkUpgradeBatchNumber (fork upgrade)
	ForkUpgradeNewForkId uint64

	// DB is the database configuration
	DB db.Config `mapstructure:"DB"`

	// Configuration for the batch constraints
	Batch BatchConfig `mapstructure:"Batch"`
}

// BatchConfig represents the configuration of the batch constraints
type BatchConfig struct {
	Constraints     BatchConstraintsCfg     `mapstructure:"Constraints"`
	ResourceWeights BatchResourceWeightsCfg `mapstructure:"ResourceWeights"`
}

// BatchConstraintsCfg represents the configuration of the batch constraints
type BatchConstraintsCfg struct {
	MaxTxsPerBatch       uint64 `mapstructure:"MaxTxsPerBatch"`
	MaxBatchBytesSize    uint64 `mapstructure:"MaxBatchBytesSize"`
	MaxCumulativeGasUsed uint64 `mapstructure:"MaxCumulativeGasUsed"`
	MaxKeccakHashes      uint32 `mapstructure:"MaxKeccakHashes"`
	MaxPoseidonHashes    uint32 `mapstructure:"MaxPoseidonHashes"`
	MaxPoseidonPaddings  uint32 `mapstructure:"MaxPoseidonPaddings"`
	MaxMemAligns         uint32 `mapstructure:"MaxMemAligns"`
	MaxArithmetics       uint32 `mapstructure:"MaxArithmetics"`
	MaxBinaries          uint32 `mapstructure:"MaxBinaries"`
	MaxSteps             uint32 `mapstructure:"MaxSteps"`
}

// IsWithinConstraints checks if the counters are within the batch constraints
func (c BatchConstraintsCfg) IsWithinConstraints(counters ZKCounters) bool {
	return counters.CumulativeGasUsed <= c.MaxCumulativeGasUsed &&
		counters.UsedKeccakHashes <= c.MaxKeccakHashes &&
		counters.UsedPoseidonHashes <= c.MaxPoseidonHashes &&
		counters.UsedPoseidonPaddings <= c.MaxPoseidonPaddings &&
		counters.UsedMemAligns <= c.MaxMemAligns &&
		counters.UsedArithmetics <= c.MaxArithmetics &&
		counters.UsedBinaries <= c.MaxBinaries &&
		counters.UsedSteps <= c.MaxSteps
}

// BatchResourceWeightsCfg represents the configuration of the batch resource weights
type BatchResourceWeightsCfg struct {
	WeightBatchBytesSize    int `mapstructure:"WeightBatchBytesSize"`
	WeightCumulativeGasUsed int `mapstructure:"WeightCumulativeGasUsed"`
	WeightKeccakHashes      int `mapstructure:"WeightKeccakHashes"`
	WeightPoseidonHashes    int `mapstructure:"WeightPoseidonHashes"`
	WeightPoseidonPaddings  int `mapstructure:"WeightPoseidonPaddings"`
	WeightMemAligns         int `mapstructure:"WeightMemAligns"`
	WeightArithmetics       int `mapstructure:"WeightArithmetics"`
	WeightBinaries          int `mapstructure:"WeightBinaries"`
	WeightSteps             int `mapstructure:"WeightSteps"`
>>>>>>> 659b0825
}<|MERGE_RESOLUTION|>--- conflicted
+++ resolved
@@ -15,8 +15,6 @@
 
 	// ForkIdIntervals is the list of fork id intervals
 	ForkIDIntervals []ForkIDInterval
-<<<<<<< HEAD
-=======
 
 	// MaxResourceExhaustedAttempts is the max number of attempts to make a transaction succeed because of resource exhaustion
 	MaxResourceExhaustedAttempts int
@@ -80,5 +78,4 @@
 	WeightArithmetics       int `mapstructure:"WeightArithmetics"`
 	WeightBinaries          int `mapstructure:"WeightBinaries"`
 	WeightSteps             int `mapstructure:"WeightSteps"`
->>>>>>> 659b0825
 }