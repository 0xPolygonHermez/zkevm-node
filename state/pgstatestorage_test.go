--- conflicted
+++ resolved
@@ -574,19 +574,14 @@
 		require.NoError(t, err)
 
 		// add l2 block
-<<<<<<< HEAD
-		l2Block := types.NewBlockWithHeader(&types.Header{Number: big.NewInt(int64(i + 10))})
+		l2Block := types.NewBlockWithHeader(&types.Header{Number: big.NewInt(0).SetUint64(blockNumber + uint64(10))})
 
 		storeTxsEGPData := []state.StoreTxEGPData{}
 		for range l2Block.Transactions() {
 			storeTxsEGPData = append(storeTxsEGPData, state.StoreTxEGPData{EGPLog: nil, EffectivePercentage: uint8(0)})
 		}
 
-		err = testState.AddL2Block(ctx, uint64(i), l2Block, []*types.Receipt{}, storeTxsEGPData, dbTx)
-=======
-		l2Block := types.NewBlockWithHeader(&types.Header{Number: big.NewInt(0).SetUint64(blockNumber + uint64(10))})
-		err = testState.AddL2Block(ctx, batchNumber, l2Block, []*types.Receipt{}, uint8(0), dbTx)
->>>>>>> 99b47498
+		err = testState.AddL2Block(ctx, batchNumber, l2Block, []*types.Receipt{}, storeTxsEGPData, dbTx)
 		require.NoError(t, err)
 
 		virtualBatch := state.VirtualBatch{BlockNumber: blockNumber, BatchNumber: batchNumber, Coinbase: addr, SequencerAddr: addr, TxHash: hash}
@@ -643,20 +638,8 @@
 		_, err = testState.PostgresStorage.Exec(ctx, "INSERT INTO state.batch (batch_num) VALUES ($1)", batchNumber)
 		require.NoError(t, err)
 
-<<<<<<< HEAD
-		// add l2 block
-		l2Block := types.NewBlockWithHeader(&types.Header{Number: big.NewInt(int64(i + 10))})
-
-		storeTxsEGPData := []state.StoreTxEGPData{}
-		for range l2Block.Transactions() {
-			storeTxsEGPData = append(storeTxsEGPData, state.StoreTxEGPData{EGPLog: nil, EffectivePercentage: uint8(0)})
-		}
-
-		err = testState.AddL2Block(ctx, uint64(i), l2Block, []*types.Receipt{}, storeTxsEGPData, dbTx)
-=======
 		virtualBatch := state.VirtualBatch{BlockNumber: blockNumber, BatchNumber: batchNumber, Coinbase: addr, SequencerAddr: addr, TxHash: hash}
 		err = testState.AddVirtualBatch(ctx, &virtualBatch, dbTx)
->>>>>>> 99b47498
 		require.NoError(t, err)
 
 		verifiedBatch := state.VerifiedBatch{BlockNumber: blockNumber, BatchNumber: batchNumber, TxHash: hash}
