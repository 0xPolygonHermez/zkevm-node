--- conflicted
+++ resolved
@@ -130,11 +130,7 @@
 	frameResultValue goja.Value
 }
 
-<<<<<<< HEAD
-// NewJsTracer instantiates a new JS tracer instance. code is a
-=======
 // newJsTracer instantiates a new JS tracer instance. code is a
->>>>>>> 659b0825
 // Javascript snippet which evaluates to an expression returning
 // an object with certain methods:
 //
@@ -574,21 +570,10 @@
 	if end < begin || begin < 0 {
 		return nil, fmt.Errorf("tracer accessed out of bound memory: offset %d, end %d", begin, end)
 	}
-<<<<<<< HEAD
-	mlen := mo.memory.Len()
-	if end-int64(mlen) > memoryPadLimit {
-		return nil, fmt.Errorf("tracer reached limit for padding memory slice: end %d, memorySize %d", end, mlen)
-	}
-	slice := make([]byte, end-begin)
-	end = min(end, int64(mo.memory.Len()))
-	ptr := mo.memory.GetPtr(begin, end-begin)
-	copy(slice[:], ptr[:])
-=======
 	slice, err := tracers.GetMemoryCopyPadded(mo.memory, begin, end-begin)
 	if err != nil {
 		return nil, err
 	}
->>>>>>> 659b0825
 	return slice, nil
 }
 
