--- conflicted
+++ resolved
@@ -46,10 +46,6 @@
 	if connectionRetries == maxRetries {
 		log.Fatalf("fail to dial: %v", err)
 	}
-<<<<<<< HEAD
-	executorClient := pb.NewExecutorServiceClient(executorConn)
-=======
 	executorClient := NewExecutorServiceClient(executorConn)
->>>>>>> 659b0825
 	return executorClient, executorConn, cancel
 }