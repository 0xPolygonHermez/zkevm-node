package executor

import (
	"fmt"
	"math"

	"github.com/0xPolygonHermez/zkevm-node/state/runtime"
)

<<<<<<< HEAD
const (
	// ROM_ERROR_UNSPECIFIED indicates the execution ended successfully
	ROM_ERROR_UNSPECIFIED int32 = iota
	// ROM_ERROR_NO_ERROR indicates the execution ended successfully
	ROM_ERROR_NO_ERROR
	// ROM_ERROR_OUT_OF_GAS indicates there is not enough balance to continue the execution
	ROM_ERROR_OUT_OF_GAS
	// ROM_ERROR_STACK_OVERFLOW indicates a stack overflow has happened
	ROM_ERROR_STACK_OVERFLOW
	// ROM_ERROR_STACK_UNDERFLOW indicates a stack overflow has happened
	ROM_ERROR_STACK_UNDERFLOW
	// ROM_ERROR_MAX_CODE_SIZE_EXCEEDED indicates the code size is beyond the maximum
	ROM_ERROR_MAX_CODE_SIZE_EXCEEDED
	// ROM_ERROR_CONTRACT_ADDRESS_COLLISION there is a collision regarding contract addresses
	ROM_ERROR_CONTRACT_ADDRESS_COLLISION
	// ROM_ERROR_EXECUTION_REVERTED indicates the execution has been reverted
	ROM_ERROR_EXECUTION_REVERTED
	// ROM_ERROR_OUT_OF_COUNTERS_STEP indicates there is not enough step counters to continue the execution
	ROM_ERROR_OUT_OF_COUNTERS_STEP
	// ROM_ERROR_OUT_OF_COUNTERS_KECCAK indicates there is not enough keccak counters to continue the execution
	ROM_ERROR_OUT_OF_COUNTERS_KECCAK
	// ROM_ERROR_OUT_OF_COUNTERS_BINARY indicates there is not enough binary counters to continue the execution
	ROM_ERROR_OUT_OF_COUNTERS_BINARY
	// ROM_ERROR_OUT_OF_COUNTERS_MEM indicates there is not enough memory aligncounters to continue the execution
	ROM_ERROR_OUT_OF_COUNTERS_MEM
	// ROM_ERROR_OUT_OF_COUNTERS_ARITH indicates there is not enough arith counters to continue the execution
	ROM_ERROR_OUT_OF_COUNTERS_ARITH
	// ROM_ERROR_OUT_OF_COUNTERS_PADDING indicates there is not enough padding counters to continue the execution
	ROM_ERROR_OUT_OF_COUNTERS_PADDING
	// ROM_ERROR_OUT_OF_COUNTERS_POSEIDON indicates there is not enough poseidon counters to continue the execution
	ROM_ERROR_OUT_OF_COUNTERS_POSEIDON
	// ROM_ERROR_INVALID_JUMP indicates there is an invalid jump opcode
	ROM_ERROR_INVALID_JUMP
	// ROM_ERROR_INVALID_OPCODE indicates there is an invalid opcode
	ROM_ERROR_INVALID_OPCODE
	// ROM_ERROR_INVALID_STATIC indicates there is an invalid static call
	ROM_ERROR_INVALID_STATIC
	// ROM_ERROR_INVALID_BYTECODE_STARTS_EF indicates there is a bytecode starting with 0xEF
	ROM_ERROR_INVALID_BYTECODE_STARTS_EF
	// ROM_ERROR_INTRINSIC_INVALID_SIGNATURE indicates the transaction is failing at the signature intrinsic check
	ROM_ERROR_INTRINSIC_INVALID_SIGNATURE
	// ROM_ERROR_INTRINSIC_INVALID_CHAIN_ID indicates the transaction is failing at the chain id intrinsic check
	ROM_ERROR_INTRINSIC_INVALID_CHAIN_ID
	// ROM_ERROR_INTRINSIC_INVALID_NONCE indicates the transaction is failing at the nonce intrinsic check
	ROM_ERROR_INTRINSIC_INVALID_NONCE
	// ROM_ERROR_INTRINSIC_INVALID_GAS_LIMIT indicates the transaction is failing at the gas limit intrinsic check
	ROM_ERROR_INTRINSIC_INVALID_GAS_LIMIT
	// ROM_ERROR_INTRINSIC_INVALID_BALANCE indicates the transaction is failing at balance intrinsic check
	ROM_ERROR_INTRINSIC_INVALID_BALANCE
	// ROM_ERROR_INTRINSIC_INVALID_BATCH_GAS_LIMIT indicates the batch is exceeding the batch gas limit
	ROM_ERROR_INTRINSIC_INVALID_BATCH_GAS_LIMIT
	// ROM_ERROR_INTRINSIC_INVALID_SENDER_CODE indicates the batch is exceeding the batch gas limit
	ROM_ERROR_INTRINSIC_INVALID_SENDER_CODE
	// ROM_ERROR_INTRINSIC_TX_GAS_OVERFLOW indicates the transaction gasLimit*gasPrice > MAX_UINT_256 - 1
	ROM_ERROR_INTRINSIC_TX_GAS_OVERFLOW
	// ROM_ERROR_BATCH_DATA_TOO_BIG indicates the batch_l2_data is too big to be processed
	ROM_ERROR_BATCH_DATA_TOO_BIG
	// ROM_ERROR_UNSUPPORTED_FORK_ID indicates that the fork id is not supported
	ROM_ERROR_UNSUPPORTED_FORK_ID
	// EXECUTOR_ERROR_UNSPECIFIED indicates the execution ended successfully
	EXECUTOR_ERROR_UNSPECIFIED = 0
	// EXECUTOR_ERROR_NO_ERROR indicates there was no error
	EXECUTOR_ERROR_NO_ERROR = 1
	// EXECUTOR_ERROR_COUNTERS_OVERFLOW_KECCAK indicates that the keccak counter exceeded the maximum
	EXECUTOR_ERROR_COUNTERS_OVERFLOW_KECCAK = 2
	// EXECUTOR_ERROR_COUNTERS_OVERFLOW_BINARY indicates that the binary counter exceeded the maximum
	EXECUTOR_ERROR_COUNTERS_OVERFLOW_BINARY = 3
	// EXECUTOR_ERROR_COUNTERS_OVERFLOW_MEM indicates that the memory align counter exceeded the maximum
	EXECUTOR_ERROR_COUNTERS_OVERFLOW_MEM = 4
	// EXECUTOR_ERROR_COUNTERS_OVERFLOW_ARITH indicates that the arith counter exceeded the maximum
	EXECUTOR_ERROR_COUNTERS_OVERFLOW_ARITH = 5
	// EXECUTOR_ERROR_COUNTERS_OVERFLOW_PADDING indicates that the padding counter exceeded the maximum
	EXECUTOR_ERROR_COUNTERS_OVERFLOW_PADDING = 6
	// EXECUTOR_ERROR_COUNTERS_OVERFLOW_POSEIDON indicates that the poseidon counter exceeded the maximum
	EXECUTOR_ERROR_COUNTERS_OVERFLOW_POSEIDON = 7
	// EXECUTOR_ERROR_UNSUPPORTED_FORK_ID indicates that the fork id is not supported
	EXECUTOR_ERROR_UNSUPPORTED_FORK_ID = 8
	// EXECUTOR_ERROR_BALANCE_MISMATCH indicates that there is a balance mismatch error in the ROM
	EXECUTOR_ERROR_BALANCE_MISMATCH = 9
	// EXECUTOR_ERROR_FEA2SCALAR indicates that there is a fea2scalar error in the execution
	EXECUTOR_ERROR_FEA2SCALAR = 10
	// EXECUTOR_ERROR_TOS32 indicates that there is a TOS32 error in the execution
	EXECUTOR_ERROR_TOS32 = 11
)

var (
	// ErrUnspecified indicates an unspecified executor error
	ErrUnspecified = fmt.Errorf("unspecified executor error")
	// ErrUnknown indicates an unknown executor error
	ErrUnknown = fmt.Errorf("unknown error")
)

// RomErr returns an instance of error related to the ExecutorError
func RomErr(errorCode pb.RomError) error {
	e := int32(errorCode)
	switch e {
	case ROM_ERROR_UNSPECIFIED:
		return fmt.Errorf("unspecified ROM error")
	case ROM_ERROR_NO_ERROR:
		return nil
	case ROM_ERROR_OUT_OF_GAS:
		return runtime.ErrOutOfGas
	case ROM_ERROR_STACK_OVERFLOW:
		return runtime.ErrStackOverflow
	case ROM_ERROR_STACK_UNDERFLOW:
		return runtime.ErrStackUnderflow
	case ROM_ERROR_MAX_CODE_SIZE_EXCEEDED:
		return runtime.ErrMaxCodeSizeExceeded
	case ROM_ERROR_CONTRACT_ADDRESS_COLLISION:
		return runtime.ErrContractAddressCollision
	case ROM_ERROR_EXECUTION_REVERTED:
		return runtime.ErrExecutionReverted
	case ROM_ERROR_OUT_OF_COUNTERS_STEP:
		return runtime.ErrOutOfCountersStep
	case ROM_ERROR_OUT_OF_COUNTERS_KECCAK:
		return runtime.ErrOutOfCountersKeccak
	case ROM_ERROR_OUT_OF_COUNTERS_BINARY:
		return runtime.ErrOutOfCountersBinary
	case ROM_ERROR_OUT_OF_COUNTERS_MEM:
		return runtime.ErrOutOfCountersMemory
	case ROM_ERROR_OUT_OF_COUNTERS_ARITH:
		return runtime.ErrOutOfCountersArith
	case ROM_ERROR_OUT_OF_COUNTERS_PADDING:
		return runtime.ErrOutOfCountersPadding
	case ROM_ERROR_OUT_OF_COUNTERS_POSEIDON:
		return runtime.ErrOutOfCountersPoseidon
	case ROM_ERROR_INVALID_JUMP:
		return runtime.ErrInvalidJump
	case ROM_ERROR_INVALID_OPCODE:
		return runtime.ErrInvalidOpCode
	case ROM_ERROR_INVALID_STATIC:
		return runtime.ErrInvalidStatic
	case ROM_ERROR_INVALID_BYTECODE_STARTS_EF:
		return runtime.ErrInvalidByteCodeStartsEF
	case ROM_ERROR_INTRINSIC_INVALID_SIGNATURE:
		return runtime.ErrIntrinsicInvalidSignature
	case ROM_ERROR_INTRINSIC_INVALID_CHAIN_ID:
		return runtime.ErrIntrinsicInvalidChainID
	case ROM_ERROR_INTRINSIC_INVALID_NONCE:
		return runtime.ErrIntrinsicInvalidNonce
	case ROM_ERROR_INTRINSIC_INVALID_GAS_LIMIT:
		return runtime.ErrIntrinsicInvalidGasLimit
	case ROM_ERROR_INTRINSIC_INVALID_BALANCE:
		return runtime.ErrIntrinsicInvalidBalance
	case ROM_ERROR_INTRINSIC_INVALID_BATCH_GAS_LIMIT:
		return runtime.ErrIntrinsicInvalidBatchGasLimit
	case ROM_ERROR_INTRINSIC_INVALID_SENDER_CODE:
		return runtime.ErrIntrinsicInvalidSenderCode
	case ROM_ERROR_INTRINSIC_TX_GAS_OVERFLOW:
		return runtime.ErrIntrinsicInvalidTxGasOverflow
	case ROM_ERROR_BATCH_DATA_TOO_BIG:
		return runtime.ErrBatchDataTooBig
	case ROM_ERROR_UNSUPPORTED_FORK_ID:
		return runtime.ErrUnsupportedForkId
=======
var (
	// ErrUnspecified indicates an unspecified executor error
	ErrUnspecified = fmt.Errorf("unspecified executor error")
	// ErrUnknown indicates an unknown executor error
	ErrUnknown = fmt.Errorf("unknown error")
)

// RomErr returns an instance of error related to the ExecutorError
func RomErr(errorCode RomError) error {
	switch errorCode {
	case RomError_ROM_ERROR_UNSPECIFIED:
		return fmt.Errorf("unspecified ROM error")
	case RomError_ROM_ERROR_NO_ERROR:
		return nil
	case RomError_ROM_ERROR_OUT_OF_GAS:
		return runtime.ErrOutOfGas
	case RomError_ROM_ERROR_STACK_OVERFLOW:
		return runtime.ErrStackOverflow
	case RomError_ROM_ERROR_STACK_UNDERFLOW:
		return runtime.ErrStackUnderflow
	case RomError_ROM_ERROR_MAX_CODE_SIZE_EXCEEDED:
		return runtime.ErrMaxCodeSizeExceeded
	case RomError_ROM_ERROR_CONTRACT_ADDRESS_COLLISION:
		return runtime.ErrContractAddressCollision
	case RomError_ROM_ERROR_EXECUTION_REVERTED:
		return runtime.ErrExecutionReverted
	case RomError_ROM_ERROR_OUT_OF_COUNTERS_STEP:
		return runtime.ErrOutOfCountersStep
	case RomError_ROM_ERROR_OUT_OF_COUNTERS_KECCAK:
		return runtime.ErrOutOfCountersKeccak
	case RomError_ROM_ERROR_OUT_OF_COUNTERS_BINARY:
		return runtime.ErrOutOfCountersBinary
	case RomError_ROM_ERROR_OUT_OF_COUNTERS_MEM:
		return runtime.ErrOutOfCountersMemory
	case RomError_ROM_ERROR_OUT_OF_COUNTERS_ARITH:
		return runtime.ErrOutOfCountersArith
	case RomError_ROM_ERROR_OUT_OF_COUNTERS_PADDING:
		return runtime.ErrOutOfCountersPadding
	case RomError_ROM_ERROR_OUT_OF_COUNTERS_POSEIDON:
		return runtime.ErrOutOfCountersPoseidon
	case RomError_ROM_ERROR_INVALID_JUMP:
		return runtime.ErrInvalidJump
	case RomError_ROM_ERROR_INVALID_OPCODE:
		return runtime.ErrInvalidOpCode
	case RomError_ROM_ERROR_INVALID_STATIC:
		return runtime.ErrInvalidStatic
	case RomError_ROM_ERROR_INVALID_BYTECODE_STARTS_EF:
		return runtime.ErrInvalidByteCodeStartsEF
	case RomError_ROM_ERROR_INTRINSIC_INVALID_SIGNATURE:
		return runtime.ErrIntrinsicInvalidSignature
	case RomError_ROM_ERROR_INTRINSIC_INVALID_CHAIN_ID:
		return runtime.ErrIntrinsicInvalidChainID
	case RomError_ROM_ERROR_INTRINSIC_INVALID_NONCE:
		return runtime.ErrIntrinsicInvalidNonce
	case RomError_ROM_ERROR_INTRINSIC_INVALID_GAS_LIMIT:
		return runtime.ErrIntrinsicInvalidGasLimit
	case RomError_ROM_ERROR_INTRINSIC_INVALID_BALANCE:
		return runtime.ErrIntrinsicInvalidBalance
	case RomError_ROM_ERROR_INTRINSIC_INVALID_BATCH_GAS_LIMIT:
		return runtime.ErrIntrinsicInvalidBatchGasLimit
	case RomError_ROM_ERROR_INTRINSIC_INVALID_SENDER_CODE:
		return runtime.ErrIntrinsicInvalidSenderCode
	case RomError_ROM_ERROR_INTRINSIC_TX_GAS_OVERFLOW:
		return runtime.ErrIntrinsicInvalidTxGasOverflow
	case RomError_ROM_ERROR_BATCH_DATA_TOO_BIG:
		return runtime.ErrBatchDataTooBig
	case RomError_ROM_ERROR_UNSUPPORTED_FORK_ID:
		return runtime.ErrUnsupportedForkId
	case RomError_ROM_ERROR_INVALID_RLP:
		return runtime.ErrInvalidRLP
>>>>>>> 659b0825
	}
	return fmt.Errorf("unknown error")
}

// RomErrorCode returns the error code for a given error
<<<<<<< HEAD
func RomErrorCode(err error) pb.RomError {
	switch err {
	case nil:
		return pb.RomError(ROM_ERROR_NO_ERROR)
	case runtime.ErrOutOfGas:
		return pb.RomError(ROM_ERROR_OUT_OF_GAS)
	case runtime.ErrStackOverflow:
		return pb.RomError(ROM_ERROR_STACK_OVERFLOW)
	case runtime.ErrStackUnderflow:
		return pb.RomError(ROM_ERROR_STACK_UNDERFLOW)
	case runtime.ErrMaxCodeSizeExceeded:
		return pb.RomError(ROM_ERROR_MAX_CODE_SIZE_EXCEEDED)
	case runtime.ErrContractAddressCollision:
		return pb.RomError(ROM_ERROR_CONTRACT_ADDRESS_COLLISION)
	case runtime.ErrExecutionReverted:
		return pb.RomError(ROM_ERROR_EXECUTION_REVERTED)
	case runtime.ErrOutOfCountersStep:
		return pb.RomError(ROM_ERROR_OUT_OF_COUNTERS_STEP)
	case runtime.ErrOutOfCountersKeccak:
		return pb.RomError(ROM_ERROR_OUT_OF_COUNTERS_KECCAK)
	case runtime.ErrOutOfCountersBinary:
		return pb.RomError(ROM_ERROR_OUT_OF_COUNTERS_BINARY)
	case runtime.ErrOutOfCountersMemory:
		return pb.RomError(ROM_ERROR_OUT_OF_COUNTERS_MEM)
	case runtime.ErrOutOfCountersArith:
		return pb.RomError(ROM_ERROR_OUT_OF_COUNTERS_ARITH)
	case runtime.ErrOutOfCountersPadding:
		return pb.RomError(ROM_ERROR_OUT_OF_COUNTERS_PADDING)
	case runtime.ErrOutOfCountersPoseidon:
		return pb.RomError(ROM_ERROR_OUT_OF_COUNTERS_POSEIDON)
	case runtime.ErrInvalidJump:
		return pb.RomError(ROM_ERROR_INVALID_JUMP)
	case runtime.ErrInvalidOpCode:
		return pb.RomError(ROM_ERROR_INVALID_OPCODE)
	case runtime.ErrInvalidStatic:
		return pb.RomError(ROM_ERROR_INVALID_STATIC)
	case runtime.ErrInvalidByteCodeStartsEF:
		return pb.RomError(ROM_ERROR_INVALID_BYTECODE_STARTS_EF)
	case runtime.ErrIntrinsicInvalidSignature:
		return pb.RomError(ROM_ERROR_INTRINSIC_INVALID_SIGNATURE)
	case runtime.ErrIntrinsicInvalidChainID:
		return pb.RomError(ROM_ERROR_INTRINSIC_INVALID_CHAIN_ID)
	case runtime.ErrIntrinsicInvalidNonce:
		return pb.RomError(ROM_ERROR_INTRINSIC_INVALID_NONCE)
	case runtime.ErrIntrinsicInvalidGasLimit:
		return pb.RomError(ROM_ERROR_INTRINSIC_INVALID_GAS_LIMIT)
	case runtime.ErrIntrinsicInvalidBalance:
		return pb.RomError(ROM_ERROR_INTRINSIC_INVALID_BALANCE)
	case runtime.ErrIntrinsicInvalidBatchGasLimit:
		return pb.RomError(ROM_ERROR_INTRINSIC_INVALID_BATCH_GAS_LIMIT)
	case runtime.ErrIntrinsicInvalidSenderCode:
		return pb.RomError(ROM_ERROR_INTRINSIC_INVALID_SENDER_CODE)
	case runtime.ErrIntrinsicInvalidTxGasOverflow:
		return pb.RomError(ROM_ERROR_INTRINSIC_TX_GAS_OVERFLOW)
	case runtime.ErrBatchDataTooBig:
		return pb.RomError(ROM_ERROR_BATCH_DATA_TOO_BIG)
	case runtime.ErrUnsupportedForkId:
		return pb.RomError(ROM_ERROR_UNSUPPORTED_FORK_ID)
=======
func RomErrorCode(err error) RomError {
	switch err {
	case nil:
		return RomError_ROM_ERROR_NO_ERROR
	case runtime.ErrOutOfGas:
		return RomError_ROM_ERROR_OUT_OF_GAS
	case runtime.ErrStackOverflow:
		return RomError_ROM_ERROR_STACK_OVERFLOW
	case runtime.ErrStackUnderflow:
		return RomError_ROM_ERROR_STACK_UNDERFLOW
	case runtime.ErrMaxCodeSizeExceeded:
		return RomError_ROM_ERROR_MAX_CODE_SIZE_EXCEEDED
	case runtime.ErrContractAddressCollision:
		return RomError_ROM_ERROR_CONTRACT_ADDRESS_COLLISION
	case runtime.ErrExecutionReverted:
		return RomError_ROM_ERROR_EXECUTION_REVERTED
	case runtime.ErrOutOfCountersStep:
		return RomError_ROM_ERROR_OUT_OF_COUNTERS_STEP
	case runtime.ErrOutOfCountersKeccak:
		return RomError_ROM_ERROR_OUT_OF_COUNTERS_KECCAK
	case runtime.ErrOutOfCountersBinary:
		return RomError_ROM_ERROR_OUT_OF_COUNTERS_BINARY
	case runtime.ErrOutOfCountersMemory:
		return RomError_ROM_ERROR_OUT_OF_COUNTERS_MEM
	case runtime.ErrOutOfCountersArith:
		return RomError_ROM_ERROR_OUT_OF_COUNTERS_ARITH
	case runtime.ErrOutOfCountersPadding:
		return RomError_ROM_ERROR_OUT_OF_COUNTERS_PADDING
	case runtime.ErrOutOfCountersPoseidon:
		return RomError_ROM_ERROR_OUT_OF_COUNTERS_POSEIDON
	case runtime.ErrInvalidJump:
		return RomError_ROM_ERROR_INVALID_JUMP
	case runtime.ErrInvalidOpCode:
		return RomError_ROM_ERROR_INVALID_OPCODE
	case runtime.ErrInvalidStatic:
		return RomError_ROM_ERROR_INVALID_STATIC
	case runtime.ErrInvalidByteCodeStartsEF:
		return RomError_ROM_ERROR_INVALID_BYTECODE_STARTS_EF
	case runtime.ErrIntrinsicInvalidSignature:
		return RomError_ROM_ERROR_INTRINSIC_INVALID_SIGNATURE
	case runtime.ErrIntrinsicInvalidChainID:
		return RomError_ROM_ERROR_INTRINSIC_INVALID_CHAIN_ID
	case runtime.ErrIntrinsicInvalidNonce:
		return RomError_ROM_ERROR_INTRINSIC_INVALID_NONCE
	case runtime.ErrIntrinsicInvalidGasLimit:
		return RomError_ROM_ERROR_INTRINSIC_INVALID_GAS_LIMIT
	case runtime.ErrIntrinsicInvalidBalance:
		return RomError_ROM_ERROR_INTRINSIC_INVALID_BALANCE
	case runtime.ErrIntrinsicInvalidBatchGasLimit:
		return RomError_ROM_ERROR_INTRINSIC_INVALID_BATCH_GAS_LIMIT
	case runtime.ErrIntrinsicInvalidSenderCode:
		return RomError_ROM_ERROR_INTRINSIC_INVALID_SENDER_CODE
	case runtime.ErrIntrinsicInvalidTxGasOverflow:
		return RomError_ROM_ERROR_INTRINSIC_TX_GAS_OVERFLOW
	case runtime.ErrBatchDataTooBig:
		return RomError_ROM_ERROR_BATCH_DATA_TOO_BIG
	case runtime.ErrUnsupportedForkId:
		return RomError_ROM_ERROR_UNSUPPORTED_FORK_ID
	case runtime.ErrInvalidRLP:
		return RomError_ROM_ERROR_INVALID_RLP
>>>>>>> 659b0825
	}
	return math.MaxInt32
}

// IsROMOutOfCountersError indicates if the error is an ROM OOC
<<<<<<< HEAD
func IsROMOutOfCountersError(error pb.RomError) bool {
	return int32(error) >= ROM_ERROR_OUT_OF_COUNTERS_STEP && int32(error) <= ROM_ERROR_OUT_OF_COUNTERS_POSEIDON
}

// IsROMOutOfGasError indicates if the error is an ROM OOG
func IsROMOutOfGasError(error pb.RomError) bool {
	return int32(error) == ROM_ERROR_OUT_OF_GAS
}

// IsExecutorOutOfCountersError indicates if the error is an ROM OOC
func IsExecutorOutOfCountersError(error pb.ExecutorError) bool {
	return int32(error) >= EXECUTOR_ERROR_COUNTERS_OVERFLOW_KECCAK && int32(error) <= ROM_ERROR_OUT_OF_COUNTERS_POSEIDON
}

// IsExecutorUnspecifiedError indicates an unspecified error in the executor
func IsExecutorUnspecifiedError(error pb.ExecutorError) bool {
	return int32(error) == EXECUTOR_ERROR_UNSPECIFIED
}

// IsIntrinsicError indicates if the error is due to a intrinsic check
func IsIntrinsicError(error pb.RomError) bool {
	return int32(error) >= ROM_ERROR_INTRINSIC_INVALID_SIGNATURE && int32(error) <= ROM_ERROR_INTRINSIC_TX_GAS_OVERFLOW
}

// IsInvalidNonceError indicates if the error is due to a invalid nonce
func IsInvalidNonceError(error pb.RomError) bool {
	return int32(error) == ROM_ERROR_INTRINSIC_INVALID_NONCE
}

// IsInvalidBalanceError indicates if the error is due to a invalid balance
func IsInvalidBalanceError(error pb.RomError) bool {
	return int32(error) == ROM_ERROR_INTRINSIC_INVALID_BALANCE
}

// ExecutorErr returns an instance of error related to the ExecutorError
func ExecutorErr(errorCode pb.ExecutorError) error {
	e := int32(errorCode)
	switch e {
	case EXECUTOR_ERROR_UNSPECIFIED:
		return ErrUnspecified
	case EXECUTOR_ERROR_NO_ERROR:
		return nil
	case EXECUTOR_ERROR_COUNTERS_OVERFLOW_KECCAK:
		return runtime.ErrOutOfCountersKeccak
	case EXECUTOR_ERROR_COUNTERS_OVERFLOW_BINARY:
		return runtime.ErrOutOfCountersBinary
	case EXECUTOR_ERROR_COUNTERS_OVERFLOW_MEM:
		return runtime.ErrOutOfCountersMemory
	case EXECUTOR_ERROR_COUNTERS_OVERFLOW_ARITH:
		return runtime.ErrOutOfCountersArith
	case EXECUTOR_ERROR_COUNTERS_OVERFLOW_PADDING:
		return runtime.ErrOutOfCountersPadding
	case EXECUTOR_ERROR_COUNTERS_OVERFLOW_POSEIDON:
		return runtime.ErrOutOfCountersPoseidon
	case EXECUTOR_ERROR_UNSUPPORTED_FORK_ID:
		return runtime.ErrUnsupportedForkId
	case EXECUTOR_ERROR_BALANCE_MISMATCH:
		return runtime.ErrBalanceMismatch
	case EXECUTOR_ERROR_FEA2SCALAR:
		return runtime.ErrFea2Scalar
	case EXECUTOR_ERROR_TOS32:
=======
func IsROMOutOfCountersError(error RomError) bool {
	return error >= RomError_ROM_ERROR_OUT_OF_COUNTERS_STEP && error <= RomError_ROM_ERROR_OUT_OF_COUNTERS_POSEIDON
}

// IsROMOutOfGasError indicates if the error is an ROM OOG
func IsROMOutOfGasError(error RomError) bool {
	return error == RomError_ROM_ERROR_OUT_OF_GAS
}

// IsExecutorOutOfCountersError indicates if the error is an ROM OOC
func IsExecutorOutOfCountersError(error ExecutorError) bool {
	return error >= ExecutorError_EXECUTOR_ERROR_COUNTERS_OVERFLOW_KECCAK && error <= ExecutorError_EXECUTOR_ERROR_COUNTERS_OVERFLOW_POSEIDON
}

// IsExecutorUnspecifiedError indicates an unspecified error in the executor
func IsExecutorUnspecifiedError(error ExecutorError) bool {
	return error == ExecutorError_EXECUTOR_ERROR_UNSPECIFIED
}

// IsIntrinsicError indicates if the error is due to a intrinsic check
func IsIntrinsicError(error RomError) bool {
	return error >= RomError_ROM_ERROR_INTRINSIC_INVALID_SIGNATURE && error <= RomError_ROM_ERROR_INTRINSIC_TX_GAS_OVERFLOW
}

// IsInvalidNonceError indicates if the error is due to a invalid nonce
func IsInvalidNonceError(error RomError) bool {
	return error == RomError_ROM_ERROR_INTRINSIC_INVALID_NONCE
}

// IsInvalidBalanceError indicates if the error is due to a invalid balance
func IsInvalidBalanceError(error RomError) bool {
	return error == RomError_ROM_ERROR_INTRINSIC_INVALID_BALANCE
}

// ExecutorErr returns an instance of error related to the ExecutorError
func ExecutorErr(errorCode ExecutorError) error {
	switch errorCode {
	case ExecutorError_EXECUTOR_ERROR_UNSPECIFIED:
		return ErrUnspecified
	case ExecutorError_EXECUTOR_ERROR_NO_ERROR:
		return nil
	case ExecutorError_EXECUTOR_ERROR_COUNTERS_OVERFLOW_KECCAK:
		return runtime.ErrOutOfCountersKeccak
	case ExecutorError_EXECUTOR_ERROR_COUNTERS_OVERFLOW_BINARY:
		return runtime.ErrOutOfCountersBinary
	case ExecutorError_EXECUTOR_ERROR_COUNTERS_OVERFLOW_MEM:
		return runtime.ErrOutOfCountersMemory
	case ExecutorError_EXECUTOR_ERROR_COUNTERS_OVERFLOW_ARITH:
		return runtime.ErrOutOfCountersArith
	case ExecutorError_EXECUTOR_ERROR_COUNTERS_OVERFLOW_PADDING:
		return runtime.ErrOutOfCountersPadding
	case ExecutorError_EXECUTOR_ERROR_COUNTERS_OVERFLOW_POSEIDON:
		return runtime.ErrOutOfCountersPoseidon
	case ExecutorError_EXECUTOR_ERROR_UNSUPPORTED_FORK_ID:
		return runtime.ErrUnsupportedForkId
	case ExecutorError_EXECUTOR_ERROR_BALANCE_MISMATCH:
		return runtime.ErrBalanceMismatch
	case ExecutorError_EXECUTOR_ERROR_FEA2SCALAR:
		return runtime.ErrFea2Scalar
	case ExecutorError_EXECUTOR_ERROR_TOS32:
>>>>>>> 659b0825
		return runtime.ErrTos32
	}
	return ErrUnknown
}

// ExecutorErrorCode returns the error code for a given error
<<<<<<< HEAD
func ExecutorErrorCode(err error) pb.ExecutorError {
	switch err {
	case nil:
		return pb.ExecutorError(EXECUTOR_ERROR_NO_ERROR)
	case runtime.ErrOutOfCountersKeccak:
		return pb.ExecutorError(EXECUTOR_ERROR_COUNTERS_OVERFLOW_KECCAK)
	case runtime.ErrOutOfCountersBinary:
		return pb.ExecutorError(EXECUTOR_ERROR_COUNTERS_OVERFLOW_BINARY)
	case runtime.ErrOutOfCountersMemory:
		return pb.ExecutorError(EXECUTOR_ERROR_COUNTERS_OVERFLOW_MEM)
	case runtime.ErrOutOfCountersArith:
		return pb.ExecutorError(EXECUTOR_ERROR_COUNTERS_OVERFLOW_ARITH)
	case runtime.ErrOutOfCountersPadding:
		return pb.ExecutorError(EXECUTOR_ERROR_COUNTERS_OVERFLOW_PADDING)
	case runtime.ErrOutOfCountersPoseidon:
		return pb.ExecutorError(EXECUTOR_ERROR_COUNTERS_OVERFLOW_POSEIDON)
	case runtime.ErrUnsupportedForkId:
		return pb.ExecutorError(EXECUTOR_ERROR_UNSUPPORTED_FORK_ID)
	case runtime.ErrBalanceMismatch:
		return pb.ExecutorError(EXECUTOR_ERROR_BALANCE_MISMATCH)
	case runtime.ErrFea2Scalar:
		return pb.ExecutorError(EXECUTOR_ERROR_FEA2SCALAR)
	case runtime.ErrTos32:
		return pb.ExecutorError(EXECUTOR_ERROR_TOS32)
=======
func ExecutorErrorCode(err error) ExecutorError {
	switch err {
	case nil:
		return ExecutorError_EXECUTOR_ERROR_NO_ERROR
	case runtime.ErrOutOfCountersKeccak:
		return ExecutorError_EXECUTOR_ERROR_COUNTERS_OVERFLOW_KECCAK
	case runtime.ErrOutOfCountersBinary:
		return ExecutorError_EXECUTOR_ERROR_COUNTERS_OVERFLOW_BINARY
	case runtime.ErrOutOfCountersMemory:
		return ExecutorError_EXECUTOR_ERROR_COUNTERS_OVERFLOW_MEM
	case runtime.ErrOutOfCountersArith:
		return ExecutorError_EXECUTOR_ERROR_COUNTERS_OVERFLOW_ARITH
	case runtime.ErrOutOfCountersPadding:
		return ExecutorError_EXECUTOR_ERROR_COUNTERS_OVERFLOW_PADDING
	case runtime.ErrOutOfCountersPoseidon:
		return ExecutorError_EXECUTOR_ERROR_COUNTERS_OVERFLOW_POSEIDON
	case runtime.ErrUnsupportedForkId:
		return ExecutorError_EXECUTOR_ERROR_UNSUPPORTED_FORK_ID
	case runtime.ErrBalanceMismatch:
		return ExecutorError_EXECUTOR_ERROR_BALANCE_MISMATCH
	case runtime.ErrFea2Scalar:
		return ExecutorError_EXECUTOR_ERROR_FEA2SCALAR
	case runtime.ErrTos32:
		return ExecutorError_EXECUTOR_ERROR_TOS32
>>>>>>> 659b0825
	}
	return math.MaxInt32
}<|MERGE_RESOLUTION|>--- conflicted
+++ resolved
@@ -7,162 +7,6 @@
 	"github.com/0xPolygonHermez/zkevm-node/state/runtime"
 )
 
-<<<<<<< HEAD
-const (
-	// ROM_ERROR_UNSPECIFIED indicates the execution ended successfully
-	ROM_ERROR_UNSPECIFIED int32 = iota
-	// ROM_ERROR_NO_ERROR indicates the execution ended successfully
-	ROM_ERROR_NO_ERROR
-	// ROM_ERROR_OUT_OF_GAS indicates there is not enough balance to continue the execution
-	ROM_ERROR_OUT_OF_GAS
-	// ROM_ERROR_STACK_OVERFLOW indicates a stack overflow has happened
-	ROM_ERROR_STACK_OVERFLOW
-	// ROM_ERROR_STACK_UNDERFLOW indicates a stack overflow has happened
-	ROM_ERROR_STACK_UNDERFLOW
-	// ROM_ERROR_MAX_CODE_SIZE_EXCEEDED indicates the code size is beyond the maximum
-	ROM_ERROR_MAX_CODE_SIZE_EXCEEDED
-	// ROM_ERROR_CONTRACT_ADDRESS_COLLISION there is a collision regarding contract addresses
-	ROM_ERROR_CONTRACT_ADDRESS_COLLISION
-	// ROM_ERROR_EXECUTION_REVERTED indicates the execution has been reverted
-	ROM_ERROR_EXECUTION_REVERTED
-	// ROM_ERROR_OUT_OF_COUNTERS_STEP indicates there is not enough step counters to continue the execution
-	ROM_ERROR_OUT_OF_COUNTERS_STEP
-	// ROM_ERROR_OUT_OF_COUNTERS_KECCAK indicates there is not enough keccak counters to continue the execution
-	ROM_ERROR_OUT_OF_COUNTERS_KECCAK
-	// ROM_ERROR_OUT_OF_COUNTERS_BINARY indicates there is not enough binary counters to continue the execution
-	ROM_ERROR_OUT_OF_COUNTERS_BINARY
-	// ROM_ERROR_OUT_OF_COUNTERS_MEM indicates there is not enough memory aligncounters to continue the execution
-	ROM_ERROR_OUT_OF_COUNTERS_MEM
-	// ROM_ERROR_OUT_OF_COUNTERS_ARITH indicates there is not enough arith counters to continue the execution
-	ROM_ERROR_OUT_OF_COUNTERS_ARITH
-	// ROM_ERROR_OUT_OF_COUNTERS_PADDING indicates there is not enough padding counters to continue the execution
-	ROM_ERROR_OUT_OF_COUNTERS_PADDING
-	// ROM_ERROR_OUT_OF_COUNTERS_POSEIDON indicates there is not enough poseidon counters to continue the execution
-	ROM_ERROR_OUT_OF_COUNTERS_POSEIDON
-	// ROM_ERROR_INVALID_JUMP indicates there is an invalid jump opcode
-	ROM_ERROR_INVALID_JUMP
-	// ROM_ERROR_INVALID_OPCODE indicates there is an invalid opcode
-	ROM_ERROR_INVALID_OPCODE
-	// ROM_ERROR_INVALID_STATIC indicates there is an invalid static call
-	ROM_ERROR_INVALID_STATIC
-	// ROM_ERROR_INVALID_BYTECODE_STARTS_EF indicates there is a bytecode starting with 0xEF
-	ROM_ERROR_INVALID_BYTECODE_STARTS_EF
-	// ROM_ERROR_INTRINSIC_INVALID_SIGNATURE indicates the transaction is failing at the signature intrinsic check
-	ROM_ERROR_INTRINSIC_INVALID_SIGNATURE
-	// ROM_ERROR_INTRINSIC_INVALID_CHAIN_ID indicates the transaction is failing at the chain id intrinsic check
-	ROM_ERROR_INTRINSIC_INVALID_CHAIN_ID
-	// ROM_ERROR_INTRINSIC_INVALID_NONCE indicates the transaction is failing at the nonce intrinsic check
-	ROM_ERROR_INTRINSIC_INVALID_NONCE
-	// ROM_ERROR_INTRINSIC_INVALID_GAS_LIMIT indicates the transaction is failing at the gas limit intrinsic check
-	ROM_ERROR_INTRINSIC_INVALID_GAS_LIMIT
-	// ROM_ERROR_INTRINSIC_INVALID_BALANCE indicates the transaction is failing at balance intrinsic check
-	ROM_ERROR_INTRINSIC_INVALID_BALANCE
-	// ROM_ERROR_INTRINSIC_INVALID_BATCH_GAS_LIMIT indicates the batch is exceeding the batch gas limit
-	ROM_ERROR_INTRINSIC_INVALID_BATCH_GAS_LIMIT
-	// ROM_ERROR_INTRINSIC_INVALID_SENDER_CODE indicates the batch is exceeding the batch gas limit
-	ROM_ERROR_INTRINSIC_INVALID_SENDER_CODE
-	// ROM_ERROR_INTRINSIC_TX_GAS_OVERFLOW indicates the transaction gasLimit*gasPrice > MAX_UINT_256 - 1
-	ROM_ERROR_INTRINSIC_TX_GAS_OVERFLOW
-	// ROM_ERROR_BATCH_DATA_TOO_BIG indicates the batch_l2_data is too big to be processed
-	ROM_ERROR_BATCH_DATA_TOO_BIG
-	// ROM_ERROR_UNSUPPORTED_FORK_ID indicates that the fork id is not supported
-	ROM_ERROR_UNSUPPORTED_FORK_ID
-	// EXECUTOR_ERROR_UNSPECIFIED indicates the execution ended successfully
-	EXECUTOR_ERROR_UNSPECIFIED = 0
-	// EXECUTOR_ERROR_NO_ERROR indicates there was no error
-	EXECUTOR_ERROR_NO_ERROR = 1
-	// EXECUTOR_ERROR_COUNTERS_OVERFLOW_KECCAK indicates that the keccak counter exceeded the maximum
-	EXECUTOR_ERROR_COUNTERS_OVERFLOW_KECCAK = 2
-	// EXECUTOR_ERROR_COUNTERS_OVERFLOW_BINARY indicates that the binary counter exceeded the maximum
-	EXECUTOR_ERROR_COUNTERS_OVERFLOW_BINARY = 3
-	// EXECUTOR_ERROR_COUNTERS_OVERFLOW_MEM indicates that the memory align counter exceeded the maximum
-	EXECUTOR_ERROR_COUNTERS_OVERFLOW_MEM = 4
-	// EXECUTOR_ERROR_COUNTERS_OVERFLOW_ARITH indicates that the arith counter exceeded the maximum
-	EXECUTOR_ERROR_COUNTERS_OVERFLOW_ARITH = 5
-	// EXECUTOR_ERROR_COUNTERS_OVERFLOW_PADDING indicates that the padding counter exceeded the maximum
-	EXECUTOR_ERROR_COUNTERS_OVERFLOW_PADDING = 6
-	// EXECUTOR_ERROR_COUNTERS_OVERFLOW_POSEIDON indicates that the poseidon counter exceeded the maximum
-	EXECUTOR_ERROR_COUNTERS_OVERFLOW_POSEIDON = 7
-	// EXECUTOR_ERROR_UNSUPPORTED_FORK_ID indicates that the fork id is not supported
-	EXECUTOR_ERROR_UNSUPPORTED_FORK_ID = 8
-	// EXECUTOR_ERROR_BALANCE_MISMATCH indicates that there is a balance mismatch error in the ROM
-	EXECUTOR_ERROR_BALANCE_MISMATCH = 9
-	// EXECUTOR_ERROR_FEA2SCALAR indicates that there is a fea2scalar error in the execution
-	EXECUTOR_ERROR_FEA2SCALAR = 10
-	// EXECUTOR_ERROR_TOS32 indicates that there is a TOS32 error in the execution
-	EXECUTOR_ERROR_TOS32 = 11
-)
-
-var (
-	// ErrUnspecified indicates an unspecified executor error
-	ErrUnspecified = fmt.Errorf("unspecified executor error")
-	// ErrUnknown indicates an unknown executor error
-	ErrUnknown = fmt.Errorf("unknown error")
-)
-
-// RomErr returns an instance of error related to the ExecutorError
-func RomErr(errorCode pb.RomError) error {
-	e := int32(errorCode)
-	switch e {
-	case ROM_ERROR_UNSPECIFIED:
-		return fmt.Errorf("unspecified ROM error")
-	case ROM_ERROR_NO_ERROR:
-		return nil
-	case ROM_ERROR_OUT_OF_GAS:
-		return runtime.ErrOutOfGas
-	case ROM_ERROR_STACK_OVERFLOW:
-		return runtime.ErrStackOverflow
-	case ROM_ERROR_STACK_UNDERFLOW:
-		return runtime.ErrStackUnderflow
-	case ROM_ERROR_MAX_CODE_SIZE_EXCEEDED:
-		return runtime.ErrMaxCodeSizeExceeded
-	case ROM_ERROR_CONTRACT_ADDRESS_COLLISION:
-		return runtime.ErrContractAddressCollision
-	case ROM_ERROR_EXECUTION_REVERTED:
-		return runtime.ErrExecutionReverted
-	case ROM_ERROR_OUT_OF_COUNTERS_STEP:
-		return runtime.ErrOutOfCountersStep
-	case ROM_ERROR_OUT_OF_COUNTERS_KECCAK:
-		return runtime.ErrOutOfCountersKeccak
-	case ROM_ERROR_OUT_OF_COUNTERS_BINARY:
-		return runtime.ErrOutOfCountersBinary
-	case ROM_ERROR_OUT_OF_COUNTERS_MEM:
-		return runtime.ErrOutOfCountersMemory
-	case ROM_ERROR_OUT_OF_COUNTERS_ARITH:
-		return runtime.ErrOutOfCountersArith
-	case ROM_ERROR_OUT_OF_COUNTERS_PADDING:
-		return runtime.ErrOutOfCountersPadding
-	case ROM_ERROR_OUT_OF_COUNTERS_POSEIDON:
-		return runtime.ErrOutOfCountersPoseidon
-	case ROM_ERROR_INVALID_JUMP:
-		return runtime.ErrInvalidJump
-	case ROM_ERROR_INVALID_OPCODE:
-		return runtime.ErrInvalidOpCode
-	case ROM_ERROR_INVALID_STATIC:
-		return runtime.ErrInvalidStatic
-	case ROM_ERROR_INVALID_BYTECODE_STARTS_EF:
-		return runtime.ErrInvalidByteCodeStartsEF
-	case ROM_ERROR_INTRINSIC_INVALID_SIGNATURE:
-		return runtime.ErrIntrinsicInvalidSignature
-	case ROM_ERROR_INTRINSIC_INVALID_CHAIN_ID:
-		return runtime.ErrIntrinsicInvalidChainID
-	case ROM_ERROR_INTRINSIC_INVALID_NONCE:
-		return runtime.ErrIntrinsicInvalidNonce
-	case ROM_ERROR_INTRINSIC_INVALID_GAS_LIMIT:
-		return runtime.ErrIntrinsicInvalidGasLimit
-	case ROM_ERROR_INTRINSIC_INVALID_BALANCE:
-		return runtime.ErrIntrinsicInvalidBalance
-	case ROM_ERROR_INTRINSIC_INVALID_BATCH_GAS_LIMIT:
-		return runtime.ErrIntrinsicInvalidBatchGasLimit
-	case ROM_ERROR_INTRINSIC_INVALID_SENDER_CODE:
-		return runtime.ErrIntrinsicInvalidSenderCode
-	case ROM_ERROR_INTRINSIC_TX_GAS_OVERFLOW:
-		return runtime.ErrIntrinsicInvalidTxGasOverflow
-	case ROM_ERROR_BATCH_DATA_TOO_BIG:
-		return runtime.ErrBatchDataTooBig
-	case ROM_ERROR_UNSUPPORTED_FORK_ID:
-		return runtime.ErrUnsupportedForkId
-=======
 var (
 	// ErrUnspecified indicates an unspecified executor error
 	ErrUnspecified = fmt.Errorf("unspecified executor error")
@@ -233,72 +77,11 @@
 		return runtime.ErrUnsupportedForkId
 	case RomError_ROM_ERROR_INVALID_RLP:
 		return runtime.ErrInvalidRLP
->>>>>>> 659b0825
 	}
 	return fmt.Errorf("unknown error")
 }
 
 // RomErrorCode returns the error code for a given error
-<<<<<<< HEAD
-func RomErrorCode(err error) pb.RomError {
-	switch err {
-	case nil:
-		return pb.RomError(ROM_ERROR_NO_ERROR)
-	case runtime.ErrOutOfGas:
-		return pb.RomError(ROM_ERROR_OUT_OF_GAS)
-	case runtime.ErrStackOverflow:
-		return pb.RomError(ROM_ERROR_STACK_OVERFLOW)
-	case runtime.ErrStackUnderflow:
-		return pb.RomError(ROM_ERROR_STACK_UNDERFLOW)
-	case runtime.ErrMaxCodeSizeExceeded:
-		return pb.RomError(ROM_ERROR_MAX_CODE_SIZE_EXCEEDED)
-	case runtime.ErrContractAddressCollision:
-		return pb.RomError(ROM_ERROR_CONTRACT_ADDRESS_COLLISION)
-	case runtime.ErrExecutionReverted:
-		return pb.RomError(ROM_ERROR_EXECUTION_REVERTED)
-	case runtime.ErrOutOfCountersStep:
-		return pb.RomError(ROM_ERROR_OUT_OF_COUNTERS_STEP)
-	case runtime.ErrOutOfCountersKeccak:
-		return pb.RomError(ROM_ERROR_OUT_OF_COUNTERS_KECCAK)
-	case runtime.ErrOutOfCountersBinary:
-		return pb.RomError(ROM_ERROR_OUT_OF_COUNTERS_BINARY)
-	case runtime.ErrOutOfCountersMemory:
-		return pb.RomError(ROM_ERROR_OUT_OF_COUNTERS_MEM)
-	case runtime.ErrOutOfCountersArith:
-		return pb.RomError(ROM_ERROR_OUT_OF_COUNTERS_ARITH)
-	case runtime.ErrOutOfCountersPadding:
-		return pb.RomError(ROM_ERROR_OUT_OF_COUNTERS_PADDING)
-	case runtime.ErrOutOfCountersPoseidon:
-		return pb.RomError(ROM_ERROR_OUT_OF_COUNTERS_POSEIDON)
-	case runtime.ErrInvalidJump:
-		return pb.RomError(ROM_ERROR_INVALID_JUMP)
-	case runtime.ErrInvalidOpCode:
-		return pb.RomError(ROM_ERROR_INVALID_OPCODE)
-	case runtime.ErrInvalidStatic:
-		return pb.RomError(ROM_ERROR_INVALID_STATIC)
-	case runtime.ErrInvalidByteCodeStartsEF:
-		return pb.RomError(ROM_ERROR_INVALID_BYTECODE_STARTS_EF)
-	case runtime.ErrIntrinsicInvalidSignature:
-		return pb.RomError(ROM_ERROR_INTRINSIC_INVALID_SIGNATURE)
-	case runtime.ErrIntrinsicInvalidChainID:
-		return pb.RomError(ROM_ERROR_INTRINSIC_INVALID_CHAIN_ID)
-	case runtime.ErrIntrinsicInvalidNonce:
-		return pb.RomError(ROM_ERROR_INTRINSIC_INVALID_NONCE)
-	case runtime.ErrIntrinsicInvalidGasLimit:
-		return pb.RomError(ROM_ERROR_INTRINSIC_INVALID_GAS_LIMIT)
-	case runtime.ErrIntrinsicInvalidBalance:
-		return pb.RomError(ROM_ERROR_INTRINSIC_INVALID_BALANCE)
-	case runtime.ErrIntrinsicInvalidBatchGasLimit:
-		return pb.RomError(ROM_ERROR_INTRINSIC_INVALID_BATCH_GAS_LIMIT)
-	case runtime.ErrIntrinsicInvalidSenderCode:
-		return pb.RomError(ROM_ERROR_INTRINSIC_INVALID_SENDER_CODE)
-	case runtime.ErrIntrinsicInvalidTxGasOverflow:
-		return pb.RomError(ROM_ERROR_INTRINSIC_TX_GAS_OVERFLOW)
-	case runtime.ErrBatchDataTooBig:
-		return pb.RomError(ROM_ERROR_BATCH_DATA_TOO_BIG)
-	case runtime.ErrUnsupportedForkId:
-		return pb.RomError(ROM_ERROR_UNSUPPORTED_FORK_ID)
-=======
 func RomErrorCode(err error) RomError {
 	switch err {
 	case nil:
@@ -359,75 +142,11 @@
 		return RomError_ROM_ERROR_UNSUPPORTED_FORK_ID
 	case runtime.ErrInvalidRLP:
 		return RomError_ROM_ERROR_INVALID_RLP
->>>>>>> 659b0825
 	}
 	return math.MaxInt32
 }
 
 // IsROMOutOfCountersError indicates if the error is an ROM OOC
-<<<<<<< HEAD
-func IsROMOutOfCountersError(error pb.RomError) bool {
-	return int32(error) >= ROM_ERROR_OUT_OF_COUNTERS_STEP && int32(error) <= ROM_ERROR_OUT_OF_COUNTERS_POSEIDON
-}
-
-// IsROMOutOfGasError indicates if the error is an ROM OOG
-func IsROMOutOfGasError(error pb.RomError) bool {
-	return int32(error) == ROM_ERROR_OUT_OF_GAS
-}
-
-// IsExecutorOutOfCountersError indicates if the error is an ROM OOC
-func IsExecutorOutOfCountersError(error pb.ExecutorError) bool {
-	return int32(error) >= EXECUTOR_ERROR_COUNTERS_OVERFLOW_KECCAK && int32(error) <= ROM_ERROR_OUT_OF_COUNTERS_POSEIDON
-}
-
-// IsExecutorUnspecifiedError indicates an unspecified error in the executor
-func IsExecutorUnspecifiedError(error pb.ExecutorError) bool {
-	return int32(error) == EXECUTOR_ERROR_UNSPECIFIED
-}
-
-// IsIntrinsicError indicates if the error is due to a intrinsic check
-func IsIntrinsicError(error pb.RomError) bool {
-	return int32(error) >= ROM_ERROR_INTRINSIC_INVALID_SIGNATURE && int32(error) <= ROM_ERROR_INTRINSIC_TX_GAS_OVERFLOW
-}
-
-// IsInvalidNonceError indicates if the error is due to a invalid nonce
-func IsInvalidNonceError(error pb.RomError) bool {
-	return int32(error) == ROM_ERROR_INTRINSIC_INVALID_NONCE
-}
-
-// IsInvalidBalanceError indicates if the error is due to a invalid balance
-func IsInvalidBalanceError(error pb.RomError) bool {
-	return int32(error) == ROM_ERROR_INTRINSIC_INVALID_BALANCE
-}
-
-// ExecutorErr returns an instance of error related to the ExecutorError
-func ExecutorErr(errorCode pb.ExecutorError) error {
-	e := int32(errorCode)
-	switch e {
-	case EXECUTOR_ERROR_UNSPECIFIED:
-		return ErrUnspecified
-	case EXECUTOR_ERROR_NO_ERROR:
-		return nil
-	case EXECUTOR_ERROR_COUNTERS_OVERFLOW_KECCAK:
-		return runtime.ErrOutOfCountersKeccak
-	case EXECUTOR_ERROR_COUNTERS_OVERFLOW_BINARY:
-		return runtime.ErrOutOfCountersBinary
-	case EXECUTOR_ERROR_COUNTERS_OVERFLOW_MEM:
-		return runtime.ErrOutOfCountersMemory
-	case EXECUTOR_ERROR_COUNTERS_OVERFLOW_ARITH:
-		return runtime.ErrOutOfCountersArith
-	case EXECUTOR_ERROR_COUNTERS_OVERFLOW_PADDING:
-		return runtime.ErrOutOfCountersPadding
-	case EXECUTOR_ERROR_COUNTERS_OVERFLOW_POSEIDON:
-		return runtime.ErrOutOfCountersPoseidon
-	case EXECUTOR_ERROR_UNSUPPORTED_FORK_ID:
-		return runtime.ErrUnsupportedForkId
-	case EXECUTOR_ERROR_BALANCE_MISMATCH:
-		return runtime.ErrBalanceMismatch
-	case EXECUTOR_ERROR_FEA2SCALAR:
-		return runtime.ErrFea2Scalar
-	case EXECUTOR_ERROR_TOS32:
-=======
 func IsROMOutOfCountersError(error RomError) bool {
 	return error >= RomError_ROM_ERROR_OUT_OF_COUNTERS_STEP && error <= RomError_ROM_ERROR_OUT_OF_COUNTERS_POSEIDON
 }
@@ -488,39 +207,12 @@
 	case ExecutorError_EXECUTOR_ERROR_FEA2SCALAR:
 		return runtime.ErrFea2Scalar
 	case ExecutorError_EXECUTOR_ERROR_TOS32:
->>>>>>> 659b0825
 		return runtime.ErrTos32
 	}
 	return ErrUnknown
 }
 
 // ExecutorErrorCode returns the error code for a given error
-<<<<<<< HEAD
-func ExecutorErrorCode(err error) pb.ExecutorError {
-	switch err {
-	case nil:
-		return pb.ExecutorError(EXECUTOR_ERROR_NO_ERROR)
-	case runtime.ErrOutOfCountersKeccak:
-		return pb.ExecutorError(EXECUTOR_ERROR_COUNTERS_OVERFLOW_KECCAK)
-	case runtime.ErrOutOfCountersBinary:
-		return pb.ExecutorError(EXECUTOR_ERROR_COUNTERS_OVERFLOW_BINARY)
-	case runtime.ErrOutOfCountersMemory:
-		return pb.ExecutorError(EXECUTOR_ERROR_COUNTERS_OVERFLOW_MEM)
-	case runtime.ErrOutOfCountersArith:
-		return pb.ExecutorError(EXECUTOR_ERROR_COUNTERS_OVERFLOW_ARITH)
-	case runtime.ErrOutOfCountersPadding:
-		return pb.ExecutorError(EXECUTOR_ERROR_COUNTERS_OVERFLOW_PADDING)
-	case runtime.ErrOutOfCountersPoseidon:
-		return pb.ExecutorError(EXECUTOR_ERROR_COUNTERS_OVERFLOW_POSEIDON)
-	case runtime.ErrUnsupportedForkId:
-		return pb.ExecutorError(EXECUTOR_ERROR_UNSUPPORTED_FORK_ID)
-	case runtime.ErrBalanceMismatch:
-		return pb.ExecutorError(EXECUTOR_ERROR_BALANCE_MISMATCH)
-	case runtime.ErrFea2Scalar:
-		return pb.ExecutorError(EXECUTOR_ERROR_FEA2SCALAR)
-	case runtime.ErrTos32:
-		return pb.ExecutorError(EXECUTOR_ERROR_TOS32)
-=======
 func ExecutorErrorCode(err error) ExecutorError {
 	switch err {
 	case nil:
@@ -545,7 +237,6 @@
 		return ExecutorError_EXECUTOR_ERROR_FEA2SCALAR
 	case runtime.ErrTos32:
 		return ExecutorError_EXECUTOR_ERROR_TOS32
->>>>>>> 659b0825
 	}
 	return math.MaxInt32
 }