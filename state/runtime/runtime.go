package runtime

import (
	"encoding/json"
	"errors"

	"github.com/0xPolygonHermez/zkevm-node/state/runtime/instrumentation"
	"github.com/ethereum/go-ethereum/common"
)

var (

	// ROM ERRORS
	// ==========

	// ErrOutOfGas indicates there is not enough balance to continue the execution
	ErrOutOfGas = errors.New("out of gas")
	// ErrStackOverflow indicates a stack overflow has happened
	ErrStackOverflow = errors.New("stack overflow")
	// ErrStackUnderflow indicates a stack overflow has happened
	ErrStackUnderflow = errors.New("stack underflow")
	// ErrMaxCodeSizeExceeded indicates the code size is beyond the maximum
	ErrMaxCodeSizeExceeded = errors.New("evm: max code size exceeded")
	// ErrContractAddressCollision there is a collision regarding contract addresses
	ErrContractAddressCollision = errors.New("contract address collision")
	// ErrExecutionReverted indicates the execution has been reverted
	ErrExecutionReverted = errors.New("execution reverted")
	// ErrOutOfCountersStep indicates there are not enough step counters to continue the execution
	ErrOutOfCountersStep = errors.New("not enough step counters to continue the execution")
	// ErrOutOfCountersKeccak indicates there are not enough keccak counters to continue the execution
	ErrOutOfCountersKeccak = errors.New("not enough keccak counters to continue the execution")
	// ErrOutOfCountersBinary indicates there are not enough binary counters to continue the execution
	ErrOutOfCountersBinary = errors.New("not enough binary counters to continue the execution")
	// ErrOutOfCountersMemory indicates there are not enough memory align counters to continue the execution
	ErrOutOfCountersMemory = errors.New("not enough memory align counters counters to continue the execution")
	// ErrOutOfCountersArith indicates there are not enough arith counters to continue the execution
	ErrOutOfCountersArith = errors.New("not enough arith counters counters to continue the execution")
	// ErrOutOfCountersPadding indicates there are not enough padding counters to continue the execution
	ErrOutOfCountersPadding = errors.New("not enough padding counters counters to continue the execution")
	// ErrOutOfCountersPoseidon indicates there are not enough poseidon counters to continue the execution
	ErrOutOfCountersPoseidon = errors.New("not enough poseidon counters counters to continue the execution")
	// ErrIntrinsicInvalidSignature indicates the transaction is failing at the signature intrinsic check
	ErrIntrinsicInvalidSignature = errors.New("signature intrinsic error")
	// ErrIntrinsicInvalidChainID indicates the transaction is failing at the chain id intrinsic check
	ErrIntrinsicInvalidChainID = errors.New("chain id intrinsic error")
	// ErrIntrinsicInvalidNonce indicates the transaction is failing at the nonce intrinsic check
	ErrIntrinsicInvalidNonce = errors.New("nonce intrinsic error")
	// ErrIntrinsicInvalidGasLimit indicates the transaction is failing at the gas limit intrinsic check
	ErrIntrinsicInvalidGasLimit = errors.New("gas limit intrinsic error")
	// ErrIntrinsicInvalidBalance indicates the transaction is failing at balance intrinsic check
	ErrIntrinsicInvalidBalance = errors.New("balance intrinsic error")
	// ErrIntrinsicInvalidBatchGasLimit indicates the batch is exceeding the batch gas limit
	ErrIntrinsicInvalidBatchGasLimit = errors.New("batch gas limit intrinsic error")
	// ErrIntrinsicInvalidSenderCode indicates the sender code is invalid
	ErrIntrinsicInvalidSenderCode = errors.New("invalid sender code intrinsic error")
	// ErrBatchDataTooBig indicates the batch_l2_data is too big to be processed
	ErrBatchDataTooBig = errors.New("batch data too big")
	// ErrInvalidJump indicates there is an invalid jump opcode
	ErrInvalidJump = errors.New("invalid jump opcode")
	// ErrInvalidOpCode indicates there is an invalid opcode
	ErrInvalidOpCode = errors.New("invalid opcode")
	// ErrInvalidStatic indicates there is an invalid static call
	ErrInvalidStatic = errors.New("invalid static call")
	// ErrInvalidByteCodeStartsEF indicates there is a byte code starting with 0xEF
	ErrInvalidByteCodeStartsEF = errors.New("byte code starting with 0xEF")
	// ErrIntrinsicInvalidTxGasOverflow indicates the transaction gasLimit*gasPrice > MAX_UINT_256 - 1
	ErrIntrinsicInvalidTxGasOverflow = errors.New("gas overflow")
	// ErrUnsupportedForkId indicates that the fork id is not supported
	ErrUnsupportedForkId = errors.New("unsupported fork id")
	// ErrInvalidRLP indicates that there has been an error while parsing the RLP
	ErrInvalidRLP = errors.New("invalid RLP")
<<<<<<< HEAD
	// ErrBalanceMismatch indicates that the balance mismatch in the ROM
	ErrBalanceMismatch = errors.New("balance mismatch")
	// ErrFea2Scalar indicates a fea2scalar error in the ROM
	ErrFea2Scalar = errors.New("fea2scalar")
	// ErrTos32 indicates a tos32 error in the ROM
	ErrTos32 = errors.New("tos32")
=======

	// EXECUTOR ERRORS
	// ===============

	// ErrExecutorDBError indicates that there is an error connecting to the database
	ErrExecutorDBError = errors.New("database error")
	// ErrExecutorSMMainCountersOverflowSteps indicates that the main execution exceeded the maximum number of steps
	ErrExecutorSMMainCountersOverflowSteps = errors.New("main execution exceeded the maximum number of steps")
	// ErrExecutorSMMainCountersOverflowKeccak indicates that the keccak counter exceeded the maximum
	ErrExecutorSMMainCountersOverflowKeccak = errors.New("keccak counter exceeded the maximum")
	// ErrExecutorSMMainCountersOverflowBinary indicates that the binary counter exceeded the maximum
	ErrExecutorSMMainCountersOverflowBinary = errors.New("binary counter exceeded the maximum")
	// ErrExecutorSMMainCountersOverflowMem indicates that the memory align counter exceeded the maximum
	ErrExecutorSMMainCountersOverflowMem = errors.New("memory align counter exceeded the maximum")
	// ErrExecutorSMMainCountersOverflowArith indicates that the arith counter exceeded the maximum
	ErrExecutorSMMainCountersOverflowArith = errors.New("arith counter exceeded the maximum")
	// ErrExecutorSMMainCountersOverflowPadding indicates that the padding counter exceeded the maximum
	ErrExecutorSMMainCountersOverflowPadding = errors.New("padding counter exceeded the maximum")
	// ErrExecutorSMMainCountersOverflowPoseidon indicates that the poseidon counter exceeded the maximum
	ErrExecutorSMMainCountersOverflowPoseidon = errors.New("poseidon counter exceeded the maximum")
	// ErrExecutorUnsupportedForkId indicates that the fork id is not supported
	ErrExecutorUnsupportedForkId = errors.New("unsupported fork id")
	// ErrExecutorBalanceMismatch indicates that there is a balance mismatch error in the ROM
	ErrExecutorBalanceMismatch = errors.New("balance mismatch")
	// ErrExecutorFEA2Scalar indicates that there is a fea2scalar error in the execution
	ErrExecutorFEA2Scalar = errors.New("fea2scalar error")
	// ErrExecutorTOS32 indicates that there is a TOS32 error in the execution
	ErrExecutorTOS32 = errors.New("TOS32 error")
	// ErrExecutorSMMainInvalidUnsignedTx indicates that there is an unsigned TX in a non-process batch (i.e. in a prover request)
	ErrExecutorSMMainInvalidUnsignedTx = errors.New("unsigned TX in a non-process batch")
	// ErrExecutorSMMainInvalidNoCounters indicates that there is a no-counters request in a non-process batch (i.e. in a prover request)
	ErrExecutorSMMainInvalidNoCounters = errors.New("no-counters request in a non-process batch")
	// ErrExecutorSMMainArithECRecoverDivideByZero indicates that there is a divide-by-zero situation during an ECRecover
	ErrExecutorSMMainArithECRecoverDivideByZero = errors.New("divide-by-zero situation during an ECRecover")
	// ErrExecutorSMMainAddressOutOfRange indicates that an address is out of valid memory space range
	ErrExecutorSMMainAddressOutOfRange = errors.New("address is out of valid memory space range")
	// ErrExecutorSMMainAddressNegative indicates that an address is negative
	ErrExecutorSMMainAddressNegative = errors.New("address is negative")
	// ErrExecutorSMMainStorageInvalidKey indicates that a register value is out of range while building storage key
	ErrExecutorSMMainStorageInvalidKey = errors.New("register value is out of range while building storage key")
	// ErrExecutorSMMainHashK indicates that a register value is out of range while calculating a Keccak hash
	ErrExecutorSMMainHashK = errors.New("register value is out of range while calculating a Keccak hash")
	// ErrExecutorSMMainHashKSizeOutOfRange indicates that a size register value is out of range while calculating a Keccak hash
	ErrExecutorSMMainHashKSizeOutOfRange = errors.New("size register value is out of range while calculating a Keccak hash")
	// ErrExecutorSMMainHashKPositionNegative indicates that a position register value is negative while calculating a Keccak hash
	ErrExecutorSMMainHashKPositionNegative = errors.New("position register value is negative while calculating a Keccak hash")
	// ErrExecutorSMMainHashKPositionPlusSizeOutOfRange indicates that a position register value plus a size register value is out of range while calculating a Keccak hash
	ErrExecutorSMMainHashKPositionPlusSizeOutOfRange = errors.New("position register value plus a size register value is out of range while calculating a Keccak hash")
	// ErrExecutorSMMainHashKDigestAddressNotFound indicates that an address has not been found while calculating a Keccak hash digest
	ErrExecutorSMMainHashKDigestAddressNotFound = errors.New("address has not been found while calculating a Keccak hash digest")
	// ErrExecutorSMMainHashKDigestNotCompleted indicates that the hash has not been completed while calling a Keccak hash digest
	ErrExecutorSMMainHashKDigestNotCompleted = errors.New("hash has not been completed while calling a Keccak hash digest")
	// ErrExecutorSMMainHashP indicates that a register value is out of range while calculating a Poseidon hash
	ErrExecutorSMMainHashP = errors.New("register value is out of range while calculating a Poseidon hash")
	// ErrExecutorSMMainHashPSizeOutOfRange indicates that a size register value is out of range while calculating a Poseidon hash
	ErrExecutorSMMainHashPSizeOutOfRange = errors.New("size register value is out of range while calculating a Poseidon hash")
	// ErrExecutorSMMainHashPPositionNegative indicates that a position register value is negative while calculating a Poseidon hash
	ErrExecutorSMMainHashPPositionNegative = errors.New("position register value is negative while calculating a Poseidon hash")
	// ErrExecutorSMMainHashPPositionPlusSizeOutOfRange indicates that a position register value plus a size register value is out of range while calculating a Poseidon hash
	ErrExecutorSMMainHashPPositionPlusSizeOutOfRange = errors.New("position register value plus a size register value is out of range while calculating a Poseidon hash")
	// ErrExecutorSMMainHashPDigestAddressNotFound indicates that an address has not been found while calculating a Poseidon hash digest
	ErrExecutorSMMainHashPDigestAddressNotFound = errors.New("address has not been found while calculating a Poseidon hash digest")
	// ErrExecutorSMMainHashPDigestNotCompleted indicates that the hash has not been completed while calling a Poseidon hash digest
	ErrExecutorSMMainHashPDigestNotCompleted = errors.New("hash has not been completed while calling a Poseidon hash digest")
	// ErrExecutorSMMainMemAlignOffsetOutOfRange indicates that the an offset register value is out of range while doing a mem align operation
	ErrExecutorSMMainMemAlignOffsetOutOfRange = errors.New("offset register value is out of range while doing a mem align operation")
	// ErrExecutorSMMainMultipleFreeIn indicates that we got more than one free inputs in one ROM instruction
	ErrExecutorSMMainMultipleFreeIn = errors.New("more than one free inputs in one ROM instruction")
	// ErrExecutorSMMainAssert indicates that the ROM assert instruction failed
	ErrExecutorSMMainAssert = errors.New("ROM assert instruction failed")
	// ErrExecutorSMMainMemory indicates that the memory instruction check failed
	ErrExecutorSMMainMemory = errors.New("memory instruction check failed")
	// ErrExecutorSMMainStorageReadMismatch indicates that the storage read instruction check failed
	ErrExecutorSMMainStorageReadMismatch = errors.New("storage read instruction check failed")
	// ErrExecutorSMMainStorageWriteMismatch indicates that the storage read instruction check failed
	ErrExecutorSMMainStorageWriteMismatch = errors.New("storage write instruction check failed")
	// ErrExecutorSMMainHashKValueMismatch indicates that the Keccak hash instruction value check failed
	ErrExecutorSMMainHashKValueMismatch = errors.New("keccak hash instruction value check failed")
	// ErrExecutorSMMainHashKPaddingMismatch indicates that the Keccak hash instruction padding check failed
	ErrExecutorSMMainHashKPaddingMismatch = errors.New("keccak hash instruction padding check failed")
	// ErrExecutorSMMainHashKSizeMismatch indicates that the Keccak hash instruction size check failed
	ErrExecutorSMMainHashKSizeMismatch = errors.New("keccak hash instruction check size failed")
	// ErrExecutorSMMainHashKLenLengthMismatch indicates that the Keccak hash length instruction length check failed
	ErrExecutorSMMainHashKLenLengthMismatch = errors.New("keccak hash length instruction length check failed")
	// ErrExecutorSMMainHashKLenCalledTwice indicates that the Keccak hash length instruction called once check failed
	ErrExecutorSMMainHashKLenCalledTwice = errors.New("keccak hash length instruction called once check failed")
	// ErrExecutorSMMainHashKDigestNotFound indicates that the Keccak hash digest instruction slot not found
	ErrExecutorSMMainHashKDigestNotFound = errors.New("keccak hash digest instruction slot not found")
	// ErrExecutorSMMainHashKDigestDigestMismatch indicates that the Keccak hash digest instruction digest check failed
	ErrExecutorSMMainHashKDigestDigestMismatch = errors.New("keccak hash digest instruction digest check failed")
	// ErrExecutorSMMainHashKDigestCalledTwice indicates that the Keccak hash digest instruction called once check failed
	ErrExecutorSMMainHashKDigestCalledTwice = errors.New("keccak hash digest instruction called once check failed")
	// ErrExecutorSMMainHashPValueMismatch indicates that the Poseidon hash instruction value check failed
	ErrExecutorSMMainHashPValueMismatch = errors.New("poseidon hash instruction value check failed")
	// ErrExecutorSMMainHashPPaddingMismatch indicates that the Poseidon hash instruction padding check failed
	ErrExecutorSMMainHashPPaddingMismatch = errors.New("poseidon hash instruction padding check failed")
	// ErrExecutorSMMainHashPSizeMismatch indicates that the Poseidon hash instruction size check failed
	ErrExecutorSMMainHashPSizeMismatch = errors.New("poseidon hash instruction size check failed")
	// ErrExecutorSMMainHashPLenLengthMismatch indicates that the Poseidon hash length instruction length check failed
	ErrExecutorSMMainHashPLenLengthMismatch = errors.New("poseidon hash length instruction length check failed")
	// ErrExecutorSMMainHashPLenCalledTwice indicates that the Poseidon hash length instruction called once check failed
	ErrExecutorSMMainHashPLenCalledTwice = errors.New("poseidon hash length instruction called once check failed")
	// ErrExecutorSMMainHashPDigestDigestMismatch indicates that the Poseidon hash digest instruction digest check failed
	ErrExecutorSMMainHashPDigestDigestMismatch = errors.New("poseidon hash digest instruction digest check failed")
	// ErrExecutorSMMainHashPDigestCalledTwice indicates that the Poseidon hash digest instruction called once check failed
	ErrExecutorSMMainHashPDigestCalledTwice = errors.New("poseidon hash digest instruction called once check failed")
	// ErrExecutorSMMainArithMismatch indicates that the arith instruction check failed
	ErrExecutorSMMainArithMismatch = errors.New("arith instruction check failed")
	// ErrExecutorSMMainArithECRecoverMismatch indicates that the arith ECRecover instruction check failed
	ErrExecutorSMMainArithECRecoverMismatch = errors.New("arith ECRecover instruction check failed")
	// ErrExecutorSMMainBinaryAddMismatch indicates that the binary add instruction check failed
	ErrExecutorSMMainBinaryAddMismatch = errors.New("binary add instruction check failed")
	// ErrExecutorSMMainBinarySubMismatch indicates that the binary sub instruction check failed
	ErrExecutorSMMainBinarySubMismatch = errors.New("binary sub instruction check failed")
	// ErrExecutorSMMainBinaryLtMismatch indicates that the binary less than instruction check failed
	ErrExecutorSMMainBinaryLtMismatch = errors.New("binary less than instruction check failed")
	// ErrExecutorSMMainBinarySLtMismatch indicates that the binary signed less than instruction check failed
	ErrExecutorSMMainBinarySLtMismatch = errors.New("binary signed less than instruction check failed")
	// ErrExecutorSMMainBinaryEqMismatch indicates that the binary equal instruction check failed
	ErrExecutorSMMainBinaryEqMismatch = errors.New("binary equal instruction check failed")
	// ErrExecutorSMMainBinaryAndMismatch indicates that the binary and instruction check failed
	ErrExecutorSMMainBinaryAndMismatch = errors.New("binary and instruction check failed")
	// ErrExecutorSMMainBinaryOrMismatch indicates that the binary or instruction check failed
	ErrExecutorSMMainBinaryOrMismatch = errors.New("binary or instruction check failed")
	// ErrExecutorSMMainBinaryXorMismatch indicates that the binary xor instruction check failed
	ErrExecutorSMMainBinaryXorMismatch = errors.New("binary xor instruction check failed")
	// ErrExecutorSMMainMemAlignWriteMismatch indicates that the memory align write instruction check failed
	ErrExecutorSMMainMemAlignWriteMismatch = errors.New("memory align write instruction check failed")
	// ErrExecutorSMMainMemAlignWrite8Mismatch indicates that the memory align write 8 instruction check failed
	ErrExecutorSMMainMemAlignWrite8Mismatch = errors.New("memory align write 8 instruction check failed")
	// ErrExecutorSMMainMemAlignReadMismatch indicates that the memory align read instruction check failed
	ErrExecutorSMMainMemAlignReadMismatch = errors.New("memory align read instruction check failed")
	// ErrExecutorSMMainJmpnOutOfRange indicates that the JMPN instruction found a jump position out of range
	ErrExecutorSMMainJmpnOutOfRange = errors.New("JMPN instruction found a jump position out of range")
	// ErrExecutorSMMainHashKReadOutOfRange indicates that the main execution Keccak check found read out of range
	ErrExecutorSMMainHashKReadOutOfRange = errors.New("main execution Keccak check found read out of range")
	// ErrExecutorSMMainHashPReadOutOfRange indicates that the main execution Poseidon check found read out of range
	ErrExecutorSMMainHashPReadOutOfRange = errors.New("main execution Poseidon check found read out of range")
	// ErrExecutorErrorInvalidOldStateRoot indicates that the input parameter old_state_root is invalid
	ErrExecutorErrorInvalidOldStateRoot = errors.New("old_state_root is invalid")
	// ErrExecutorErrorInvalidOldAccInputHash indicates that the input parameter old_acc_input_hash is invalid
	ErrExecutorErrorInvalidOldAccInputHash = errors.New("old_acc_input_hash is invalid")
	// ErrExecutorErrorInvalidChainId indicates that the input parameter chain_id is invalid
	ErrExecutorErrorInvalidChainId = errors.New("chain_id is invalid")
	// ErrExecutorErrorInvalidBatchL2Data indicates that the input parameter batch_l2_data is invalid
	ErrExecutorErrorInvalidBatchL2Data = errors.New("batch_l2_data is invalid")
	// ErrExecutorErrorInvalidGlobalExitRoot indicates that the input parameter global_exit_root is invalid
	ErrExecutorErrorInvalidGlobalExitRoot = errors.New("global_exit_root is invalid")
	// ErrExecutorErrorInvalidCoinbase indicates that the input parameter coinbase (i.e. sequencer address) is invalid
	ErrExecutorErrorInvalidCoinbase = errors.New("coinbase (i.e. sequencer address) is invalid")
	// ErrExecutorErrorInvalidFrom indicates that the input parameter from is invalid
	ErrExecutorErrorInvalidFrom = errors.New("from is invalid")
	// ErrExecutorErrorInvalidDbKey indicates that the input parameter db key is invalid
	ErrExecutorErrorInvalidDbKey = errors.New("db key is invalid")
	// ErrExecutorErrorInvalidDbValue indicates that the input parameter db value is invalid
	ErrExecutorErrorInvalidDbValue = errors.New("db value is invalid")
	// ErrExecutorErrorInvalidContractsBytecodeKey indicates that the input parameter contracts_bytecode key is invalid
	ErrExecutorErrorInvalidContractsBytecodeKey = errors.New("contracts_bytecode key is invalid")
	// ErrExecutorErrorInvalidContractsBytecodeValue indicates that the input parameter contracts_bytecode value is invalid
	ErrExecutorErrorInvalidContractsBytecodeValue = errors.New("contracts_bytecode value is invalid")

	// GRPC ERRORS
	// ===========

>>>>>>> 9ea4ab41
	// ErrGRPCResourceExhaustedAsTimeout indicates a GRPC resource exhausted error
	ErrGRPCResourceExhaustedAsTimeout = errors.New("request timed out")
)

// ExecutionResult includes all output after executing given evm
// message no matter the execution itself is successful or not.
type ExecutionResult struct {
	ReturnValue         []byte // Returned data from the runtime (function result or data supplied with revert opcode)
	GasLeft             uint64 // Total gas left as result of execution
	GasUsed             uint64 // Total gas used as result of execution
	Err                 error  // Any error encountered during the execution, listed below
	CreateAddress       common.Address
	StateRoot           []byte
	StructLogs          []instrumentation.StructLog
	ExecutorTrace       instrumentation.ExecutorTrace
	ExecutorTraceResult json.RawMessage
}

// Succeeded indicates the execution was successful
func (r *ExecutionResult) Succeeded() bool {
	return r.Err == nil
}

// Failed indicates the execution was unsuccessful
func (r *ExecutionResult) Failed() bool {
	return r.Err != nil
}

// Reverted indicates the execution was reverted
func (r *ExecutionResult) Reverted() bool {
	return errors.Is(r.Err, ErrExecutionReverted)
}<|MERGE_RESOLUTION|>--- conflicted
+++ resolved
@@ -69,14 +69,6 @@
 	ErrUnsupportedForkId = errors.New("unsupported fork id")
 	// ErrInvalidRLP indicates that there has been an error while parsing the RLP
 	ErrInvalidRLP = errors.New("invalid RLP")
-<<<<<<< HEAD
-	// ErrBalanceMismatch indicates that the balance mismatch in the ROM
-	ErrBalanceMismatch = errors.New("balance mismatch")
-	// ErrFea2Scalar indicates a fea2scalar error in the ROM
-	ErrFea2Scalar = errors.New("fea2scalar")
-	// ErrTos32 indicates a tos32 error in the ROM
-	ErrTos32 = errors.New("tos32")
-=======
 
 	// EXECUTOR ERRORS
 	// ===============
@@ -241,7 +233,6 @@
 	// GRPC ERRORS
 	// ===========
 
->>>>>>> 9ea4ab41
 	// ErrGRPCResourceExhaustedAsTimeout indicates a GRPC resource exhausted error
 	ErrGRPCResourceExhaustedAsTimeout = errors.New("request timed out")
 )
