package runtime

import (
	"encoding/json"
	"errors"

	"github.com/0xPolygonHermez/zkevm-node/state/runtime/instrumentation"
	"github.com/ethereum/go-ethereum/common"
)

var (
	// ErrOutOfGas indicates there is not enough balance to continue the execution
	ErrOutOfGas = errors.New("out of gas")
	// ErrStackOverflow indicates a stack overflow has happened
	ErrStackOverflow = errors.New("stack overflow")
	// ErrStackUnderflow indicates a stack overflow has happened
	ErrStackUnderflow = errors.New("stack underflow")
	// ErrMaxCodeSizeExceeded indicates the code size is beyond the maximum
	ErrMaxCodeSizeExceeded = errors.New("evm: max code size exceeded")
	// ErrContractAddressCollision there is a collision regarding contract addresses
	ErrContractAddressCollision = errors.New("contract address collision")
	// ErrExecutionReverted indicates the execution has been reverted
	ErrExecutionReverted = errors.New("execution reverted")
	// ErrOutOfCountersKeccak indicates there are not enough keccak counters to continue the execution
	ErrOutOfCountersKeccak = errors.New("not enough keccak counters to continue the execution")
	// ErrOutOfCountersBinary indicates there are not enough binary counters to continue the execution
	ErrOutOfCountersBinary = errors.New("not enough binary counters to continue the execution")
	// ErrOutOfCountersMemory indicates there are not enough memory align counters to continue the execution
	ErrOutOfCountersMemory = errors.New("not enough memory align counters counters to continue the execution")
	// ErrOutOfCountersArith indicates there are not enough arith counters to continue the execution
	ErrOutOfCountersArith = errors.New("not enough arith counters counters to continue the execution")
	// ErrOutOfCountersPadding indicates there are not enough padding counters to continue the execution
	ErrOutOfCountersPadding = errors.New("not enough padding counters counters to continue the execution")
	// ErrOutOfCountersPoseidon indicates there are not enough poseidon counters to continue the execution
	ErrOutOfCountersPoseidon = errors.New("not enough poseidon counters counters to continue the execution")
	// ErrIntrinsicInvalidSignature indicates the transaction is failing at the signature intrinsic check
	ErrIntrinsicInvalidSignature = errors.New("signature intrinsic error")
	// ErrIntrinsicInvalidChainID indicates the transaction is failing at the chain id intrinsic check
	ErrIntrinsicInvalidChainID = errors.New("chain id intrinsic error")
	// ErrIntrinsicInvalidNonce indicates the transaction is failing at the nonce intrinsic check
	ErrIntrinsicInvalidNonce = errors.New("nonce intrinsic error")
	// ErrIntrinsicInvalidGasLimit indicates the transaction is failing at the gas limit intrinsic check
	ErrIntrinsicInvalidGasLimit = errors.New("gas limit intrinsic error")
	// ErrIntrinsicInvalidBalance indicates the transaction is failing at balance intrinsic check
	ErrIntrinsicInvalidBalance = errors.New("balance intrinsic error")
	// ErrIntrinsicInvalidBatchGasLimit indicates the batch is exceeding the batch gas limit
	ErrIntrinsicInvalidBatchGasLimit = errors.New("batch gas limit intrinsic error")
	// ErrIntrinsicInvalidSenderCode indicates the sender code is invalid
	ErrIntrinsicInvalidSenderCode = errors.New("invalid sender code intrinsic error")
	// ErrBatchDataTooBig indicates the batch_l2_data is too big to be processed
	ErrBatchDataTooBig = errors.New("batch data too big")
	// ErrInvalidJump indicates there is an invalid jump opcode
	ErrInvalidJump = errors.New("invalid jump opcode")
	// ErrInvalidOpCode indicates there is an invalid opcode
	ErrInvalidOpCode = errors.New("invalid opcode")
	// ErrInvalidStatic indicates there is an invalid static call
	ErrInvalidStatic = errors.New("invalid static call")
<<<<<<< HEAD
	// ErrInvalidByteCodeStartsEF indicates there is a bytecode starting with 0xEF
	ErrInvalidByteCodeStartsEF = errors.New("bytecode starting with 0xEF")
	// ErrIntrinsicInvalidTxGasOverflow indicates the transaction gasLimit*gasPrice > MAX_UINT_256 - 1
	ErrIntrinsicInvalidTxGasOverflow = errors.New("gas overflow")
=======
	// ErrInvalidByteCodeStartsEF indicates there is a byte code starting with 0xEF
	ErrInvalidByteCodeStartsEF = errors.New("byte code starting with 0xEF")
	// ErrIntrinsicInvalidTxGasOverflow indicates the transaction gasLimit*gasPrice > MAX_UINT_256 - 1
	ErrIntrinsicInvalidTxGasOverflow = errors.New("gas overflow")
	// ErrUnsupportedForkId indicates that the fork id is not supported
	ErrUnsupportedForkId = errors.New("unsupported fork id")
>>>>>>> 6d529c66
)

// ExecutionResult includes all output after executing given evm
// message no matter the execution itself is successful or not.
type ExecutionResult struct {
	ReturnValue         []byte // Returned data from the runtime (function result or data supplied with revert opcode)
	GasLeft             uint64 // Total gas left as result of execution
	GasUsed             uint64 // Total gas used as result of execution
	Err                 error  // Any error encountered during the execution, listed below
	CreateAddress       common.Address
	StateRoot           []byte
	StructLogs          []instrumentation.StructLog
	ExecutorTrace       instrumentation.ExecutorTrace
	ExecutorTraceResult json.RawMessage
}

// Succeeded indicates the execution was successful
func (r *ExecutionResult) Succeeded() bool {
	return r.Err == nil
}

// Failed indicates the execution was unsuccessful
func (r *ExecutionResult) Failed() bool {
	return r.Err != nil
}

// Reverted indicates the execution was reverted
func (r *ExecutionResult) Reverted() bool {
	return errors.Is(r.Err, ErrExecutionReverted)
}<|MERGE_RESOLUTION|>--- conflicted
+++ resolved
@@ -55,19 +55,12 @@
 	ErrInvalidOpCode = errors.New("invalid opcode")
 	// ErrInvalidStatic indicates there is an invalid static call
 	ErrInvalidStatic = errors.New("invalid static call")
-<<<<<<< HEAD
-	// ErrInvalidByteCodeStartsEF indicates there is a bytecode starting with 0xEF
-	ErrInvalidByteCodeStartsEF = errors.New("bytecode starting with 0xEF")
-	// ErrIntrinsicInvalidTxGasOverflow indicates the transaction gasLimit*gasPrice > MAX_UINT_256 - 1
-	ErrIntrinsicInvalidTxGasOverflow = errors.New("gas overflow")
-=======
 	// ErrInvalidByteCodeStartsEF indicates there is a byte code starting with 0xEF
 	ErrInvalidByteCodeStartsEF = errors.New("byte code starting with 0xEF")
 	// ErrIntrinsicInvalidTxGasOverflow indicates the transaction gasLimit*gasPrice > MAX_UINT_256 - 1
 	ErrIntrinsicInvalidTxGasOverflow = errors.New("gas overflow")
 	// ErrUnsupportedForkId indicates that the fork id is not supported
 	ErrUnsupportedForkId = errors.New("unsupported fork id")
->>>>>>> 6d529c66
 )
 
 // ExecutionResult includes all output after executing given evm
