--- conflicted
+++ resolved
@@ -63,22 +63,16 @@
 	ErrIntrinsicInvalidTxGasOverflow = errors.New("gas overflow")
 	// ErrUnsupportedForkId indicates that the fork id is not supported
 	ErrUnsupportedForkId = errors.New("unsupported fork id")
-<<<<<<< HEAD
-=======
 	// ErrInvalidRLP indicates that there has been an error while parsing the RLP
 	ErrInvalidRLP = errors.New("invalid RLP")
->>>>>>> 659b0825
 	// ErrBalanceMismatch indicates that the balance mismatch in the ROM
 	ErrBalanceMismatch = errors.New("balance mismatch")
 	// ErrFea2Scalar indicates a fea2scalar error in the ROM
 	ErrFea2Scalar = errors.New("fea2scalar")
 	// ErrTos32 indicates a tos32 error in the ROM
 	ErrTos32 = errors.New("tos32")
-<<<<<<< HEAD
-=======
 	// ErrGRPCResourceExhaustedAsTimeout indicates a GRPC resource exhausted error
 	ErrGRPCResourceExhaustedAsTimeout = errors.New("request timed out")
->>>>>>> 659b0825
 )
 
 // ExecutionResult includes all output after executing given evm
