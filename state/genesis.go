package state

import (
	"context"
	"fmt"
	"math/big"

	"github.com/0xPolygonHermez/zkevm-node/encoding"
	"github.com/0xPolygonHermez/zkevm-node/hex"
	"github.com/0xPolygonHermez/zkevm-node/log"
	"github.com/0xPolygonHermez/zkevm-node/merkletree"
	"github.com/ethereum/go-ethereum/common"
	"github.com/ethereum/go-ethereum/core/types"
	"github.com/ethereum/go-ethereum/trie"
<<<<<<< HEAD
=======
	"github.com/google/uuid"
>>>>>>> 659b0825
	"github.com/jackc/pgx/v4"
)

// Genesis contains the information to populate state on creation
type Genesis struct {
<<<<<<< HEAD
	// GenesisBlockNum is the block number where the polygonZKEVM smc was deployed
	GenesisBlockNum uint64
	Root            common.Hash
	GenesisActions  []*GenesisAction
=======
	// GenesisBlockNum is the block number where the polygonZKEVM smc was deployed on L1
	GenesisBlockNum uint64
	// Root hash of the genesis block
	Root common.Hash
	// Contracts to be deployed to L2
	GenesisActions []*GenesisAction
>>>>>>> 659b0825
}

// GenesisAction represents one of the values set on the SMT during genesis.
type GenesisAction struct {
	Address         string `json:"address"`
	Type            int    `json:"type"`
	StoragePosition string `json:"storagePosition"`
	Bytecode        string `json:"bytecode"`
	Key             string `json:"key"`
	Value           string `json:"value"`
	Root            string `json:"root"`
}

// SetGenesis populates state with genesis information
func (s *State) SetGenesis(ctx context.Context, block Block, genesis Genesis, dbTx pgx.Tx) ([]byte, error) {
	var (
		root    common.Hash
		newRoot []byte
		err     error
	)
	if dbTx == nil {
		return newRoot, ErrDBTxNil
	}
	if s.tree == nil {
		return newRoot, ErrStateTreeNil
	}

<<<<<<< HEAD
=======
	uuid := uuid.New().String()

>>>>>>> 659b0825
	for _, action := range genesis.GenesisActions {
		address := common.HexToAddress(action.Address)
		switch action.Type {
		case int(merkletree.LeafTypeBalance):
			balance, err := encoding.DecodeBigIntHexOrDecimal(action.Value)
			if err != nil {
				return newRoot, err
			}
<<<<<<< HEAD
			newRoot, _, err = s.tree.SetBalance(ctx, address, balance, newRoot)
=======
			newRoot, _, err = s.tree.SetBalance(ctx, address, balance, newRoot, uuid)
>>>>>>> 659b0825
			if err != nil {
				return newRoot, err
			}
		case int(merkletree.LeafTypeNonce):
			nonce, err := encoding.DecodeBigIntHexOrDecimal(action.Value)
			if err != nil {
				return newRoot, err
			}
<<<<<<< HEAD
			newRoot, _, err = s.tree.SetNonce(ctx, address, nonce, newRoot)
=======
			newRoot, _, err = s.tree.SetNonce(ctx, address, nonce, newRoot, uuid)
>>>>>>> 659b0825
			if err != nil {
				return newRoot, err
			}
		case int(merkletree.LeafTypeCode):
			code, err := hex.DecodeHex(action.Bytecode)
			if err != nil {
				return newRoot, fmt.Errorf("could not decode SC bytecode for address %q: %v", address, err)
			}
<<<<<<< HEAD
			newRoot, _, err = s.tree.SetCode(ctx, address, code, newRoot)
=======
			newRoot, _, err = s.tree.SetCode(ctx, address, code, newRoot, uuid)
>>>>>>> 659b0825
			if err != nil {
				return newRoot, err
			}
		case int(merkletree.LeafTypeStorage):
			// Parse position and value
			positionBI, err := encoding.DecodeBigIntHexOrDecimal(action.StoragePosition)
			if err != nil {
				return newRoot, err
			}
			valueBI, err := encoding.DecodeBigIntHexOrDecimal(action.Value)
			if err != nil {
				return newRoot, err
			}
			// Store
<<<<<<< HEAD
			newRoot, _, err = s.tree.SetStorageAt(ctx, address, positionBI, valueBI, newRoot)
=======
			newRoot, _, err = s.tree.SetStorageAt(ctx, address, positionBI, valueBI, newRoot, uuid)
>>>>>>> 659b0825
			if err != nil {
				return newRoot, err
			}
		case int(merkletree.LeafTypeSCLength):
			log.Debug("Skipped genesis action of type merkletree.LeafTypeSCLength, these actions will be handled as part of merkletree.LeafTypeCode actions")
		default:
			return newRoot, fmt.Errorf("unknown genesis action type %q", action.Type)
		}
	}

	root.SetBytes(newRoot)

	// flush state db
<<<<<<< HEAD
	err = s.tree.Flush(ctx)
=======
	err = s.tree.Flush(ctx, uuid)
>>>>>>> 659b0825
	if err != nil {
		log.Errorf("error flushing state tree after genesis: %v", err)
		return newRoot, err
	}

	// store L1 block related to genesis batch
	err = s.AddBlock(ctx, &block, dbTx)
	if err != nil {
		return newRoot, err
	}

	// store genesis batch
	batch := Batch{
		BatchNumber:    0,
		Coinbase:       ZeroAddress,
		BatchL2Data:    nil,
		StateRoot:      root,
		LocalExitRoot:  ZeroHash,
		Timestamp:      block.ReceivedAt,
		Transactions:   []types.Transaction{},
		GlobalExitRoot: ZeroHash,
		ForcedBatchNum: nil,
	}

	err = s.storeGenesisBatch(ctx, batch, dbTx)
	if err != nil {
		return newRoot, err
	}

	// mark the genesis batch as virtualized
	virtualBatch := &VirtualBatch{
		BatchNumber: batch.BatchNumber,
		TxHash:      ZeroHash,
		Coinbase:    ZeroAddress,
		BlockNumber: block.BlockNumber,
	}
	err = s.AddVirtualBatch(ctx, virtualBatch, dbTx)
	if err != nil {
		return newRoot, err
	}

	// mark the genesis batch as verified/consolidated
	verifiedBatch := &VerifiedBatch{
		BatchNumber: batch.BatchNumber,
		TxHash:      ZeroHash,
		Aggregator:  ZeroAddress,
		BlockNumber: block.BlockNumber,
	}
	err = s.AddVerifiedBatch(ctx, verifiedBatch, dbTx)
	if err != nil {
		return newRoot, err
	}

	// store L2 genesis block
	header := &types.Header{
		Number:     big.NewInt(0),
		ParentHash: ZeroHash,
		Coinbase:   ZeroAddress,
		Root:       root,
		Time:       uint64(block.ReceivedAt.Unix()),
	}
	rootHex := root.Hex()
	log.Info("Genesis root ", rootHex)

	receipts := []*types.Receipt{}
	l2Block := types.NewBlock(header, []*types.Transaction{}, []*types.Header{}, receipts, &trie.StackTrie{})
	l2Block.ReceivedAt = block.ReceivedAt

<<<<<<< HEAD
	return newRoot, s.AddL2Block(ctx, batch.BatchNumber, l2Block, receipts, dbTx)
=======
	return newRoot, s.AddL2Block(ctx, batch.BatchNumber, l2Block, receipts, MaxEffectivePercentage, dbTx)
>>>>>>> 659b0825
}<|MERGE_RESOLUTION|>--- conflicted
+++ resolved
@@ -12,28 +12,18 @@
 	"github.com/ethereum/go-ethereum/common"
 	"github.com/ethereum/go-ethereum/core/types"
 	"github.com/ethereum/go-ethereum/trie"
-<<<<<<< HEAD
-=======
 	"github.com/google/uuid"
->>>>>>> 659b0825
 	"github.com/jackc/pgx/v4"
 )
 
 // Genesis contains the information to populate state on creation
 type Genesis struct {
-<<<<<<< HEAD
-	// GenesisBlockNum is the block number where the polygonZKEVM smc was deployed
-	GenesisBlockNum uint64
-	Root            common.Hash
-	GenesisActions  []*GenesisAction
-=======
 	// GenesisBlockNum is the block number where the polygonZKEVM smc was deployed on L1
 	GenesisBlockNum uint64
 	// Root hash of the genesis block
 	Root common.Hash
 	// Contracts to be deployed to L2
 	GenesisActions []*GenesisAction
->>>>>>> 659b0825
 }
 
 // GenesisAction represents one of the values set on the SMT during genesis.
@@ -61,11 +51,8 @@
 		return newRoot, ErrStateTreeNil
 	}
 
-<<<<<<< HEAD
-=======
 	uuid := uuid.New().String()
 
->>>>>>> 659b0825
 	for _, action := range genesis.GenesisActions {
 		address := common.HexToAddress(action.Address)
 		switch action.Type {
@@ -74,11 +61,7 @@
 			if err != nil {
 				return newRoot, err
 			}
-<<<<<<< HEAD
-			newRoot, _, err = s.tree.SetBalance(ctx, address, balance, newRoot)
-=======
 			newRoot, _, err = s.tree.SetBalance(ctx, address, balance, newRoot, uuid)
->>>>>>> 659b0825
 			if err != nil {
 				return newRoot, err
 			}
@@ -87,11 +70,7 @@
 			if err != nil {
 				return newRoot, err
 			}
-<<<<<<< HEAD
-			newRoot, _, err = s.tree.SetNonce(ctx, address, nonce, newRoot)
-=======
 			newRoot, _, err = s.tree.SetNonce(ctx, address, nonce, newRoot, uuid)
->>>>>>> 659b0825
 			if err != nil {
 				return newRoot, err
 			}
@@ -100,11 +79,7 @@
 			if err != nil {
 				return newRoot, fmt.Errorf("could not decode SC bytecode for address %q: %v", address, err)
 			}
-<<<<<<< HEAD
-			newRoot, _, err = s.tree.SetCode(ctx, address, code, newRoot)
-=======
 			newRoot, _, err = s.tree.SetCode(ctx, address, code, newRoot, uuid)
->>>>>>> 659b0825
 			if err != nil {
 				return newRoot, err
 			}
@@ -119,11 +94,7 @@
 				return newRoot, err
 			}
 			// Store
-<<<<<<< HEAD
-			newRoot, _, err = s.tree.SetStorageAt(ctx, address, positionBI, valueBI, newRoot)
-=======
 			newRoot, _, err = s.tree.SetStorageAt(ctx, address, positionBI, valueBI, newRoot, uuid)
->>>>>>> 659b0825
 			if err != nil {
 				return newRoot, err
 			}
@@ -137,11 +108,7 @@
 	root.SetBytes(newRoot)
 
 	// flush state db
-<<<<<<< HEAD
-	err = s.tree.Flush(ctx)
-=======
 	err = s.tree.Flush(ctx, uuid)
->>>>>>> 659b0825
 	if err != nil {
 		log.Errorf("error flushing state tree after genesis: %v", err)
 		return newRoot, err
@@ -210,9 +177,5 @@
 	l2Block := types.NewBlock(header, []*types.Transaction{}, []*types.Header{}, receipts, &trie.StackTrie{})
 	l2Block.ReceivedAt = block.ReceivedAt
 
-<<<<<<< HEAD
-	return newRoot, s.AddL2Block(ctx, batch.BatchNumber, l2Block, receipts, dbTx)
-=======
 	return newRoot, s.AddL2Block(ctx, batch.BatchNumber, l2Block, receipts, MaxEffectivePercentage, dbTx)
->>>>>>> 659b0825
 }