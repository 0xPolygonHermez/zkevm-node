package state

import (
	"context"
	"errors"

	"github.com/0xPolygonHermez/zkevm-node/l1infotree"
	"github.com/0xPolygonHermez/zkevm-node/log"
	"github.com/ethereum/go-ethereum/common"
	"github.com/jackc/pgx/v4"
)

// L1InfoTreeLeaf leaf of the L1InfoTree
type L1InfoTreeLeaf struct {
	GlobalExitRoot
	PreviousBlockHash common.Hash
}

// L1InfoTreeIndexType type of the index of the leafs of L1InfoTree
//
//	the leaf starts at 0
type L1InfoTreeIndexType uint32

// L1InfoTreeExitRootStorageEntry entry of the Database
type L1InfoTreeExitRootStorageEntry struct {
	L1InfoTreeLeaf
	L1InfoTreeRoot  common.Hash
<<<<<<< HEAD
	L1InfoTreeIndex uint
=======
	L1InfoTreeIndex L1InfoTreeIndexType
>>>>>>> 258cd52c
}

// Hash returns the hash of the leaf
func (l *L1InfoTreeLeaf) Hash() common.Hash {
	timestamp := uint64(l.Timestamp.Unix())
	return l1infotree.HashLeafData(l.GlobalExitRoot.GlobalExitRoot, l.PreviousBlockHash, timestamp)
}

// AddL1InfoTreeLeaf adds a new leaf to the L1InfoTree and returns the entry and error
func (s *State) AddL1InfoTreeLeaf(ctx context.Context, l1InfoTreeLeaf *L1InfoTreeLeaf, dbTx pgx.Tx) (*L1InfoTreeExitRootStorageEntry, error) {
	var newIndex uint
	gerIndex, err := s.GetLatestIndex(ctx, dbTx)
	if err != nil && !errors.Is(err, ErrNotFound) {
		log.Error("error getting latest l1InfoTree index. Error: ", err)
		return nil, err
	} else if err == nil {
		newIndex = gerIndex + 1
	}
	log.Debug("latestIndex: ", gerIndex)
	root, err := s.l1InfoTree.AddLeaf(newIndex, l1InfoTreeLeaf.Hash())
	if err != nil {
		log.Error("error add new leaf to the L1InfoTree. Error: ", err)
		return nil, err
	}
	entry := L1InfoTreeExitRootStorageEntry{
		L1InfoTreeLeaf:  *l1InfoTreeLeaf,
		L1InfoTreeRoot:  root,
		L1InfoTreeIndex: newIndex,
	}
	err = s.AddL1InfoRootToExitRoot(ctx, &entry, dbTx)
	if err != nil {
		log.Error("error adding L1InfoRoot to ExitRoot. Error: ", err)
		return nil, err
	}
	return &entry, nil
}<|MERGE_RESOLUTION|>--- conflicted
+++ resolved
@@ -25,11 +25,7 @@
 type L1InfoTreeExitRootStorageEntry struct {
 	L1InfoTreeLeaf
 	L1InfoTreeRoot  common.Hash
-<<<<<<< HEAD
 	L1InfoTreeIndex uint
-=======
-	L1InfoTreeIndex L1InfoTreeIndexType
->>>>>>> 258cd52c
 }
 
 // Hash returns the hash of the leaf
