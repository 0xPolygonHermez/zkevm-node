package state

import (
	"fmt"
	"math/big"
	"sort"
	"strconv"

	"github.com/0xPolygonHermez/zkevm-node/hex"
	"github.com/0xPolygonHermez/zkevm-node/log"
	"github.com/ethereum/go-ethereum/core/types"
	"github.com/ethereum/go-ethereum/rlp"
)

const (
<<<<<<< HEAD
	double       = 2
	ether155V    = 27
	etherPre155V = 35
)

// EncodeTransactions RLP encodes the given transactions
func EncodeTransactions(txs []types.Transaction) ([]byte, error) {
	var batchL2Data []byte

	for _, tx := range txs {
		v, r, s := tx.RawSignatureValues()
		sign := 1 - (v.Uint64() & 1)

		nonce, gasPrice, gas, to, value, data, chainID := tx.Nonce(), tx.GasPrice(), tx.Gas(), tx.To(), tx.Value(), tx.Data(), tx.ChainId()
		log.Debug(nonce, " ", gasPrice, " ", gas, " ", to, " ", value, " ", len(data), " ", chainID)

		rlpFieldsToEncode := []interface{}{
			nonce,
			gasPrice,
			gas,
			to,
			value,
			data,
		}

		if tx.ChainId().Uint64() > 0 {
			rlpFieldsToEncode = append(rlpFieldsToEncode, chainID)
			rlpFieldsToEncode = append(rlpFieldsToEncode, uint(0))
			rlpFieldsToEncode = append(rlpFieldsToEncode, uint(0))
		}

		txCodedRlp, err := rlp.EncodeToBytes(rlpFieldsToEncode)
=======
	forkID5      = 5
	double       = 2
	ether155V    = 27
	etherPre155V = 35
	// MaxEffectivePercentage is the maximum value that can be used as effective percentage
	MaxEffectivePercentage = uint8(255)
	// Decoding constants
	headerByteLength               uint64 = 1
	sLength                        uint64 = 32
	rLength                        uint64 = 32
	vLength                        uint64 = 1
	c0                             uint64 = 192 // 192 is c0. This value is defined by the rlp protocol
	ff                             uint64 = 255 // max value of rlp header
	shortRlp                       uint64 = 55  // length of the short rlp codification
	f7                             uint64 = 247 // 192 + 55 = c0 + shortRlp
	efficiencyPercentageByteLength uint64 = 1
)

// EncodeTransactions RLP encodes the given transactions
func EncodeTransactions(txs []types.Transaction, effectivePercentages []uint8, forkID uint64) ([]byte, error) {
	var batchL2Data []byte

	for i, tx := range txs {
		txData, err := prepareRPLTxData(tx)
>>>>>>> 659b0825
		if err != nil {
			return nil, err
		}
		batchL2Data = append(batchL2Data, txData...)

		if forkID >= forkID5 {
			effectivePercentageAsHex, err := hex.DecodeHex(fmt.Sprintf("%x", effectivePercentages[i]))
			if err != nil {
				return nil, err
			}
			batchL2Data = append(batchL2Data, effectivePercentageAsHex...)
		}
	}

	return batchL2Data, nil
}

func prepareRPLTxData(tx types.Transaction) ([]byte, error) {
	v, r, s := tx.RawSignatureValues()
	sign := 1 - (v.Uint64() & 1)

	nonce, gasPrice, gas, to, value, data, chainID := tx.Nonce(), tx.GasPrice(), tx.Gas(), tx.To(), tx.Value(), tx.Data(), tx.ChainId()
	log.Debug(nonce, " ", gasPrice, " ", gas, " ", to, " ", value, " ", len(data), " ", chainID, " ")

	rlpFieldsToEncode := []interface{}{
		nonce,
		gasPrice,
		gas,
		to,
		value,
		data,
	}

	if !IsPreEIP155Tx(tx) {
		rlpFieldsToEncode = append(rlpFieldsToEncode, chainID)
		rlpFieldsToEncode = append(rlpFieldsToEncode, uint(0))
		rlpFieldsToEncode = append(rlpFieldsToEncode, uint(0))
	}

	txCodedRlp, err := rlp.EncodeToBytes(rlpFieldsToEncode)
	if err != nil {
		return nil, err
	}

	newV := new(big.Int).Add(big.NewInt(ether155V), big.NewInt(int64(sign)))
	newRPadded := fmt.Sprintf("%064s", r.Text(hex.Base))
	newSPadded := fmt.Sprintf("%064s", s.Text(hex.Base))
	newVPadded := fmt.Sprintf("%02s", newV.Text(hex.Base))
	txData, err := hex.DecodeString(hex.EncodeToString(txCodedRlp) + newRPadded + newSPadded + newVPadded)
	if err != nil {
		return nil, err
	}
	return txData, nil
}

// EncodeTransactionsWithoutEffectivePercentage RLP encodes the given transactions without the effective percentage
func EncodeTransactionsWithoutEffectivePercentage(txs []types.Transaction) ([]byte, error) {
	var batchL2Data []byte

	for _, tx := range txs {
		txData, err := prepareRPLTxData(tx)
		if err != nil {
			return nil, err
		}
		batchL2Data = append(batchL2Data, txData...)
	}

	return batchL2Data, nil
}

<<<<<<< HEAD
// EncodeTransaction RLP encodes the given transaction
func EncodeTransaction(tx types.Transaction) ([]byte, error) {
	transactions := []types.Transaction{tx}
	return EncodeTransactions(transactions)
}

// EncodeUnsignedTransaction RLP encodes the given unsigned transaction
func EncodeUnsignedTransaction(tx types.Transaction, chainID uint64, forcedNonce *uint64) ([]byte, error) {
=======
// EncodeTransactionWithoutEffectivePercentage RLP encodes the given transaction without the effective percentage
func EncodeTransactionWithoutEffectivePercentage(tx types.Transaction) ([]byte, error) {
	return EncodeTransactionsWithoutEffectivePercentage([]types.Transaction{tx})
}

// EncodeTransaction RLP encodes the given transaction
func EncodeTransaction(tx types.Transaction, effectivePercentage uint8, forkID uint64) ([]byte, error) {
	return EncodeTransactions([]types.Transaction{tx}, []uint8{effectivePercentage}, forkID)
}

// EncodeUnsignedTransaction RLP encodes the given unsigned transaction
func EncodeUnsignedTransaction(tx types.Transaction, chainID uint64, forcedNonce *uint64, forkID uint64) ([]byte, error) {
>>>>>>> 659b0825
	v, _ := new(big.Int).SetString("0x1c", 0)
	r, _ := new(big.Int).SetString("0xa54492cfacf71aef702421b7fbc70636537a7b2fbe5718c5ed970a001bb7756b", 0)
	s, _ := new(big.Int).SetString("0x2e9fb27acc75955b898f0b12ec52aa34bf08f01db654374484b80bf12f0d841e", 0)

	sign := 1 - (v.Uint64() & 1)

	nonce, gasPrice, gas, to, value, data, chainID := tx.Nonce(), tx.GasPrice(), tx.Gas(), tx.To(), tx.Value(), tx.Data(), chainID //nolint:gomnd
	log.Debug(nonce, " ", gasPrice, " ", gas, " ", to, " ", value, " ", len(data), " ", chainID)

	if forcedNonce != nil {
		nonce = *forcedNonce
		log.Debug("Forced nonce: ", nonce)
	}

	txCodedRlp, err := rlp.EncodeToBytes([]interface{}{
		nonce,
		gasPrice,
		gas,
		to,
		value,
		data,
		big.NewInt(0).SetUint64(chainID), uint(0), uint(0),
	})

	if err != nil {
		return nil, err
	}

	newV := new(big.Int).Add(big.NewInt(ether155V), big.NewInt(int64(sign)))
	newRPadded := fmt.Sprintf("%064s", r.Text(hex.Base))
	newSPadded := fmt.Sprintf("%064s", s.Text(hex.Base))
	newVPadded := fmt.Sprintf("%02s", newV.Text(hex.Base))
	effectivePercentageAsHex := fmt.Sprintf("%x", MaxEffectivePercentage)
	// Only add EffectiveGasprice if forkID is equal or higher than 5
	if forkID < forkID5 {
		effectivePercentageAsHex = ""
	}
	txData, err := hex.DecodeString(hex.EncodeToString(txCodedRlp) + newRPadded + newSPadded + newVPadded + effectivePercentageAsHex)
	if err != nil {
		return nil, err
	}

	return txData, nil
}

// DecodeTxs extracts Transactions for its encoded form
<<<<<<< HEAD
func DecodeTxs(txsData []byte) ([]types.Transaction, []byte, error) {
	// Process coded txs
	var pos uint64
	var txs []types.Transaction
	const (
		headerByteLength uint64 = 1
		sLength          uint64 = 32
		rLength          uint64 = 32
		vLength          uint64 = 1
		c0               uint64 = 192 // 192 is c0. This value is defined by the rlp protocol
		ff               uint64 = 255 // max value of rlp header
		shortRlp         uint64 = 55  // length of the short rlp codification
		f7               uint64 = 247 // 192 + 55 = c0 + shortRlp
	)
=======
func DecodeTxs(txsData []byte, forkID uint64) ([]types.Transaction, []byte, []uint8, error) {
	// Process coded txs
	var pos uint64
	var txs []types.Transaction
	var efficiencyPercentages []uint8
>>>>>>> 659b0825
	txDataLength := uint64(len(txsData))
	if txDataLength == 0 {
		return txs, txsData, nil, nil
	}
	for pos < txDataLength {
		num, err := strconv.ParseUint(hex.EncodeToString(txsData[pos:pos+1]), hex.Base, hex.BitSize64)
		if err != nil {
			log.Debug("error parsing header length: ", err)
<<<<<<< HEAD
			return []types.Transaction{}, txsData, err
=======
			return []types.Transaction{}, txsData, []uint8{}, err
>>>>>>> 659b0825
		}
		// First byte is the length and must be ignored
		if num < c0 {
			log.Debugf("error num < c0 : %d, %d", num, c0)
<<<<<<< HEAD
			return []types.Transaction{}, txsData, ErrInvalidData
=======
			return []types.Transaction{}, txsData, []uint8{}, ErrInvalidData
>>>>>>> 659b0825
		}
		length := uint64(num - c0)
		if length > shortRlp { // If rlp is bigger than length 55
			// n is the length of the rlp data without the header (1 byte) for example "0xf7"
			if (pos + 1 + num - f7) > txDataLength {
				log.Debug("error parsing length: ", err)
<<<<<<< HEAD
				return []types.Transaction{}, txsData, err
=======
				return []types.Transaction{}, txsData, []uint8{}, err
>>>>>>> 659b0825
			}
			n, err := strconv.ParseUint(hex.EncodeToString(txsData[pos+1:pos+1+num-f7]), hex.Base, hex.BitSize64) // +1 is the header. For example 0xf7
			if err != nil {
				log.Debug("error parsing length: ", err)
<<<<<<< HEAD
				return []types.Transaction{}, txsData, err
			}
			if n+num < f7 {
				log.Debug("error n + num < f7: ", err)
				return []types.Transaction{}, txsData, ErrInvalidData
			}
=======
				return []types.Transaction{}, txsData, []uint8{}, err
			}
			if n+num < f7 {
				log.Debug("error n + num < f7: ", err)
				return []types.Transaction{}, txsData, []uint8{}, ErrInvalidData
			}
>>>>>>> 659b0825
			length = n + num - f7 // num - f7 is the header. For example 0xf7
		}

		endPos := pos + length + rLength + sLength + vLength + headerByteLength

<<<<<<< HEAD
		if endPos > txDataLength {
			err := fmt.Errorf("endPos %d is bigger than txDataLength %d", endPos, txDataLength)
			log.Debug("error parsing header: ", err)
			return []types.Transaction{}, txsData, ErrInvalidData
		}

		if endPos < pos {
			err := fmt.Errorf("endPos %d is smaller than pos %d", endPos, pos)
			log.Debug("error parsing header: ", err)
			return []types.Transaction{}, txsData, ErrInvalidData
		}

		fullDataTx := txsData[pos:endPos]
		txInfo := txsData[pos : pos+length+headerByteLength]
		rData := txsData[pos+length+headerByteLength : pos+length+rLength+headerByteLength]
		sData := txsData[pos+length+rLength+headerByteLength : pos+length+rLength+sLength+headerByteLength]
		vData := txsData[pos+length+rLength+sLength+headerByteLength : endPos]

		pos = endPos

=======
		if forkID >= forkID5 {
			endPos += efficiencyPercentageByteLength
		}

		if endPos > txDataLength {
			err := fmt.Errorf("endPos %d is bigger than txDataLength %d", endPos, txDataLength)
			log.Debug("error parsing header: ", err)
			return []types.Transaction{}, txsData, []uint8{}, ErrInvalidData
		}

		if endPos < pos {
			err := fmt.Errorf("endPos %d is smaller than pos %d", endPos, pos)
			log.Debug("error parsing header: ", err)
			return []types.Transaction{}, txsData, []uint8{}, ErrInvalidData
		}

		if endPos < pos {
			err := fmt.Errorf("endPos %d is smaller than pos %d", endPos, pos)
			log.Debug("error parsing header: ", err)
			return []types.Transaction{}, txsData, []uint8{}, ErrInvalidData
		}

		fullDataTx := txsData[pos:endPos]
		dataStart := pos + length + headerByteLength
		txInfo := txsData[pos:dataStart]
		rData := txsData[dataStart : dataStart+rLength]
		sData := txsData[dataStart+rLength : dataStart+rLength+sLength]
		vData := txsData[dataStart+rLength+sLength : dataStart+rLength+sLength+vLength]

		if forkID >= forkID5 {
			efficiencyPercentage := txsData[dataStart+rLength+sLength+vLength : endPos]
			efficiencyPercentages = append(efficiencyPercentages, uint8(efficiencyPercentage[0]))
		}

		pos = endPos

>>>>>>> 659b0825
		// Decode rlpFields
		var rlpFields [][]byte
		err = rlp.DecodeBytes(txInfo, &rlpFields)
		if err != nil {
			log.Error("error decoding tx Bytes: ", err, ". fullDataTx: ", hex.EncodeToString(fullDataTx), "\n tx: ", hex.EncodeToString(txInfo), "\n Txs received: ", hex.EncodeToString(txsData))
<<<<<<< HEAD
			return []types.Transaction{}, txsData, ErrInvalidData
=======
			return []types.Transaction{}, txsData, []uint8{}, ErrInvalidData
>>>>>>> 659b0825
		}

		legacyTx, err := RlpFieldsToLegacyTx(rlpFields, vData, rData, sData)
		if err != nil {
			log.Debug("error creating tx from rlp fields: ", err, ". fullDataTx: ", hex.EncodeToString(fullDataTx), "\n tx: ", hex.EncodeToString(txInfo), "\n Txs received: ", hex.EncodeToString(txsData))
<<<<<<< HEAD
			return []types.Transaction{}, txsData, err
=======
			return []types.Transaction{}, txsData, []uint8{}, err
>>>>>>> 659b0825
		}

		tx := types.NewTx(legacyTx)
		txs = append(txs, *tx)
	}
	return txs, txsData, efficiencyPercentages, nil
}

// DecodeTx decodes a string rlp tx representation into a types.Transaction instance
func DecodeTx(encodedTx string) (*types.Transaction, error) {
	b, err := hex.DecodeHex(encodedTx)
	if err != nil {
		return nil, err
	}

	tx := new(types.Transaction)
	if err := tx.UnmarshalBinary(b); err != nil {
		return nil, err
	}
	return tx, nil
}

func generateReceipt(blockNumber *big.Int, processedTx *ProcessTransactionResponse) *types.Receipt {
	receipt := &types.Receipt{
		Type:              uint8(processedTx.Type),
		PostState:         processedTx.StateRoot.Bytes(),
		CumulativeGasUsed: processedTx.GasUsed,
		BlockNumber:       blockNumber,
		GasUsed:           processedTx.GasUsed,
		TxHash:            processedTx.Tx.Hash(),
		TransactionIndex:  0,
		ContractAddress:   processedTx.CreateAddress,
		Logs:              processedTx.Logs,
	}

	if processedTx.EffectiveGasPrice != "" {
		effectiveGasPrice, ok := big.NewInt(0).SetString(processedTx.EffectiveGasPrice, 0)
		if !ok {
			log.Errorf("error converting effective gas price %s to big.Int", processedTx.EffectiveGasPrice)
		}
		receipt.EffectiveGasPrice = effectiveGasPrice
	}

	// TODO: this fix is temporary while the Executor is returning a
	// different Tx hash for the TxHash, Log.TxHash and Tx.Hash().
	// At the moment, the processedTx.TxHash and Log[n].TxHash are
	// returning a different hash than the Hash of the transaction
	// sent to be processed by the Executor.
	// The processedTx.Tx.Hash() is correct.
	for i := 0; i < len(receipt.Logs); i++ {
		receipt.Logs[i].TxHash = processedTx.Tx.Hash()
	}
	if processedTx.RomError == nil {
		receipt.Status = types.ReceiptStatusSuccessful
	} else {
		receipt.Status = types.ReceiptStatusFailed
	}

	return receipt
}

func toPostgresInterval(duration string) (string, error) {
	unit := duration[len(duration)-1]
	var pgUnit string

	switch unit {
	case 's':
		pgUnit = "second"
	case 'm':
		pgUnit = "minute"
	case 'h':
		pgUnit = "hour"
	default:
		return "", ErrUnsupportedDuration
	}

	isMoreThanOne := duration[0] != '1' || len(duration) > 2 //nolint:gomnd
	if isMoreThanOne {
		pgUnit = pgUnit + "s"
	}

	return fmt.Sprintf("%s %s", duration[:len(duration)-1], pgUnit), nil
<<<<<<< HEAD
=======
}

// IsPreEIP155Tx checks if the tx is a tx that has a chainID as zero and
// V field is either 27 or 28
func IsPreEIP155Tx(tx types.Transaction) bool {
	v, _, _ := tx.RawSignatureValues()
	return tx.ChainId().Uint64() == 0 && (v.Uint64() == 27 || v.Uint64() == 28)
}

// CheckLogOrder checks the order of the logs. The order should be incremental
func CheckLogOrder(logs []*types.Log) bool {
	logsAux := make([]*types.Log, len(logs))
	copy(logsAux, logs)
	sort.Slice(logsAux, func(i, j int) bool {
		return logsAux[i].Index < logsAux[j].Index
	})
	if len(logs) != len(logsAux) {
		return false
	}
	for i := range logs {
		if logsAux[i].Index != logs[i].Index {
			log.Debug("Array index: ", i, ". Index of log on each array: ", logsAux[i].Index, logs[i].Index)
			return false
		}
	}
	return true
>>>>>>> 659b0825
}<|MERGE_RESOLUTION|>--- conflicted
+++ resolved
@@ -13,40 +13,6 @@
 )
 
 const (
-<<<<<<< HEAD
-	double       = 2
-	ether155V    = 27
-	etherPre155V = 35
-)
-
-// EncodeTransactions RLP encodes the given transactions
-func EncodeTransactions(txs []types.Transaction) ([]byte, error) {
-	var batchL2Data []byte
-
-	for _, tx := range txs {
-		v, r, s := tx.RawSignatureValues()
-		sign := 1 - (v.Uint64() & 1)
-
-		nonce, gasPrice, gas, to, value, data, chainID := tx.Nonce(), tx.GasPrice(), tx.Gas(), tx.To(), tx.Value(), tx.Data(), tx.ChainId()
-		log.Debug(nonce, " ", gasPrice, " ", gas, " ", to, " ", value, " ", len(data), " ", chainID)
-
-		rlpFieldsToEncode := []interface{}{
-			nonce,
-			gasPrice,
-			gas,
-			to,
-			value,
-			data,
-		}
-
-		if tx.ChainId().Uint64() > 0 {
-			rlpFieldsToEncode = append(rlpFieldsToEncode, chainID)
-			rlpFieldsToEncode = append(rlpFieldsToEncode, uint(0))
-			rlpFieldsToEncode = append(rlpFieldsToEncode, uint(0))
-		}
-
-		txCodedRlp, err := rlp.EncodeToBytes(rlpFieldsToEncode)
-=======
 	forkID5      = 5
 	double       = 2
 	ether155V    = 27
@@ -71,7 +37,6 @@
 
 	for i, tx := range txs {
 		txData, err := prepareRPLTxData(tx)
->>>>>>> 659b0825
 		if err != nil {
 			return nil, err
 		}
@@ -142,16 +107,6 @@
 	return batchL2Data, nil
 }
 
-<<<<<<< HEAD
-// EncodeTransaction RLP encodes the given transaction
-func EncodeTransaction(tx types.Transaction) ([]byte, error) {
-	transactions := []types.Transaction{tx}
-	return EncodeTransactions(transactions)
-}
-
-// EncodeUnsignedTransaction RLP encodes the given unsigned transaction
-func EncodeUnsignedTransaction(tx types.Transaction, chainID uint64, forcedNonce *uint64) ([]byte, error) {
-=======
 // EncodeTransactionWithoutEffectivePercentage RLP encodes the given transaction without the effective percentage
 func EncodeTransactionWithoutEffectivePercentage(tx types.Transaction) ([]byte, error) {
 	return EncodeTransactionsWithoutEffectivePercentage([]types.Transaction{tx})
@@ -164,7 +119,6 @@
 
 // EncodeUnsignedTransaction RLP encodes the given unsigned transaction
 func EncodeUnsignedTransaction(tx types.Transaction, chainID uint64, forcedNonce *uint64, forkID uint64) ([]byte, error) {
->>>>>>> 659b0825
 	v, _ := new(big.Int).SetString("0x1c", 0)
 	r, _ := new(big.Int).SetString("0xa54492cfacf71aef702421b7fbc70636537a7b2fbe5718c5ed970a001bb7756b", 0)
 	s, _ := new(big.Int).SetString("0x2e9fb27acc75955b898f0b12ec52aa34bf08f01db654374484b80bf12f0d841e", 0)
@@ -211,28 +165,11 @@
 }
 
 // DecodeTxs extracts Transactions for its encoded form
-<<<<<<< HEAD
-func DecodeTxs(txsData []byte) ([]types.Transaction, []byte, error) {
-	// Process coded txs
-	var pos uint64
-	var txs []types.Transaction
-	const (
-		headerByteLength uint64 = 1
-		sLength          uint64 = 32
-		rLength          uint64 = 32
-		vLength          uint64 = 1
-		c0               uint64 = 192 // 192 is c0. This value is defined by the rlp protocol
-		ff               uint64 = 255 // max value of rlp header
-		shortRlp         uint64 = 55  // length of the short rlp codification
-		f7               uint64 = 247 // 192 + 55 = c0 + shortRlp
-	)
-=======
 func DecodeTxs(txsData []byte, forkID uint64) ([]types.Transaction, []byte, []uint8, error) {
 	// Process coded txs
 	var pos uint64
 	var txs []types.Transaction
 	var efficiencyPercentages []uint8
->>>>>>> 659b0825
 	txDataLength := uint64(len(txsData))
 	if txDataLength == 0 {
 		return txs, txsData, nil, nil
@@ -241,77 +178,34 @@
 		num, err := strconv.ParseUint(hex.EncodeToString(txsData[pos:pos+1]), hex.Base, hex.BitSize64)
 		if err != nil {
 			log.Debug("error parsing header length: ", err)
-<<<<<<< HEAD
-			return []types.Transaction{}, txsData, err
-=======
 			return []types.Transaction{}, txsData, []uint8{}, err
->>>>>>> 659b0825
 		}
 		// First byte is the length and must be ignored
 		if num < c0 {
 			log.Debugf("error num < c0 : %d, %d", num, c0)
-<<<<<<< HEAD
-			return []types.Transaction{}, txsData, ErrInvalidData
-=======
-			return []types.Transaction{}, txsData, []uint8{}, ErrInvalidData
->>>>>>> 659b0825
+			return []types.Transaction{}, txsData, []uint8{}, ErrInvalidData
 		}
 		length := uint64(num - c0)
 		if length > shortRlp { // If rlp is bigger than length 55
 			// n is the length of the rlp data without the header (1 byte) for example "0xf7"
 			if (pos + 1 + num - f7) > txDataLength {
 				log.Debug("error parsing length: ", err)
-<<<<<<< HEAD
-				return []types.Transaction{}, txsData, err
-=======
 				return []types.Transaction{}, txsData, []uint8{}, err
->>>>>>> 659b0825
 			}
 			n, err := strconv.ParseUint(hex.EncodeToString(txsData[pos+1:pos+1+num-f7]), hex.Base, hex.BitSize64) // +1 is the header. For example 0xf7
 			if err != nil {
 				log.Debug("error parsing length: ", err)
-<<<<<<< HEAD
-				return []types.Transaction{}, txsData, err
-			}
-			if n+num < f7 {
-				log.Debug("error n + num < f7: ", err)
-				return []types.Transaction{}, txsData, ErrInvalidData
-			}
-=======
 				return []types.Transaction{}, txsData, []uint8{}, err
 			}
 			if n+num < f7 {
 				log.Debug("error n + num < f7: ", err)
 				return []types.Transaction{}, txsData, []uint8{}, ErrInvalidData
 			}
->>>>>>> 659b0825
 			length = n + num - f7 // num - f7 is the header. For example 0xf7
 		}
 
 		endPos := pos + length + rLength + sLength + vLength + headerByteLength
 
-<<<<<<< HEAD
-		if endPos > txDataLength {
-			err := fmt.Errorf("endPos %d is bigger than txDataLength %d", endPos, txDataLength)
-			log.Debug("error parsing header: ", err)
-			return []types.Transaction{}, txsData, ErrInvalidData
-		}
-
-		if endPos < pos {
-			err := fmt.Errorf("endPos %d is smaller than pos %d", endPos, pos)
-			log.Debug("error parsing header: ", err)
-			return []types.Transaction{}, txsData, ErrInvalidData
-		}
-
-		fullDataTx := txsData[pos:endPos]
-		txInfo := txsData[pos : pos+length+headerByteLength]
-		rData := txsData[pos+length+headerByteLength : pos+length+rLength+headerByteLength]
-		sData := txsData[pos+length+rLength+headerByteLength : pos+length+rLength+sLength+headerByteLength]
-		vData := txsData[pos+length+rLength+sLength+headerByteLength : endPos]
-
-		pos = endPos
-
-=======
 		if forkID >= forkID5 {
 			endPos += efficiencyPercentageByteLength
 		}
@@ -348,27 +242,18 @@
 
 		pos = endPos
 
->>>>>>> 659b0825
 		// Decode rlpFields
 		var rlpFields [][]byte
 		err = rlp.DecodeBytes(txInfo, &rlpFields)
 		if err != nil {
 			log.Error("error decoding tx Bytes: ", err, ". fullDataTx: ", hex.EncodeToString(fullDataTx), "\n tx: ", hex.EncodeToString(txInfo), "\n Txs received: ", hex.EncodeToString(txsData))
-<<<<<<< HEAD
-			return []types.Transaction{}, txsData, ErrInvalidData
-=======
-			return []types.Transaction{}, txsData, []uint8{}, ErrInvalidData
->>>>>>> 659b0825
+			return []types.Transaction{}, txsData, []uint8{}, ErrInvalidData
 		}
 
 		legacyTx, err := RlpFieldsToLegacyTx(rlpFields, vData, rData, sData)
 		if err != nil {
 			log.Debug("error creating tx from rlp fields: ", err, ". fullDataTx: ", hex.EncodeToString(fullDataTx), "\n tx: ", hex.EncodeToString(txInfo), "\n Txs received: ", hex.EncodeToString(txsData))
-<<<<<<< HEAD
-			return []types.Transaction{}, txsData, err
-=======
 			return []types.Transaction{}, txsData, []uint8{}, err
->>>>>>> 659b0825
 		}
 
 		tx := types.NewTx(legacyTx)
@@ -451,8 +336,6 @@
 	}
 
 	return fmt.Sprintf("%s %s", duration[:len(duration)-1], pgUnit), nil
-<<<<<<< HEAD
-=======
 }
 
 // IsPreEIP155Tx checks if the tx is a tx that has a chainID as zero and
@@ -479,5 +362,4 @@
 		}
 	}
 	return true
->>>>>>> 659b0825
 }