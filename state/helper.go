package state

import (
	"fmt"
	"math/big"
	"sort"
	"strconv"

	"github.com/0xPolygonHermez/zkevm-node/hex"
	"github.com/0xPolygonHermez/zkevm-node/log"
	"github.com/ethereum/go-ethereum/common"
	"github.com/ethereum/go-ethereum/core/types"
	"github.com/ethereum/go-ethereum/rlp"
	"golang.org/x/crypto/sha3"
)

const (
	double       = 2
	ether155V    = 27
	etherPre155V = 35
	// MaxEffectivePercentage is the maximum value that can be used as effective percentage
	MaxEffectivePercentage = uint8(255)
	// Decoding constants
	headerByteLength uint64 = 1
	sLength          uint64 = 32
	rLength          uint64 = 32
	vLength          uint64 = 1
	c0               uint64 = 192 // 192 is c0. This value is defined by the rlp protocol
	ff               uint64 = 255 // max value of rlp header
	shortRlp         uint64 = 55  // length of the short rlp codification
	f7               uint64 = 247 // 192 + 55 = c0 + shortRlp

	// EfficiencyPercentageByteLength is the length of the effective percentage in bytes
	EfficiencyPercentageByteLength uint64 = 1
)

// EncodeTransactions RLP encodes the given transactions
func EncodeTransactions(txs []types.Transaction, effectivePercentages []uint8, forkID uint64) ([]byte, error) {
	var batchL2Data []byte

	for i, tx := range txs {
		txData, err := prepareRPLTxData(tx)
		if err != nil {
			return nil, err
		}
		batchL2Data = append(batchL2Data, txData...)

		if forkID >= FORKID_DRAGONFRUIT {
			effectivePercentageAsHex, err := hex.DecodeHex(fmt.Sprintf("%x", effectivePercentages[i]))
			if err != nil {
				return nil, err
			}
			batchL2Data = append(batchL2Data, effectivePercentageAsHex...)
		}
	}

	return batchL2Data, nil
}

func prepareRPLTxData(tx types.Transaction) ([]byte, error) {
	v, r, s := tx.RawSignatureValues()
	sign := 1 - (v.Uint64() & 1)

	nonce, gasPrice, gas, to, value, data, chainID := tx.Nonce(), tx.GasPrice(), tx.Gas(), tx.To(), tx.Value(), tx.Data(), tx.ChainId()

	rlpFieldsToEncode := []interface{}{
		nonce,
		gasPrice,
		gas,
		to,
		value,
		data,
	}

	if !IsPreEIP155Tx(tx) {
		rlpFieldsToEncode = append(rlpFieldsToEncode, chainID)
		rlpFieldsToEncode = append(rlpFieldsToEncode, uint(0))
		rlpFieldsToEncode = append(rlpFieldsToEncode, uint(0))
	}

	txCodedRlp, err := rlp.EncodeToBytes(rlpFieldsToEncode)
	if err != nil {
		return nil, err
	}

	newV := new(big.Int).Add(big.NewInt(ether155V), big.NewInt(int64(sign)))
	newRPadded := fmt.Sprintf("%064s", r.Text(hex.Base))
	newSPadded := fmt.Sprintf("%064s", s.Text(hex.Base))
	newVPadded := fmt.Sprintf("%02s", newV.Text(hex.Base))
	txData, err := hex.DecodeString(hex.EncodeToString(txCodedRlp) + newRPadded + newSPadded + newVPadded)
	if err != nil {
		return nil, err
	}
	return txData, nil
}

// EncodeTransactionsWithoutEffectivePercentage RLP encodes the given transactions without the effective percentage
func EncodeTransactionsWithoutEffectivePercentage(txs []types.Transaction) ([]byte, error) {
	var batchL2Data []byte

	for _, tx := range txs {
		txData, err := prepareRPLTxData(tx)
		if err != nil {
			return nil, err
		}
		batchL2Data = append(batchL2Data, txData...)
	}

	return batchL2Data, nil
}

// EncodeTransactionWithoutEffectivePercentage RLP encodes the given transaction without the effective percentage
func EncodeTransactionWithoutEffectivePercentage(tx types.Transaction) ([]byte, error) {
	return EncodeTransactionsWithoutEffectivePercentage([]types.Transaction{tx})
}

// EncodeTransaction RLP encodes the given transaction
func EncodeTransaction(tx types.Transaction, effectivePercentage uint8, forkID uint64) ([]byte, error) {
	return EncodeTransactions([]types.Transaction{tx}, []uint8{effectivePercentage}, forkID)
}

// EncodeUnsignedTransaction RLP encodes the given unsigned transaction
func EncodeUnsignedTransaction(tx types.Transaction, chainID uint64, forcedNonce *uint64, forkID uint64) ([]byte, error) {
	v, _ := new(big.Int).SetString("0x1c", 0)
	r, _ := new(big.Int).SetString("0xa54492cfacf71aef702421b7fbc70636537a7b2fbe5718c5ed970a001bb7756b", 0)
	s, _ := new(big.Int).SetString("0x2e9fb27acc75955b898f0b12ec52aa34bf08f01db654374484b80bf12f0d841e", 0)

	sign := 1 - (v.Uint64() & 1)

	nonce, gasPrice, gas, to, value, data, chainID := tx.Nonce(), tx.GasPrice(), tx.Gas(), tx.To(), tx.Value(), tx.Data(), chainID //nolint:gomnd
	log.Debug(nonce, " ", gasPrice, " ", gas, " ", to, " ", value, " ", len(data), " ", chainID)

	if forcedNonce != nil {
		nonce = *forcedNonce
		log.Debug("Forced nonce: ", nonce)
	}

	txCodedRlp, err := rlp.EncodeToBytes([]interface{}{
		nonce,
		gasPrice,
		gas,
		to,
		value,
		data,
		big.NewInt(0).SetUint64(chainID), uint(0), uint(0),
	})

	if err != nil {
		return nil, err
	}

	newV := new(big.Int).Add(big.NewInt(ether155V), big.NewInt(int64(sign)))
	newRPadded := fmt.Sprintf("%064s", r.Text(hex.Base))
	newSPadded := fmt.Sprintf("%064s", s.Text(hex.Base))
	newVPadded := fmt.Sprintf("%02s", newV.Text(hex.Base))
	effectivePercentageAsHex := fmt.Sprintf("%x", MaxEffectivePercentage)
	// Only add EffectiveGasprice if forkID is equal or higher than DRAGONFRUIT_FORKID
	if forkID < FORKID_DRAGONFRUIT {
		effectivePercentageAsHex = ""
	}
	txData, err := hex.DecodeString(hex.EncodeToString(txCodedRlp) + newRPadded + newSPadded + newVPadded + effectivePercentageAsHex)
	if err != nil {
		return nil, err
	}

	return txData, nil
}

// DecodeTxs extracts Transactions for its encoded form
func DecodeTxs(txsData []byte, forkID uint64) ([]types.Transaction, []byte, []uint8, error) {
	// Process coded txs
	var pos uint64
	var txs []types.Transaction
	var efficiencyPercentages []uint8
	txDataLength := uint64(len(txsData))
	if txDataLength == 0 {
		return txs, txsData, nil, nil
	}
	for pos < txDataLength {
		num, err := strconv.ParseUint(hex.EncodeToString(txsData[pos:pos+1]), hex.Base, hex.BitSize64)
		if err != nil {
			log.Debug("error parsing header length: ", err)
			return []types.Transaction{}, txsData, []uint8{}, err
		}
		// First byte is the length and must be ignored
		if num < c0 {
			log.Debugf("error num < c0 : %d, %d", num, c0)
			return []types.Transaction{}, txsData, []uint8{}, ErrInvalidData
		}
		length := num - c0
		if length > shortRlp { // If rlp is bigger than length 55
			// n is the length of the rlp data without the header (1 byte) for example "0xf7"
			if (pos + 1 + num - f7) > txDataLength {
				log.Debug("error parsing length: ", err)
				return []types.Transaction{}, txsData, []uint8{}, err
			}
			n, err := strconv.ParseUint(hex.EncodeToString(txsData[pos+1:pos+1+num-f7]), hex.Base, hex.BitSize64) // +1 is the header. For example 0xf7
			if err != nil {
				log.Debug("error parsing length: ", err)
				return []types.Transaction{}, txsData, []uint8{}, err
			}
			if n+num < f7 {
				log.Debug("error n + num < f7: ", err)
				return []types.Transaction{}, txsData, []uint8{}, ErrInvalidData
			}
			length = n + num - f7 // num - f7 is the header. For example 0xf7
		}

		endPos := pos + length + rLength + sLength + vLength + headerByteLength

<<<<<<< HEAD
		if forkID >= forkID5 {
=======
		if forkID >= FORKID_DRAGONFRUIT {
>>>>>>> 291ac858
			endPos += EfficiencyPercentageByteLength
		}

		if endPos > txDataLength {
			err := fmt.Errorf("endPos %d is bigger than txDataLength %d", endPos, txDataLength)
			log.Debug("error parsing header: ", err)
			return []types.Transaction{}, txsData, []uint8{}, ErrInvalidData
		}

		if endPos < pos {
			err := fmt.Errorf("endPos %d is smaller than pos %d", endPos, pos)
			log.Debug("error parsing header: ", err)
			return []types.Transaction{}, txsData, []uint8{}, ErrInvalidData
		}

		if endPos < pos {
			err := fmt.Errorf("endPos %d is smaller than pos %d", endPos, pos)
			log.Debug("error parsing header: ", err)
			return []types.Transaction{}, txsData, []uint8{}, ErrInvalidData
		}

		fullDataTx := txsData[pos:endPos]
		dataStart := pos + length + headerByteLength
		txInfo := txsData[pos:dataStart]
		rData := txsData[dataStart : dataStart+rLength]
		sData := txsData[dataStart+rLength : dataStart+rLength+sLength]
		vData := txsData[dataStart+rLength+sLength : dataStart+rLength+sLength+vLength]

		if forkID >= FORKID_DRAGONFRUIT {
			efficiencyPercentage := txsData[dataStart+rLength+sLength+vLength : endPos]
			efficiencyPercentages = append(efficiencyPercentages, efficiencyPercentage[0])
		}

		pos = endPos

		// Decode rlpFields
		var rlpFields [][]byte
		err = rlp.DecodeBytes(txInfo, &rlpFields)
		if err != nil {
			log.Error("error decoding tx Bytes: ", err, ". fullDataTx: ", hex.EncodeToString(fullDataTx), "\n tx: ", hex.EncodeToString(txInfo), "\n Txs received: ", hex.EncodeToString(txsData))
			return []types.Transaction{}, txsData, []uint8{}, ErrInvalidData
		}

		legacyTx, err := RlpFieldsToLegacyTx(rlpFields, vData, rData, sData)
		if err != nil {
			log.Debug("error creating tx from rlp fields: ", err, ". fullDataTx: ", hex.EncodeToString(fullDataTx), "\n tx: ", hex.EncodeToString(txInfo), "\n Txs received: ", hex.EncodeToString(txsData))
			return []types.Transaction{}, txsData, []uint8{}, err
		}

		tx := types.NewTx(legacyTx)
		txs = append(txs, *tx)
	}
	return txs, txsData, efficiencyPercentages, nil
}

// DecodeTx decodes a string rlp tx representation into a types.Transaction instance
func DecodeTx(encodedTx string) (*types.Transaction, error) {
	b, err := hex.DecodeHex(encodedTx)
	if err != nil {
		return nil, err
	}

	tx := new(types.Transaction)
	if err := tx.UnmarshalBinary(b); err != nil {
		return nil, err
	}
	return tx, nil
}

// GenerateReceipt generates a receipt from a processed transaction
func GenerateReceipt(blockNumber *big.Int, processedTx *ProcessTransactionResponse, txIndex uint) *types.Receipt {
	receipt := &types.Receipt{
		Type:              uint8(processedTx.Type),
		PostState:         processedTx.StateRoot.Bytes(),
		CumulativeGasUsed: processedTx.GasUsed,
		BlockNumber:       blockNumber,
		GasUsed:           processedTx.GasUsed,
		TxHash:            processedTx.Tx.Hash(),
		TransactionIndex:  txIndex,
		ContractAddress:   processedTx.CreateAddress,
		Logs:              processedTx.Logs,
	}

	if processedTx.EffectiveGasPrice != "" {
		effectiveGasPrice, ok := big.NewInt(0).SetString(processedTx.EffectiveGasPrice, 0)
		if !ok {
			log.Errorf("error converting effective gas price %s to big.Int", processedTx.EffectiveGasPrice)
		}
		receipt.EffectiveGasPrice = effectiveGasPrice
	}

	// TODO: this fix is temporary while the Executor is returning a
	// different Tx hash for the TxHash, Log.TxHash and Tx.Hash().
	// At the moment, the processedTx.TxHash and Log[n].TxHash are
	// returning a different hash than the Hash of the transaction
	// sent to be processed by the Executor.
	// The processedTx.Tx.Hash() is correct.
	for i := 0; i < len(receipt.Logs); i++ {
		receipt.Logs[i].TxHash = processedTx.Tx.Hash()
	}
	if processedTx.RomError == nil {
		receipt.Status = types.ReceiptStatusSuccessful
	} else {
		receipt.Status = types.ReceiptStatusFailed
	}

	return receipt
}

// IsPreEIP155Tx checks if the tx is a tx that has a chainID as zero and
// V field is either 27 or 28
func IsPreEIP155Tx(tx types.Transaction) bool {
	v, _, _ := tx.RawSignatureValues()
	return tx.ChainId().Uint64() == 0 && (v.Uint64() == 27 || v.Uint64() == 28)
}

// CheckLogOrder checks the order of the logs. The order should be incremental
func CheckLogOrder(logs []*types.Log) bool {
	logsAux := make([]*types.Log, len(logs))
	copy(logsAux, logs)
	sort.Slice(logsAux, func(i, j int) bool {
		return logsAux[i].Index < logsAux[j].Index
	})
	if len(logs) != len(logsAux) {
		return false
	}
	for i := range logs {
		if logsAux[i].Index != logs[i].Index {
			log.Debug("Array index: ", i, ". Index of log on each array: ", logsAux[i].Index, logs[i].Index)
			return false
		}
	}
	return true
}

// Ptr returns a pointer for any instance
func Ptr[T any](v T) *T {
	return &v
}

// HashByteArray returns the hash of the given byte array
func HashByteArray(data []byte) common.Hash {
	sha := sha3.NewLegacyKeccak256()
	sha.Write(data)
	return common.BytesToHash(sha.Sum(nil))
}<|MERGE_RESOLUTION|>--- conflicted
+++ resolved
@@ -208,11 +208,7 @@
 
 		endPos := pos + length + rLength + sLength + vLength + headerByteLength
 
-<<<<<<< HEAD
-		if forkID >= forkID5 {
-=======
 		if forkID >= FORKID_DRAGONFRUIT {
->>>>>>> 291ac858
 			endPos += EfficiencyPercentageByteLength
 		}
 
