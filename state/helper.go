--- conflicted
+++ resolved
@@ -23,9 +23,6 @@
 	var batchL2Data []byte
 
 	for _, tx := range txs {
-<<<<<<< HEAD
-		txData, err := EncodeTransaction(tx)
-=======
 		v, r, s := tx.RawSignatureValues()
 		sign := 1 - (v.Uint64() & 1)
 
@@ -58,7 +55,6 @@
 		newSPadded := fmt.Sprintf("%064s", s.Text(hex.Base))
 		newVPadded := fmt.Sprintf("%02s", newV.Text(hex.Base))
 		txData, err := hex.DecodeString(hex.EncodeToString(txCodedRlp) + newRPadded + newSPadded + newVPadded)
->>>>>>> 01ca3326
 		if err != nil {
 			return nil, err
 		}
