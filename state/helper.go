package state

import (
	"fmt"
	"math/big"

	"github.com/0xPolygonHermez/zkevm-node/hex"
	"github.com/ethereum/go-ethereum/core/types"
	"github.com/ethereum/go-ethereum/rlp"
)

const ether155V = 27

// EncodeTransactions RLP encodes the given transactions.
func EncodeTransactions(txs []types.Transaction) ([]byte, error) {
	var batchL2Data []byte

	for _, tx := range txs {
		v, r, s := tx.RawSignatureValues()
		sign := 1 - (v.Uint64() & 1)

		txCodedRlp, err := rlp.EncodeToBytes([]interface{}{
			tx.Nonce(),
			tx.GasPrice(),
			tx.Gas(),
			tx.To(),
			tx.Value(),
			tx.Data(),
			tx.ChainId(), uint(0), uint(0),
		})

		if err != nil {
			return nil, err
		}

		newV := new(big.Int).Add(big.NewInt(ether155V), big.NewInt(int64(sign)))
		newRPadded := fmt.Sprintf("%064s", r.Text(hex.Base))
		newSPadded := fmt.Sprintf("%064s", s.Text(hex.Base))
		newVPadded := fmt.Sprintf("%02s", newV.Text(hex.Base))
		txData, err := hex.DecodeString(hex.EncodeToString(txCodedRlp) + newRPadded + newSPadded + newVPadded)
		if err != nil {
			return nil, err
		}

		batchL2Data = append(batchL2Data, txData...)
	}

	return batchL2Data, nil
}

<<<<<<< HEAD
// EncodeUnsignedTransaction RLP encodes the given unsigned transaction
func EncodeUnsignedTransaction(tx types.Transaction) ([]byte, error) {
	v, _ := new(big.Int).SetString("0x1c", 0)
	r, _ := new(big.Int).SetString("0xa54492cfacf71aef702421b7fbc70636537a7b2fbe5718c5ed970a001bb7756b", 0)
	s, _ := new(big.Int).SetString("0x2e9fb27acc75955b898f0b12ec52aa34bf08f01db654374484b80bf12f0d841e", 0)

	sign := 1 - (v.Uint64() & 1)

	txCodedRlp, err := rlp.EncodeToBytes([]interface{}{
		tx.Nonce(),
		tx.GasPrice(),
		tx.Gas(),
		tx.To(),
		tx.Value(),
		tx.Data(),
		tx.ChainId(), uint(0), uint(0),
	})

=======
// DecodeTx decodes a string rlp tx representation into a types.Transaction instance
func DecodeTx(encodedTx string) (*types.Transaction, error) {
	b, err := hex.DecodeHex(encodedTx)
>>>>>>> bb60fd76
	if err != nil {
		return nil, err
	}

<<<<<<< HEAD
	newV := new(big.Int).Add(big.NewInt(ether155V), big.NewInt(int64(sign)))
	newRPadded := fmt.Sprintf("%064s", r.Text(hex.Base))
	newSPadded := fmt.Sprintf("%064s", s.Text(hex.Base))
	newVPadded := fmt.Sprintf("%02s", newV.Text(hex.Base))
	txData, err := hex.DecodeString(hex.EncodeToString(txCodedRlp) + newRPadded + newSPadded + newVPadded)
	if err != nil {
		return nil, err
	}

	return txData, nil
=======
	tx := new(types.Transaction)
	if err := tx.UnmarshalBinary(b); err != nil {
		return nil, err
	}
	return tx, nil
>>>>>>> bb60fd76
}

func generateReceipt(block *types.Block, processedTx *ProcessTransactionResponse) *types.Receipt {
	receipt := &types.Receipt{
		Type:              uint8(processedTx.Type),
		PostState:         processedTx.StateRoot.Bytes(),
		CumulativeGasUsed: processedTx.GasUsed,
		BlockNumber:       block.Number(),
		BlockHash:         block.Hash(),
		GasUsed:           processedTx.GasUsed,
		TxHash:            processedTx.Tx.Hash(),
		TransactionIndex:  0,
		ContractAddress:   processedTx.CreateAddress,
		Logs:              processedTx.Logs,
	}

	if processedTx.Error == "" {
		receipt.Status = types.ReceiptStatusSuccessful
	} else {
		receipt.Status = types.ReceiptStatusFailed
	}

	return receipt
}<|MERGE_RESOLUTION|>--- conflicted
+++ resolved
@@ -48,7 +48,6 @@
 	return batchL2Data, nil
 }
 
-<<<<<<< HEAD
 // EncodeUnsignedTransaction RLP encodes the given unsigned transaction
 func EncodeUnsignedTransaction(tx types.Transaction) ([]byte, error) {
 	v, _ := new(big.Int).SetString("0x1c", 0)
@@ -67,16 +66,10 @@
 		tx.ChainId(), uint(0), uint(0),
 	})
 
-=======
-// DecodeTx decodes a string rlp tx representation into a types.Transaction instance
-func DecodeTx(encodedTx string) (*types.Transaction, error) {
-	b, err := hex.DecodeHex(encodedTx)
->>>>>>> bb60fd76
 	if err != nil {
 		return nil, err
 	}
 
-<<<<<<< HEAD
 	newV := new(big.Int).Add(big.NewInt(ether155V), big.NewInt(int64(sign)))
 	newRPadded := fmt.Sprintf("%064s", r.Text(hex.Base))
 	newSPadded := fmt.Sprintf("%064s", s.Text(hex.Base))
@@ -87,13 +80,20 @@
 	}
 
 	return txData, nil
-=======
+}
+
+// DecodeTx decodes a string rlp tx representation into a types.Transaction instance
+func DecodeTx(encodedTx string) (*types.Transaction, error) {
+	b, err := hex.DecodeHex(encodedTx)
+	if err != nil {
+		return nil, err
+	}
+
 	tx := new(types.Transaction)
 	if err := tx.UnmarshalBinary(b); err != nil {
 		return nil, err
 	}
 	return tx, nil
->>>>>>> bb60fd76
 }
 
 func generateReceipt(block *types.Block, processedTx *ProcessTransactionResponse) *types.Receipt {
