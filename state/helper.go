--- conflicted
+++ resolved
@@ -56,7 +56,6 @@
 	return batchL2Data, nil
 }
 
-<<<<<<< HEAD
 // DecodeTxs extracts Tansactions for its encoded form
 func DecodeTxs(txsData []byte) ([]types.Transaction, []byte, error) {
 	// The first 4 bytes are the function hash bytes. These bytes has to be ripped.
@@ -146,7 +145,8 @@
 		txs = append(txs, *types.NewTx(&tx))
 	}
 	return txs, txsData, nil
-=======
+}
+
 // DecodeTx decodes a string rlp tx representation into a types.Transaction instance
 func DecodeTx(encodedTx string) (*types.Transaction, error) {
 	b, err := hex.DecodeHex(encodedTx)
@@ -159,7 +159,6 @@
 		return nil, err
 	}
 	return tx, nil
->>>>>>> beb9b736
 }
 
 func generateReceipt(block *types.Block, processedTx *ProcessTransactionResponse) *types.Receipt {
