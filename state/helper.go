--- conflicted
+++ resolved
@@ -338,8 +338,6 @@
 	return fmt.Sprintf("%s %s", duration[:len(duration)-1], pgUnit), nil
 }
 
-<<<<<<< HEAD
-=======
 // IsPreEIP155Tx checks if the tx is a tx that has a chainID as zero and
 // V field is either 27 or 28
 func IsPreEIP155Tx(tx types.Transaction) bool {
@@ -347,7 +345,6 @@
 	return tx.ChainId().Uint64() == 0 && (v.Uint64() == 27 || v.Uint64() == 28)
 }
 
->>>>>>> 648af0a0
 // CheckLogOrder checks the order of the logs. The order should be incremental
 func CheckLogOrder(logs []*types.Log) bool {
 	logsAux := make([]*types.Log, len(logs))
