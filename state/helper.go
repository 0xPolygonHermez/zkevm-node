package state

import (
	"fmt"
	"math/big"
	"strconv"
	"strings"

	"github.com/0xPolygonHermez/zkevm-node/encoding"
	"github.com/0xPolygonHermez/zkevm-node/etherman/smartcontracts/proofofefficiency"
	"github.com/0xPolygonHermez/zkevm-node/hex"
	"github.com/0xPolygonHermez/zkevm-node/log"
	"github.com/ethereum/go-ethereum/accounts/abi"
	"github.com/ethereum/go-ethereum/core/types"
	"github.com/ethereum/go-ethereum/rlp"
)

const ether155V = 27

// EncodeTransactions RLP encodes the given transactions.
func EncodeTransactions(txs []types.Transaction) ([]byte, error) {
	var batchL2Data []byte

	for _, tx := range txs {
		v, r, s := tx.RawSignatureValues()
		sign := 1 - (v.Uint64() & 1)

		txCodedRlp, err := rlp.EncodeToBytes([]interface{}{
			tx.Nonce(),
			tx.GasPrice(),
			tx.Gas(),
			tx.To(),
			tx.Value(),
			tx.Data(),
			tx.ChainId(), uint(0), uint(0),
		})

		if err != nil {
			return nil, err
		}

		newV := new(big.Int).Add(big.NewInt(ether155V), big.NewInt(int64(sign)))
		newRPadded := fmt.Sprintf("%064s", r.Text(hex.Base))
		newSPadded := fmt.Sprintf("%064s", s.Text(hex.Base))
		newVPadded := fmt.Sprintf("%02s", newV.Text(hex.Base))
		txData, err := hex.DecodeString(hex.EncodeToString(txCodedRlp) + newRPadded + newSPadded + newVPadded)
		if err != nil {
			return nil, err
		}

		batchL2Data = append(batchL2Data, txData...)
	}

	return batchL2Data, nil
}

<<<<<<< HEAD
// EncodeUnsignedTransaction RLP encodes the given unsigned transaction
func EncodeUnsignedTransaction(tx types.Transaction) ([]byte, error) {
	v, _ := new(big.Int).SetString("0x1c", 0)
	r, _ := new(big.Int).SetString("0xa54492cfacf71aef702421b7fbc70636537a7b2fbe5718c5ed970a001bb7756b", 0)
	s, _ := new(big.Int).SetString("0x2e9fb27acc75955b898f0b12ec52aa34bf08f01db654374484b80bf12f0d841e", 0)

	sign := 1 - (v.Uint64() & 1)

	txCodedRlp, err := rlp.EncodeToBytes([]interface{}{
		tx.Nonce(),
		tx.GasPrice(),
		tx.Gas(),
		tx.To(),
		tx.Value(),
		tx.Data(),
		tx.ChainId(), uint(0), uint(0),
	})

	if err != nil {
		return nil, err
	}

	newV := new(big.Int).Add(big.NewInt(ether155V), big.NewInt(int64(sign)))
	newRPadded := fmt.Sprintf("%064s", r.Text(hex.Base))
	newSPadded := fmt.Sprintf("%064s", s.Text(hex.Base))
	newVPadded := fmt.Sprintf("%02s", newV.Text(hex.Base))
	txData, err := hex.DecodeString(hex.EncodeToString(txCodedRlp) + newRPadded + newSPadded + newVPadded)
	if err != nil {
		return nil, err
	}

	return txData, nil
=======
// DecodeTxs extracts Tansactions for its encoded form
func DecodeTxs(txsData []byte) ([]types.Transaction, []byte, error) {
	// The first 4 bytes are the function hash bytes. These bytes has to be ripped.
	// After that, the unpack method is used to read the call data.
	// The txs data is a chunk of concatenated rawTx. This rawTx is the encoded tx information in rlp + the signature information (v, r, s).
	//So, txs data will look like: txRLP+r+s+v+txRLP2+r2+s2+v2

	// Extract coded txs.
	// Load contract ABI
	abi, err := abi.JSON(strings.NewReader(proofofefficiency.ProofofefficiencyMetaData.ABI))
	if err != nil {
		log.Fatal("error reading smart contract abi: ", err)
	}

	// Recover Method from signature and ABI
	method, err := abi.MethodById(txsData[:4])
	if err != nil {
		log.Fatal("error getting abi method: ", err)
	}

	// Unpack method inputs
	data, err := method.Inputs.Unpack(txsData[4:])
	if err != nil {
		log.Fatal("error reading call data: ", err)
	}

	txsData = data[0].([]byte)

	// Process coded txs
	var pos int64
	var txs []types.Transaction
	const (
		headerByteLength = 1
		sLength          = 32
		rLength          = 32
		vLength          = 1
		c0               = 192 // 192 is c0. This value is defined by the rlp protocol
		ff               = 255 // max value of rlp header
		shortRlp         = 55  // length of the short rlp codification
		f7               = 247 // 192 + 55 = c0 + shortRlp
		etherNewV        = 35
		mul2             = 2
	)
	txDataLength := len(txsData)
	if txDataLength == 0 {
		return txs, txsData, nil
	}
	for pos < int64(txDataLength) {
		num, err := strconv.ParseInt(hex.EncodeToString(txsData[pos:pos+1]), hex.Base, encoding.BitSize64)
		if err != nil {
			log.Debug("error parsing header length: ", err)
			return []types.Transaction{}, []byte{}, err
		}
		// First byte is the length and must be ignored
		len := num - c0
		if len > shortRlp { // If rlp is bigger than length 55
			// n is the length of the rlp data without the header (1 byte) for example "0xf7"
			n, err := strconv.ParseInt(hex.EncodeToString(txsData[pos+1:pos+1+num-f7]), hex.Base, encoding.BitSize64) // +1 is the header. For example 0xf7
			if err != nil {
				log.Debug("error parsing length: ", err)
				return []types.Transaction{}, []byte{}, err
			}
			len = n + num - f7 // num - f7 is the header. For example 0xf7
		}

		fullDataTx := txsData[pos : pos+len+rLength+sLength+vLength+headerByteLength]
		txInfo := txsData[pos : pos+len+headerByteLength]
		r := txsData[pos+len+headerByteLength : pos+len+rLength+headerByteLength]
		s := txsData[pos+len+rLength+headerByteLength : pos+len+rLength+sLength+headerByteLength]
		v := txsData[pos+len+rLength+sLength+headerByteLength : pos+len+rLength+sLength+vLength+headerByteLength]

		pos = pos + len + rLength + sLength + vLength + headerByteLength

		// Decode tx
		var tx types.LegacyTx
		err = rlp.DecodeBytes(txInfo, &tx)
		if err != nil {
			log.Debug("error decoding tx bytes: ", err, ". fullDataTx: ", hex.EncodeToString(fullDataTx), "\n tx: ", hex.EncodeToString(txInfo), "\n Txs received: ", hex.EncodeToString(txsData))
			return []types.Transaction{}, []byte{}, err
		}

		//tx.V = v-27+chainId*2+35
		tx.V = new(big.Int).Add(new(big.Int).Sub(new(big.Int).SetBytes(v), big.NewInt(ether155V)), new(big.Int).Add(new(big.Int).Mul(tx.V, big.NewInt(mul2)), big.NewInt(etherNewV)))
		tx.R = new(big.Int).SetBytes(r)
		tx.S = new(big.Int).SetBytes(s)

		txs = append(txs, *types.NewTx(&tx))
	}
	return txs, txsData, nil
>>>>>>> fcf573ff
}

// DecodeTx decodes a string rlp tx representation into a types.Transaction instance
func DecodeTx(encodedTx string) (*types.Transaction, error) {
	b, err := hex.DecodeHex(encodedTx)
	if err != nil {
		return nil, err
	}

	tx := new(types.Transaction)
	if err := tx.UnmarshalBinary(b); err != nil {
		return nil, err
	}
	return tx, nil
}

func generateReceipt(block *types.Block, processedTx *ProcessTransactionResponse) *types.Receipt {
	receipt := &types.Receipt{
		Type:              uint8(processedTx.Type),
		PostState:         processedTx.StateRoot.Bytes(),
		CumulativeGasUsed: processedTx.GasUsed,
		BlockNumber:       block.Number(),
		BlockHash:         block.Hash(),
		GasUsed:           processedTx.GasUsed,
		TxHash:            processedTx.Tx.Hash(),
		TransactionIndex:  0,
		ContractAddress:   processedTx.CreateAddress,
		Logs:              processedTx.Logs,
	}

	if processedTx.Error == "" {
		receipt.Status = types.ReceiptStatusSuccessful
	} else {
		receipt.Status = types.ReceiptStatusFailed
	}

	return receipt
}<|MERGE_RESOLUTION|>--- conflicted
+++ resolved
@@ -54,7 +54,6 @@
 	return batchL2Data, nil
 }
 
-<<<<<<< HEAD
 // EncodeUnsignedTransaction RLP encodes the given unsigned transaction
 func EncodeUnsignedTransaction(tx types.Transaction) ([]byte, error) {
 	v, _ := new(big.Int).SetString("0x1c", 0)
@@ -87,7 +86,8 @@
 	}
 
 	return txData, nil
-=======
+}
+
 // DecodeTxs extracts Tansactions for its encoded form
 func DecodeTxs(txsData []byte) ([]types.Transaction, []byte, error) {
 	// The first 4 bytes are the function hash bytes. These bytes has to be ripped.
@@ -177,7 +177,6 @@
 		txs = append(txs, *types.NewTx(&tx))
 	}
 	return txs, txsData, nil
->>>>>>> fcf573ff
 }
 
 // DecodeTx decodes a string rlp tx representation into a types.Transaction instance
