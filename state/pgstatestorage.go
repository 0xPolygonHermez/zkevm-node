--- conflicted
+++ resolved
@@ -24,10 +24,6 @@
 	addBlockSQL                              = "INSERT INTO state.block (block_num, block_hash, parent_hash, received_at) VALUES ($1, $2, $3, $4)"
 	getLastBlockSQL                          = "SELECT block_num, block_hash, parent_hash, received_at FROM state.block ORDER BY block_num DESC LIMIT 1"
 	getPreviousBlockSQL                      = "SELECT block_num, block_hash, parent_hash, received_at FROM state.block ORDER BY block_num DESC LIMIT 1 OFFSET $1"
-<<<<<<< HEAD
-	addVerifiedBatchSQL                      = "INSERT INTO state.verified_batch (block_num, batch_num, tx_hash, aggregator, state_root) VALUES ($1, $2, $3, $4, $5)"
-=======
->>>>>>> 9aaa4b6a
 	getLastBatchNumberSQL                    = "SELECT batch_num FROM state.batch ORDER BY batch_num DESC LIMIT 1"
 	getLastNBatchesSQL                       = "SELECT batch_num, global_exit_root, local_exit_root, acc_input_hash, state_root, timestamp, coinbase, raw_txs_data, forced_batch_num from state.batch ORDER BY batch_num DESC LIMIT $1"
 	getLastBatchTimeSQL                      = "SELECT timestamp FROM state.batch ORDER BY batch_num DESC LIMIT 1"
@@ -366,12 +362,11 @@
 	)
 
 	const getVerifiedBatchSQL = `
-    SELECT block_num, batch_num, tx_hash, aggregator, state_root
+    SELECT block_num, batch_num, tx_hash, aggregator, state_root, is_trusted
       FROM state.verified_batch
      WHERE batch_num = $1`
 
 	e := p.getExecQuerier(dbTx)
-	const getVerifiedBatchSQL = "SELECT block_num, batch_num, tx_hash, aggregator, state_root, is_trusted FROM state.verified_batch WHERE batch_num = $1"
 	err := e.QueryRow(ctx, getVerifiedBatchSQL, batchNumber).Scan(&verifiedBatch.BlockNumber, &verifiedBatch.BatchNumber, &txHash, &agg, &sr, &verifiedBatch.IsTrusted)
 	if errors.Is(err, pgx.ErrNoRows) {
 		return nil, ErrNotFound
