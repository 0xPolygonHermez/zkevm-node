--- conflicted
+++ resolved
@@ -740,12 +740,8 @@
 		&coinbaseStr,
 		&batch.BatchL2Data,
 		&batch.ForcedBatchNum,
-<<<<<<< HEAD
-	); err != nil {
-=======
 	)
 	if err != nil {
->>>>>>> 659b0825
 		return batch, err
 	}
 	batch.GlobalExitRoot = common.HexToHash(gerStr)
@@ -829,13 +825,8 @@
 
 // GetEncodedTransactionsByBatchNumber returns the encoded field of all
 // transactions in the given batch.
-<<<<<<< HEAD
-func (p *PostgresStorage) GetEncodedTransactionsByBatchNumber(ctx context.Context, batchNumber uint64, dbTx pgx.Tx) (encoded []string, err error) {
-	const getEncodedTransactionsByBatchNumberSQL = "SELECT encoded FROM state.transaction t INNER JOIN state.l2block b ON t.l2_block_num = b.block_num WHERE b.batch_num = $1 ORDER BY l2_block_num ASC"
-=======
 func (p *PostgresStorage) GetEncodedTransactionsByBatchNumber(ctx context.Context, batchNumber uint64, dbTx pgx.Tx) (encodedTxs []string, effectivePercentages []uint8, err error) {
 	const getEncodedTransactionsByBatchNumberSQL = "SELECT encoded, COALESCE(effective_percentage, 255) FROM state.transaction t INNER JOIN state.l2block b ON t.l2_block_num = b.block_num WHERE b.batch_num = $1 ORDER BY l2_block_num ASC"
->>>>>>> 659b0825
 
 	e := p.getExecQuerier(dbTx)
 	rows, err := e.Query(ctx, getEncodedTransactionsByBatchNumberSQL, batchNumber)
@@ -973,11 +964,7 @@
 // in this batch yet. In other words it's the creation of a WIP batch.
 // Note that this will add a batch with batch number N + 1, where N it's the greatest batch number on the state.
 func (p *PostgresStorage) openBatch(ctx context.Context, batchContext ProcessingContext, dbTx pgx.Tx) error {
-<<<<<<< HEAD
-	const openBatchSQL = "INSERT INTO state.batch (batch_num, global_exit_root, timestamp, coinbase, forced_batch_num) VALUES ($1, $2, $3, $4, $5)"
-=======
 	const openBatchSQL = "INSERT INTO state.batch (batch_num, global_exit_root, timestamp, coinbase, forced_batch_num, raw_txs_data) VALUES ($1, $2, $3, $4, $5, $6)"
->>>>>>> 659b0825
 
 	e := p.getExecQuerier(dbTx)
 	_, err := e.Exec(
@@ -987,10 +974,7 @@
 		batchContext.Timestamp.UTC(),
 		batchContext.Coinbase.String(),
 		batchContext.ForcedBatchNum,
-<<<<<<< HEAD
-=======
 		batchContext.BatchL2Data,
->>>>>>> 659b0825
 	)
 	return err
 }
@@ -1211,10 +1195,7 @@
 			r.cumulative_gas_used,
 			r.gas_used,
 			r.contract_address,
-<<<<<<< HEAD
-=======
 			r.effective_gas_price,
->>>>>>> 659b0825
 			t.encoded,
 			t.l2_block_num,
 			b.block_hash
@@ -1258,13 +1239,9 @@
 
 	receipt.BlockNumber = big.NewInt(0).SetUint64(l2BlockNum)
 	receipt.BlockHash = common.HexToHash(l2BlockHash)
-<<<<<<< HEAD
-
-=======
 	if effective_gas_price != nil {
 		receipt.EffectiveGasPrice = big.NewInt(0).SetUint64(*effective_gas_price)
 	}
->>>>>>> 659b0825
 	receipt.Logs = logs
 	receipt.Bloom = types.CreateBloom(types.Receipts{&receipt})
 
@@ -1426,11 +1403,7 @@
 func (p *PostgresStorage) AddL2Block(ctx context.Context, batchNumber uint64, l2Block *types.Block, receipts []*types.Receipt, effectivePercentage uint8, dbTx pgx.Tx) error {
 	e := p.getExecQuerier(dbTx)
 
-<<<<<<< HEAD
-	const addTransactionSQL = "INSERT INTO state.transaction (hash, encoded, decoded, l2_block_num) VALUES($1, $2, $3, $4)"
-=======
 	const addTransactionSQL = "INSERT INTO state.transaction (hash, encoded, decoded, l2_block_num, effective_percentage) VALUES($1, $2, $3, $4, $5)"
->>>>>>> 659b0825
 	const addL2BlockSQL = `
         INSERT INTO state.l2block (block_num, block_hash, header, uncles, parent_hash, state_root, received_at, batch_num, created_at)
                            VALUES (       $1,         $2,     $3,     $4,          $5,         $6,          $7,        $8,         $9)`
@@ -1495,11 +1468,7 @@
 	return nil
 }
 
-<<<<<<< HEAD
-// GetLastVirtualizedL2BlockNumber gets the last l2 block verified
-=======
 // GetLastVirtualizedL2BlockNumber gets the last l2 block virtualized
->>>>>>> 659b0825
 func (p *PostgresStorage) GetLastVirtualizedL2BlockNumber(ctx context.Context, dbTx pgx.Tx) (uint64, error) {
 	var lastVirtualizedBlockNumber uint64
 	const getLastVirtualizedBlockNumberSQL = `
@@ -1926,30 +1895,6 @@
 // GetLogs returns the logs that match the filter
 func (p *PostgresStorage) GetLogs(ctx context.Context, fromBlock uint64, toBlock uint64, addresses []common.Address, topics [][]common.Hash, blockHash *common.Hash, since *time.Time, dbTx pgx.Tx) ([]*types.Log, error) {
 	const getLogsByBlockHashSQL = `
-<<<<<<< HEAD
-	  SELECT t.l2_block_num, b.block_hash, l.tx_hash, l.log_index, l.address, l.data, l.topic0, l.topic1, l.topic2, l.topic3
-		FROM state.log l
-	   INNER JOIN state.transaction t ON t.hash = l.tx_hash
-	   INNER JOIN state.l2block b ON b.block_num = t.l2_block_num
-	   WHERE b.block_hash = $1
-	   ORDER BY b.block_num ASC, l.log_index ASC`
-	const getLogsByFilterSQL = `
-	  SELECT t.l2_block_num, b.block_hash, l.tx_hash, l.log_index, l.address, l.data, l.topic0, l.topic1, l.topic2, l.topic3
-	    FROM state.log l
-	   INNER JOIN state.transaction t ON t.hash = l.tx_hash
-	   INNER JOIN state.l2block b ON b.block_num = t.l2_block_num
-	   WHERE b.block_num BETWEEN $1 AND $2 AND (l.address = any($3) OR $3 IS NULL)
-	     AND (l.topic0 = any($4) OR $4 IS NULL)
-		 AND (l.topic1 = any($5) OR $5 IS NULL)
-		 AND (l.topic2 = any($6) OR $6 IS NULL)
-		 AND (l.topic3 = any($7) OR $7 IS NULL)
-		 AND (b.created_at >= $8 OR $8 IS NULL)
-		 ORDER BY b.block_num ASC, l.log_index ASC`
-
-	var err error
-	var rows pgx.Rows
-	q := p.getExecQuerier(dbTx)
-=======
       SELECT t.l2_block_num, b.block_hash, l.tx_hash, l.log_index, l.address, l.data, l.topic0, l.topic1, l.topic2, l.topic3
         FROM state.log l
        INNER JOIN state.transaction t ON t.hash = l.tx_hash
@@ -1978,7 +1923,6 @@
 
 	var args []interface{}
 	var query string
->>>>>>> 659b0825
 	if blockHash != nil {
 		args = []interface{}{blockHash.String()}
 		query = getLogsByBlockHashSQL
