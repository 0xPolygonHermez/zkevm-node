package state

import (
	"context"
	"encoding/json"
	"errors"
	"fmt"
	"math/big"
	"time"

	"github.com/0xPolygonHermez/zkevm-node/hex"
	"github.com/ethereum/go-ethereum/common"
	"github.com/ethereum/go-ethereum/core/types"
	"github.com/jackc/pgx/v4"
	"github.com/jackc/pgx/v4/pgxpool"
)

const maxTopics = 4

const (
	addGlobalExitRootSQL                     = "INSERT INTO state.exit_root (block_num, global_exit_root_num, mainnet_exit_root, rollup_exit_root, global_exit_root) VALUES ($1, $2, $3, $4, $5)"
	getLatestExitRootBlockNumSQL             = "SELECT block_num FROM state.exit_root ORDER BY global_exit_root_num DESC LIMIT 1"
	addVirtualBatchSQL                       = "INSERT INTO state.virtual_batch (batch_num, tx_hash, coinbase, block_num) VALUES ($1, $2, $3, $4)"
	addForcedBatchSQL                        = "INSERT INTO state.forced_batch (forced_batch_num, global_exit_root, timestamp, raw_txs_data, coinbase, batch_num, block_num) VALUES ($1, $2, $3, $4, $5, $6, $7)"
	getForcedBatchSQL                        = "SELECT forced_batch_num, global_exit_root, timestamp, raw_txs_data, coinbase, batch_num, block_num FROM state.forced_batch WHERE forced_batch_num = $1"
	addBlockSQL                              = "INSERT INTO state.block (block_num, block_hash, parent_hash, received_at) VALUES ($1, $2, $3, $4)"
	getLastBlockSQL                          = "SELECT block_num, block_hash, parent_hash, received_at FROM state.block ORDER BY block_num DESC LIMIT 1"
	getPreviousBlockSQL                      = "SELECT block_num, block_hash, parent_hash, received_at FROM state.block ORDER BY block_num DESC LIMIT 1 OFFSET $1"
	resetSQL                                 = "DELETE FROM state.block WHERE block_num > $1"
	resetTrustedStateSQL                     = "DELETE FROM state.batch WHERE batch_num > $1"
	addVerifiedBatchSQL                      = "INSERT INTO state.verified_batch (block_num, batch_num, tx_hash, aggregator) VALUES ($1, $2, $3, $4)"
	getVerifiedBatchSQL                      = "SELECT block_num, batch_num, tx_hash, aggregator FROM state.verified_batch WHERE batch_num = $1"
	getLastBatchNumberSQL                    = "SELECT batch_num FROM state.batch ORDER BY batch_num DESC LIMIT 1"
	getLastNBatchesSQL                       = "SELECT batch_num, global_exit_root, local_exit_root, acc_input_hash, state_root, timestamp, coinbase, raw_txs_data from state.batch ORDER BY batch_num DESC LIMIT $1"
	getLastBatchTimeSQL                      = "SELECT timestamp FROM state.batch ORDER BY batch_num DESC LIMIT 1"
	getLastVirtualBatchNumSQL                = "SELECT COALESCE(MAX(batch_num), 0) FROM state.virtual_batch"
	getLastVirtualBatchBlockNumSQL           = "SELECT block_num FROM state.virtual_batch ORDER BY batch_num DESC LIMIT 1"
	getLastBlockNumSQL                       = "SELECT block_num FROM state.block ORDER BY block_num DESC LIMIT 1"
	getLastL2BlockNumber                     = "SELECT block_num FROM state.l2block ORDER BY block_num DESC LIMIT 1"
	getBlockTimeByNumSQL                     = "SELECT received_at FROM state.block WHERE block_num = $1"
	getForcedBatchByBatchNumSQL              = "SELECT forced_batch_num, global_exit_root, timestamp, raw_txs_data, coinbase, batch_num, block_num from state.forced_batch WHERE batch_num = $1"
	getProcessingContextSQL                  = "SELECT batch_num, global_exit_root, timestamp, coinbase from state.batch WHERE batch_num = $1"
	getEncodedTransactionsByBatchNumberSQL   = "SELECT encoded FROM state.transaction t INNER JOIN state.l2block b ON t.l2_block_num = b.block_num WHERE b.batch_num = $1 ORDER BY l2_block_num ASC"
	getTransactionHashesByBatchNumberSQL     = "SELECT hash FROM state.transaction t INNER JOIN state.l2block b ON t.l2_block_num = b.block_num WHERE b.batch_num = $1 ORDER BY l2_block_num ASC"
	getLastBatchSeenSQL                      = "SELECT last_batch_num_seen FROM state.sync_info LIMIT 1"
	updateLastBatchSeenSQL                   = "UPDATE state.sync_info SET last_batch_num_seen = $1"
	resetTrustedBatchSQL                     = "DELETE FROM state.batch WHERE batch_num > $1"
<<<<<<< HEAD
	addGenesisBatchSQL                       = "INSERT INTO state.batch (batch_num, global_exit_root, local_exit_root, acc_input_hash, state_root, timestamp, coinbase, raw_txs_data) VALUES ($1, $2, $3, $4, $5, $6, $7, $8)"
=======
	isBatchClosedSQL                         = "SELECT global_exit_root IS NOT NULL AND state_root IS NOT NULL FROM state.batch WHERE batch_num = $1 LIMIT 1"
	addGenesisBatchSQL                       = `INSERT INTO state.batch (batch_num, global_exit_root, local_exit_root, state_root, timestamp, coinbase, raw_txs_data) VALUES ($1, $2, $3, $4, $5, $6, $7)`
>>>>>>> 104d27be
	openBatchSQL                             = "INSERT INTO state.batch (batch_num, global_exit_root, timestamp, coinbase) VALUES ($1, $2, $3, $4)"
	closeBatchSQL                            = "UPDATE state.batch SET state_root = $1, local_exit_root = $2, acc_input_hash = $3, raw_txs_data = $4 WHERE batch_num = $5"
	getNextForcedBatchesSQL                  = "SELECT forced_batch_num, global_exit_root, timestamp, raw_txs_data, coinbase, batch_num, block_num FROM state.forced_batch WHERE batch_num IS NULL ORDER BY forced_batch_num ASC LIMIT $1"
	addBatchNumberInForcedBatchSQL           = "UPDATE state.forced_batch SET batch_num = $2 WHERE forced_batch_num = $1"
	getL2BlockByNumberSQL                    = "SELECT header, uncles, received_at FROM state.l2block b WHERE b.block_num = $1"
	getL2BlockHeaderByNumberSQL              = "SELECT header FROM state.l2block b WHERE b.block_num = $1"
	getTransactionByHashSQL                  = "SELECT transaction.encoded FROM state.transaction WHERE hash = $1"
	getTransactionByL2BlockHashAndIndexSQL   = "SELECT t.encoded FROM state.transaction t INNER JOIN state.l2block b ON t.l2_block_num = b.batch_num WHERE b.block_hash = $1 AND 0 = $2"
	getTransactionByL2BlockNumberAndIndexSQL = "SELECT t.encoded FROM state.transaction t WHERE t.l2_block_num = $1 AND 0 = $2"
	getL2BlockTransactionCountByHashSQL      = "SELECT COUNT(*) FROM state.transaction t INNER JOIN state.l2block b ON b.block_num = t.l2_block_num WHERE b.block_hash = $1"
	getL2BlockTransactionCountByNumberSQL    = "SELECT COUNT(*) FROM state.transaction t WHERE t.l2_block_num = $1"
	getLastConsolidatedBlockNumberSQL        = "SELECT b.block_num FROM state.l2block b INNER JOIN state.verified_batch vb ON vb.batch_num = b.batch_num ORDER BY b.block_num DESC LIMIT 1"
	getLastVirtualBlockHeaderSQL             = "SELECT b.header FROM state.l2block b INNER JOIN state.virtual_batch vb ON vb.batch_num = b.batch_num ORDER BY b.block_num DESC LIMIT 1"
	getL2BlockByHashSQL                      = "SELECT header, uncles, received_at FROM state.l2block b WHERE b.block_hash = $1"
	getLastL2BlockSQL                        = "SELECT header, uncles, received_at FROM state.l2block b ORDER BY b.block_num DESC LIMIT 1"
	getL2BlockHeaderByHashSQL                = "SELECT header FROM state.l2block b WHERE b.block_hash = $1"
	getTxsByBlockNumSQL                      = "SELECT encoded FROM state.transaction WHERE l2_block_num = $1"
	getL2BlockHashesSinceSQL                 = "SELECT block_hash FROM state.l2block WHERE received_at >= $1"
	getSyncingInfoSQL                        = `
		SELECT coalesce(MIN(initial_blocks.block_num), 0) as init_sync_block
			 , coalesce(MAX(virtual_blocks.block_num), 0) as last_block_num_seen
			 , coalesce(MAX(consolidated_blocks.block_num), 0) as last_block_num_consolidated
			 , coalesce(MIN(sy.init_sync_batch), 0) as init_sync_batch
			 , coalesce(MIN(sy.last_batch_num_seen), 0) as last_batch_num_seen
			 , coalesce(MIN(sy.last_batch_num_consolidated), 0) as last_batch_num_consolidated
		  FROM state.sync_info sy
		 INNER JOIN state.l2block initial_blocks
			ON initial_blocks.batch_num = sy.init_sync_batch
		 INNER JOIN state.l2block virtual_blocks
			ON virtual_blocks.batch_num = sy.last_batch_num_seen
		 INNER JOIN state.l2block consolidated_blocks
			ON consolidated_blocks.batch_num = sy.last_batch_num_consolidated;
	`
	addTransactionSQL                     = "INSERT INTO state.transaction (hash, encoded, decoded, l2_block_num) VALUES($1, $2, $3, $4)"
	getTxsHashesBeforeBatchNum            = "SELECT hash FROM state.transaction JOIN state.l2block ON state.transaction.l2_block_num = state.l2block.block_num AND state.l2block.batch_num <= $1"
	isL2BlockVirtualized                  = "SELECT l2b.block_num FROM state.l2block l2b INNER JOIN state.virtual_batch vb ON vb.batch_num = l2b.batch_num WHERE l2b.block_num = $1"
	isL2BlockConsolidated                 = "SELECT l2b.block_num FROM state.l2block l2b INNER JOIN state.verified_batch vb ON vb.batch_num = l2b.batch_num WHERE l2b.block_num = $1"
	getBatchNumByBlockNumFromVirtualBatch = "SELECT batch_num FROM state.virtual_batch WHERE block_num <= $1 ORDER BY batch_num DESC LIMIT 1"
)

// PostgresStorage implements the Storage interface
type PostgresStorage struct {
	*pgxpool.Pool
}

// NewPostgresStorage creates a new StateDB
func NewPostgresStorage(db *pgxpool.Pool) *PostgresStorage {
	return &PostgresStorage{
		db,
	}
}

// getExecQuerier determines which execQuerier to use, dbTx or the main pgxpool
func (p *PostgresStorage) getExecQuerier(dbTx pgx.Tx) execQuerier {
	if dbTx != nil {
		return dbTx
	}
	return p
}

// Reset resets the state to a block for the given DB tx
func (p *PostgresStorage) Reset(ctx context.Context, blockNumber uint64, dbTx pgx.Tx) error {
	e := p.getExecQuerier(dbTx)
	if _, err := e.Exec(ctx, resetSQL, blockNumber); err != nil {
		return err
	}
	// TODO: Remove consolidations
	return nil
}

// ResetTrustedState removes the batches with number greater than the given one
// from the database.
func (p *PostgresStorage) ResetTrustedState(ctx context.Context, batchNum uint64, dbTx pgx.Tx) error {
	e := p.getExecQuerier(dbTx)
	if _, err := e.Exec(ctx, resetTrustedStateSQL, batchNum); err != nil {
		return err
	}
	// TODO: Remove consolidations
	return nil
}

// AddBlock adds a new block to the State Store
func (p *PostgresStorage) AddBlock(ctx context.Context, block *Block, dbTx pgx.Tx) error {
	e := p.getExecQuerier(dbTx)
	_, err := e.Exec(ctx, addBlockSQL, block.BlockNumber, block.BlockHash.String(), block.ParentHash.String(), block.ReceivedAt)
	return err
}

// GetTxsOlderThanNL1Blocks get txs hashes to delete from tx pool
func (p *PostgresStorage) GetTxsOlderThanNL1Blocks(ctx context.Context, nL1Blocks uint64, dbTx pgx.Tx) ([]common.Hash, error) {
	var batchNum, blockNum uint64
	e := p.getExecQuerier(dbTx)

	err := e.QueryRow(ctx, getLastBlockNumSQL).Scan(&blockNum)
	if errors.Is(err, pgx.ErrNoRows) {
		return nil, ErrNotFound
	} else if err != nil {
		return nil, err
	}

	blockNum = blockNum - nL1Blocks
	if blockNum <= 0 {
		return nil, errors.New("blockNumDiff is too big, there are no txs to delete")
	}

	err = e.QueryRow(ctx, getBatchNumByBlockNumFromVirtualBatch, blockNum).Scan(&batchNum)
	if errors.Is(err, pgx.ErrNoRows) {
		return nil, ErrNotFound
	} else if err != nil {
		return nil, err
	}
	rows, err := e.Query(ctx, getTxsHashesBeforeBatchNum, batchNum)
	if errors.Is(err, pgx.ErrNoRows) {
		return nil, ErrNotFound
	} else if err != nil {
		return nil, err
	}
	hashes := make([]common.Hash, 0, len(rows.RawValues()))
	for rows.Next() {
		var hash string
		err := rows.Scan(&hash)
		if err != nil {
			return nil, err
		}
		hashes = append(hashes, common.HexToHash(hash))
	}

	return hashes, nil
}

// GetLastBlock returns the last L1 block.
func (p *PostgresStorage) GetLastBlock(ctx context.Context, dbTx pgx.Tx) (*Block, error) {
	var (
		blockHash  string
		parentHash string
		block      Block
	)
	q := p.getExecQuerier(dbTx)

	err := q.QueryRow(ctx, getLastBlockSQL).Scan(&block.BlockNumber, &blockHash, &parentHash, &block.ReceivedAt)
	if errors.Is(err, pgx.ErrNoRows) {
		return nil, ErrStateNotSynchronized
	}
	block.BlockHash = common.HexToHash(blockHash)
	block.ParentHash = common.HexToHash(parentHash)
	return &block, err
}

// GetPreviousBlock gets the offset previous L1 block respect to latest.
func (p *PostgresStorage) GetPreviousBlock(ctx context.Context, offset uint64, dbTx pgx.Tx) (*Block, error) {
	var (
		blockHash  string
		parentHash string
		block      Block
	)
	q := p.getExecQuerier(dbTx)

	err := q.QueryRow(ctx, getPreviousBlockSQL, offset).Scan(&block.BlockNumber, &blockHash, &parentHash, &block.ReceivedAt)
	if errors.Is(err, pgx.ErrNoRows) {
		return nil, ErrNotFound
	}
	block.BlockHash = common.HexToHash(blockHash)
	block.ParentHash = common.HexToHash(parentHash)
	return &block, err
}

// AddGlobalExitRoot adds a new ExitRoot to the db
func (p *PostgresStorage) AddGlobalExitRoot(ctx context.Context, exitRoot *GlobalExitRoot, dbTx pgx.Tx) error {
	e := p.getExecQuerier(dbTx)
	_, err := e.Exec(ctx, addGlobalExitRootSQL, exitRoot.BlockNumber, exitRoot.GlobalExitRootNum.String(), exitRoot.MainnetExitRoot, exitRoot.RollupExitRoot, exitRoot.GlobalExitRoot)
	return err
}

// GetLatestGlobalExitRoot get the latest global ExitRoot synced.
func (p *PostgresStorage) GetLatestGlobalExitRoot(ctx context.Context, maxBlockNumber uint64, dbTx pgx.Tx) (GlobalExitRoot, time.Time, error) {
	const getLatestExitRootSQL = "SELECT block_num, global_exit_root_num, mainnet_exit_root, rollup_exit_root, global_exit_root FROM state.exit_root WHERE block_num <= $1 ORDER BY global_exit_root_num DESC LIMIT 1"

	var (
		exitRoot   GlobalExitRoot
		globalNum  uint64
		err        error
		receivedAt time.Time
	)

	e := p.getExecQuerier(dbTx)
	err = e.QueryRow(ctx, getLatestExitRootSQL, maxBlockNumber).Scan(&exitRoot.BlockNumber, &globalNum, &exitRoot.MainnetExitRoot, &exitRoot.RollupExitRoot, &exitRoot.GlobalExitRoot)

	if errors.Is(err, pgx.ErrNoRows) {
		return GlobalExitRoot{}, time.Time{}, ErrNotFound
	} else if err != nil {
		return GlobalExitRoot{}, time.Time{}, err
	}
	exitRoot.GlobalExitRootNum = new(big.Int).SetUint64(globalNum)

	err = e.QueryRow(ctx, getBlockTimeByNumSQL, exitRoot.BlockNumber).Scan(&receivedAt)
	if errors.Is(err, pgx.ErrNoRows) {
		return GlobalExitRoot{}, time.Time{}, ErrNotFound
	} else if err != nil {
		return GlobalExitRoot{}, time.Time{}, err
	}
	return exitRoot, receivedAt, nil
}

// GetNumberOfBlocksSinceLastGERUpdate gets number of blocks since last global exit root update
func (p *PostgresStorage) GetNumberOfBlocksSinceLastGERUpdate(ctx context.Context, dbTx pgx.Tx) (uint64, error) {
	var (
		lastBlockNum         uint64
		lastExitRootBlockNum uint64
		err                  error
	)
	e := p.getExecQuerier(dbTx)
	err = e.QueryRow(ctx, getLastBlockNumSQL).Scan(&lastBlockNum)
	if errors.Is(err, pgx.ErrNoRows) {
		return 0, ErrNotFound
	} else if err != nil {
		return 0, err
	}

	err = p.QueryRow(ctx, getLatestExitRootBlockNumSQL).Scan(&lastExitRootBlockNum)
	if errors.Is(err, pgx.ErrNoRows) {
		return 0, ErrNotFound
	} else if err != nil {
		return 0, err
	}

	return lastBlockNum - lastExitRootBlockNum, nil
}

// GetBlockNumAndMainnetExitRootByGER gets block number and mainnet exit root by the global exit root
func (p *PostgresStorage) GetBlockNumAndMainnetExitRootByGER(ctx context.Context, ger common.Hash, dbTx pgx.Tx) (uint64, common.Hash, error) {
	var (
		blockNum        uint64
		mainnetExitRoot common.Hash
	)
	e := p.getExecQuerier(dbTx)
	const getMainnetExitRoot = "SELECT block_num, mainnet_exit_root FROM state.exit_root WHERE global_exit_root = $1"
	err := e.QueryRow(ctx, getMainnetExitRoot, ger.Bytes()).Scan(&blockNum, &mainnetExitRoot)
	if errors.Is(err, pgx.ErrNoRows) {
		return 0, common.Hash{}, ErrNotFound
	} else if err != nil {
		return 0, common.Hash{}, err
	}

	return blockNum, mainnetExitRoot, nil
}

// GetTimeForLatestBatchVirtualization returns the timestamp of the latest
// virtual batch.
func (p *PostgresStorage) GetTimeForLatestBatchVirtualization(ctx context.Context, dbTx pgx.Tx) (time.Time, error) {
	var (
		blockNum  uint64
		timestamp time.Time
	)
	e := p.getExecQuerier(dbTx)
	err := e.QueryRow(ctx, getLastVirtualBatchBlockNumSQL).Scan(&blockNum)

	if errors.Is(err, pgx.ErrNoRows) {
		return time.Time{}, ErrNotFound
	} else if err != nil {
		return time.Time{}, err
	}

	err = p.QueryRow(ctx, getBlockTimeByNumSQL, blockNum).Scan(&timestamp)

	if errors.Is(err, pgx.ErrNoRows) {
		return time.Time{}, ErrNotFound
	} else if err != nil {
		return time.Time{}, err
	}

	return timestamp, nil
}

// AddForcedBatch adds a new ForcedBatch to the db
func (p *PostgresStorage) AddForcedBatch(ctx context.Context, forcedBatch *ForcedBatch, tx pgx.Tx) error {
	_, err := tx.Exec(ctx, addForcedBatchSQL, forcedBatch.ForcedBatchNumber, forcedBatch.GlobalExitRoot.String(), forcedBatch.ForcedAt, forcedBatch.RawTxsData, forcedBatch.Sequencer.String(), forcedBatch.BatchNumber, forcedBatch.BlockNumber)
	return err
}

// GetForcedBatch get an L1 forcedBatch.
func (p *PostgresStorage) GetForcedBatch(ctx context.Context, forcedBatchNumber uint64, dbTx pgx.Tx) (*ForcedBatch, error) {
	var (
		forcedBatch    ForcedBatch
		globalExitRoot string
		rawTxs         string
		seq            string
	)
	e := p.getExecQuerier(dbTx)
	err := e.QueryRow(ctx, getForcedBatchSQL, forcedBatchNumber).Scan(&forcedBatch.ForcedBatchNumber, &globalExitRoot, &forcedBatch.ForcedAt, &rawTxs, &seq, &forcedBatch.BatchNumber, &forcedBatch.BlockNumber)
	if errors.Is(err, pgx.ErrNoRows) {
		return nil, ErrNotFound
	} else if err != nil {
		return nil, err
	}
	forcedBatch.RawTxsData, err = hex.DecodeString(rawTxs)
	if err != nil {
		return nil, err
	}
	forcedBatch.Sequencer = common.HexToAddress(seq)
	forcedBatch.GlobalExitRoot = common.HexToHash(globalExitRoot)
	return &forcedBatch, nil
}

// GetForcedBatchByBatchNumber gets an L1 forcedBatch by batch number.
func (p *PostgresStorage) GetForcedBatchByBatchNumber(ctx context.Context, batchNumber uint64, dbTx pgx.Tx) (*ForcedBatch, error) {
	var (
		forcedBatch    ForcedBatch
		globalExitRoot string
		rawTxs         string
		seq            string
	)
	e := p.getExecQuerier(dbTx)
	err := e.QueryRow(ctx, getForcedBatchByBatchNumSQL, batchNumber).Scan(&forcedBatch.ForcedBatchNumber, &globalExitRoot, &forcedBatch.ForcedAt, &rawTxs, &seq, &forcedBatch.BatchNumber, &forcedBatch.BlockNumber)
	if errors.Is(err, pgx.ErrNoRows) {
		return nil, ErrNotFound
	} else if err != nil {
		return nil, err
	}
	forcedBatch.RawTxsData, err = hex.DecodeString(rawTxs)
	if err != nil {
		return nil, err
	}
	forcedBatch.Sequencer = common.HexToAddress(seq)
	forcedBatch.GlobalExitRoot = common.HexToHash(globalExitRoot)
	return &forcedBatch, nil
}

// AddVerifiedBatch adds a new VerifiedBatch to the db
func (p *PostgresStorage) AddVerifiedBatch(ctx context.Context, verifiedBatch *VerifiedBatch, dbTx pgx.Tx) error {
	e := p.getExecQuerier(dbTx)
	_, err := e.Exec(ctx, addVerifiedBatchSQL, verifiedBatch.BlockNumber, verifiedBatch.BatchNumber, verifiedBatch.TxHash.String(), verifiedBatch.Aggregator.String())
	return err
}

// GetVerifiedBatch get an L1 verifiedBatch.
func (p *PostgresStorage) GetVerifiedBatch(ctx context.Context, batchNumber uint64, dbTx pgx.Tx) (*VerifiedBatch, error) {
	var (
		verifiedBatch VerifiedBatch
		txHash        string
		agg           string
	)
	e := p.getExecQuerier(dbTx)
	err := e.QueryRow(ctx, getVerifiedBatchSQL, batchNumber).Scan(&verifiedBatch.BlockNumber, &verifiedBatch.BatchNumber, &txHash, &agg)
	if errors.Is(err, pgx.ErrNoRows) {
		return nil, ErrNotFound
	} else if err != nil {
		return nil, err
	}
	verifiedBatch.Aggregator = common.HexToAddress(agg)
	verifiedBatch.TxHash = common.HexToHash(txHash)
	return &verifiedBatch, nil
}

// GetLastNBatches returns the last numBatches batches.
func (p *PostgresStorage) GetLastNBatches(ctx context.Context, numBatches uint, dbTx pgx.Tx) ([]*Batch, error) {
	e := p.getExecQuerier(dbTx)
	rows, err := e.Query(ctx, getLastNBatchesSQL, numBatches)
	if errors.Is(err, pgx.ErrNoRows) {
		return nil, ErrStateNotSynchronized
	} else if err != nil {
		return nil, err
	}
	defer rows.Close()

	batches := make([]*Batch, 0, len(rows.RawValues()))

	for rows.Next() {
		batch, err := scanBatch(rows)
		if err != nil {
			return nil, err
		}
		batches = append(batches, &batch)
	}

	return batches, nil
}

// GetLastNBatchesByL2BlockNumber returns the last numBatches batches along with the l2 block state root by l2BlockNumber
// if the l2BlockNumber parameter is nil, it means we want to get the most recent last N batches
func (p *PostgresStorage) GetLastNBatchesByL2BlockNumber(ctx context.Context, l2BlockNumber *uint64, numBatches uint, dbTx pgx.Tx) ([]*Batch, common.Hash, error) {
	const getLastNBatchesByBlockNumberSQL = `
        SELECT b.batch_num,
               b.global_exit_root,
               b.local_exit_root,
			   b.acc_input_hash,
               b.state_root,
               b.timestamp,
               b.coinbase,
               b.raw_txs_data,
               /* gets the state root of the l2 block with the highest number associated to the batch in the row */
               (SELECT l2b1.header->>'stateRoot'
                  FROM state.l2block l2b1
                 WHERE l2b1.block_num = (SELECT MAX(l2b2.block_num)
                                           FROM state.l2block l2b2
                                          WHERE l2b2.batch_num = b.batch_num)) as l2_block_state_root
          FROM state.batch b
               /* if there is a value for the parameter $1 (l2 block number), filter the batches with batch number
                * smaller or equal than the batch associated to the l2 block number */
         WHERE ($1::int8 IS NOT NULL AND b.batch_num <= (SELECT MAX(l2b.batch_num)
                                                           FROM state.l2block l2b
                                                          WHERE l2b.block_num = $1))
               /* OR if $1 is null, this means we want to get the most updated information from state, so it considers all the batches.
                * this is generally used by estimate gas, process unsigned transactions and it is required by claim transactions to add
                * the open batch to the result and get the most updated GER synced from L1 and stored in the current open batch when 
                * there was not transactions yet to create a l2 block with it */
            OR $1 IS NULL
         ORDER BY b.batch_num DESC
         LIMIT $2;`

	var l2BlockStateRoot *common.Hash
	e := p.getExecQuerier(dbTx)
	rows, err := e.Query(ctx, getLastNBatchesByBlockNumberSQL, l2BlockNumber, numBatches)
	if errors.Is(err, pgx.ErrNoRows) {
		return nil, common.Hash{}, ErrStateNotSynchronized
	} else if err != nil {
		return nil, common.Hash{}, err
	}
	defer rows.Close()

	batches := make([]*Batch, 0, len(rows.RawValues()))
	emptyHash := common.Hash{}

	for rows.Next() {
		batch, _l2BlockStateRoot, err := scanBatchWithL2BlockStateRoot(rows)
		if err != nil {
			return nil, common.Hash{}, err
		}
		batches = append(batches, &batch)
		if l2BlockStateRoot == nil && _l2BlockStateRoot != nil {
			l2BlockStateRoot = _l2BlockStateRoot
		}
		// if there is no corresponding l2_block, it will use the latest batch state_root
		// it is related to https://github.com/0xPolygonHermez/zkevm-node/issues/1299
		if l2BlockStateRoot == nil && batch.StateRoot != emptyHash {
			l2BlockStateRoot = &batch.StateRoot
		}
	}

	return batches, *l2BlockStateRoot, nil
}

// GetLastBatchNumber get last trusted batch number
func (p *PostgresStorage) GetLastBatchNumber(ctx context.Context, dbTx pgx.Tx) (uint64, error) {
	var batchNumber uint64
	q := p.getExecQuerier(dbTx)

	err := q.QueryRow(ctx, getLastBatchNumberSQL).Scan(&batchNumber)
	if errors.Is(err, pgx.ErrNoRows) {
		return 0, ErrStateNotSynchronized
	}
	return batchNumber, err
}

// GetLastBatchTime gets last trusted batch time
func (p *PostgresStorage) GetLastBatchTime(ctx context.Context, dbTx pgx.Tx) (time.Time, error) {
	var timestamp time.Time
	e := p.getExecQuerier(dbTx)
	err := e.QueryRow(ctx, getLastBatchTimeSQL).Scan(&timestamp)

	if errors.Is(err, pgx.ErrNoRows) {
		return time.Time{}, ErrStateNotSynchronized
	} else if err != nil {
		return time.Time{}, err
	}
	return timestamp, nil
}

// GetLastVirtualBatchNum gets last virtual batch num
func (p *PostgresStorage) GetLastVirtualBatchNum(ctx context.Context, dbTx pgx.Tx) (uint64, error) {
	var batchNum uint64
	e := p.getExecQuerier(dbTx)
	err := e.QueryRow(ctx, getLastVirtualBatchNumSQL).Scan(&batchNum)

	if errors.Is(err, pgx.ErrNoRows) {
		return 0, ErrNotFound
	} else if err != nil {
		return 0, err
	}
	return batchNum, nil
}

// SetLastBatchNumberSeenOnEthereum sets the last batch number that affected
// the roll-up in order to allow the components to know if the state
// is synchronized or not
func (p *PostgresStorage) SetLastBatchNumberSeenOnEthereum(ctx context.Context, batchNumber uint64, dbTx pgx.Tx) error {
	e := p.getExecQuerier(dbTx)
	_, err := e.Exec(ctx, updateLastBatchSeenSQL, batchNumber)
	return err
}

// GetLastBatchNumberSeenOnEthereum returns the last batch number stored
// in the state that represents the last batch number that affected the
// roll-up in the Ethereum network.
func (p *PostgresStorage) GetLastBatchNumberSeenOnEthereum(ctx context.Context, dbTx pgx.Tx) (uint64, error) {
	var batchNumber uint64
	e := p.getExecQuerier(dbTx)
	err := e.QueryRow(ctx, getLastBatchSeenSQL).Scan(&batchNumber)

	if err != nil {
		return 0, err
	}

	return batchNumber, nil
}

// GetBatchByNumber returns the batch with the given number.
func (p *PostgresStorage) GetBatchByNumber(ctx context.Context, batchNumber uint64, dbTx pgx.Tx) (*Batch, error) {
	const getBatchByNumberSQL = `
		SELECT batch_num, global_exit_root, local_exit_root, state_root, timestamp, coinbase, raw_txs_data
		  FROM state.batch 
		 WHERE batch_num = $1`

	e := p.getExecQuerier(dbTx)
	row := e.QueryRow(ctx, getBatchByNumberSQL, batchNumber)
	batch, err := scanBatch(row)

	if errors.Is(err, pgx.ErrNoRows) {
		return nil, ErrStateNotSynchronized
	} else if err != nil {
		return nil, err
	}
	return &batch, nil
}

// GetBatchByTxHash returns the batch including the given tx
func (p *PostgresStorage) GetBatchByTxHash(ctx context.Context, transactionHash common.Hash, dbTx pgx.Tx) (*Batch, error) {
	const getBatchByTxHashSQL = `
		SELECT b.batch_num, b.global_exit_root, b.local_exit_root, b.acc_input_hash, b.state_root, b.timestamp, b.coinbase, b.raw_txs_data
		  FROM state.transaction t, state.batch b, state.l2block l 
		  WHERE t.hash = $1 AND l.block_num = t.l2_block_num AND b.batch_num = l.batch_num`

	e := p.getExecQuerier(dbTx)
	row := e.QueryRow(ctx, getBatchByTxHashSQL, transactionHash.String())
	batch, err := scanBatch(row)

	if errors.Is(err, pgx.ErrNoRows) {
		return nil, ErrStateNotSynchronized
	} else if err != nil {
		return nil, err
	}
	return &batch, nil
}

// GetBatchByL2BlockNumber returns the batch related to the l2 block accordingly to the provided l2 block number.
func (p *PostgresStorage) GetBatchByL2BlockNumber(ctx context.Context, l2BlockNumber uint64, dbTx pgx.Tx) (*Batch, error) {
	const getBatchByL2BlockNumberSQL = `
		SELECT bt.batch_num, bt.global_exit_root, bt.local_exit_root, bt.acc_input_hash, bt.state_root, bt.timestamp, bt.coinbase, bt.raw_txs_data 
		  FROM state.batch bt
		 INNER JOIN state.l2block bl
		    ON bt.batch_num = bl.batch_num
		 WHERE bl.block_num = $1
		 LIMIT 1;`

	e := p.getExecQuerier(dbTx)
	row := e.QueryRow(ctx, getBatchByL2BlockNumberSQL, l2BlockNumber)
	batch, err := scanBatch(row)

	if errors.Is(err, pgx.ErrNoRows) {
		return nil, ErrStateNotSynchronized
	} else if err != nil {
		return nil, err
	}
	return &batch, nil
}

// GetVirtualBatchByNumber gets batch from batch table that exists on virtual batch
func (p *PostgresStorage) GetVirtualBatchByNumber(ctx context.Context, batchNumber uint64, dbTx pgx.Tx) (*Batch, error) {
	const query = `
		SELECT
			batch_num,
			global_exit_root,
			local_exit_root,
			acc_input_hash,
			state_root,
			timestamp,
			coinbase,
			raw_txs_data
		FROM
			state.batch
		WHERE
			batch_num = $1 AND
			EXISTS (SELECT batch_num FROM state.virtual_batch WHERE batch_num = $1)
		`
	e := p.getExecQuerier(dbTx)
	row := e.QueryRow(ctx, query, batchNumber)
	batch, err := scanBatch(row)

	if errors.Is(err, pgx.ErrNoRows) {
		return nil, ErrNotFound
	} else if err != nil {
		return nil, err
	}
	return &batch, nil
}

// IsBatchVirtualized checks if batch is virtualized
func (p *PostgresStorage) IsBatchVirtualized(ctx context.Context, batchNumber uint64, dbTx pgx.Tx) (bool, error) {
	const query = `SELECT EXISTS (SELECT 1 FROM state.virtual_batch WHERE batch_num = $1)`
	e := p.getExecQuerier(dbTx)
	var exists bool
	err := e.QueryRow(ctx, query, batchNumber).Scan(&exists)
	if err != nil && !errors.Is(err, pgx.ErrNoRows) {
		return exists, err
	}
	return exists, nil
}

// GetProcessingContext returns the processing context for the given batch.
func (p *PostgresStorage) GetProcessingContext(ctx context.Context, batchNumber uint64, dbTx pgx.Tx) (*ProcessingContext, error) {
	e := p.getExecQuerier(dbTx)
	row := e.QueryRow(ctx, getProcessingContextSQL, batchNumber)
	processingContext := ProcessingContext{}
	var (
		gerStr      string
		coinbaseStr string
	)
	if err := row.Scan(
		&processingContext.BatchNumber,
		&gerStr,
		&processingContext.Timestamp,
		&coinbaseStr,
	); errors.Is(err, pgx.ErrNoRows) {
		return nil, ErrStateNotSynchronized
	} else if err != nil {
		return nil, err
	}
	processingContext.GlobalExitRoot = common.HexToHash(gerStr)
	processingContext.Coinbase = common.HexToAddress(coinbaseStr)

	return &processingContext, nil
}

func scanBatch(row pgx.Row) (Batch, error) {
	batch := Batch{}
	var (
		gerStr      string
		lerStr      *string
		aihStr      *string
		stateStr    *string
		coinbaseStr string
	)
	if err := row.Scan(
		&batch.BatchNumber,
		&gerStr,
		&lerStr,
		&aihStr,
		&stateStr,
		&batch.Timestamp,
		&coinbaseStr,
		&batch.BatchL2Data,
	); err != nil {
		return batch, err
	}
	batch.GlobalExitRoot = common.HexToHash(gerStr)
	if lerStr != nil {
		batch.LocalExitRoot = common.HexToHash(*lerStr)
	}
	if stateStr != nil {
		batch.StateRoot = common.HexToHash(*stateStr)
	}
	if aihStr != nil {
		batch.AccInputHash = common.HexToHash(*aihStr)
	}

	batch.Coinbase = common.HexToAddress(coinbaseStr)
	return batch, nil
}

func scanBatchWithL2BlockStateRoot(row pgx.Row) (Batch, *common.Hash, error) {
	batch := Batch{}
	var (
		gerStr              string
		lerStr              *string
		aihStr              *string
		stateStr            *string
		coinbaseStr         string
		l2BlockStateRootStr *string
	)
	if err := row.Scan(
		&batch.BatchNumber,
		&gerStr,
		&lerStr,
		&aihStr,
		&stateStr,
		&batch.Timestamp,
		&coinbaseStr,
		&batch.BatchL2Data,
		&l2BlockStateRootStr,
	); err != nil {
		return batch, nil, err
	}
	batch.GlobalExitRoot = common.HexToHash(gerStr)
	if lerStr != nil {
		batch.LocalExitRoot = common.HexToHash(*lerStr)
	}
	if stateStr != nil {
		batch.StateRoot = common.HexToHash(*stateStr)
	}
	if stateStr != nil {
		batch.AccInputHash = common.HexToHash(*aihStr)
	}
	var l2BlockStateRoot *common.Hash
	if l2BlockStateRootStr != nil {
		h := common.HexToHash(*l2BlockStateRootStr)
		l2BlockStateRoot = &h
	}

	batch.Coinbase = common.HexToAddress(coinbaseStr)
	return batch, l2BlockStateRoot, nil
}

// GetEncodedTransactionsByBatchNumber returns the encoded field of all
// transactions in the given batch.
func (p *PostgresStorage) GetEncodedTransactionsByBatchNumber(ctx context.Context, batchNumber uint64, dbTx pgx.Tx) (encoded []string, err error) {
	e := p.getExecQuerier(dbTx)
	rows, err := e.Query(ctx, getEncodedTransactionsByBatchNumberSQL, batchNumber)
	if !errors.Is(err, pgx.ErrNoRows) && err != nil {
		return nil, err
	}
	defer rows.Close()

	txs := make([]string, 0, len(rows.RawValues()))

	for rows.Next() {
		var encoded string
		err := rows.Scan(&encoded)
		if err != nil {
			return nil, err
		}

		txs = append(txs, encoded)
	}
	return txs, nil
}

// GetTransactionsByBatchNumber returns the transactions in the given batch.
func (p *PostgresStorage) GetTransactionsByBatchNumber(ctx context.Context, batchNumber uint64, dbTx pgx.Tx) (txs []types.Transaction, err error) {
	encodedTxs, err := p.GetEncodedTransactionsByBatchNumber(ctx, batchNumber, dbTx)
	if err != nil {
		return nil, err
	}
	for i := 0; i < len(encodedTxs); i++ {
		tx, err := DecodeTx(encodedTxs[i])
		if err != nil {
			return nil, err
		}
		txs = append(txs, *tx)
	}
	return
}

// GetTxsHashesByBatchNumber returns the hashes of the transactions in the
// given batch.
func (p *PostgresStorage) GetTxsHashesByBatchNumber(ctx context.Context, batchNumber uint64, dbTx pgx.Tx) (encoded []common.Hash, err error) {
	e := p.getExecQuerier(dbTx)
	rows, err := e.Query(ctx, getTransactionHashesByBatchNumberSQL, batchNumber)
	if !errors.Is(err, pgx.ErrNoRows) && err != nil {
		return nil, err
	}
	defer rows.Close()

	txs := make([]common.Hash, 0, len(rows.RawValues()))

	for rows.Next() {
		var hexHash string
		err := rows.Scan(&hexHash)
		if err != nil {
			return nil, err
		}

		txs = append(txs, common.HexToHash(hexHash))
	}
	return txs, nil
}

// ResetTrustedBatch resets the batches which the batch number is higher than the input.
func (p *PostgresStorage) ResetTrustedBatch(ctx context.Context, batchNumber uint64, dbTx pgx.Tx) error {
	e := p.getExecQuerier(dbTx)
	_, err := e.Exec(ctx, resetTrustedBatchSQL, batchNumber)
	return err
}

// AddVirtualBatch adds a new virtual batch to the storage.
func (p *PostgresStorage) AddVirtualBatch(ctx context.Context, virtualBatch *VirtualBatch, dbTx pgx.Tx) error {
	e := p.getExecQuerier(dbTx)
	_, err := e.Exec(ctx, addVirtualBatchSQL, virtualBatch.BatchNumber, virtualBatch.TxHash.String(), virtualBatch.Coinbase.String(), virtualBatch.BlockNumber)
	return err
}

func (p *PostgresStorage) storeGenesisBatch(ctx context.Context, batch Batch, dbTx pgx.Tx) error {
	if batch.BatchNumber != 0 {
		return fmt.Errorf("%w. Got %d, should be 0", ErrUnexpectedBatch, batch.BatchNumber)
	}
	e := p.getExecQuerier(dbTx)
	_, err := e.Exec(
		ctx,
		addGenesisBatchSQL,
		batch.BatchNumber,
		batch.GlobalExitRoot.String(),
		batch.LocalExitRoot.String(),
		batch.AccInputHash.String(),
		batch.StateRoot.String(),
		batch.Timestamp.UTC(),
		batch.Coinbase.String(),
		batch.BatchL2Data,
	)

	return err
}

// openBatch adds a new batch into the state, with the necessary data to start processing transactions within it.
// It's meant to be used by sequencers, since they don't necessarely know what transactions are going to be added
// in this batch yet. In other words it's the creation of a WIP batch.
// Note that this will add a batch with batch number N + 1, where N it's the greates batch number on the state.
func (p *PostgresStorage) openBatch(ctx context.Context, batchContext ProcessingContext, dbTx pgx.Tx) error {
	e := p.getExecQuerier(dbTx)
	_, err := e.Exec(
		ctx, openBatchSQL,
		batchContext.BatchNumber,
		batchContext.GlobalExitRoot.String(),
		batchContext.Timestamp.UTC(),
		batchContext.Coinbase.String(),
	)
	return err
}

func (p *PostgresStorage) closeBatch(ctx context.Context, receipt ProcessingReceipt, rawTxs []byte, dbTx pgx.Tx) error {
	e := p.getExecQuerier(dbTx)
	_, err := e.Exec(ctx, closeBatchSQL, receipt.StateRoot.String(), receipt.LocalExitRoot.String(), receipt.AccInputHash.String(), rawTxs, receipt.BatchNumber)
	return err
}

// UpdateGERInOpenBatch update ger in open batch
func (p *PostgresStorage) UpdateGERInOpenBatch(ctx context.Context, ger common.Hash, dbTx pgx.Tx) error {
	if dbTx == nil {
		return ErrDBTxNil
	}

	var (
		batchNumber   uint64
		isBatchHasTxs bool
	)
	e := p.getExecQuerier(dbTx)
	err := e.QueryRow(ctx, getLastBatchNumberSQL).Scan(&batchNumber)
	if errors.Is(err, pgx.ErrNoRows) {
		return ErrStateNotSynchronized
	}

	const isBatchHasTxsQuery = `SELECT EXISTS (SELECT 1 FROM state.l2block WHERE batch_num = $1)`
	err = e.QueryRow(ctx, isBatchHasTxsQuery, batchNumber).Scan(&isBatchHasTxs)
	if err != nil {
		return err
	}

	if isBatchHasTxs {
		return errors.New("batch has txs, can't change GER")
	}

	const updateGER = `
			UPDATE 
    			state.batch
			SET global_exit_root = $1, timestamp = $2
			WHERE batch_num = $3
				AND state_root IS NULL`
	_, err = e.Exec(ctx, updateGER, ger.String(), time.Now().UTC(), batchNumber)
	return err
}

// IsBatchClosed indicates if the batch referenced by batchNum is closed or not
func (p *PostgresStorage) IsBatchClosed(ctx context.Context, batchNum uint64, dbTx pgx.Tx) (bool, error) {
	q := p.getExecQuerier(dbTx)
	var isClosed bool
	err := q.QueryRow(ctx, isBatchClosedSQL, batchNum).Scan(&isClosed)
	return isClosed, err
}

// GetNextForcedBatches gets the next forced batches from the queue.
func (p *PostgresStorage) GetNextForcedBatches(ctx context.Context, nextForcedBatches int, dbTx pgx.Tx) ([]ForcedBatch, error) {
	q := p.getExecQuerier(dbTx)
	// Get the next forced batches
	rows, err := q.Query(ctx, getNextForcedBatchesSQL, nextForcedBatches)

	if errors.Is(err, pgx.ErrNoRows) {
		return nil, ErrStateNotSynchronized
	} else if err != nil {
		return nil, err
	}
	defer rows.Close()

	batches := make([]ForcedBatch, 0, len(rows.RawValues()))

	for rows.Next() {
		var (
			forcedBatch    ForcedBatch
			globalExitRoot string
			rawTxs         string
			seq            string
		)
		err := rows.Scan(&forcedBatch.ForcedBatchNumber, &globalExitRoot, &forcedBatch.ForcedAt, &rawTxs, &seq, &forcedBatch.BatchNumber, &forcedBatch.BlockNumber)
		if err != nil {
			return nil, err
		}
		forcedBatch.RawTxsData, err = hex.DecodeString(rawTxs)
		if err != nil {
			return nil, err
		}
		forcedBatch.Sequencer = common.HexToAddress(seq)
		forcedBatch.GlobalExitRoot = common.HexToHash(globalExitRoot)
		batches = append(batches, forcedBatch)
	}

	return batches, nil
}

// AddBatchNumberInForcedBatch updates the forced_batch table with the batchNumber.
func (p *PostgresStorage) AddBatchNumberInForcedBatch(ctx context.Context, forceBatchNumber, batchNumber uint64, dbTx pgx.Tx) error {
	e := p.getExecQuerier(dbTx)
	_, err := e.Exec(ctx, addBatchNumberInForcedBatchSQL, forceBatchNumber, batchNumber)
	return err
}

// GetBatchNumberOfL2Block gets a batch number for l2 block by its number
func (p *PostgresStorage) GetBatchNumberOfL2Block(ctx context.Context, blockNumber uint64, dbTx pgx.Tx) (uint64, error) {
	getBatchNumByBlockNum := "SELECT batch_num FROM state.l2block WHERE block_num = $1"
	batchNumber := uint64(0)
	q := p.getExecQuerier(dbTx)
	err := q.QueryRow(ctx, getBatchNumByBlockNum, blockNumber).
		Scan(&batchNumber)

	if errors.Is(err, pgx.ErrNoRows) {
		return batchNumber, ErrNotFound
	} else if err != nil {
		return batchNumber, err
	}
	return batchNumber, nil
}

// GetL2BlockByNumber gets a l2 block by its number
func (p *PostgresStorage) GetL2BlockByNumber(ctx context.Context, blockNumber uint64, dbTx pgx.Tx) (*types.Block, error) {
	header := &types.Header{}
	uncles := []*types.Header{}
	receivedAt := time.Time{}
	q := p.getExecQuerier(dbTx)
	err := q.QueryRow(ctx, getL2BlockByNumberSQL, blockNumber).
		Scan(&header, &uncles, &receivedAt)

	if errors.Is(err, pgx.ErrNoRows) {
		return nil, ErrNotFound
	} else if err != nil {
		return nil, err
	}

	transactions, err := p.GetTxsByBlockNumber(ctx, header.Number.Uint64(), dbTx)
	if errors.Is(err, pgx.ErrNoRows) {
		transactions = []*types.Transaction{}
	} else if err != nil {
		return nil, err
	}

	block := types.NewBlockWithHeader(header).WithBody(transactions, uncles)
	block.ReceivedAt = receivedAt
	return block, nil
}

// GetTransactionByHash gets a transaction accordingly to the provided transaction hash
func (p *PostgresStorage) GetTransactionByHash(ctx context.Context, transactionHash common.Hash, dbTx pgx.Tx) (*types.Transaction, error) {
	var encoded string
	q := p.getExecQuerier(dbTx)
	err := q.QueryRow(ctx, getTransactionByHashSQL, transactionHash.String()).Scan(&encoded)

	if errors.Is(err, pgx.ErrNoRows) {
		return nil, ErrNotFound
	} else if err != nil {
		return nil, err
	}

	tx, err := DecodeTx(encoded)
	if err != nil {
		return nil, err
	}

	return tx, nil
}

// GetTransactionReceipt gets a transaction receipt accordingly to the provided transaction hash
func (p *PostgresStorage) GetTransactionReceipt(ctx context.Context, transactionHash common.Hash, dbTx pgx.Tx) (*types.Receipt, error) {
	var txHash, encodedTx, contractAddress, l2BlockHash string
	var l2BlockNum uint64

	const getReceiptSQL = `
		SELECT r.tx_hash
		     , r.type
			 , r.post_state
			 , r.status
			 , r.cumulative_gas_used
			 , r.gas_used
			 , r.contract_address
			 , t.encoded
			 , t.l2_block_num
			 , b.block_hash
	      FROM state.receipt r
		 INNER JOIN state.transaction t
		    ON t.hash = r.tx_hash
		 INNER JOIN state.l2block b
		    ON b.block_num = t.l2_block_num
		 WHERE r.tx_hash = $1`

	receipt := types.Receipt{}
	q := p.getExecQuerier(dbTx)
	err := q.QueryRow(ctx, getReceiptSQL, transactionHash.String()).
		Scan(&txHash,
			&receipt.Type,
			&receipt.PostState,
			&receipt.Status,
			&receipt.CumulativeGasUsed,
			&receipt.GasUsed,
			&contractAddress,
			&encodedTx,
			&l2BlockNum,
			&l2BlockHash,
		)

	if errors.Is(err, pgx.ErrNoRows) {
		return nil, ErrNotFound
	} else if err != nil {
		return nil, err
	}

	receipt.TxHash = common.HexToHash(txHash)
	receipt.ContractAddress = common.HexToAddress(contractAddress)

	logs, err := p.getTransactionLogs(ctx, transactionHash, dbTx)
	if !errors.Is(err, pgx.ErrNoRows) && err != nil {
		return nil, err
	}

	receipt.BlockNumber = big.NewInt(0).SetUint64(l2BlockNum)
	receipt.BlockHash = common.HexToHash(l2BlockHash)
	receipt.TransactionIndex = 0

	receipt.Logs = logs
	receipt.Bloom = types.CreateBloom(types.Receipts{&receipt})

	return &receipt, nil
}

// GetTransactionByL2BlockHashAndIndex gets a transaction accordingly to the block hash and transaction index provided.
// since we only have a single transaction per l2 block, any index different from 0 will return a not found result
func (p *PostgresStorage) GetTransactionByL2BlockHashAndIndex(ctx context.Context, blockHash common.Hash, index uint64, dbTx pgx.Tx) (*types.Transaction, error) {
	var encoded string
	q := p.getExecQuerier(dbTx)
	err := q.QueryRow(ctx, getTransactionByL2BlockHashAndIndexSQL, blockHash.String(), index).Scan(&encoded)
	if errors.Is(err, pgx.ErrNoRows) {
		return nil, ErrNotFound
	} else if err != nil {
		return nil, err
	}

	tx, err := DecodeTx(encoded)
	if err != nil {
		return nil, err
	}

	return tx, nil
}

// GetTransactionByL2BlockNumberAndIndex gets a transaction accordingly to the block number and transaction index provided.
// since we only have a single transaction per l2 block, any index different from 0 will return a not found result
func (p *PostgresStorage) GetTransactionByL2BlockNumberAndIndex(ctx context.Context, blockNumber uint64, index uint64, dbTx pgx.Tx) (*types.Transaction, error) {
	var encoded string
	q := p.getExecQuerier(dbTx)
	err := q.QueryRow(ctx, getTransactionByL2BlockNumberAndIndexSQL, blockNumber, index).Scan(&encoded)
	if errors.Is(err, pgx.ErrNoRows) {
		return nil, ErrNotFound
	} else if err != nil {
		return nil, err
	}

	tx, err := DecodeTx(encoded)
	if err != nil {
		return nil, err
	}

	return tx, nil
}

// GetL2BlockTransactionCountByHash returns the number of transactions related to the provided block hash
func (p *PostgresStorage) GetL2BlockTransactionCountByHash(ctx context.Context, blockHash common.Hash, dbTx pgx.Tx) (uint64, error) {
	var count uint64
	q := p.getExecQuerier(dbTx)
	err := q.QueryRow(ctx, getL2BlockTransactionCountByHashSQL, blockHash.String()).Scan(&count)
	if err != nil {
		return 0, err
	}
	return count, nil
}

// GetL2BlockTransactionCountByNumber returns the number of transactions related to the provided block number
func (p *PostgresStorage) GetL2BlockTransactionCountByNumber(ctx context.Context, blockNumber uint64, dbTx pgx.Tx) (uint64, error) {
	var count uint64
	q := p.getExecQuerier(dbTx)
	err := q.QueryRow(ctx, getL2BlockTransactionCountByNumberSQL, blockNumber).Scan(&count)
	if err != nil {
		return 0, err
	}
	return count, nil
}

// getTransactionLogs returns the logs of a transaction by transaction hash
func (p *PostgresStorage) getTransactionLogs(ctx context.Context, transactionHash common.Hash, dbTx pgx.Tx) ([]*types.Log, error) {
	q := p.getExecQuerier(dbTx)

	const getTransactionLogsSQL = `
	SELECT t.l2_block_num, b.block_hash, l.tx_hash, l.log_index, l.address, l.data, l.topic0, l.topic1, l.topic2, l.topic3
	FROM state.log l
	INNER JOIN state.transaction t ON t.hash = l.tx_hash
	INNER JOIN state.l2block b ON b.block_num = t.l2_block_num 
	WHERE t.hash = $1`
	rows, err := q.Query(ctx, getTransactionLogsSQL, transactionHash.String())
	if !errors.Is(err, pgx.ErrNoRows) && err != nil {
		return nil, err
	}
	return scanLogs(rows)
}

func scanLogs(rows pgx.Rows) ([]*types.Log, error) {
	defer rows.Close()

	logs := make([]*types.Log, 0, len(rows.RawValues()))

	for rows.Next() {
		if rows.Err() != nil {
			return nil, rows.Err()
		}

		var log types.Log
		var blockHash, txHash, logAddress, logData, topic0 string
		var topic1, topic2, topic3 *string

		err := rows.Scan(&log.BlockNumber, &blockHash, &txHash, &log.Index,
			&logAddress, &logData, &topic0, &topic1, &topic2, &topic3)
		if err != nil {
			return nil, err
		}

		log.BlockHash = common.HexToHash(blockHash)
		log.TxHash = common.HexToHash(txHash)
		log.Address = common.HexToAddress(logAddress)
		log.TxIndex = uint(0)
		log.Data, err = hex.DecodeHex(logData)
		if err != nil {
			return nil, err
		}
		log.Topics = []common.Hash{common.HexToHash(topic0)}
		if topic1 != nil {
			log.Topics = append(log.Topics, common.HexToHash(*topic1))
		}

		if topic2 != nil {
			log.Topics = append(log.Topics, common.HexToHash(*topic2))
		}

		if topic3 != nil {
			log.Topics = append(log.Topics, common.HexToHash(*topic3))
		}

		logs = append(logs, &log)
	}

	if rows.Err() != nil {
		return nil, rows.Err()
	}

	return logs, nil
}

// AddL2Block adds a new L2 block to the State Store
func (p *PostgresStorage) AddL2Block(ctx context.Context, batchNumber uint64, l2Block *types.Block, receipts []*types.Receipt, dbTx pgx.Tx) error {
	e := p.getExecQuerier(dbTx)

	const addL2BlockSQL = `
        INSERT INTO state.l2block (block_num, block_hash, header, uncles, parent_hash, state_root, received_at, batch_num)
                           VALUES (       $1,         $2,     $3,     $4,          $5,         $6,          $7,        $8)`

	var header = "{}"
	if l2Block.Header() != nil {
		headerBytes, err := json.Marshal(l2Block.Header())
		if err != nil {
			return err
		}
		header = string(headerBytes)
	}

	var uncles = "[]"
	if l2Block.Uncles() != nil {
		unclesBytes, err := json.Marshal(l2Block.Uncles())
		if err != nil {
			return err
		}
		uncles = string(unclesBytes)
	}

	if _, err := e.Exec(ctx, addL2BlockSQL,
		l2Block.Number().Uint64(), l2Block.Hash().String(), header, uncles,
		l2Block.ParentHash().String(), l2Block.Root().String(),
		l2Block.ReceivedAt, batchNumber); err != nil {
		return err
	}

	for _, tx := range l2Block.Transactions() {
		binary, err := tx.MarshalBinary()
		if err != nil {
			return err
		}
		encoded := hex.EncodeToHex(binary)

		binary, err = tx.MarshalJSON()
		if err != nil {
			return err
		}
		decoded := string(binary)
		_, err = e.Exec(ctx, addTransactionSQL, tx.Hash().String(), encoded, decoded, l2Block.Number().Uint64())
		if err != nil {
			return err
		}
	}

	for _, receipt := range receipts {
		err := p.AddReceipt(ctx, receipt, dbTx)
		if err != nil {
			return err
		}

		for _, log := range receipt.Logs {
			err := p.AddLog(ctx, log, dbTx)
			if err != nil {
				return err
			}
		}
	}

	return nil
}

// GetLastConsolidatedL2BlockNumber gets the last l2 block verified
func (p *PostgresStorage) GetLastConsolidatedL2BlockNumber(ctx context.Context, dbTx pgx.Tx) (uint64, error) {
	var lastConsolidatedBlockNumber uint64
	q := p.getExecQuerier(dbTx)
	err := q.QueryRow(ctx, getLastConsolidatedBlockNumberSQL).Scan(&lastConsolidatedBlockNumber)

	if errors.Is(err, pgx.ErrNoRows) {
		return 0, ErrNotFound
	} else if err != nil {
		return 0, err
	}

	return lastConsolidatedBlockNumber, nil
}

// GetLastL2BlockNumber gets the last l2 block number
func (p *PostgresStorage) GetLastL2BlockNumber(ctx context.Context, dbTx pgx.Tx) (uint64, error) {
	var lastBlockNumber uint64
	q := p.getExecQuerier(dbTx)
	err := q.QueryRow(ctx, getLastL2BlockNumber).Scan(&lastBlockNumber)

	if errors.Is(err, pgx.ErrNoRows) {
		return 0, ErrStateNotSynchronized
	} else if err != nil {
		return 0, err
	}

	return lastBlockNumber, nil
}

// GetLastL2BlockHeader gets the last l2 block number
func (p *PostgresStorage) GetLastL2BlockHeader(ctx context.Context, dbTx pgx.Tx) (*types.Header, error) {
	header := &types.Header{}
	q := p.getExecQuerier(dbTx)
	err := q.QueryRow(ctx, getLastVirtualBlockHeaderSQL).Scan(&header)

	if errors.Is(err, pgx.ErrNoRows) {
		return nil, ErrStateNotSynchronized
	} else if err != nil {
		return nil, err
	}

	return header, nil
}

// GetLastL2Block retrieves the latest L2 Block from the State data base
func (p *PostgresStorage) GetLastL2Block(ctx context.Context, dbTx pgx.Tx) (*types.Block, error) {
	var (
		headerStr  string
		unclesStr  string
		receivedAt time.Time
	)
	q := p.getExecQuerier(dbTx)
	err := q.QueryRow(ctx, getLastL2BlockSQL).Scan(&headerStr, &unclesStr, &receivedAt)

	if errors.Is(err, pgx.ErrNoRows) {
		return nil, ErrStateNotSynchronized
	} else if err != nil {
		return nil, err
	}

	header := &types.Header{}
	uncles := []*types.Header{}

	if err := json.Unmarshal([]byte(headerStr), header); err != nil {
		return nil, err
	}
	if unclesStr != "[]" {
		if err := json.Unmarshal([]byte(unclesStr), &uncles); err != nil {
			return nil, err
		}
	}

	transactions, err := p.GetTxsByBlockNumber(ctx, header.Number.Uint64(), dbTx)
	if errors.Is(err, pgx.ErrNoRows) {
		transactions = []*types.Transaction{}
	} else if err != nil {
		return nil, err
	}

	block := types.NewBlockWithHeader(header).WithBody(transactions, uncles)
	block.ReceivedAt = receivedAt
	return block, nil
}

// GetLastVerifiedBatchNumberSeenOnEthereum gets last verified batch number seen on ethereum
func (p *PostgresStorage) GetLastVerifiedBatchNumberSeenOnEthereum(ctx context.Context, dbTx pgx.Tx) (uint64, error) {
	const getLastVerifiedBatchSeenSQL = "SELECT last_batch_num_verified FROM state.sync_info LIMIT 1"
	var batchNumber uint64
	e := p.getExecQuerier(dbTx)
	err := e.QueryRow(ctx, getLastVerifiedBatchSeenSQL).Scan(&batchNumber)
	if err != nil {
		return 0, err
	}
	return batchNumber, nil
}

// GetLastVerifiedBatch gets last verified batch
func (p *PostgresStorage) GetLastVerifiedBatch(ctx context.Context, dbTx pgx.Tx) (*VerifiedBatch, error) {
	const query = "SELECT block_num, batch_num, tx_hash, aggregator FROM state.verified_batch ORDER BY batch_num DESC LIMIT 1"
	var (
		verifiedBatch VerifiedBatch
		txHash, agg   string
	)
	e := p.getExecQuerier(dbTx)
	err := e.QueryRow(ctx, query).Scan(&verifiedBatch.BlockNumber, &verifiedBatch.BatchNumber, &txHash, &agg)
	if errors.Is(err, pgx.ErrNoRows) {
		return nil, ErrNotFound
	} else if err != nil {
		return nil, err
	}
	verifiedBatch.Aggregator = common.HexToAddress(agg)
	verifiedBatch.TxHash = common.HexToHash(txHash)
	return &verifiedBatch, nil
}

// GetStateRootByBatchNumber get state root by batch number
func (p *PostgresStorage) GetStateRootByBatchNumber(ctx context.Context, batchNum uint64, dbTx pgx.Tx) (common.Hash, error) {
	const query = "SELECT state_root FROM state.batch WHERE batch_num = $1"
	var stateRootStr string
	e := p.getExecQuerier(dbTx)
	err := e.QueryRow(ctx, query, batchNum).Scan(&stateRootStr)
	if errors.Is(err, pgx.ErrNoRows) {
		return common.Hash{}, ErrNotFound
	} else if err != nil {
		return common.Hash{}, err
	}
	return common.HexToHash(stateRootStr), nil
}

// GetLocalExitRootByBatchNumber get local exit root by batch number
func (p *PostgresStorage) GetLocalExitRootByBatchNumber(ctx context.Context, batchNum uint64, dbTx pgx.Tx) (common.Hash, error) {
	const query = "SELECT local_exit_root FROM state.batch WHERE batch_num = $1"
	var localExitRootStr string
	e := p.getExecQuerier(dbTx)
	err := e.QueryRow(ctx, query, batchNum).Scan(&localExitRootStr)
	if errors.Is(err, pgx.ErrNoRows) {
		return common.Hash{}, ErrNotFound
	} else if err != nil {
		return common.Hash{}, err
	}
	return common.HexToHash(localExitRootStr), nil
}

// GetBlockNumVirtualBatchByBatchNum get block num of virtual batch by block num
func (p *PostgresStorage) GetBlockNumVirtualBatchByBatchNum(ctx context.Context, batchNum uint64, dbTx pgx.Tx) (uint64, error) {
	const query = "SELECT block_num FROM state.virtual_batch WHERE batch_num = $1"
	var blockNum uint64
	e := p.getExecQuerier(dbTx)
	err := e.QueryRow(ctx, query, batchNum).Scan(&blockNum)
	if errors.Is(err, pgx.ErrNoRows) {
		return 0, ErrNotFound
	} else if err != nil {
		return 0, err
	}
	return blockNum, nil
}

// GetL2BlockByHash gets a l2 block from its hash
func (p *PostgresStorage) GetL2BlockByHash(ctx context.Context, hash common.Hash, dbTx pgx.Tx) (*types.Block, error) {
	header := &types.Header{}
	uncles := []*types.Header{}
	receivedAt := time.Time{}
	q := p.getExecQuerier(dbTx)
	err := q.QueryRow(ctx, getL2BlockByHashSQL, hash.String()).
		Scan(&header, &uncles, &receivedAt)

	if errors.Is(err, pgx.ErrNoRows) {
		return nil, ErrNotFound
	} else if err != nil {
		return nil, err
	}

	transactions, err := p.GetTxsByBlockNumber(ctx, header.Number.Uint64(), dbTx)
	if errors.Is(err, pgx.ErrNoRows) {
		transactions = []*types.Transaction{}
	} else if err != nil {
		return nil, err
	}

	block := types.NewBlockWithHeader(header).WithBody(transactions, uncles)
	block.ReceivedAt = receivedAt
	return block, nil
}

// GetTxsByBlockNumber returns all the txs in a given block
func (p *PostgresStorage) GetTxsByBlockNumber(ctx context.Context, blockNumber uint64, dbTx pgx.Tx) ([]*types.Transaction, error) {
	q := p.getExecQuerier(dbTx)
	rows, err := q.Query(ctx, getTxsByBlockNumSQL, blockNumber)

	if errors.Is(err, pgx.ErrNoRows) {
		return nil, ErrNotFound
	} else if err != nil {
		return nil, err
	}

	defer rows.Close()

	txs := make([]*types.Transaction, 0, len(rows.RawValues()))
	var encoded string
	for rows.Next() {
		if err = rows.Scan(&encoded); err != nil {
			return nil, err
		}

		tx, err := DecodeTx(encoded)
		if err != nil {
			return nil, err
		}
		txs = append(txs, tx)
	}

	return txs, nil
}

// GetL2BlockHeaderByHash gets the block header by block number
func (p *PostgresStorage) GetL2BlockHeaderByHash(ctx context.Context, hash common.Hash, dbTx pgx.Tx) (*types.Header, error) {
	header := &types.Header{}
	q := p.getExecQuerier(dbTx)
	err := q.QueryRow(ctx, getL2BlockHeaderByHashSQL, hash.String()).Scan(&header)

	if errors.Is(err, pgx.ErrNoRows) {
		return nil, ErrNotFound
	} else if err != nil {
		return nil, err
	}
	return header, nil
}

// GetL2BlockHeaderByNumber gets the block header by block number
func (p *PostgresStorage) GetL2BlockHeaderByNumber(ctx context.Context, blockNumber uint64, dbTx pgx.Tx) (*types.Header, error) {
	header := &types.Header{}
	q := p.getExecQuerier(dbTx)
	err := q.QueryRow(ctx, getL2BlockHeaderByNumberSQL, blockNumber).Scan(&header)

	if errors.Is(err, pgx.ErrNoRows) {
		return nil, ErrNotFound
	} else if err != nil {
		return nil, err
	}
	return header, nil
}

// GetL2BlockHashesSince gets the block hashes added since the provided date
func (p *PostgresStorage) GetL2BlockHashesSince(ctx context.Context, since time.Time, dbTx pgx.Tx) ([]common.Hash, error) {
	q := p.getExecQuerier(dbTx)
	rows, err := q.Query(ctx, getL2BlockHashesSinceSQL, since)
	if errors.Is(err, pgx.ErrNoRows) {
		return []common.Hash{}, nil
	} else if err != nil {
		return nil, err
	}
	defer rows.Close()

	blockHashes := make([]common.Hash, 0, len(rows.RawValues()))

	for rows.Next() {
		var blockHash string
		err := rows.Scan(&blockHash)
		if err != nil {
			return nil, err
		}

		blockHashes = append(blockHashes, common.HexToHash(blockHash))
	}

	return blockHashes, nil
}

// IsL2BlockConsolidated checks if the block ID is consolidated
func (p *PostgresStorage) IsL2BlockConsolidated(ctx context.Context, blockNumber int, dbTx pgx.Tx) (bool, error) {
	q := p.getExecQuerier(dbTx)
	rows, err := q.Query(ctx, isL2BlockConsolidated, blockNumber)
	if err != nil {
		return false, err
	}
	defer rows.Close()
	isConsolidated := rows.Next()

	if rows.Err() != nil {
		return false, rows.Err()
	}

	return isConsolidated, nil
}

// IsL2BlockVirtualized checks if the block  ID is virtualized
func (p *PostgresStorage) IsL2BlockVirtualized(ctx context.Context, blockNumber int, dbTx pgx.Tx) (bool, error) {
	q := p.getExecQuerier(dbTx)
	rows, err := q.Query(ctx, isL2BlockVirtualized, blockNumber)
	if err != nil {
		return false, err
	}
	defer rows.Close()
	isVirtualized := rows.Next()

	if rows.Err() != nil {
		return false, rows.Err()
	}

	return isVirtualized, nil
}

// GetLogs returns the logs that match the filter
func (p *PostgresStorage) GetLogs(ctx context.Context, fromBlock uint64, toBlock uint64, addresses []common.Address, topics [][]common.Hash, blockHash *common.Hash, since *time.Time, dbTx pgx.Tx) ([]*types.Log, error) {
	const getLogsByBlockHashSQL = `
	  SELECT t.l2_block_num, b.block_hash, l.tx_hash, l.log_index, l.address, l.data, l.topic0, l.topic1, l.topic2, l.topic3
		FROM state.log l
	   INNER JOIN state.transaction t ON t.hash = l.tx_hash
	   INNER JOIN state.l2block b ON b.block_num = t.l2_block_num
	   WHERE b.block_hash = $1`
	const getLogsByFilterSQL = `
	  SELECT t.l2_block_num, b.block_hash, l.tx_hash, l.log_index, l.address, l.data, l.topic0, l.topic1, l.topic2, l.topic3
	    FROM state.log l
	   INNER JOIN state.transaction t ON t.hash = l.tx_hash
	   INNER JOIN state.l2block b ON b.block_num = t.l2_block_num
	   WHERE b.block_num BETWEEN $1 AND $2 AND (l.address = any($3) OR $3 IS NULL)
	     AND (l.topic0 = any($4) OR $4 IS NULL)
		 AND (l.topic1 = any($5) OR $5 IS NULL)
		 AND (l.topic2 = any($6) OR $6 IS NULL)
		 AND (l.topic3 = any($7) OR $7 IS NULL)
		 AND (b.received_at >= $8 OR $8 IS NULL)
		ORDER BY b.block_num ASC`

	var err error
	var rows pgx.Rows
	q := p.getExecQuerier(dbTx)
	if blockHash != nil {
		rows, err = q.Query(ctx, getLogsByBlockHashSQL, blockHash.String())
	} else {
		args := []interface{}{fromBlock, toBlock}

		if len(addresses) > 0 {
			args = append(args, p.addressesToHex(addresses))
		} else {
			args = append(args, nil)
		}

		for i := 0; i < maxTopics; i++ {
			if len(topics) > i && len(topics[i]) > 0 {
				args = append(args, p.hashesToHex(topics[i]))
			} else {
				args = append(args, nil)
			}
		}

		args = append(args, since)

		rows, err = q.Query(ctx, getLogsByFilterSQL, args...)
	}

	if err != nil {
		return nil, err
	}
	return scanLogs(rows)
}

// GetSyncingInfo returns information regarding the syncing status of the node
func (p *PostgresStorage) GetSyncingInfo(ctx context.Context, dbTx pgx.Tx) (SyncingInfo, error) {
	var info SyncingInfo
	q := p.getExecQuerier(dbTx)
	err := q.QueryRow(ctx, getSyncingInfoSQL).
		Scan(&info.InitialSyncingBlock, &info.LastBlockNumberSeen, &info.LastBlockNumberConsolidated,
			&info.InitialSyncingBatch, &info.LastBatchNumberSeen, &info.LastBatchNumberConsolidated)
	if err != nil {
		return SyncingInfo{}, nil
	}

	lastBlockNumber, err := p.GetLastL2BlockNumber(ctx, dbTx)
	if err != nil {
		return SyncingInfo{}, nil
	}
	info.CurrentBlockNumber = lastBlockNumber

	lastBatchNumber, err := p.GetLastBatchNumber(ctx, dbTx)
	if err != nil {
		return SyncingInfo{}, nil
	}
	info.CurrentBatchNumber = lastBatchNumber

	return info, err
}

func (p *PostgresStorage) addressesToHex(addresses []common.Address) []string {
	converted := make([]string, 0, len(addresses))

	for _, address := range addresses {
		converted = append(converted, address.String())
	}

	return converted
}

func (p *PostgresStorage) hashesToHex(hashes []common.Hash) []string {
	converted := make([]string, 0, len(hashes))

	for _, hash := range hashes {
		converted = append(converted, hash.String())
	}

	return converted
}

// AddReceipt adds a new receipt to the State Store
func (p *PostgresStorage) AddReceipt(ctx context.Context, receipt *types.Receipt, dbTx pgx.Tx) error {
	e := p.getExecQuerier(dbTx)
	const addReceiptSQL = `
        INSERT INTO state.receipt (tx_hash, type, post_state, status, cumulative_gas_used, gas_used, block_num, tx_index, contract_address)
                           VALUES (     $1,   $2,         $3,     $4,                  $5,       $6,        $7,       $8,               $9)`
	_, err := e.Exec(ctx, addReceiptSQL, receipt.TxHash.String(), receipt.Type, receipt.PostState, receipt.Status, receipt.CumulativeGasUsed, receipt.GasUsed, receipt.BlockNumber.Uint64(), receipt.TransactionIndex, receipt.ContractAddress.String())
	return err
}

// AddLog adds a new log to the State Store
func (p *PostgresStorage) AddLog(ctx context.Context, l *types.Log, dbTx pgx.Tx) error {
	const addLogSQL = `INSERT INTO state.log (tx_hash, log_index, address, data, topic0, topic1, topic2, topic3)
	                                  VALUES (     $1,        $2,      $3,   $4,     $5,     $6,     $7,     $8)`

	var topicsAsHex [maxTopics]*string
	for i := 0; i < len(l.Topics); i++ {
		topicHex := l.Topics[i].String()
		topicsAsHex[i] = &topicHex
	}

	e := p.getExecQuerier(dbTx)
	_, err := e.Exec(ctx, addLogSQL,
		l.TxHash.String(), l.Index, l.Address.String(), hex.EncodeToHex(l.Data),
		topicsAsHex[0], topicsAsHex[1], topicsAsHex[2], topicsAsHex[3])
	return err
}

// GetExitRootByGlobalExitRoot returns the mainnet and rollup exit root given
// a global exit root number.
func (p *PostgresStorage) GetExitRootByGlobalExitRoot(ctx context.Context, ger common.Hash, dbTx pgx.Tx) (*GlobalExitRoot, error) {
	var (
		exitRoot  GlobalExitRoot
		globalNum uint64
		err       error
	)

	const sql = "SELECT block_num, global_exit_root_num, mainnet_exit_root, rollup_exit_root, global_exit_root FROM state.exit_root WHERE global_exit_root = $1 ORDER BY block_num DESC LIMIT 1"

	e := p.getExecQuerier(dbTx)
	err = e.QueryRow(ctx, sql, ger).Scan(&exitRoot.BlockNumber, &globalNum, &exitRoot.MainnetExitRoot, &exitRoot.RollupExitRoot, &exitRoot.GlobalExitRoot)

	if errors.Is(err, pgx.ErrNoRows) {
		return nil, ErrNotFound
	} else if err != nil {
		return nil, err
	}
	exitRoot.GlobalExitRootNum = new(big.Int).SetUint64(globalNum)
	return &exitRoot, nil
}

// AddGeneratedProof adds a generated proof to the storage
func (p *PostgresStorage) AddGeneratedProof(ctx context.Context, proof *Proof, dbTx pgx.Tx) error {
	const addGeneratedProofSQL = "INSERT INTO state.proof (batch_num, proof, proof_id, input_prover, prover) VALUES ($1, $2, $3, $4, $5)"
	e := p.getExecQuerier(dbTx)
	_, err := e.Exec(ctx, addGeneratedProofSQL, proof.BatchNumber, proof.Proof, proof.ProofID, proof.InputProver, proof.Prover)
	return err
}

// UpdateGeneratedProof updates a generated proof in the storage
func (p *PostgresStorage) UpdateGeneratedProof(ctx context.Context, proof *Proof, dbTx pgx.Tx) error {
	const addGeneratedProofSQL = "UPDATE state.proof SET proof = $2, proof_id = $3, input_prover = $4, prover = $5 WHERE batch_num = $1"
	e := p.getExecQuerier(dbTx)
	_, err := e.Exec(ctx, addGeneratedProofSQL, proof.BatchNumber, proof.Proof, proof.ProofID, proof.InputProver, proof.Prover)
	return err
}

// GetGeneratedProofByBatchNumber gets a generated proof from the storage
func (p *PostgresStorage) GetGeneratedProofByBatchNumber(ctx context.Context, batchNumber uint64, dbTx pgx.Tx) (*Proof, error) {
	var (
		proof *Proof = &Proof{}
		err   error
	)

	const getGeneratedProofSQL = "SELECT batch_num, proof, proof_id, input_prover, prover FROM state.proof WHERE batch_num = $1"
	e := p.getExecQuerier(dbTx)
	err = e.QueryRow(ctx, getGeneratedProofSQL, batchNumber).Scan(&proof.BatchNumber, &proof.Proof, &proof.ProofID, &proof.InputProver, &proof.Prover)
	if errors.Is(err, pgx.ErrNoRows) {
		return nil, ErrNotFound
	} else if err != nil {
		return nil, err
	}

	return proof, err
}

// DeleteGeneratedProof deletes a generated proof from the storage
func (p *PostgresStorage) DeleteGeneratedProof(ctx context.Context, batchNumber uint64, dbTx pgx.Tx) error {
	const deleteGeneratedProofSQL = "DELETE FROM state.proof WHERE batch_num = $1"
	e := p.getExecQuerier(dbTx)
	_, err := e.Exec(ctx, deleteGeneratedProofSQL, batchNumber)
	return err
}

// DeleteUngeneratedProofs deletes ungenerated proofs from state.proof table
// This method is meant to be use during aggregator boot-up sequence
func (p *PostgresStorage) DeleteUngeneratedProofs(ctx context.Context, dbTx pgx.Tx) error {
	const deleteUngeneratedProofsSQL = "DELETE FROM state.proof WHERE proof is null"
	e := p.getExecQuerier(dbTx)
	_, err := e.Exec(ctx, deleteUngeneratedProofsSQL)
	return err
}

// GetWIPProofByProver gets a generated proof from its prover URI
func (p *PostgresStorage) GetWIPProofByProver(ctx context.Context, prover string, dbTx pgx.Tx) (*Proof, error) {
	var (
		proof *Proof = &Proof{}
		err   error
	)

	const getGeneratedProofSQL = "SELECT batch_num, proof, proof_id, input_prover, prover FROM state.proof WHERE prover = $1 and proof is null"
	e := p.getExecQuerier(dbTx)
	err = e.QueryRow(ctx, getGeneratedProofSQL, prover).Scan(&proof.BatchNumber, &proof.Proof, &proof.ProofID, &proof.InputProver, &proof.Prover)
	if errors.Is(err, pgx.ErrNoRows) {
		return nil, ErrNotFound
	} else if err != nil {
		return nil, err
	}

	return proof, err
<<<<<<< HEAD
}

// GetSequencesWithoutGroup returns all the sequences that doest not have sequence group yet
func (p *PostgresStorage) GetSequencesWithoutGroup(ctx context.Context, dbTx pgx.Tx) ([]Sequence, error) {
	e := p.getExecQuerier(dbTx)

	const getSequencesWithoutGroupSQL = `
		SELECT batch_num
			 , state_root
			 , global_exit_root
			 , local_exit_root
			 , timestamp
			 , txs
		  FROM state.batch b
		 WHERE NOT EXISTS (SELECT * FROM state.sequence_group sg WHERE b.batch_num >= sg.from_batch_num AND b.batch_num <= sg.to_batch_num)
		 ORDER BY batch_num;`
	rows, err := e.Query(ctx, getSequencesWithoutGroupSQL)
	if err != nil {
		return nil, err
	}
	defer rows.Close()

	sequences := make([]Sequence, 0, len(rows.RawValues()))
	for rows.Next() {
		sequence, err := scanSequence(rows)
		if err != nil {
			return nil, err
		}

		sequences = append(sequences, *sequence)
	}

	return sequences, nil
}

// GetPendingSequenceGroups returns all the pending sequence groups
func (p *PostgresStorage) GetPendingSequenceGroups(ctx context.Context, dbTx pgx.Tx) ([]SequenceGroup, error) {
	e := p.getExecQuerier(dbTx)

	const getPendingSequences = `
		SELECT tx_hash
			 , tx_nonce
			 , from_batch_num
			 , to_batch_num
			 , status
			 , created_at
			 , updated_at
		  FROM state.sequence_group
		 WHERE status = $1
		 ORDER BY from_batch_num ASC;`
	rows, err := e.Query(ctx, getPendingSequences, string(SequenceGroupStatusPending))
	if err != nil {
		return nil, err
	}
	defer rows.Close()

	sequenceGroups := make([]SequenceGroup, 0, len(rows.RawValues()))
	for rows.Next() {
		sequenceGroup, err := scanSequenceGroup(rows)
		if err != nil {
			return nil, err
		}

		sequenceGroups = append(sequenceGroups, *sequenceGroup)
	}

	return sequenceGroups, nil
}

// GetSequenceGroupByTxHash returns sequence group by txHash
func (p *PostgresStorage) GetSequenceGroupByTxHash(ctx context.Context, txHash common.Hash, dbTx pgx.Tx) (*SequenceGroup, error) {
	var seqGroup SequenceGroup
	e := p.getExecQuerier(dbTx)
	const getSequences = `
		SELECT tx_hash
			 , tx_nonce
			 , from_batch_num
			 , to_batch_num
			 , status
			 , created_at
			 , updated_at
		  FROM state.sequence_group
		 WHERE tx_hash = $1;`
	err := e.QueryRow(ctx, getSequences, txHash.String()).Scan(&seqGroup)
	if errors.Is(err, pgx.ErrNoRows) {
		return nil, ErrNotFound
	} else if err != nil {
		return nil, err
	}

	return &seqGroup, nil
}

// AddSequenceGroup persists a new sequence group into the State database
func (p *PostgresStorage) AddSequenceGroup(ctx context.Context, sequenceGroup SequenceGroup, dbTx pgx.Tx) error {
	e := p.getExecQuerier(dbTx)

	const query = `
		INSERT INTO state.sequence_group (tx_hash, tx_nonce, from_batch_num, to_batch_num, status, created_at)
		VALUES ($1, $2, $3, $4, $5, $6);`

	_, err := e.Exec(ctx, query, sequenceGroup.TxHash.String(),
		sequenceGroup.TxNonce, sequenceGroup.FromBatchNum, sequenceGroup.ToBatchNum, sequenceGroup.Status, time.Now())

	return err
}

// UpdateSequenceGroupTx updates the sequence group transaction
func (p *PostgresStorage) UpdateSequenceGroupTx(ctx context.Context, oldTxHash, newTxHash common.Hash, dbTx pgx.Tx) error {
	e := p.getExecQuerier(dbTx)

	const query = `
		UPDATE state.sequence_group
		   SET tx_hash    = $2,
			   updated_at = $3
		 WHERE tx_hash = $1;`

	_, err := e.Exec(ctx, query, oldTxHash.String(), newTxHash.String(), time.Now())
	return err
}

// SetSequenceGroupAsConfirmed updates the sequence group to confirmed
func (p *PostgresStorage) SetSequenceGroupAsConfirmed(ctx context.Context, txHash common.Hash, dbTx pgx.Tx) error {
	e := p.getExecQuerier(dbTx)

	const query = `
		UPDATE state.sequence_group
		   SET status     = $2,
		       updated_at = $3
		 WHERE tx_hash = $1;`

	_, err := e.Exec(ctx, query, txHash.String(), string(SequenceGroupStatusConfirmed), time.Now())
	return err
}

// GetSequencesByBatchNums get the sequences accordingly to the batch numbers provided
func (p *PostgresStorage) GetSequencesByBatchNums(ctx context.Context, fromBatchNumber, toBatchNumber uint64, dbTx pgx.Tx) ([]Sequence, error) {
	e := p.getExecQuerier(dbTx)

	const query = `
		SELECT batch_num
			 , state_root
			 , global_exit_root
			 , local_exit_root
			 , timestamp
			 , txs
		  FROM state.batch
		 WHERE batch_num >= $1 AND batch_num <= $2
		 ORDER BY batch_num DESC;`

	rows, err := e.Query(ctx, query, fromBatchNumber, toBatchNumber)
	if errors.Is(err, pgx.ErrNoRows) {
		return nil, ErrNotFound
	} else if err != nil {
		return nil, err
	}
	defer rows.Close()

	sequences := make([]Sequence, 0, len(rows.RawValues()))

	for rows.Next() {
		seq, err := scanSequence(rows)
		if err != nil {
			return nil, err
		}
		sequences = append(sequences, *seq)
	}

	return sequences, nil
}

// GetLastSequenceGroup gets last sequence group
func (p *PostgresStorage) GetLastSequenceGroup(ctx context.Context, dbTx pgx.Tx) (*SequenceGroup, error) {
	e := p.getExecQuerier(dbTx)

	const query = `
		SELECT tx_hash
			 , tx_nonce
			 , from_batch_num
			 , to_batch_num
			 , status
			 , created_at
			 , updated_at
		  FROM state.sequence_group
		 ORDER BY from_batch_num DESC
		 LIMIT 1;`

	row := e.QueryRow(ctx, query)
	group, err := scanSequenceGroup(row)
	if errors.Is(err, pgx.ErrNoRows) {
		return nil, ErrNotFound
	} else if err != nil {
		return nil, err
	}

	return group, nil
}

func scanSequence(row pgx.Row) (*Sequence, error) {
	sequence := &Sequence{}

	var globalExitRoot, stateRoot, localExitRoot string
	var txsRLPs []string

	if err := row.Scan(&sequence.BatchNumber, &stateRoot, &globalExitRoot, &localExitRoot,
		&sequence.Timestamp, &txsRLPs); err != nil {
		return nil, err
	}

	txs := make([]types.Transaction, 0, len(txsRLPs))
	for _, txRLP := range txsRLPs {
		tx := types.Transaction{}
		b, err := hex.DecodeHex(txRLP)
		if err != nil {
			return nil, err
		}
		if err := tx.UnmarshalBinary(b); err != nil {
			return nil, err
		}

		txs = append(txs, tx)
	}

	sequence.GlobalExitRoot = common.HexToHash(globalExitRoot)
	sequence.StateRoot = common.HexToHash(stateRoot)
	sequence.LocalExitRoot = common.HexToHash(localExitRoot)
	sequence.Txs = txs

	return sequence, nil
}

func scanSequenceGroup(row pgx.Row) (*SequenceGroup, error) {
	sequenceGroup := &SequenceGroup{}

	var txHash, status string

	if err := row.Scan(&txHash, &sequenceGroup.TxNonce, &sequenceGroup.FromBatchNum, &sequenceGroup.ToBatchNum,
		&status, &sequenceGroup.CreatedAt, &sequenceGroup.UpdatedAt); err != nil {
		return nil, err
	}

	sequenceGroup.TxHash = common.HexToHash(txHash)
	sequenceGroup.Status = SequenceGroupStatus(status)

	return sequenceGroup, nil
}

// GetPendingProofs returns all the pending proofs
func (p *PostgresStorage) GetPendingProofs(ctx context.Context, dbTx pgx.Tx) ([]Proof, error) {
	e := p.getExecQuerier(dbTx)

	const query = `
		SELECT batch_num
			 , proof
			 , proof_id
			 , input_prover
			 , prover
			 , tx_hash
			 , tx_nonce
			 , status
			 , created_at
			 , updated_at
		  FROM state.proof
		 WHERE status = $1 AND proof IS NOT NULL
		 ORDER BY batch_num ASC;`
	rows, err := e.Query(ctx, query, string(ProofStatusPending))
	if err != nil {
		return nil, err
	}
	defer rows.Close()

	proofs := make([]Proof, 0, len(rows.RawValues()))
	for rows.Next() {
		proof, err := scanProof(rows)
		if err != nil {
			return nil, err
		}

		proofs = append(proofs, *proof)
	}

	return proofs, nil
}

// UpdateProofTx updates the proof transaction
func (p *PostgresStorage) UpdateProofTx(ctx context.Context, batchNumber uint64, newTxHash common.Hash, nonce uint64, dbTx pgx.Tx) error {
	e := p.getExecQuerier(dbTx)

	const query = `
		UPDATE state.proof
		   SET tx_hash    = $2,
			   updated_at = $3,
			   tx_nonce   = $4
		 WHERE batch_num = $1;`

	_, err := e.Exec(ctx, query, batchNumber, newTxHash.String(), time.Now(), nonce)
	return err
}

// SetProofAsConfirmed updates the proof to confirmed
func (p *PostgresStorage) SetProofAsConfirmed(ctx context.Context, batchNumber uint64, dbTx pgx.Tx) error {
	e := p.getExecQuerier(dbTx)

	const query = `
		UPDATE state.proof
		   SET status     = $2,
		       updated_at = $3
		 WHERE batch_num = $1;`

	_, err := e.Exec(ctx, query, batchNumber, string(ProofStatusConfirmed), time.Now())
	return err
}

func scanProof(row pgx.Row) (*Proof, error) {
	proof := &Proof{}

	var txHash, status *string

	if err := row.Scan(&proof.BatchNumber, &proof.Proof, &proof.ProofID, &proof.InputProver, &proof.Prover,
		&txHash, &proof.TxNonce, &status, &proof.CreatedAt, &proof.UpdatedAt); err != nil {
		return nil, err
	}

	if txHash != nil {
		proofTxHash := common.HexToHash(*txHash)
		proof.TxHash = &proofTxHash
	}
	if status != nil {
		proof.Status = ProofStatus(*status)
	}

	return proof, nil
=======
>>>>>>> 104d27be
}<|MERGE_RESOLUTION|>--- conflicted
+++ resolved
@@ -45,12 +45,8 @@
 	getLastBatchSeenSQL                      = "SELECT last_batch_num_seen FROM state.sync_info LIMIT 1"
 	updateLastBatchSeenSQL                   = "UPDATE state.sync_info SET last_batch_num_seen = $1"
 	resetTrustedBatchSQL                     = "DELETE FROM state.batch WHERE batch_num > $1"
-<<<<<<< HEAD
+	isBatchClosedSQL                         = "SELECT global_exit_root IS NOT NULL AND state_root IS NOT NULL FROM state.batch WHERE batch_num = $1 LIMIT 1"
 	addGenesisBatchSQL                       = "INSERT INTO state.batch (batch_num, global_exit_root, local_exit_root, acc_input_hash, state_root, timestamp, coinbase, raw_txs_data) VALUES ($1, $2, $3, $4, $5, $6, $7, $8)"
-=======
-	isBatchClosedSQL                         = "SELECT global_exit_root IS NOT NULL AND state_root IS NOT NULL FROM state.batch WHERE batch_num = $1 LIMIT 1"
-	addGenesisBatchSQL                       = `INSERT INTO state.batch (batch_num, global_exit_root, local_exit_root, state_root, timestamp, coinbase, raw_txs_data) VALUES ($1, $2, $3, $4, $5, $6, $7)`
->>>>>>> 104d27be
 	openBatchSQL                             = "INSERT INTO state.batch (batch_num, global_exit_root, timestamp, coinbase) VALUES ($1, $2, $3, $4)"
 	closeBatchSQL                            = "UPDATE state.batch SET state_root = $1, local_exit_root = $2, acc_input_hash = $3, raw_txs_data = $4 WHERE batch_num = $5"
 	getNextForcedBatchesSQL                  = "SELECT forced_batch_num, global_exit_root, timestamp, raw_txs_data, coinbase, batch_num, block_num FROM state.forced_batch WHERE batch_num IS NULL ORDER BY forced_batch_num ASC LIMIT $1"
@@ -89,6 +85,8 @@
 	isL2BlockVirtualized                  = "SELECT l2b.block_num FROM state.l2block l2b INNER JOIN state.virtual_batch vb ON vb.batch_num = l2b.batch_num WHERE l2b.block_num = $1"
 	isL2BlockConsolidated                 = "SELECT l2b.block_num FROM state.l2block l2b INNER JOIN state.verified_batch vb ON vb.batch_num = l2b.batch_num WHERE l2b.block_num = $1"
 	getBatchNumByBlockNumFromVirtualBatch = "SELECT batch_num FROM state.virtual_batch WHERE block_num <= $1 ORDER BY batch_num DESC LIMIT 1"
+	addSequenceSQL                        = "INSERT INTO state.sequences (last_verified_batch_num, new_verified_batch_num) VALUES($1, $2)"
+	getSequencesSQL                       = "SELECT last_verified_batch_num, new_verified_batch_num FROM state.sequences WHERE last_verified_batch_num >= $1 ORDER BY last_verified_batch_num ASC"
 )
 
 // PostgresStorage implements the Storage interface
@@ -1818,339 +1816,38 @@
 	}
 
 	return proof, err
-<<<<<<< HEAD
-}
-
-// GetSequencesWithoutGroup returns all the sequences that doest not have sequence group yet
-func (p *PostgresStorage) GetSequencesWithoutGroup(ctx context.Context, dbTx pgx.Tx) ([]Sequence, error) {
-	e := p.getExecQuerier(dbTx)
-
-	const getSequencesWithoutGroupSQL = `
-		SELECT batch_num
-			 , state_root
-			 , global_exit_root
-			 , local_exit_root
-			 , timestamp
-			 , txs
-		  FROM state.batch b
-		 WHERE NOT EXISTS (SELECT * FROM state.sequence_group sg WHERE b.batch_num >= sg.from_batch_num AND b.batch_num <= sg.to_batch_num)
-		 ORDER BY batch_num;`
-	rows, err := e.Query(ctx, getSequencesWithoutGroupSQL)
-	if err != nil {
+}
+
+// AddSequence stores the sequence information to allow the aggregator verify sequences.
+func (p *PostgresStorage) AddSequence(ctx context.Context, sequence Sequence, dbTx pgx.Tx) error {
+	e := p.getExecQuerier(dbTx)
+	_, err := e.Exec(ctx, addSequenceSQL, sequence.LastVerifiedBatchNumber, sequence.NewVerifiedBatchNumber)
+	return err
+}
+
+// GetSequences get the next sequences higher than an specify batch number
+func (p *PostgresStorage) GetSequences(ctx context.Context, lastVerifiedBatchNumber uint64, dbTx pgx.Tx) ([]Sequence, error) {
+	q := p.getExecQuerier(dbTx)
+
+	rows, err := q.Query(ctx, getSequencesSQL, lastVerifiedBatchNumber)
+	if errors.Is(err, pgx.ErrNoRows) {
+		return nil, ErrStateNotSynchronized
+	} else if err != nil {
 		return nil, err
 	}
 	defer rows.Close()
 
 	sequences := make([]Sequence, 0, len(rows.RawValues()))
+
 	for rows.Next() {
-		sequence, err := scanSequence(rows)
-		if err != nil {
-			return nil, err
-		}
-
-		sequences = append(sequences, *sequence)
-	}
-
-	return sequences, nil
-}
-
-// GetPendingSequenceGroups returns all the pending sequence groups
-func (p *PostgresStorage) GetPendingSequenceGroups(ctx context.Context, dbTx pgx.Tx) ([]SequenceGroup, error) {
-	e := p.getExecQuerier(dbTx)
-
-	const getPendingSequences = `
-		SELECT tx_hash
-			 , tx_nonce
-			 , from_batch_num
-			 , to_batch_num
-			 , status
-			 , created_at
-			 , updated_at
-		  FROM state.sequence_group
-		 WHERE status = $1
-		 ORDER BY from_batch_num ASC;`
-	rows, err := e.Query(ctx, getPendingSequences, string(SequenceGroupStatusPending))
-	if err != nil {
-		return nil, err
-	}
-	defer rows.Close()
-
-	sequenceGroups := make([]SequenceGroup, 0, len(rows.RawValues()))
-	for rows.Next() {
-		sequenceGroup, err := scanSequenceGroup(rows)
-		if err != nil {
-			return nil, err
-		}
-
-		sequenceGroups = append(sequenceGroups, *sequenceGroup)
-	}
-
-	return sequenceGroups, nil
-}
-
-// GetSequenceGroupByTxHash returns sequence group by txHash
-func (p *PostgresStorage) GetSequenceGroupByTxHash(ctx context.Context, txHash common.Hash, dbTx pgx.Tx) (*SequenceGroup, error) {
-	var seqGroup SequenceGroup
-	e := p.getExecQuerier(dbTx)
-	const getSequences = `
-		SELECT tx_hash
-			 , tx_nonce
-			 , from_batch_num
-			 , to_batch_num
-			 , status
-			 , created_at
-			 , updated_at
-		  FROM state.sequence_group
-		 WHERE tx_hash = $1;`
-	err := e.QueryRow(ctx, getSequences, txHash.String()).Scan(&seqGroup)
-	if errors.Is(err, pgx.ErrNoRows) {
-		return nil, ErrNotFound
-	} else if err != nil {
-		return nil, err
-	}
-
-	return &seqGroup, nil
-}
-
-// AddSequenceGroup persists a new sequence group into the State database
-func (p *PostgresStorage) AddSequenceGroup(ctx context.Context, sequenceGroup SequenceGroup, dbTx pgx.Tx) error {
-	e := p.getExecQuerier(dbTx)
-
-	const query = `
-		INSERT INTO state.sequence_group (tx_hash, tx_nonce, from_batch_num, to_batch_num, status, created_at)
-		VALUES ($1, $2, $3, $4, $5, $6);`
-
-	_, err := e.Exec(ctx, query, sequenceGroup.TxHash.String(),
-		sequenceGroup.TxNonce, sequenceGroup.FromBatchNum, sequenceGroup.ToBatchNum, sequenceGroup.Status, time.Now())
-
-	return err
-}
-
-// UpdateSequenceGroupTx updates the sequence group transaction
-func (p *PostgresStorage) UpdateSequenceGroupTx(ctx context.Context, oldTxHash, newTxHash common.Hash, dbTx pgx.Tx) error {
-	e := p.getExecQuerier(dbTx)
-
-	const query = `
-		UPDATE state.sequence_group
-		   SET tx_hash    = $2,
-			   updated_at = $3
-		 WHERE tx_hash = $1;`
-
-	_, err := e.Exec(ctx, query, oldTxHash.String(), newTxHash.String(), time.Now())
-	return err
-}
-
-// SetSequenceGroupAsConfirmed updates the sequence group to confirmed
-func (p *PostgresStorage) SetSequenceGroupAsConfirmed(ctx context.Context, txHash common.Hash, dbTx pgx.Tx) error {
-	e := p.getExecQuerier(dbTx)
-
-	const query = `
-		UPDATE state.sequence_group
-		   SET status     = $2,
-		       updated_at = $3
-		 WHERE tx_hash = $1;`
-
-	_, err := e.Exec(ctx, query, txHash.String(), string(SequenceGroupStatusConfirmed), time.Now())
-	return err
-}
-
-// GetSequencesByBatchNums get the sequences accordingly to the batch numbers provided
-func (p *PostgresStorage) GetSequencesByBatchNums(ctx context.Context, fromBatchNumber, toBatchNumber uint64, dbTx pgx.Tx) ([]Sequence, error) {
-	e := p.getExecQuerier(dbTx)
-
-	const query = `
-		SELECT batch_num
-			 , state_root
-			 , global_exit_root
-			 , local_exit_root
-			 , timestamp
-			 , txs
-		  FROM state.batch
-		 WHERE batch_num >= $1 AND batch_num <= $2
-		 ORDER BY batch_num DESC;`
-
-	rows, err := e.Query(ctx, query, fromBatchNumber, toBatchNumber)
-	if errors.Is(err, pgx.ErrNoRows) {
-		return nil, ErrNotFound
-	} else if err != nil {
-		return nil, err
-	}
-	defer rows.Close()
-
-	sequences := make([]Sequence, 0, len(rows.RawValues()))
-
-	for rows.Next() {
-		seq, err := scanSequence(rows)
-		if err != nil {
-			return nil, err
-		}
-		sequences = append(sequences, *seq)
-	}
-
-	return sequences, nil
-}
-
-// GetLastSequenceGroup gets last sequence group
-func (p *PostgresStorage) GetLastSequenceGroup(ctx context.Context, dbTx pgx.Tx) (*SequenceGroup, error) {
-	e := p.getExecQuerier(dbTx)
-
-	const query = `
-		SELECT tx_hash
-			 , tx_nonce
-			 , from_batch_num
-			 , to_batch_num
-			 , status
-			 , created_at
-			 , updated_at
-		  FROM state.sequence_group
-		 ORDER BY from_batch_num DESC
-		 LIMIT 1;`
-
-	row := e.QueryRow(ctx, query)
-	group, err := scanSequenceGroup(row)
-	if errors.Is(err, pgx.ErrNoRows) {
-		return nil, ErrNotFound
-	} else if err != nil {
-		return nil, err
-	}
-
-	return group, nil
-}
-
-func scanSequence(row pgx.Row) (*Sequence, error) {
-	sequence := &Sequence{}
-
-	var globalExitRoot, stateRoot, localExitRoot string
-	var txsRLPs []string
-
-	if err := row.Scan(&sequence.BatchNumber, &stateRoot, &globalExitRoot, &localExitRoot,
-		&sequence.Timestamp, &txsRLPs); err != nil {
-		return nil, err
-	}
-
-	txs := make([]types.Transaction, 0, len(txsRLPs))
-	for _, txRLP := range txsRLPs {
-		tx := types.Transaction{}
-		b, err := hex.DecodeHex(txRLP)
-		if err != nil {
-			return nil, err
-		}
-		if err := tx.UnmarshalBinary(b); err != nil {
-			return nil, err
-		}
-
-		txs = append(txs, tx)
-	}
-
-	sequence.GlobalExitRoot = common.HexToHash(globalExitRoot)
-	sequence.StateRoot = common.HexToHash(stateRoot)
-	sequence.LocalExitRoot = common.HexToHash(localExitRoot)
-	sequence.Txs = txs
-
-	return sequence, nil
-}
-
-func scanSequenceGroup(row pgx.Row) (*SequenceGroup, error) {
-	sequenceGroup := &SequenceGroup{}
-
-	var txHash, status string
-
-	if err := row.Scan(&txHash, &sequenceGroup.TxNonce, &sequenceGroup.FromBatchNum, &sequenceGroup.ToBatchNum,
-		&status, &sequenceGroup.CreatedAt, &sequenceGroup.UpdatedAt); err != nil {
-		return nil, err
-	}
-
-	sequenceGroup.TxHash = common.HexToHash(txHash)
-	sequenceGroup.Status = SequenceGroupStatus(status)
-
-	return sequenceGroup, nil
-}
-
-// GetPendingProofs returns all the pending proofs
-func (p *PostgresStorage) GetPendingProofs(ctx context.Context, dbTx pgx.Tx) ([]Proof, error) {
-	e := p.getExecQuerier(dbTx)
-
-	const query = `
-		SELECT batch_num
-			 , proof
-			 , proof_id
-			 , input_prover
-			 , prover
-			 , tx_hash
-			 , tx_nonce
-			 , status
-			 , created_at
-			 , updated_at
-		  FROM state.proof
-		 WHERE status = $1 AND proof IS NOT NULL
-		 ORDER BY batch_num ASC;`
-	rows, err := e.Query(ctx, query, string(ProofStatusPending))
-	if err != nil {
-		return nil, err
-	}
-	defer rows.Close()
-
-	proofs := make([]Proof, 0, len(rows.RawValues()))
-	for rows.Next() {
-		proof, err := scanProof(rows)
-		if err != nil {
-			return nil, err
-		}
-
-		proofs = append(proofs, *proof)
-	}
-
-	return proofs, nil
-}
-
-// UpdateProofTx updates the proof transaction
-func (p *PostgresStorage) UpdateProofTx(ctx context.Context, batchNumber uint64, newTxHash common.Hash, nonce uint64, dbTx pgx.Tx) error {
-	e := p.getExecQuerier(dbTx)
-
-	const query = `
-		UPDATE state.proof
-		   SET tx_hash    = $2,
-			   updated_at = $3,
-			   tx_nonce   = $4
-		 WHERE batch_num = $1;`
-
-	_, err := e.Exec(ctx, query, batchNumber, newTxHash.String(), time.Now(), nonce)
-	return err
-}
-
-// SetProofAsConfirmed updates the proof to confirmed
-func (p *PostgresStorage) SetProofAsConfirmed(ctx context.Context, batchNumber uint64, dbTx pgx.Tx) error {
-	e := p.getExecQuerier(dbTx)
-
-	const query = `
-		UPDATE state.proof
-		   SET status     = $2,
-		       updated_at = $3
-		 WHERE batch_num = $1;`
-
-	_, err := e.Exec(ctx, query, batchNumber, string(ProofStatusConfirmed), time.Now())
-	return err
-}
-
-func scanProof(row pgx.Row) (*Proof, error) {
-	proof := &Proof{}
-
-	var txHash, status *string
-
-	if err := row.Scan(&proof.BatchNumber, &proof.Proof, &proof.ProofID, &proof.InputProver, &proof.Prover,
-		&txHash, &proof.TxNonce, &status, &proof.CreatedAt, &proof.UpdatedAt); err != nil {
-		return nil, err
-	}
-
-	if txHash != nil {
-		proofTxHash := common.HexToHash(*txHash)
-		proof.TxHash = &proofTxHash
-	}
-	if status != nil {
-		proof.Status = ProofStatus(*status)
-	}
-
-	return proof, nil
-=======
->>>>>>> 104d27be
+		var sequence Sequence
+		if err := rows.Scan(
+			&sequence.LastVerifiedBatchNumber,
+			&sequence.NewVerifiedBatchNumber,
+		); err != nil {
+			return sequences, err
+		}
+		sequences = append(sequences, sequence)
+	}
+	return sequences, err
 }