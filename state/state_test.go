--- conflicted
+++ resolved
@@ -1812,21 +1812,85 @@
 }
 
 /*
-<<<<<<< HEAD
-	func TestExecutorUniswapOutOfCounters(t *testing.T) {
-		// Test Case
-		type TxHashTestCase struct {
-			Hash    string `json:"hash"`
-			Encoded string `json:"encoded"`
-		}
-=======
 func TestExecutorUniswapOutOfCounters(t *testing.T) {
 	// Test Case
 	type TxHashTestCase struct {
 		Hash    string `json:"hash"`
 		Encoded string `json:"encoded"`
 	}
->>>>>>> 0860a12b
+
+	var testCases []TxHashTestCase
+
+	jsonFile, err := os.Open(filepath.Clean("test/vectors/src/tx-hash-ethereum/uniswap.json"))
+	require.NoError(t, err)
+	defer func() { _ = jsonFile.Close() }()
+
+	bytes, err := ioutil.ReadAll(jsonFile)
+	require.NoError(t, err)
+
+	err = json.Unmarshal(bytes, &testCases)
+	require.NoError(t, err)
+
+	// Set Genesis
+	block := state.Block{
+		BlockNumber: 0,
+		BlockHash:   state.ZeroHash,
+		ParentHash:  state.ZeroHash,
+		ReceivedAt:  time.Now(),
+	}
+
+	genesis := state.Genesis{
+		Actions: []*state.GenesisAction{
+			{
+				Address: "0x70997970C51812dc3A010C7d01b50e0d17dc79C8",
+				Type:    int(merkletree.LeafTypeBalance),
+				Value:   "100000000000000000000000",
+			},
+			{
+				Address: "0xf39Fd6e51aad88F6F4ce6aB8827279cffFb92266",
+				Type:    int(merkletree.LeafTypeBalance),
+				Value:   "100000000000000000000000",
+			},
+		},
+	}
+
+	initOrResetDB()
+
+	dbTx, err := testState.BeginStateTransaction(ctx)
+	require.NoError(t, err)
+	stateRoot, err := testState.SetGenesis(ctx, block, genesis, dbTx)
+	require.NoError(t, err)
+	require.NoError(t, dbTx.Commit(ctx))
+
+	transactions := make([]types.Transaction, len(testCases))
+
+	for x, testCase := range testCases {
+		log.Debugf("Hash:%v", testCase.Hash)
+		tx, err := state.DecodeTx(strings.TrimLeft(testCase.Encoded, "0x"))
+		require.NoError(t, err)
+		transactions[x] = *tx
+	}
+
+	var numBatch uint64
+
+	for len(transactions) != 0 {
+		numBatch++
+		log.Debugf("# of transactions to process= %d", len(transactions))
+
+		batchL2Data, err := state.EncodeTransactions(transactions)
+		require.NoError(t, err)
+
+		// Create Batch
+		processBatchRequest := &executorclientpb.ProcessBatchRequest{
+			BatchNum:         numBatch,
+			Coinbase:         common.Address{}.String(),
+			BatchL2Data:      batchL2Data,
+			OldStateRoot:     stateRoot,
+			GlobalExitRoot:   common.Hex2Bytes("0000000000000000000000000000000000000000000000000000000000000000"),
+			OldLocalExitRoot: common.Hex2Bytes("0000000000000000000000000000000000000000000000000000000000000000"),
+			EthTimestamp:     uint64(0),
+			UpdateMerkleTree: 1,
+		}
 
 		var testCases []TxHashTestCase
 
@@ -1911,16 +1975,8 @@
 				newTransactions := transactions[0 : processedTxs-1]
 				log.Debugf("# of transactions to reprocess= %d", len(newTransactions))
 
-<<<<<<< HEAD
 				batchL2Data, err := state.EncodeTransactions(newTransactions)
 				require.NoError(t, err)
-=======
-		transactions = transactions[processedTxs:]
-		stateRoot = processBatchResponse.NewStateRoot
-	}
-}
-*/
->>>>>>> 0860a12b
 
 				// Create Batch
 				processBatchRequest := &executorclientpb.ProcessBatchRequest{
@@ -1949,7 +2005,9 @@
 			stateRoot = processBatchResponse.NewStateRoot
 		}
 	}
+}
 */
+
 func initOrResetDB() {
 	if err := dbutils.InitOrResetState(stateDBCfg); err != nil {
 		panic(err)
