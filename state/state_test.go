--- conflicted
+++ resolved
@@ -12,6 +12,7 @@
 	"time"
 
 	"github.com/0xPolygonHermez/zkevm-node/db"
+	"github.com/0xPolygonHermez/zkevm-node/hex"
 	"github.com/0xPolygonHermez/zkevm-node/log"
 	"github.com/0xPolygonHermez/zkevm-node/merkletree"
 	"github.com/0xPolygonHermez/zkevm-node/state"
@@ -23,11 +24,14 @@
 	"github.com/ethereum/go-ethereum/common"
 	"github.com/ethereum/go-ethereum/core/types"
 	"github.com/ethereum/go-ethereum/crypto"
+	"github.com/ethereum/go-ethereum/rlp"
 	"github.com/jackc/pgx/v4/pgxpool"
 	"github.com/stretchr/testify/assert"
 	"github.com/stretchr/testify/require"
 	"google.golang.org/grpc"
 )
+
+const ether155V = 27
 
 var (
 	testState    *state.State
@@ -502,8 +506,6 @@
 	require.NoError(t, dbTx.Commit(ctx))
 }
 
-<<<<<<< HEAD
-=======
 func TestExecuteTransaction(t *testing.T) {
 	var chainIDSequencer = new(big.Int).SetInt64(400)
 	var sequencerAddress = common.HexToAddress("0x617b3a3528F9cDd6630fd3301B9c8911F7Bf063D")
@@ -574,7 +576,6 @@
 	// TODO: assert processBatchResponse to make sure that the response makes sense
 }
 
->>>>>>> dc6bde85
 func TestGenesis(t *testing.T) {
 	balances := map[common.Address]*big.Int{
 		common.HexToAddress("0xb1D0Dc8E2Ce3a93EB2b32f4C7c3fD9dDAf1211FA"): big.NewInt(1000),
@@ -603,7 +604,6 @@
 	stateRoot, err := testState.SetGenesis(ctx, genesis, nil)
 	require.NoError(t, err)
 
-<<<<<<< HEAD
 	// Check Balances
 	balance, err := stateTree.GetBalance(ctx, common.HexToAddress("0xb1D0Dc8E2Ce3a93EB2b32f4C7c3fD9dDAf1211FA"), stateRoot)
 	require.NoError(t, err)
@@ -631,31 +631,6 @@
 	st, err := stateTree.GetStorageAt(ctx, common.HexToAddress("0xae4bb80be56b819606589de61d5ec3b522eeb032"), new(big.Int).SetBytes(common.Hex2Bytes("0000000000000000000000000000000000000000000000000000000000000002")), stateRoot)
 	require.NoError(t, err)
 	require.Equal(t, storage[common.HexToAddress("0xae4bb80be56b819606589de61d5ec3b522eeb032")][new(big.Int).SetBytes(common.Hex2Bytes("0000000000000000000000000000000000000000000000000000000000000002"))], st)
-=======
-	// Assert results
-	for addr, expectedBalance := range balances {
-		actualBalance, err := testState.GetBalance(ctx, addr, 0, nil)
-		require.NoError(t, err)
-		assert.Equal(t, expectedBalance, actualBalance)
-	}
-	for addr, expectedNonce := range nonces {
-		actualNonce, err := testState.GetNonce(ctx, addr, 0, nil)
-		require.NoError(t, err)
-		assert.Equal(t, expectedNonce.Uint64(), actualNonce)
-	}
-	// for addr, expectedSC := range smartContracts {
-	// 	actualSC, err := testState.GetCode(ctx, addr, 0, nil)
-	// 	require.NoError(t, err)
-	// 	assert.Equal(t, expectedSC, actualSC)
-	// }
-	// for addr, expectedStorage := range storage {
-	// 	for position, expectedValue := range expectedStorage {
-	// 		actualValue, err := testState.GetStorageAt(ctx, addr, position, 0, nil)
-	// 		require.NoError(t, err)
-	// 		assert.Equal(t, expectedValue, actualValue)
-	// 	}
-	// }
->>>>>>> dc6bde85
 }
 
 func TestCheckSupersetBatchTransactions(t *testing.T) {
@@ -778,7 +753,7 @@
 	require.NoError(t, dbTx.Commit(ctx))
 }
 
-func TestExecuteTransaction(t *testing.T) {
+func TestExecuteTransaction2(t *testing.T) {
 	var chainIDSequencer = new(big.Int).SetInt64(1000)
 	var sequencerAddress = common.HexToAddress("0x617b3a3528F9cDd6630fd3301B9c8911F7Bf063D")
 	var sequencerPvtKey = "0x28b2b0318721be8c8339199172cd7cc8f5e273800a35616ec893083a4b32c02e"
