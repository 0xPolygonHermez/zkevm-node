package state

import (
	"context"
	"math/big"
	"os"
	"strings"
	"testing"
	"time"

	"github.com/ethereum/go-ethereum/common"
	"github.com/ethereum/go-ethereum/core/types"
	"github.com/ethereum/go-ethereum/rlp"
	"github.com/hermeznetwork/hermez-core/db"
	"github.com/hermeznetwork/hermez-core/hex"
	"github.com/hermeznetwork/hermez-core/log"
	"github.com/hermeznetwork/hermez-core/state/tree"
	"github.com/hermeznetwork/hermez-core/test/dbutils"
	"github.com/hermeznetwork/hermez-core/test/vectors"
	"github.com/jackc/pgx/v4"
	"github.com/jackc/pgx/v4/pgxpool"
	"github.com/stretchr/testify/assert"
	"github.com/stretchr/testify/require"
)

var (
	stateDb                                                *pgxpool.Pool
	state                                                  State
	block1, block2                                         *Block
	addr                                                   common.Address = common.HexToAddress("b94f5374fce5edbc8e2a8697c15331677e6ebf0b")
	hash1, hash2                                           common.Hash
	hash3                                                  common.Hash = common.HexToHash("0x56ab2c03b9ffc32ed927c3665d6c21c431527e676c345d18f2841747a3a9af34")
	hash4                                                  common.Hash = common.HexToHash("0x8b86252fd1b94139154aee46b61f7610100d4075da3886d95ef3694aa016b4ab")
	blockNumber1, blockNumber2                             uint64      = 1, 2
	batchNumber1, batchNumber2, batchNumber3, batchNumber4 uint64      = 1, 2, 3, 4
	batch1, batch2, batch3, batch4                         *Batch
	consolidatedTxHash                                     common.Hash = common.HexToHash("0x125714bb4db48757007fff2671b37637bbfd6d47b3a4757ebbd0c5222984f905")
	txHash                                                 common.Hash
	ctx                                                           = context.Background()
	lastBatchNumberSeen                                    uint64 = 1
)

var cfg = dbutils.NewConfigFromEnv()

var stateCfg = Config{
	DefaultChainID: 1000,
}

func TestMain(m *testing.M) {
	var err error

	log.Init(log.Config{
		Level:   "debug",
		Outputs: []string{"stdout"},
	})

	if err := dbutils.InitOrReset(cfg); err != nil {
		panic(err)
	}

	stateDb, err = db.NewSQLDB(cfg)
	if err != nil {
		panic(err)
	}
	defer stateDb.Close()
	hash1 = common.HexToHash("0x65b4699dda5f7eb4519c730e6a48e73c90d2b1c8efcd6a6abdfd28c3b8e7d7d9")
	hash2 = common.HexToHash("0x613aabebf4fddf2ad0f034a8c73aa2f9c5a6fac3a07543023e0a6ee6f36e5795")

	store := tree.NewPostgresStore(stateDb)
	mt := tree.NewMerkleTree(store, tree.DefaultMerkleTreeArity, nil)
	state = NewState(stateCfg, stateDb, tree.NewStateTree(mt, nil))

	setUpBlocks()
	setUpBatches()
	setUpTransactions()

	result := m.Run()

	os.Exit(result)
}

func setUpBlocks() {
	var err error
	block1 = &Block{
		BlockNumber: blockNumber1,
		BlockHash:   hash1,
		ParentHash:  hash1,
		ReceivedAt:  time.Now(),
	}
	block2 = &Block{
		BlockNumber: blockNumber2,
		BlockHash:   hash2,
		ParentHash:  hash1,
		ReceivedAt:  time.Now(),
	}

	_, err = stateDb.Exec(ctx, "DELETE FROM state.block")
	if err != nil {
		panic(err)
	}

	_, err = stateDb.Exec(ctx, "INSERT INTO state.block (block_num, block_hash, parent_hash, received_at) VALUES ($1, $2, $3, $4)",
		block1.BlockNumber, block1.BlockHash.Bytes(), block1.ParentHash.Bytes(), block1.ReceivedAt)
	if err != nil {
		panic(err)
	}

	_, err = stateDb.Exec(ctx, "INSERT INTO state.block (block_num, block_hash, parent_hash, received_at) VALUES ($1, $2, $3, $4)",
		block2.BlockNumber, block2.BlockHash.Bytes(), block2.ParentHash.Bytes(), block2.ReceivedAt)
	if err != nil {
		panic(err)
	}
}

func setUpBatches() {
	var err error

	batch1 = &Batch{
		BatchNumber:        batchNumber1,
		BatchHash:          hash1,
		BlockNumber:        blockNumber1,
		Sequencer:          addr,
		Aggregator:         addr,
		ConsolidatedTxHash: consolidatedTxHash,
		Header:             nil,
		Uncles:             nil,
		RawTxsData:         nil,
	}
	batch2 = &Batch{
		BatchNumber:        batchNumber2,
		BatchHash:          hash2,
		BlockNumber:        blockNumber1,
		Sequencer:          addr,
		Aggregator:         addr,
		ConsolidatedTxHash: consolidatedTxHash,
		Header:             nil,
		Uncles:             nil,
		RawTxsData:         nil,
	}
	batch3 = &Batch{
		BatchNumber:        batchNumber3,
		BatchHash:          hash3,
		BlockNumber:        blockNumber2,
		Sequencer:          addr,
		Aggregator:         addr,
		ConsolidatedTxHash: common.Hash{},
		Header:             nil,
		Uncles:             nil,
		Transactions:       nil,
		RawTxsData:         nil,
	}
	batch4 = &Batch{
		BatchNumber:        batchNumber4,
		BatchHash:          hash4,
		BlockNumber:        blockNumber2,
		Sequencer:          addr,
		Aggregator:         addr,
		ConsolidatedTxHash: common.Hash{},
		Header:             nil,
		Uncles:             nil,
		Transactions:       nil,
		RawTxsData:         nil,
	}

	_, err = stateDb.Exec(ctx, "DELETE FROM state.batch")
	if err != nil {
		panic(err)
	}

	batches := []*Batch{batch1, batch2, batch3, batch4}

	bp, err := state.NewGenesisBatchProcessor(nil)
	if err != nil {
		panic(err)
	}

	for _, b := range batches {
		err := bp.ProcessBatch(b)
		if err != nil {
			panic(err)
		}
	}
}

func setUpTransactions() {
	tx1Inner := types.NewTransaction(uint64(0), common.Address{}, big.NewInt(10), uint64(1), big.NewInt(10), []byte{})
	txHash = tx1Inner.Hash()
	b, err := tx1Inner.MarshalBinary()
	if err != nil {
		panic(err)
	}
	encoded := hex.EncodeToHex(b)

	b, err = tx1Inner.MarshalJSON()
	if err != nil {
		panic(err)
	}
	decoded := string(b)
	sql := "INSERT INTO state.transaction (hash, from_address, encoded, decoded, batch_num) VALUES($1, $2, $3, $4, $5)"
	if _, err := stateDb.Exec(ctx, sql, txHash, addr, encoded, decoded, batchNumber1); err != nil {
		panic(err)
	}
}

func TestBasicState_GetLastBlock(t *testing.T) {
	lastBlock, err := state.GetLastBlock(ctx)
	assert.NoError(t, err)
	assert.Equal(t, block2.BlockNumber, lastBlock.BlockNumber)
}

func TestBasicState_GetPreviousBlock(t *testing.T) {
	previousBlock, err := state.GetPreviousBlock(ctx, 1)
	assert.NoError(t, err)
	assert.Equal(t, block1.BlockNumber, previousBlock.BlockNumber)
}

func TestBasicState_GetBlockByHash(t *testing.T) {
	block, err := state.GetBlockByHash(ctx, hash1)
	assert.NoError(t, err)
	assert.Equal(t, block1.BlockHash, block.BlockHash)
	assert.Equal(t, block1.BlockNumber, block.BlockNumber)
}

func TestBasicState_GetBlockByNumber(t *testing.T) {
	block, err := state.GetBlockByNumber(ctx, blockNumber2)
	assert.NoError(t, err)
	assert.Equal(t, block2.BlockNumber, block.BlockNumber)
	assert.Equal(t, block2.BlockHash, block.BlockHash)
}

func TestBasicState_GetLastVirtualBatch(t *testing.T) {
	lastBatch, err := state.GetLastBatch(ctx, true)
	assert.NoError(t, err)
	assert.Equal(t, batch4.BatchHash, lastBatch.BatchHash)
	assert.Equal(t, batch4.BatchNumber, lastBatch.BatchNumber)
}

func TestBasicState_GetLastBatch(t *testing.T) {
	lastBatch, err := state.GetLastBatch(ctx, false)
	assert.NoError(t, err)
	assert.Equal(t, batch2.BatchHash, lastBatch.BatchHash)
	assert.Equal(t, batch2.BatchNumber, lastBatch.BatchNumber)
}

func TestBasicState_GetPreviousBatch(t *testing.T) {
	previousBatch, err := state.GetPreviousBatch(ctx, false, 1)
	assert.NoError(t, err)
	assert.Equal(t, batch1.BatchHash, previousBatch.BatchHash)
	assert.Equal(t, batch1.BatchNumber, previousBatch.BatchNumber)
}

func TestBasicState_GetBatchByHash(t *testing.T) {
	batch, err := state.GetBatchByHash(ctx, batch1.BatchHash)
	assert.NoError(t, err)
	assert.Equal(t, batch1.BatchHash, batch.BatchHash)
	assert.Equal(t, batch1.BatchNumber, batch.BatchNumber)
}

func TestBasicState_GetBatchByNumber(t *testing.T) {
	batch, err := state.GetBatchByNumber(ctx, batch1.BatchNumber)
	assert.NoError(t, err)
	assert.Equal(t, batch1.BatchNumber, batch.BatchNumber)
	assert.Equal(t, batch1.BatchHash, batch.BatchHash)
}

func TestBasicState_GetLastBatchNumber(t *testing.T) {
	batchNumber, err := state.GetLastBatchNumber(ctx)
	assert.NoError(t, err)
	assert.Equal(t, batch4.BatchNumber, batchNumber)
}

func TestBasicState_ConsolidateBatch(t *testing.T) {
	batchNumber := uint64(5)
	batch := &Batch{
		BatchNumber:        batchNumber,
		BatchHash:          common.HexToHash("0xaca7af32007b3d33d9d2342221093cd2fdae39ac29c170923c0519f0ca9b35bd"),
		BlockNumber:        blockNumber2,
		Sequencer:          addr,
		Aggregator:         addr,
		ConsolidatedTxHash: common.Hash{},
		Header:             nil,
		Uncles:             nil,
		Transactions:       nil,
		RawTxsData:         nil,
	}

	bp, err := state.NewGenesisBatchProcessor(nil)
	assert.NoError(t, err)

	err = bp.ProcessBatch(batch)
	assert.NoError(t, err)

	insertedBatch, err := state.GetBatchByNumber(ctx, batchNumber)
	assert.NoError(t, err)
	assert.Equal(t, common.Hash{}, insertedBatch.ConsolidatedTxHash)

	err = state.ConsolidateBatch(ctx, batchNumber, consolidatedTxHash)
	assert.NoError(t, err)

	insertedBatch, err = state.GetBatchByNumber(ctx, batchNumber)
	assert.NoError(t, err)
	assert.Equal(t, consolidatedTxHash, insertedBatch.ConsolidatedTxHash)

	_, err = stateDb.Exec(ctx, "DELETE FROM state.batch WHERE batch_num = $1", batchNumber)
	assert.NoError(t, err)
}

func TestBasicState_GetTransactionCount(t *testing.T) {
	count, err := state.GetTransactionCount(ctx, addr)
	assert.NoError(t, err)
	assert.Equal(t, uint64(1), count)
}

func TestBasicState_GetTxsByBatchNum(t *testing.T) {
	txs, err := state.GetTxsByBatchNum(ctx, batchNumber1)
	assert.NoError(t, err)
	assert.Equal(t, 1, len(txs))
}

func TestBasicState_GetTransactionByHash(t *testing.T) {
	tx, err := state.GetTransactionByHash(ctx, txHash)
	assert.NoError(t, err)
	assert.Equal(t, txHash, tx.Hash())
}

func TestBasicState_AddBlock(t *testing.T) {
	lastBN, err := state.GetLastBlockNumber(ctx)
	assert.NoError(t, err)

	block1 := &Block{
		BlockNumber: lastBN + 1,
		BlockHash:   hash1,
		ParentHash:  hash1,
		ReceivedAt:  time.Now(),
	}
	block2 := &Block{
		BlockNumber: lastBN + 2,
		BlockHash:   hash2,
		ParentHash:  hash1,
		ReceivedAt:  time.Now(),
	}
	err = state.AddBlock(ctx, block1)
	assert.NoError(t, err)
	err = state.AddBlock(ctx, block2)
	assert.NoError(t, err)

	block3, err := state.GetBlockByNumber(ctx, block1.BlockNumber)
	assert.NoError(t, err)
	assert.Equal(t, block1.BlockHash, block3.BlockHash)
	assert.Equal(t, block1.ParentHash, block3.ParentHash)

	block4, err := state.GetBlockByNumber(ctx, block2.BlockNumber)
	assert.NoError(t, err)
	assert.Equal(t, block2.BlockHash, block4.BlockHash)
	assert.Equal(t, block2.ParentHash, block4.ParentHash)

	_, err = stateDb.Exec(ctx, "DELETE FROM state.block WHERE block_num = $1", block1.BlockNumber)
	assert.NoError(t, err)
	_, err = stateDb.Exec(ctx, "DELETE FROM state.block WHERE block_num = $1", block2.BlockNumber)
	assert.NoError(t, err)
}

func TestBasicState_AddSequencer(t *testing.T) {
	lastBN, err := state.GetLastBlockNumber(ctx)
	assert.NoError(t, err)
	sequencer1 := Sequencer{
		Address:     common.HexToAddress("0xab5801a7d398351b8be11c439e05c5b3259aec9b"),
		URL:         "http://www.adrresss1.com",
		ChainID:     big.NewInt(1234),
		BlockNumber: lastBN,
	}
	sequencer2 := Sequencer{
		Address:     common.HexToAddress("0xab5801a7d398351b8be11c439e05c5b3259aec9c"),
		URL:         "http://www.adrresss2.com",
		ChainID:     big.NewInt(5678),
		BlockNumber: lastBN,
	}

	sequencer5 := Sequencer{
		Address:     common.HexToAddress("0xab5801a7d398351b8be11c439e05c5b3259aec9c"),
		URL:         "http://www.adrresss3.com",
		ChainID:     big.NewInt(5678),
		BlockNumber: lastBN,
	}

	err = state.AddSequencer(ctx, sequencer1)
	assert.NoError(t, err)

	sequencer3, err := state.GetSequencer(ctx, sequencer1.Address)
	assert.NoError(t, err)
	assert.Equal(t, sequencer1.ChainID, sequencer3.ChainID)

	err = state.AddSequencer(ctx, sequencer2)
	assert.NoError(t, err)

	sequencer4, err := state.GetSequencer(ctx, sequencer2.Address)
	assert.NoError(t, err)
	assert.Equal(t, sequencer2, *sequencer4)

	// Update Sequencer
	err = state.AddSequencer(ctx, sequencer5)
	assert.NoError(t, err)

	sequencer6, err := state.GetSequencer(ctx, sequencer5.Address)
	assert.NoError(t, err)
	assert.Equal(t, sequencer5, *sequencer6)
	assert.Equal(t, sequencer5.URL, sequencer6.URL)

	_, err = stateDb.Exec(ctx, "DELETE FROM state.sequencer WHERE chain_id = $1", sequencer1.ChainID.Uint64())
	assert.NoError(t, err)
	_, err = stateDb.Exec(ctx, "DELETE FROM state.sequencer WHERE chain_id = $1", sequencer2.ChainID.Uint64())
	assert.NoError(t, err)
}

func TestStateTransition(t *testing.T) {
	// Load test vector
	stateTransitionTestCases, err := vectors.LoadStateTransitionTestCases("../test/vectors/state-transition.json")
	if err != nil {
		t.Error(err)
		return
	}

	for _, testCase := range stateTransitionTestCases {
		t.Run(testCase.Description, func(t *testing.T) {
			ctx := context.Background()
			// Init database instance
			err = dbutils.InitOrReset(cfg)
			require.NoError(t, err)

			// Create State db
			stateDb, err = db.NewSQLDB(cfg)
			require.NoError(t, err)

			// Create State tree
			store := tree.NewPostgresStore(stateDb)
			mt := tree.NewMerkleTree(store, tree.DefaultMerkleTreeArity, nil)
			stateTree := tree.NewStateTree(mt, nil)

			// Create state
			st := NewState(stateCfg, stateDb, stateTree)

			genesis := Genesis{
				Balances: make(map[common.Address]*big.Int),
			}
			for _, gacc := range testCase.GenesisAccounts {
				balance := gacc.Balance.Int
				genesis.Balances[common.HexToAddress(gacc.Address)] = &balance
			}

			for gaddr := range genesis.Balances {
				balance, err := stateTree.GetBalance(gaddr, nil)
				require.NoError(t, err)
				assert.Equal(t, big.NewInt(0), balance)
			}

			err = st.SetGenesis(ctx, genesis)
			require.NoError(t, err)

			root, err := st.GetStateRootByBatchNumber(0)
			require.NoError(t, err)

			for gaddr, gbalance := range genesis.Balances {
				balance, err := stateTree.GetBalance(gaddr, root)
				require.NoError(t, err)
				assert.Equal(t, gbalance, balance)
			}

			var txs []*types.Transaction

			// Check Old roots
			assert.Equal(t, testCase.ExpectedOldRoot, new(big.Int).SetBytes(root).String())

			// Check if sequencer is in the DB
			_, err = st.GetSequencer(ctx, common.HexToAddress(testCase.SequencerAddress))
			if err == pgx.ErrNoRows {
				sq := Sequencer{
					Address:     common.HexToAddress(testCase.SequencerAddress),
					URL:         "",
					ChainID:     new(big.Int).SetUint64(testCase.ChainIDSequencer),
					BlockNumber: 0,
				}

				err = st.AddSequencer(ctx, sq)
				require.NoError(t, err)
			}

			// Create Transaction
			for _, vectorTx := range testCase.Txs {
				if string(vectorTx.RawTx) != "" && vectorTx.Overwrite.S == "" {
					var tx types.LegacyTx
					bytes, _ := hex.DecodeString(strings.TrimPrefix(string(vectorTx.RawTx), "0x"))

					err = rlp.DecodeBytes(bytes, &tx)
					if err == nil {
						txs = append(txs, types.NewTx(&tx))
					}
					require.NoError(t, err)
				}
			}

			// Create Batch
			batch := &Batch{
				BatchNumber:        1,
				BatchHash:          common.Hash{},
				BlockNumber:        uint64(0),
				Sequencer:          common.HexToAddress(testCase.SequencerAddress),
				Aggregator:         addr,
				ConsolidatedTxHash: common.Hash{},
				Header:             nil,
				Uncles:             nil,
				Transactions:       txs,
				RawTxsData:         nil,
			}

			// Create Batch Processor
			bp, err := st.NewBatchProcessor(common.HexToAddress(testCase.SequencerAddress), 0)
			require.NoError(t, err)

			err = bp.ProcessBatch(batch)
			require.NoError(t, err)

			// Check Transaction and Receipts
			transactions, err := state.GetTxsByBatchNum(ctx, batch.BatchNumber)
			require.NoError(t, err)

			if len(transactions) > 0 {
				// Check get transaction by batch number and index
				transaction, err := state.GetTransactionByBatchNumberAndIndex(ctx, batch.BatchNumber, 0)
				require.NoError(t, err)
				assert.Equal(t, transaction.Hash(), transactions[0].Hash())

				// Check get transaction by hash and index
				transaction, err = state.GetTransactionByBatchHashAndIndex(ctx, batch.BatchHash, 0)
				require.NoError(t, err)
				assert.Equal(t, transaction.Hash(), transactions[0].Hash())
			}

			for _, transaction := range transactions {
				receipt, err := state.GetTransactionReceipt(ctx, transaction.Hash())
				require.NoError(t, err)
				assert.Equal(t, transaction.Hash(), receipt.TxHash)
				assert.Equal(t, state.EstimateGas(transaction), receipt.GasUsed)
			}

			root, err = st.GetStateRootByBatchNumber(batch.BatchNumber)
			require.NoError(t, err)

			// Check new roots
			assert.Equal(t, testCase.ExpectedNewRoot, new(big.Int).SetBytes(root).String())

			for key, vectorLeaf := range testCase.ExpectedNewLeafs {
				newBalance, err := stateTree.GetBalance(common.HexToAddress(key), root)
				require.NoError(t, err)
				assert.Equal(t, vectorLeaf.Balance.String(), newBalance.String())

				newNonce, err := stateTree.GetNonce(common.HexToAddress(key), root)
				require.NoError(t, err)
				leafNonce, _ := big.NewInt(0).SetString(vectorLeaf.Nonce, 10)
				assert.Equal(t, leafNonce.String(), newNonce.String())
			}
		})
	}
}

func TestLastSeenBatch(t *testing.T) {
	// Create State db
	mtDb, err := db.NewSQLDB(cfg)
	require.NoError(t, err)

	store := tree.NewPostgresStore(mtDb)

	// Create State tree
<<<<<<< HEAD
	store := tree.NewPostgresStore(stateDb)
=======
>>>>>>> 02cfd142
	mt := tree.NewMerkleTree(store, tree.DefaultMerkleTreeArity, nil)

	// Create state
	st := NewState(stateCfg, stateDb, tree.NewStateTree(mt, nil))
	ctx := context.Background()

	// Clean Up to reset Genesis
	_, err = stateDb.Exec(ctx, "DELETE FROM state.block")
	if err != nil {
		panic(err)
	}

	err = st.SetLastBatchNumberSeenOnEthereum(ctx, lastBatchNumberSeen)
	require.NoError(t, err)
	bn, err := st.GetLastBatchNumberSeenOnEthereum(ctx)
	require.NoError(t, err)
	assert.Equal(t, lastBatchNumberSeen, bn)

	err = st.SetLastBatchNumberSeenOnEthereum(ctx, lastBatchNumberSeen+1)
	require.NoError(t, err)
	bn, err = st.GetLastBatchNumberSeenOnEthereum(ctx)
	require.NoError(t, err)
	assert.Equal(t, lastBatchNumberSeen+1, bn)
}<|MERGE_RESOLUTION|>--- conflicted
+++ resolved
@@ -570,10 +570,6 @@
 	store := tree.NewPostgresStore(mtDb)
 
 	// Create State tree
-<<<<<<< HEAD
-	store := tree.NewPostgresStore(stateDb)
-=======
->>>>>>> 02cfd142
 	mt := tree.NewMerkleTree(store, tree.DefaultMerkleTreeArity, nil)
 
 	// Create state
