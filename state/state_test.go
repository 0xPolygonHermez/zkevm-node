--- conflicted
+++ resolved
@@ -70,11 +70,7 @@
 	}
 	forkID                             uint64 = 5
 	executorClient                     executor.ExecutorServiceClient
-<<<<<<< HEAD
-	mtDBServiceClient                  mtDBclientpb.HashDBServiceClient
-=======
 	mtDBServiceClient                  hashdb.HashDBServiceClient
->>>>>>> 9ea4ab41
 	executorClientConn, mtDBClientConn *grpc.ClientConn
 	batchResources                     = state.BatchResources{
 		ZKCounters: state.ZKCounters{
