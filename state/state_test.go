package state_test

import (
	"context"
	"math/big"
	"os"
	"strings"
	"testing"
	"time"

	"github.com/ethereum/go-ethereum/common"
	"github.com/ethereum/go-ethereum/core/types"
	"github.com/ethereum/go-ethereum/rlp"
	"github.com/hermeznetwork/hermez-core/db"
	"github.com/hermeznetwork/hermez-core/hex"
	"github.com/hermeznetwork/hermez-core/log"
	"github.com/hermeznetwork/hermez-core/state"
	"github.com/hermeznetwork/hermez-core/state/pgstatestorage"
	"github.com/hermeznetwork/hermez-core/state/tree"
	"github.com/hermeznetwork/hermez-core/test/dbutils"
	"github.com/hermeznetwork/hermez-core/test/vectors"
	"github.com/jackc/pgx/v4"
	"github.com/jackc/pgx/v4/pgxpool"
	"github.com/stretchr/testify/assert"
	"github.com/stretchr/testify/require"
)

var (
	stateDb                                                *pgxpool.Pool
	testState                                              state.State
	block1, block2                                         *state.Block
	addr                                                   common.Address = common.HexToAddress("b94f5374fce5edbc8e2a8697c15331677e6ebf0b")
	hash1, hash2                                           common.Hash
	hash3                                                  common.Hash = common.HexToHash("0x56ab2c03b9ffc32ed927c3665d6c21c431527e676c345d18f2841747a3a9af34")
	hash4                                                  common.Hash = common.HexToHash("0x8b86252fd1b94139154aee46b61f7610100d4075da3886d95ef3694aa016b4ab")
	blockNumber1, blockNumber2                             uint64      = 1, 2
	batchNumber1, batchNumber2, batchNumber3, batchNumber4 uint64      = 1, 2, 3, 4
	batch1, batch2, batch3, batch4                         *state.Batch
	consolidatedTxHash                                     common.Hash = common.HexToHash("0x125714bb4db48757007fff2671b37637bbfd6d47b3a4757ebbd0c5222984f905")
	txHash                                                 common.Hash
	ctx                                                           = context.Background()
	lastBatchNumberSeen                                    uint64 = 1
	maticCollateral                                               = big.NewInt(1000000000000000000)
)

var cfg = dbutils.NewConfigFromEnv()

var stateCfg = state.Config{
	DefaultChainID: 1000,
}

func TestMain(m *testing.M) {
	var err error

	log.Init(log.Config{
		Level:   "debug",
		Outputs: []string{"stdout"},
	})

	if err := dbutils.InitOrReset(cfg); err != nil {
		panic(err)
	}

	stateDb, err = db.NewSQLDB(cfg)
	if err != nil {
		panic(err)
	}
	defer stateDb.Close()
	hash1 = common.HexToHash("0x65b4699dda5f7eb4519c730e6a48e73c90d2b1c8efcd6a6abdfd28c3b8e7d7d9")
	hash2 = common.HexToHash("0x613aabebf4fddf2ad0f034a8c73aa2f9c5a6fac3a07543023e0a6ee6f36e5795")

	store := tree.NewPostgresStore(stateDb)
	mt := tree.NewMerkleTree(store, tree.DefaultMerkleTreeArity, nil)
	testState = state.NewState(stateCfg, pgstatestorage.NewPostgresStorage(stateDb), tree.NewStateTree(mt, nil))

	setUpBlocks()
	setUpBatches()
	setUpTransactions()

	result := m.Run()

	os.Exit(result)
}

func setUpBlocks() {
	var err error
	block1 = &state.Block{
		BlockNumber: blockNumber1,
		BlockHash:   hash1,
		ParentHash:  hash1,
		ReceivedAt:  time.Now(),
	}
	block2 = &state.Block{
		BlockNumber: blockNumber2,
		BlockHash:   hash2,
		ParentHash:  hash1,
		ReceivedAt:  time.Now(),
	}

	_, err = stateDb.Exec(ctx, "DELETE FROM state.block")
	if err != nil {
		panic(err)
	}

	_, err = stateDb.Exec(ctx, "INSERT INTO state.block (block_num, block_hash, parent_hash, received_at) VALUES ($1, $2, $3, $4)",
		block1.BlockNumber, block1.BlockHash.Bytes(), block1.ParentHash.Bytes(), block1.ReceivedAt)
	if err != nil {
		panic(err)
	}

	_, err = stateDb.Exec(ctx, "INSERT INTO state.block (block_num, block_hash, parent_hash, received_at) VALUES ($1, $2, $3, $4)",
		block2.BlockNumber, block2.BlockHash.Bytes(), block2.ParentHash.Bytes(), block2.ReceivedAt)
	if err != nil {
		panic(err)
	}
}

func setUpBatches() {
	var err error

	batch1 = &state.Batch{
		BatchNumber:        batchNumber1,
		BatchHash:          hash1,
		BlockNumber:        blockNumber1,
		Sequencer:          addr,
		Aggregator:         addr,
		ConsolidatedTxHash: consolidatedTxHash,
		Header:             nil,
		Uncles:             nil,
		RawTxsData:         nil,
		MaticCollateral:    maticCollateral,
		ReceivedAt:         time.Now(),
	}
	batch2 = &state.Batch{
		BatchNumber:        batchNumber2,
		BatchHash:          hash2,
		BlockNumber:        blockNumber1,
		Sequencer:          addr,
		Aggregator:         addr,
		ConsolidatedTxHash: consolidatedTxHash,
		Header:             nil,
		Uncles:             nil,
		RawTxsData:         nil,
		MaticCollateral:    maticCollateral,
		ReceivedAt:         time.Now(),
	}
	batch3 = &state.Batch{
		BatchNumber:        batchNumber3,
		BatchHash:          hash3,
		BlockNumber:        blockNumber2,
		Sequencer:          addr,
		Aggregator:         addr,
		ConsolidatedTxHash: common.Hash{},
		Header:             nil,
		Uncles:             nil,
		Transactions:       nil,
		RawTxsData:         nil,
		MaticCollateral:    maticCollateral,
		ReceivedAt:         time.Now(),
	}
	batch4 = &state.Batch{
		BatchNumber:        batchNumber4,
		BatchHash:          hash4,
		BlockNumber:        blockNumber2,
		Sequencer:          addr,
		Aggregator:         addr,
		ConsolidatedTxHash: common.Hash{},
		Header:             nil,
		Uncles:             nil,
		Transactions:       nil,
		RawTxsData:         nil,
		MaticCollateral:    maticCollateral,
		ReceivedAt:         time.Now(),
	}

	_, err = stateDb.Exec(ctx, "DELETE FROM state.batch")
	if err != nil {
		panic(err)
	}

	batches := []*state.Batch{batch1, batch2, batch3, batch4}

	bp, err := testState.NewGenesisBatchProcessor(nil)
	if err != nil {
		panic(err)
	}

	for _, b := range batches {
		err := bp.ProcessBatch(b)
		if err != nil {
			panic(err)
		}
	}
}

func setUpTransactions() {
	tx1Inner := types.NewTransaction(uint64(0), common.Address{}, big.NewInt(10), uint64(1), big.NewInt(10), []byte{})
	txHash = tx1Inner.Hash()
	b, err := tx1Inner.MarshalBinary()
	if err != nil {
		panic(err)
	}
	encoded := hex.EncodeToHex(b)

	b, err = tx1Inner.MarshalJSON()
	if err != nil {
		panic(err)
	}
	decoded := string(b)
	sql := "INSERT INTO state.transaction (hash, from_address, encoded, decoded, batch_num) VALUES($1, $2, $3, $4, $5)"
	if _, err := stateDb.Exec(ctx, sql, txHash, addr, encoded, decoded, batchNumber1); err != nil {
		panic(err)
	}
}

func TestBasicState_GetLastBlock(t *testing.T) {
	lastBlock, err := testState.GetLastBlock(ctx)
	assert.NoError(t, err)
	assert.Equal(t, block2.BlockNumber, lastBlock.BlockNumber)
}

func TestBasicState_GetPreviousBlock(t *testing.T) {
	previousBlock, err := testState.GetPreviousBlock(ctx, 1)
	assert.NoError(t, err)
	assert.Equal(t, block1.BlockNumber, previousBlock.BlockNumber)
}

func TestBasicState_GetBlockByHash(t *testing.T) {
	block, err := testState.GetBlockByHash(ctx, hash1)
	assert.NoError(t, err)
	assert.Equal(t, block1.BlockHash, block.BlockHash)
	assert.Equal(t, block1.BlockNumber, block.BlockNumber)
}

func TestBasicState_GetBlockByNumber(t *testing.T) {
	block, err := testState.GetBlockByNumber(ctx, blockNumber2)
	assert.NoError(t, err)
	assert.Equal(t, block2.BlockNumber, block.BlockNumber)
	assert.Equal(t, block2.BlockHash, block.BlockHash)
}

func TestBasicState_GetLastVirtualBatch(t *testing.T) {
	lastBatch, err := testState.GetLastBatch(ctx, true)
	assert.NoError(t, err)
	assert.Equal(t, batch4.BatchHash, lastBatch.BatchHash)
	assert.Equal(t, batch4.BatchNumber, lastBatch.BatchNumber)
}

func TestBasicState_GetLastBatch(t *testing.T) {
	lastBatch, err := testState.GetLastBatch(ctx, false)
	assert.NoError(t, err)
	assert.Equal(t, batch2.BatchHash, lastBatch.BatchHash)
	assert.Equal(t, batch2.BatchNumber, lastBatch.BatchNumber)
	assert.Equal(t, maticCollateral, lastBatch.MaticCollateral)
}

func TestBasicState_GetPreviousBatch(t *testing.T) {
	previousBatch, err := testState.GetPreviousBatch(ctx, false, 1)
	assert.NoError(t, err)
	assert.Equal(t, batch1.BatchHash, previousBatch.BatchHash)
	assert.Equal(t, batch1.BatchNumber, previousBatch.BatchNumber)
	assert.Equal(t, maticCollateral, previousBatch.MaticCollateral)
}

func TestBasicState_GetBatchByHash(t *testing.T) {
	batch, err := testState.GetBatchByHash(ctx, batch1.BatchHash)
	assert.NoError(t, err)
	assert.Equal(t, batch1.BatchHash, batch.BatchHash)
	assert.Equal(t, batch1.BatchNumber, batch.BatchNumber)
	assert.Equal(t, maticCollateral, batch1.MaticCollateral)
}

func TestBasicState_GetBatchByNumber(t *testing.T) {
	batch, err := testState.GetBatchByNumber(ctx, batch1.BatchNumber)
	assert.NoError(t, err)
	assert.Equal(t, batch1.BatchNumber, batch.BatchNumber)
	assert.Equal(t, batch1.BatchHash, batch.BatchHash)
}

func TestBasicState_GetLastBatchNumber(t *testing.T) {
	batchNumber, err := testState.GetLastBatchNumber(ctx)
	assert.NoError(t, err)
	assert.Equal(t, batch4.BatchNumber, batchNumber)
}

func TestBasicState_ConsolidateBatch(t *testing.T) {
	batchNumber := uint64(5)
	batch := &state.Batch{
		BatchNumber:        batchNumber,
		BatchHash:          common.HexToHash("0xaca7af32007b3d33d9d2342221093cd2fdae39ac29c170923c0519f0ca9b35bd"),
		BlockNumber:        blockNumber2,
		Sequencer:          addr,
		Aggregator:         addr,
		ConsolidatedTxHash: common.Hash{},
		Header:             nil,
		Uncles:             nil,
		Transactions:       nil,
		RawTxsData:         nil,
		MaticCollateral:    maticCollateral,
		ReceivedAt:         time.Now(),
	}

	bp, err := testState.NewGenesisBatchProcessor(nil)
	assert.NoError(t, err)

	err = bp.ProcessBatch(batch)
	assert.NoError(t, err)

	insertedBatch, err := testState.GetBatchByNumber(ctx, batchNumber)
	assert.NoError(t, err)
	assert.Equal(t, common.Hash{}, insertedBatch.ConsolidatedTxHash)

	err = testState.ConsolidateBatch(ctx, batchNumber, consolidatedTxHash, time.Now())
	assert.NoError(t, err)

	insertedBatch, err = testState.GetBatchByNumber(ctx, batchNumber)
	assert.NoError(t, err)
	assert.Equal(t, consolidatedTxHash, insertedBatch.ConsolidatedTxHash)

	_, err = stateDb.Exec(ctx, "DELETE FROM state.batch WHERE batch_num = $1", batchNumber)
	assert.NoError(t, err)
}

func TestBasicState_GetTransactionCount(t *testing.T) {
	count, err := testState.GetTransactionCount(ctx, addr)
	assert.NoError(t, err)
	assert.Equal(t, uint64(1), count)
}

func TestBasicState_GetTxsByBatchNum(t *testing.T) {
	txs, err := testState.GetTxsByBatchNum(ctx, batchNumber1)
	assert.NoError(t, err)
	assert.Equal(t, 1, len(txs))
}

func TestBasicState_GetTransactionByHash(t *testing.T) {
	tx, err := testState.GetTransactionByHash(ctx, txHash)
	assert.NoError(t, err)
	assert.Equal(t, txHash, tx.Hash())
}

func TestBasicState_AddBlock(t *testing.T) {
	lastBN, err := testState.GetLastBlockNumber(ctx)
	assert.NoError(t, err)

	block1 := &state.Block{
		BlockNumber: lastBN + 1,
		BlockHash:   hash1,
		ParentHash:  hash1,
		ReceivedAt:  time.Now(),
	}
	block2 := &state.Block{
		BlockNumber: lastBN + 2,
		BlockHash:   hash2,
		ParentHash:  hash1,
		ReceivedAt:  time.Now(),
	}
	err = testState.AddBlock(ctx, block1)
	assert.NoError(t, err)
	err = testState.AddBlock(ctx, block2)
	assert.NoError(t, err)

	block3, err := testState.GetBlockByNumber(ctx, block1.BlockNumber)
	assert.NoError(t, err)
	assert.Equal(t, block1.BlockHash, block3.BlockHash)
	assert.Equal(t, block1.ParentHash, block3.ParentHash)

	block4, err := testState.GetBlockByNumber(ctx, block2.BlockNumber)
	assert.NoError(t, err)
	assert.Equal(t, block2.BlockHash, block4.BlockHash)
	assert.Equal(t, block2.ParentHash, block4.ParentHash)

	_, err = stateDb.Exec(ctx, "DELETE FROM state.block WHERE block_num = $1", block1.BlockNumber)
	assert.NoError(t, err)
	_, err = stateDb.Exec(ctx, "DELETE FROM state.block WHERE block_num = $1", block2.BlockNumber)
	assert.NoError(t, err)
}

func TestBasicState_AddSequencer(t *testing.T) {
	lastBN, err := testState.GetLastBlockNumber(ctx)
	assert.NoError(t, err)
	sequencer1 := state.Sequencer{
		Address:     common.HexToAddress("0xab5801a7d398351b8be11c439e05c5b3259aec9b"),
		URL:         "http://www.adrresss1.com",
		ChainID:     big.NewInt(1234),
		BlockNumber: lastBN,
	}
	sequencer2 := state.Sequencer{
		Address:     common.HexToAddress("0xab5801a7d398351b8be11c439e05c5b3259aec9c"),
		URL:         "http://www.adrresss2.com",
		ChainID:     big.NewInt(5678),
		BlockNumber: lastBN,
	}

	sequencer5 := state.Sequencer{
		Address:     common.HexToAddress("0xab5801a7d398351b8be11c439e05c5b3259aec9c"),
		URL:         "http://www.adrresss3.com",
		ChainID:     big.NewInt(5678),
		BlockNumber: lastBN,
	}

	err = testState.AddSequencer(ctx, sequencer1)
	assert.NoError(t, err)

	sequencer3, err := testState.GetSequencer(ctx, sequencer1.Address)
	assert.NoError(t, err)
	assert.Equal(t, sequencer1.ChainID, sequencer3.ChainID)

	err = testState.AddSequencer(ctx, sequencer2)
	assert.NoError(t, err)

	sequencer4, err := testState.GetSequencer(ctx, sequencer2.Address)
	assert.NoError(t, err)
	assert.Equal(t, sequencer2, *sequencer4)

	// Update Sequencer
	err = testState.AddSequencer(ctx, sequencer5)
	assert.NoError(t, err)

	sequencer6, err := testState.GetSequencer(ctx, sequencer5.Address)
	assert.NoError(t, err)
	assert.Equal(t, sequencer5, *sequencer6)
	assert.Equal(t, sequencer5.URL, sequencer6.URL)

	_, err = stateDb.Exec(ctx, "DELETE FROM state.sequencer WHERE chain_id = $1", sequencer1.ChainID.Uint64())
	assert.NoError(t, err)
	_, err = stateDb.Exec(ctx, "DELETE FROM state.sequencer WHERE chain_id = $1", sequencer2.ChainID.Uint64())
	assert.NoError(t, err)
}

func TestStateTransition(t *testing.T) {
	// Load test vector
	stateTransitionTestCases, err := vectors.LoadStateTransitionTestCases("../test/vectors/state-transition.json")
	if err != nil {
		t.Error(err)
		return
	}

	for _, testCase := range stateTransitionTestCases {
		t.Run(testCase.Description, func(t *testing.T) {
			ctx := context.Background()
			// Init database instance
			err = dbutils.InitOrReset(cfg)
			require.NoError(t, err)

			// Create State db
			stateDb, err = db.NewSQLDB(cfg)
			require.NoError(t, err)

			// Create State tree
			store := tree.NewPostgresStore(stateDb)
			mt := tree.NewMerkleTree(store, tree.DefaultMerkleTreeArity, nil)
			stateTree := tree.NewStateTree(mt, nil)

			// Create state
			st := state.NewState(stateCfg, pgstatestorage.NewPostgresStorage(stateDb), stateTree)

			genesis := state.Genesis{
				Balances: make(map[common.Address]*big.Int),
			}
			for _, gacc := range testCase.GenesisAccounts {
				balance := gacc.Balance.Int
				genesis.Balances[common.HexToAddress(gacc.Address)] = &balance
			}

			for gaddr := range genesis.Balances {
				balance, err := stateTree.GetBalance(gaddr, nil)
				require.NoError(t, err)
				assert.Equal(t, big.NewInt(0), balance)
			}

			err = st.SetGenesis(ctx, genesis)
			require.NoError(t, err)

			root, err := st.GetStateRootByBatchNumber(0)
			require.NoError(t, err)

			for gaddr, gbalance := range genesis.Balances {
				balance, err := stateTree.GetBalance(gaddr, root)
				require.NoError(t, err)
				assert.Equal(t, gbalance, balance)
			}

			var txs []*types.Transaction

			// Check Old roots
			assert.Equal(t, testCase.ExpectedOldRoot, new(big.Int).SetBytes(root).String())

			// Check if sequencer is in the DB
			_, err = st.GetSequencer(ctx, common.HexToAddress(testCase.SequencerAddress))
			if err == pgx.ErrNoRows {
				sq := state.Sequencer{
					Address:     common.HexToAddress(testCase.SequencerAddress),
					URL:         "",
					ChainID:     new(big.Int).SetUint64(testCase.ChainIDSequencer),
					BlockNumber: 0,
				}

				err = st.AddSequencer(ctx, sq)
				require.NoError(t, err)
			}

			// Create Transaction
			for _, vectorTx := range testCase.Txs {
				if string(vectorTx.RawTx) != "" && vectorTx.Overwrite.S == "" {
					var tx types.LegacyTx
					bytes, _ := hex.DecodeString(strings.TrimPrefix(string(vectorTx.RawTx), "0x"))

					err = rlp.DecodeBytes(bytes, &tx)
					if err == nil {
						txs = append(txs, types.NewTx(&tx))
					}
					require.NoError(t, err)
				}
			}

			// Create Batch
			batch := &state.Batch{
				BatchNumber:        1,
				BatchHash:          common.Hash{},
				BlockNumber:        uint64(0),
				Sequencer:          common.HexToAddress(testCase.SequencerAddress),
				Aggregator:         addr,
				ConsolidatedTxHash: common.Hash{},
				Header:             nil,
				Uncles:             nil,
				Transactions:       txs,
				RawTxsData:         nil,
				MaticCollateral:    big.NewInt(1),
			}

			// Create Batch Processor
			bp, err := st.NewBatchProcessor(common.HexToAddress(testCase.SequencerAddress), 0)
			require.NoError(t, err)

			err = bp.ProcessBatch(batch)
			require.NoError(t, err)

			// Check Transaction and Receipts
			transactions, err := testState.GetTxsByBatchNum(ctx, batch.BatchNumber)
			require.NoError(t, err)

			if len(transactions) > 0 {
				// Check get transaction by batch number and index
				transaction, err := testState.GetTransactionByBatchNumberAndIndex(ctx, batch.BatchNumber, 0)
				require.NoError(t, err)
				assert.Equal(t, transaction.Hash(), transactions[0].Hash())

				// Check get transaction by hash and index
				transaction, err = testState.GetTransactionByBatchHashAndIndex(ctx, batch.BatchHash, 0)
				require.NoError(t, err)
				assert.Equal(t, transaction.Hash(), transactions[0].Hash())
			}

			root, err = st.GetStateRootByBatchNumber(batch.BatchNumber)
			require.NoError(t, err)

			// Check new roots
			assert.Equal(t, testCase.ExpectedNewRoot, new(big.Int).SetBytes(root).String())

			for key, vectorLeaf := range testCase.ExpectedNewLeafs {
				newBalance, err := stateTree.GetBalance(common.HexToAddress(key), root)
				require.NoError(t, err)
				assert.Equal(t, vectorLeaf.Balance.String(), newBalance.String())

				newNonce, err := stateTree.GetNonce(common.HexToAddress(key), root)
				require.NoError(t, err)
				leafNonce, _ := big.NewInt(0).SetString(vectorLeaf.Nonce, 10)
				assert.Equal(t, leafNonce.String(), newNonce.String())
			}
		})
	}
}

func TestLastSeenBatch(t *testing.T) {
	// Create State db
	mtDb, err := db.NewSQLDB(cfg)
	require.NoError(t, err)

	store := tree.NewPostgresStore(mtDb)

	// Create State tree
	mt := tree.NewMerkleTree(store, tree.DefaultMerkleTreeArity, nil)

	// Create state
	st := state.NewState(stateCfg, pgstatestorage.NewPostgresStorage(stateDb), tree.NewStateTree(mt, nil))
	ctx := context.Background()

	// Clean Up to reset Genesis
	_, err = stateDb.Exec(ctx, "DELETE FROM state.block")
	if err != nil {
		panic(err)
	}

	err = st.SetLastBatchNumberSeenOnEthereum(ctx, lastBatchNumberSeen)
	require.NoError(t, err)
	bn, err := st.GetLastBatchNumberSeenOnEthereum(ctx)
	require.NoError(t, err)
	assert.Equal(t, lastBatchNumberSeen, bn)

	err = st.SetLastBatchNumberSeenOnEthereum(ctx, lastBatchNumberSeen+1)
	require.NoError(t, err)
	bn, err = st.GetLastBatchNumberSeenOnEthereum(ctx)
	require.NoError(t, err)
	assert.Equal(t, lastBatchNumberSeen+1, bn)
}

<<<<<<< HEAD
func TestReceipts(t *testing.T) {
	// Load test vector
	stateTransitionTestCases, err := vectors.LoadStateTransitionTestCases("../test/vectors/receipt-vector.json")
	if err != nil {
		t.Error(err)
		return
	}

	for _, testCase := range stateTransitionTestCases {
		t.Run(testCase.Description, func(t *testing.T) {
			ctx := context.Background()
			// Init database instance
			err = dbutils.InitOrReset(cfg)
			require.NoError(t, err)

			// Create State db
			stateDb, err = db.NewSQLDB(cfg)
			require.NoError(t, err)

			// Create State tree
			store := tree.NewPostgresStore(stateDb)
			mt := tree.NewMerkleTree(store, tree.DefaultMerkleTreeArity, nil)
			stateTree := tree.NewStateTree(mt, nil)

			// Create state
			st := state.NewState(stateCfg, pgstatestorage.NewPostgresStorage(stateDb), stateTree)

			genesis := state.Genesis{
				Balances: make(map[common.Address]*big.Int),
			}
			for _, gacc := range testCase.GenesisAccounts {
				balance := gacc.Balance.Int
				genesis.Balances[common.HexToAddress(gacc.Address)] = &balance
			}

			for gaddr := range genesis.Balances {
				balance, err := stateTree.GetBalance(gaddr, nil)
				require.NoError(t, err)
				assert.Equal(t, big.NewInt(0), balance)
			}

			err = st.SetGenesis(ctx, genesis)
			require.NoError(t, err)

			root, err := st.GetStateRootByBatchNumber(0)
			require.NoError(t, err)

			for gaddr, gbalance := range genesis.Balances {
				balance, err := stateTree.GetBalance(gaddr, root)
				require.NoError(t, err)
				assert.Equal(t, gbalance, balance)
			}

			var txs []*types.Transaction

			// Check Old roots
			assert.Equal(t, testCase.ExpectedOldRoot, new(big.Int).SetBytes(root).String())

			// Check if sequencer is in the DB
			_, err = st.GetSequencer(ctx, common.HexToAddress(testCase.SequencerAddress))
			if err == pgx.ErrNoRows {
				sq := state.Sequencer{
					Address:     common.HexToAddress(testCase.SequencerAddress),
					URL:         "",
					ChainID:     new(big.Int).SetUint64(testCase.ChainIDSequencer),
					BlockNumber: 0,
				}

				err = st.AddSequencer(ctx, sq)
				require.NoError(t, err)
			}

			// Create Transaction
			for _, vectorTx := range testCase.Txs {
				if string(vectorTx.RawTx) != "" && vectorTx.Overwrite.S == "" && vectorTx.Reason == "" {
					var tx types.LegacyTx
					bytes, _ := hex.DecodeString(strings.TrimPrefix(string(vectorTx.RawTx), "0x"))

					err = rlp.DecodeBytes(bytes, &tx)
					if err == nil {
						txs = append(txs, types.NewTx(&tx))
					}
					require.NoError(t, err)
				}
			}

			// Create Batch
			batch := &state.Batch{
				BatchNumber:        1,
				BatchHash:          common.Hash{},
				BlockNumber:        uint64(0),
				Sequencer:          common.HexToAddress(testCase.SequencerAddress),
				Aggregator:         addr,
				ConsolidatedTxHash: common.Hash{},
				Header:             nil,
				Uncles:             nil,
				Transactions:       txs,
				RawTxsData:         nil,
				MaticCollateral:    big.NewInt(1),
			}

			// Create Batch Processor
			bp, err := st.NewBatchProcessor(common.HexToAddress(testCase.SequencerAddress), 0)
			require.NoError(t, err)

			err = bp.ProcessBatch(batch)
			require.NoError(t, err)

			// Check Transaction and Receipts
			transactions, err := testState.GetTxsByBatchNum(ctx, batch.BatchNumber)
			require.NoError(t, err)

			if len(transactions) > 0 {
				// Check get transaction by batch number and index
				transaction, err := testState.GetTransactionByBatchNumberAndIndex(ctx, batch.BatchNumber, 0)
				require.NoError(t, err)
				assert.Equal(t, transaction.Hash(), transactions[0].Hash())

				// Check get transaction by hash and index
				transaction, err = testState.GetTransactionByBatchHashAndIndex(ctx, batch.BatchHash, 0)
				require.NoError(t, err)
				assert.Equal(t, transaction.Hash(), transactions[0].Hash())
			}

			root, err = st.GetStateRootByBatchNumber(batch.BatchNumber)
			require.NoError(t, err)

			// Check new roots
			assert.Equal(t, testCase.ExpectedNewRoot, new(big.Int).SetBytes(root).String())

			for key, vectorLeaf := range testCase.ExpectedNewLeafs {
				newBalance, err := stateTree.GetBalance(common.HexToAddress(key), root)
				require.NoError(t, err)
				assert.Equal(t, vectorLeaf.Balance.String(), newBalance.String())

				newNonce, err := stateTree.GetNonce(common.HexToAddress(key), root)
				require.NoError(t, err)
				leafNonce, _ := big.NewInt(0).SetString(vectorLeaf.Nonce, 10)
				assert.Equal(t, leafNonce.String(), newNonce.String())
			}

			// Get Receipts from vector
			for _, testReceipt := range testCase.Receipts {
				receipt, err := testState.GetTransactionReceipt(ctx, common.HexToHash(testReceipt.Receipt.TransactionHash))
				require.NoError(t, err)
				assert.Equal(t, common.HexToHash(testReceipt.Receipt.TransactionHash), receipt.TxHash)

				// Compare against test receipt
				assert.Equal(t, testReceipt.Receipt.TransactionHash, receipt.TxHash.String())
				assert.Equal(t, testReceipt.Receipt.TransactionIndex, receipt.TransactionIndex)
				assert.Equal(t, testReceipt.Receipt.BlockNumber, receipt.BlockNumber.Uint64())
				assert.Equal(t, testReceipt.Receipt.From, receipt.From.String())
				assert.Equal(t, testReceipt.Receipt.To, receipt.To.String())
				assert.Equal(t, testReceipt.Receipt.CumulativeGastUsed, receipt.CumulativeGasUsed)
				assert.Equal(t, testReceipt.Receipt.GasUsedForTx, receipt.GasUsed)
				assert.Equal(t, testReceipt.Receipt.Status, receipt.Status)
				// BLOCKHASH -> BatchHash
				assert.Equal(t, common.HexToHash(testReceipt.Receipt.BlockHash), receipt.BlockHash)
			}
		})
	}
=======
func TestLastConsolidatedBatch(t *testing.T) {
	// Create State db
	mtDb, err := db.NewSQLDB(cfg)
	require.NoError(t, err)

	store := tree.NewPostgresStore(mtDb)

	// Create State tree
	mt := tree.NewMerkleTree(store, tree.DefaultMerkleTreeArity, nil)

	// Create state
	st := state.NewState(stateCfg, pgstatestorage.NewPostgresStorage(stateDb), tree.NewStateTree(mt, nil))
	ctx := context.Background()

	// Clean Up to reset Genesis
	_, err = stateDb.Exec(ctx, "DELETE FROM state.block")
	if err != nil {
		panic(err)
	}

	err = st.SetLastBatchNumberConsolidatedOnEthereum(ctx, lastBatchNumberSeen)
	require.NoError(t, err)
	bn, err := st.GetLastBatchNumberConsolidatedOnEthereum(ctx)
	require.NoError(t, err)
	assert.Equal(t, lastBatchNumberSeen, bn)

	err = st.SetLastBatchNumberConsolidatedOnEthereum(ctx, lastBatchNumberSeen+1)
	require.NoError(t, err)
	bn, err = st.GetLastBatchNumberConsolidatedOnEthereum(ctx)
	require.NoError(t, err)
	assert.Equal(t, lastBatchNumberSeen+1, bn)
>>>>>>> 33b95209
}<|MERGE_RESOLUTION|>--- conflicted
+++ resolved
@@ -605,7 +605,6 @@
 	assert.Equal(t, lastBatchNumberSeen+1, bn)
 }
 
-<<<<<<< HEAD
 func TestReceipts(t *testing.T) {
 	// Load test vector
 	stateTransitionTestCases, err := vectors.LoadStateTransitionTestCases("../test/vectors/receipt-vector.json")
@@ -767,7 +766,8 @@
 			}
 		})
 	}
-=======
+}
+
 func TestLastConsolidatedBatch(t *testing.T) {
 	// Create State db
 	mtDb, err := db.NewSQLDB(cfg)
@@ -799,5 +799,4 @@
 	bn, err = st.GetLastBatchNumberConsolidatedOnEthereum(ctx)
 	require.NoError(t, err)
 	assert.Equal(t, lastBatchNumberSeen+1, bn)
->>>>>>> 33b95209
 }