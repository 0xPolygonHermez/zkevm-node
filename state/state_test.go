--- conflicted
+++ resolved
@@ -2561,8 +2561,6 @@
 	gas, err := st.EstimateGas(signedTx, sequencerAddress)
 	assert.Equal(t, uint64(0x0), gas)
 	assert.Contains(t, err.Error(), "juernes")
-<<<<<<< HEAD
-=======
 }
 
 func TestExecutorTrace(t *testing.T) {
@@ -2800,31 +2798,4 @@
 	log.Debug(string(j))
 
 	log.Debug(string(result.ExecutorTraceResult))
-}
-
-func TestAddGlobalExitRoot(t *testing.T) {
-	ctx := context.Background()
-	block := &state.Block{
-		BlockNumber: 1,
-		BlockHash:   hash2,
-		ParentHash:  hash1,
-		ReceivedAt:  time.Now(),
-	}
-	err := testState.AddBlock(ctx, block, "")
-	assert.NoError(t, err)
-	globalExitRoot := state.GlobalExitRoot{
-		BlockNumber:       1,
-		GlobalExitRootNum: big.NewInt(2),
-		MainnetExitRoot:   common.HexToHash("0x29e885edaf8e4b51e1d2e05f9da28161d2fb4f6b1d53827d9b80a23cf2d7d9f1"),
-		RollupExitRoot:    common.HexToHash("0x30a885edaf8e4b51e1d2e05f9da28161d2fb4f6b1d53827d9b80a23cf2d7d9a0"),
-	}
-	err = testState.AddGlobalExitRoot(ctx, &globalExitRoot, "")
-	require.NoError(t, err)
-	exit, err := testState.GetLatestGlobalExitRoot(ctx, "")
-	require.NoError(t, err)
-	assert.Equal(t, globalExitRoot.BlockNumber, exit.BlockNumber)
-	assert.Equal(t, globalExitRoot.GlobalExitRootNum, exit.GlobalExitRootNum)
-	assert.Equal(t, globalExitRoot.MainnetExitRoot, exit.MainnetExitRoot)
-	assert.Equal(t, globalExitRoot.RollupExitRoot, exit.RollupExitRoot)
->>>>>>> 6550cf97
 }