--- conflicted
+++ resolved
@@ -2,11 +2,7 @@
 
 package aggregator.v1;
 
-<<<<<<< HEAD
-option go_package = "github.com/0xPolygonHermez/zkevm-node/proverclient/pb";
-=======
 option go_package = "github.com/0xPolygonHermez/zkevm-node/aggregator/pb";
->>>>>>> b788401a
 
 message Version {
     string v0_0_1 = 1;
@@ -269,29 +265,6 @@
     uint64 eth_timestamp = 8;
     string sequencer_addr = 9;
     string aggregator_addr = 10;
-<<<<<<< HEAD
-}
-
-/**
- * @dev ProofB
- * @param {proofs} - two elliptic curves points
- */
-message ProofB {
-    repeated string proofs = 1;
-}
-
-/**
- * @dev Proof
- * @param {proof_a} - elliptic curve point
- * @param {proof_b} - two elliptic curves points
- * @param {proof_c} - elliptic curve point
- */
-message Proof {
-    repeated string proof_a = 1;
-    repeated ProofB proof_b = 2;
-    repeated string proof_c = 3;
-=======
->>>>>>> b788401a
 }
 
 /**
