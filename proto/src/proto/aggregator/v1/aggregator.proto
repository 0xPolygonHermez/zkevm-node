--- conflicted
+++ resolved
@@ -146,10 +146,7 @@
     uint64 number_of_cores = 11;
     uint64 total_memory = 12;
     uint64 free_memory = 13;
-<<<<<<< HEAD
-=======
     uint64 fork_id = 14;
->>>>>>> cac8a592
 }
 
 /**
