<<<<<<< HEAD
package e2e

import (
	"context"
	"math/big"
	"os"
	"path/filepath"
	"strings"
	"testing"
	"time"

	"github.com/0xPolygonHermez/zkevm-node/etherman/smartcontracts/polygonzkevmrollup"
	"github.com/0xPolygonHermez/zkevm-node/hex"
	"github.com/0xPolygonHermez/zkevm-node/log"
	"github.com/0xPolygonHermez/zkevm-node/state"
	"github.com/0xPolygonHermez/zkevm-node/test/constants"
	"github.com/0xPolygonHermez/zkevm-node/test/operations"
	"github.com/0xPolygonHermez/zkevm-node/test/vectors"
	"github.com/ethereum/go-ethereum"
	"github.com/ethereum/go-ethereum/accounts/abi/bind"
	"github.com/ethereum/go-ethereum/common"
	"github.com/ethereum/go-ethereum/ethclient"
	"github.com/stretchr/testify/require"
)

func TestForcedBatchesVectorFiles(t *testing.T) {
	// os.Setenv(operations.TestConcensusENV, operations.Rollup)
	if testing.Short() || !operations.IsConcensusRelevant() {
		t.Skip()
	}
	vectorFilesDir := "./../vectors/src/state-transition/forced-tx/group2"
	ctx := context.Background()
	err := filepath.Walk(vectorFilesDir, func(path string, info os.FileInfo, err error) error {
		if err != nil {
			return err
		}
		if !info.IsDir() && !strings.HasSuffix(info.Name(), "list.json") {

			t.Run(info.Name(), func(t *testing.T) {

				defer func() {
					require.NoError(t, operations.Teardown())
				}()

				// Load test vectors
				log.Info("=====================================================================")
				log.Info(path)
				log.Info("=====================================================================")
				testCase, err := vectors.LoadStateTransitionTestCaseV2(path)
				require.NoError(t, err)

				opsCfg := operations.GetDefaultOperationsConfig()
				opsCfg.State.MaxCumulativeGasUsed = 80000000000
				opsman, err := operations.NewManager(ctx, opsCfg)
				require.NoError(t, err)

				// Setting Genesis
				log.Info("###################")
				log.Info("# Setting Genesis #")
				log.Info("###################")
				genesisActions := vectors.GenerateGenesisActions(testCase.Genesis)
				require.NoError(t, opsman.SetGenesis(genesisActions))
				if operations.IsRollup() {
					log.Info("Running test with rollup consensus")
					err = opsman.SetupRollup()
				} else {
					log.Info("Running test with validium consensus")
					err = opsman.SetupValidium()
				}
				require.NoError(t, err)

				// Check initial root
				log.Info("################################")
				log.Info("# Verifying initial state root #")
				log.Info("################################")
				actualOldStateRoot, err := opsman.State().GetLastStateRoot(ctx, nil)
				require.NoError(t, err)
				require.Equal(t, testCase.ExpectedOldStateRoot, actualOldStateRoot.Hex())
				decodedData, err := hex.DecodeHex(testCase.BatchL2Data)
				require.NoError(t, err)
				_, txBytes, _, err := state.DecodeTxs(decodedData, forkID5)
				forcedBatch, err := sendForcedBatchForVector(t, txBytes, opsman)
				require.NoError(t, err)
				actualNewStateRoot := forcedBatch.StateRoot
				isClosed, err := opsman.State().IsBatchClosed(ctx, forcedBatch.BatchNumber, nil)
				require.NoError(t, err)

				// wait until is closed
				for !isClosed {
					time.Sleep(1 * time.Second)
					isClosed, err = opsman.State().IsBatchClosed(ctx, forcedBatch.BatchNumber, nil)
					require.NoError(t, err)
				}

				log.Info("#######################")
				log.Info("# Verifying new leafs #")
				log.Info("#######################")
				merkleTree := opsman.State().GetTree()
				for _, expectedNewLeaf := range testCase.ExpectedNewLeafs {
					if expectedNewLeaf.IsSmartContract {
						log.Info("Smart Contract Address: ", expectedNewLeaf.Address)
					} else {
						log.Info("Account Address: ", expectedNewLeaf.Address)
					}
					log.Info("Verifying Balance...")
					actualBalance, err := merkleTree.GetBalance(ctx, common.HexToAddress(expectedNewLeaf.Address), actualNewStateRoot.Bytes())
					require.NoError(t, err)
					require.Equal(t, expectedNewLeaf.Balance.String(), actualBalance.String())

					log.Info("Verifying Nonce...")
					actualNonce, err := merkleTree.GetNonce(ctx, common.HexToAddress(expectedNewLeaf.Address), actualNewStateRoot.Bytes())
					require.NoError(t, err)
					require.Equal(t, expectedNewLeaf.Nonce, actualNonce.String())
					if expectedNewLeaf.IsSmartContract {
						log.Info("Verifying Storage...")
						for positionHex, expectedNewStorageHex := range expectedNewLeaf.Storage {
							position, ok := big.NewInt(0).SetString(positionHex[2:], 16)
							require.True(t, ok)
							expectedNewStorage, ok := big.NewInt(0).SetString(expectedNewStorageHex[2:], 16)
							require.True(t, ok)
							actualStorage, err := merkleTree.GetStorageAt(ctx, common.HexToAddress(expectedNewLeaf.Address), position, actualNewStateRoot.Bytes())
							require.NoError(t, err)
							require.Equal(t, expectedNewStorage, actualStorage)
						}

						log.Info("Verifying HashBytecode...")
						actualHashByteCode, err := merkleTree.GetCodeHash(ctx, common.HexToAddress(expectedNewLeaf.Address), actualNewStateRoot.Bytes())
						require.NoError(t, err)
						require.Equal(t, expectedNewLeaf.HashBytecode, common.BytesToHash(actualHashByteCode).String())
					}
				}
				return
			})

			return nil
		}
		return nil
	})
	require.NoError(t, err)
}

func sendForcedBatchForVector(t *testing.T, txs []byte, opsman *operations.Manager) (*state.Batch, error) {
	ctx := context.Background()
	st := opsman.State()
	// Connect to ethereum node
	ethClient, err := ethclient.Dial(operations.DefaultL1NetworkURL)
	require.NoError(t, err)

	// Create smc client
	var zkEvmAddr common.Address
	if operations.IsRollup() {
		zkEvmAddr = common.HexToAddress(operations.DefaultL1ZkEVMRollupSmartContract)
	} else {
		zkEvmAddr = common.HexToAddress(operations.DefaultL1ZkEVMValidiumSmartContract)
	}
	zkEvm, err := polygonzkevmrollup.NewPolygonzkevmrollup(zkEvmAddr, ethClient)
	require.NoError(t, err)

	auth, err := operations.GetAuth(operations.DefaultSequencerPrivateKey, operations.DefaultL1ChainID)
	require.NoError(t, err)

	log.Info("Using address: ", auth.From)
	num, err := zkEvm.LastForceBatch(&bind.CallOpts{Pending: false})
	require.NoError(t, err)
	log.Info("Number of forceBatches in the smc: ", num)

	// Get tip
	tip, err := zkEvm.GetForcedBatchFee(&bind.CallOpts{Pending: false})
	require.NoError(t, err)

	disallowed, err := zkEvm.IsForcedBatchDisallowed(&bind.CallOpts{Pending: false})
	require.NoError(t, err)
	if disallowed {
		tx, err := zkEvm.ActivateForceBatches(auth)
		require.NoError(t, err)
		err = operations.WaitTxToBeMined(ctx, ethClient, tx, operations.DefaultTimeoutTxToBeMined)
		require.NoError(t, err)
	}

	// Send forceBatch
	tx, err := zkEvm.ForceBatch(auth, txs, tip)
	require.NoError(t, err)

	log.Info("Forced Batch Submit to L1 TxHash: ", tx.Hash())
	time.Sleep(1 * time.Second)

	err = operations.WaitTxToBeMined(ctx, ethClient, tx, operations.DefaultTimeoutTxToBeMined)
	require.NoError(t, err)

	currentBlock, err := ethClient.BlockByNumber(ctx, nil)
	require.NoError(t, err)
	log.Debug("currentBlock.Time(): ", currentBlock.Time())

	query := ethereum.FilterQuery{
		FromBlock: currentBlock.Number(),
		Addresses: []common.Address{zkEvmAddr},
	}
	logs, err := ethClient.FilterLogs(ctx, query)
	require.NoError(t, err)

	var forcedBatch *state.Batch
	for _, vLog := range logs {
		if vLog.Topics[0] != constants.ForcedBatchSignatureHash {
			logs, err = ethClient.FilterLogs(ctx, query)
			require.NoError(t, err)
			continue
		}
		fb, err := zkEvm.ParseForceBatch(vLog)
		if err != nil {
			log.Errorf("failed to parse force batch log event, err: ", err)
		}
		log.Debugf("log decoded: %+v", fb)
		ger := fb.LastGlobalExitRoot
		log.Info("GlobalExitRoot: ", ger)
		log.Info("Transactions: ", common.Bytes2Hex(fb.Transactions))
		fullBlock, err := ethClient.BlockByHash(ctx, vLog.BlockHash)
		if err != nil {
			log.Errorf("error getting hashParent. BlockNumber: %d. Error: %v", vLog.BlockNumber, err)
			return nil, err
		}
		log.Info("MinForcedTimestamp: ", fullBlock.Time())
		forcedBatch, err = st.GetBatchByForcedBatchNum(ctx, fb.ForceBatchNum, nil)
		for err == state.ErrStateNotSynchronized {
			time.Sleep(1 * time.Second)
			forcedBatch, err = st.GetBatchByForcedBatchNum(ctx, fb.ForceBatchNum, nil)
		}
		require.NoError(t, err)
		require.NotNil(t, forcedBatch)

		log.Info("Waiting Forced Batch to be virtualized ...")
		err = operations.WaitBatchToBeVirtualized(forcedBatch.BatchNumber, 4*time.Minute, st)
		require.NoError(t, err)

		log.Info("Waiting Forced Batch to be consolidated ...")
		err = operations.WaitBatchToBeConsolidated(forcedBatch.BatchNumber, 4*time.Minute, st)
		require.NoError(t, err)
	}

	return forcedBatch, nil
}
=======
../../test/e2e/forced_batches_vector_group2_test.go
>>>>>>> ad117028
<|MERGE_RESOLUTION|>--- conflicted
+++ resolved
@@ -1,244 +1 @@
-<<<<<<< HEAD
-package e2e
-
-import (
-	"context"
-	"math/big"
-	"os"
-	"path/filepath"
-	"strings"
-	"testing"
-	"time"
-
-	"github.com/0xPolygonHermez/zkevm-node/etherman/smartcontracts/polygonzkevmrollup"
-	"github.com/0xPolygonHermez/zkevm-node/hex"
-	"github.com/0xPolygonHermez/zkevm-node/log"
-	"github.com/0xPolygonHermez/zkevm-node/state"
-	"github.com/0xPolygonHermez/zkevm-node/test/constants"
-	"github.com/0xPolygonHermez/zkevm-node/test/operations"
-	"github.com/0xPolygonHermez/zkevm-node/test/vectors"
-	"github.com/ethereum/go-ethereum"
-	"github.com/ethereum/go-ethereum/accounts/abi/bind"
-	"github.com/ethereum/go-ethereum/common"
-	"github.com/ethereum/go-ethereum/ethclient"
-	"github.com/stretchr/testify/require"
-)
-
-func TestForcedBatchesVectorFiles(t *testing.T) {
-	// os.Setenv(operations.TestConcensusENV, operations.Rollup)
-	if testing.Short() || !operations.IsConcensusRelevant() {
-		t.Skip()
-	}
-	vectorFilesDir := "./../vectors/src/state-transition/forced-tx/group2"
-	ctx := context.Background()
-	err := filepath.Walk(vectorFilesDir, func(path string, info os.FileInfo, err error) error {
-		if err != nil {
-			return err
-		}
-		if !info.IsDir() && !strings.HasSuffix(info.Name(), "list.json") {
-
-			t.Run(info.Name(), func(t *testing.T) {
-
-				defer func() {
-					require.NoError(t, operations.Teardown())
-				}()
-
-				// Load test vectors
-				log.Info("=====================================================================")
-				log.Info(path)
-				log.Info("=====================================================================")
-				testCase, err := vectors.LoadStateTransitionTestCaseV2(path)
-				require.NoError(t, err)
-
-				opsCfg := operations.GetDefaultOperationsConfig()
-				opsCfg.State.MaxCumulativeGasUsed = 80000000000
-				opsman, err := operations.NewManager(ctx, opsCfg)
-				require.NoError(t, err)
-
-				// Setting Genesis
-				log.Info("###################")
-				log.Info("# Setting Genesis #")
-				log.Info("###################")
-				genesisActions := vectors.GenerateGenesisActions(testCase.Genesis)
-				require.NoError(t, opsman.SetGenesis(genesisActions))
-				if operations.IsRollup() {
-					log.Info("Running test with rollup consensus")
-					err = opsman.SetupRollup()
-				} else {
-					log.Info("Running test with validium consensus")
-					err = opsman.SetupValidium()
-				}
-				require.NoError(t, err)
-
-				// Check initial root
-				log.Info("################################")
-				log.Info("# Verifying initial state root #")
-				log.Info("################################")
-				actualOldStateRoot, err := opsman.State().GetLastStateRoot(ctx, nil)
-				require.NoError(t, err)
-				require.Equal(t, testCase.ExpectedOldStateRoot, actualOldStateRoot.Hex())
-				decodedData, err := hex.DecodeHex(testCase.BatchL2Data)
-				require.NoError(t, err)
-				_, txBytes, _, err := state.DecodeTxs(decodedData, forkID5)
-				forcedBatch, err := sendForcedBatchForVector(t, txBytes, opsman)
-				require.NoError(t, err)
-				actualNewStateRoot := forcedBatch.StateRoot
-				isClosed, err := opsman.State().IsBatchClosed(ctx, forcedBatch.BatchNumber, nil)
-				require.NoError(t, err)
-
-				// wait until is closed
-				for !isClosed {
-					time.Sleep(1 * time.Second)
-					isClosed, err = opsman.State().IsBatchClosed(ctx, forcedBatch.BatchNumber, nil)
-					require.NoError(t, err)
-				}
-
-				log.Info("#######################")
-				log.Info("# Verifying new leafs #")
-				log.Info("#######################")
-				merkleTree := opsman.State().GetTree()
-				for _, expectedNewLeaf := range testCase.ExpectedNewLeafs {
-					if expectedNewLeaf.IsSmartContract {
-						log.Info("Smart Contract Address: ", expectedNewLeaf.Address)
-					} else {
-						log.Info("Account Address: ", expectedNewLeaf.Address)
-					}
-					log.Info("Verifying Balance...")
-					actualBalance, err := merkleTree.GetBalance(ctx, common.HexToAddress(expectedNewLeaf.Address), actualNewStateRoot.Bytes())
-					require.NoError(t, err)
-					require.Equal(t, expectedNewLeaf.Balance.String(), actualBalance.String())
-
-					log.Info("Verifying Nonce...")
-					actualNonce, err := merkleTree.GetNonce(ctx, common.HexToAddress(expectedNewLeaf.Address), actualNewStateRoot.Bytes())
-					require.NoError(t, err)
-					require.Equal(t, expectedNewLeaf.Nonce, actualNonce.String())
-					if expectedNewLeaf.IsSmartContract {
-						log.Info("Verifying Storage...")
-						for positionHex, expectedNewStorageHex := range expectedNewLeaf.Storage {
-							position, ok := big.NewInt(0).SetString(positionHex[2:], 16)
-							require.True(t, ok)
-							expectedNewStorage, ok := big.NewInt(0).SetString(expectedNewStorageHex[2:], 16)
-							require.True(t, ok)
-							actualStorage, err := merkleTree.GetStorageAt(ctx, common.HexToAddress(expectedNewLeaf.Address), position, actualNewStateRoot.Bytes())
-							require.NoError(t, err)
-							require.Equal(t, expectedNewStorage, actualStorage)
-						}
-
-						log.Info("Verifying HashBytecode...")
-						actualHashByteCode, err := merkleTree.GetCodeHash(ctx, common.HexToAddress(expectedNewLeaf.Address), actualNewStateRoot.Bytes())
-						require.NoError(t, err)
-						require.Equal(t, expectedNewLeaf.HashBytecode, common.BytesToHash(actualHashByteCode).String())
-					}
-				}
-				return
-			})
-
-			return nil
-		}
-		return nil
-	})
-	require.NoError(t, err)
-}
-
-func sendForcedBatchForVector(t *testing.T, txs []byte, opsman *operations.Manager) (*state.Batch, error) {
-	ctx := context.Background()
-	st := opsman.State()
-	// Connect to ethereum node
-	ethClient, err := ethclient.Dial(operations.DefaultL1NetworkURL)
-	require.NoError(t, err)
-
-	// Create smc client
-	var zkEvmAddr common.Address
-	if operations.IsRollup() {
-		zkEvmAddr = common.HexToAddress(operations.DefaultL1ZkEVMRollupSmartContract)
-	} else {
-		zkEvmAddr = common.HexToAddress(operations.DefaultL1ZkEVMValidiumSmartContract)
-	}
-	zkEvm, err := polygonzkevmrollup.NewPolygonzkevmrollup(zkEvmAddr, ethClient)
-	require.NoError(t, err)
-
-	auth, err := operations.GetAuth(operations.DefaultSequencerPrivateKey, operations.DefaultL1ChainID)
-	require.NoError(t, err)
-
-	log.Info("Using address: ", auth.From)
-	num, err := zkEvm.LastForceBatch(&bind.CallOpts{Pending: false})
-	require.NoError(t, err)
-	log.Info("Number of forceBatches in the smc: ", num)
-
-	// Get tip
-	tip, err := zkEvm.GetForcedBatchFee(&bind.CallOpts{Pending: false})
-	require.NoError(t, err)
-
-	disallowed, err := zkEvm.IsForcedBatchDisallowed(&bind.CallOpts{Pending: false})
-	require.NoError(t, err)
-	if disallowed {
-		tx, err := zkEvm.ActivateForceBatches(auth)
-		require.NoError(t, err)
-		err = operations.WaitTxToBeMined(ctx, ethClient, tx, operations.DefaultTimeoutTxToBeMined)
-		require.NoError(t, err)
-	}
-
-	// Send forceBatch
-	tx, err := zkEvm.ForceBatch(auth, txs, tip)
-	require.NoError(t, err)
-
-	log.Info("Forced Batch Submit to L1 TxHash: ", tx.Hash())
-	time.Sleep(1 * time.Second)
-
-	err = operations.WaitTxToBeMined(ctx, ethClient, tx, operations.DefaultTimeoutTxToBeMined)
-	require.NoError(t, err)
-
-	currentBlock, err := ethClient.BlockByNumber(ctx, nil)
-	require.NoError(t, err)
-	log.Debug("currentBlock.Time(): ", currentBlock.Time())
-
-	query := ethereum.FilterQuery{
-		FromBlock: currentBlock.Number(),
-		Addresses: []common.Address{zkEvmAddr},
-	}
-	logs, err := ethClient.FilterLogs(ctx, query)
-	require.NoError(t, err)
-
-	var forcedBatch *state.Batch
-	for _, vLog := range logs {
-		if vLog.Topics[0] != constants.ForcedBatchSignatureHash {
-			logs, err = ethClient.FilterLogs(ctx, query)
-			require.NoError(t, err)
-			continue
-		}
-		fb, err := zkEvm.ParseForceBatch(vLog)
-		if err != nil {
-			log.Errorf("failed to parse force batch log event, err: ", err)
-		}
-		log.Debugf("log decoded: %+v", fb)
-		ger := fb.LastGlobalExitRoot
-		log.Info("GlobalExitRoot: ", ger)
-		log.Info("Transactions: ", common.Bytes2Hex(fb.Transactions))
-		fullBlock, err := ethClient.BlockByHash(ctx, vLog.BlockHash)
-		if err != nil {
-			log.Errorf("error getting hashParent. BlockNumber: %d. Error: %v", vLog.BlockNumber, err)
-			return nil, err
-		}
-		log.Info("MinForcedTimestamp: ", fullBlock.Time())
-		forcedBatch, err = st.GetBatchByForcedBatchNum(ctx, fb.ForceBatchNum, nil)
-		for err == state.ErrStateNotSynchronized {
-			time.Sleep(1 * time.Second)
-			forcedBatch, err = st.GetBatchByForcedBatchNum(ctx, fb.ForceBatchNum, nil)
-		}
-		require.NoError(t, err)
-		require.NotNil(t, forcedBatch)
-
-		log.Info("Waiting Forced Batch to be virtualized ...")
-		err = operations.WaitBatchToBeVirtualized(forcedBatch.BatchNumber, 4*time.Minute, st)
-		require.NoError(t, err)
-
-		log.Info("Waiting Forced Batch to be consolidated ...")
-		err = operations.WaitBatchToBeConsolidated(forcedBatch.BatchNumber, 4*time.Minute, st)
-		require.NoError(t, err)
-	}
-
-	return forcedBatch, nil
-}
-=======
-../../test/e2e/forced_batches_vector_group2_test.go
->>>>>>> ad117028
+../../test/e2e/forced_batches_vector_group2_test.go