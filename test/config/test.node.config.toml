IsTrustedSequencer = true

[Log]
Environment = "development" # "production" or "development"
Level = "debug"
Outputs = ["stderr"]

[StateDB]
User = "state_user"
Password = "state_password"
Name = "state_db"
Host = "zkevm-state-db"
Port = "5432"
EnableLog = false
MaxConns = 200

[Pool]
FreeClaimGasLimit = 1500000
IntervalToRefreshBlockedAddresses = "5m"
MaxTxBytesSize=100132
MaxTxDataBytesSize=100000
DefaultMinGasPriceAllowed = 1000000000
MinAllowedGasPriceInterval = "5m"
PollMinAllowedGasPriceInterval = "15s"
	[Pool.DB]
	User = "pool_user"
	Password = "pool_password"
	Name = "pool_db"
	Host = "zkevm-pool-db"
	Port = "5432"
	EnableLog = false
	MaxConns = 200
	[Pool.EffectiveGasPrice]
	L1GasPricePercentageForL2MinPrice = 10
	ByteGasCost = 16
	MarginFactorPercentage = 10

[Etherman]
URL = "http://zkevm-mock-l1-network:8545"
MultiGasProvider = false
	[Etherscan]
		ApiKey = ""

[RPC]
Host = "0.0.0.0"
Port = 8123
ReadTimeout = "60s"
WriteTimeout = "60s"
MaxRequestsPerIPAndSecond = 5000
SequencerNodeURI = ""
EnableL2SuggestedGasPricePolling = true
	[RPC.WebSockets]
		Enabled = true
		Port = 8133

[Synchronizer]
SyncInterval = "1s"
SyncChunkSize = 100
TrustedSequencerURL = "" # If it is empty or not specified, then the value is read from the smc.

[Sequencer]
WaitPeriodPoolIsEmpty = "1s"
LastBatchVirtualizationTimeMaxWaitPeriod = "10s"
BlocksAmountForTxsToBeDeleted = 100
FrequencyToCheckTxsForDelete = "12h"
MaxTxsPerBatch = 150
MaxBatchBytesSize = 129848
MaxCumulativeGasUsed = 30000000
MaxKeccakHashes = 468
MaxPoseidonHashes = 279620
MaxPoseidonPaddings = 149796
MaxMemAligns = 262144
MaxArithmetics = 262144
MaxBinaries = 262144
MaxSteps = 8388608
WeightBatchBytesSize = 1
WeightCumulativeGasUsed = 1
WeightKeccakHashes = 1
WeightPoseidonHashes = 1
WeightPoseidonPaddings = 1
WeightMemAligns = 1
WeightArithmetics = 1
WeightBinaries = 1
WeightSteps = 1
TxLifetimeCheckTimeout = "10m"
MaxTxLifetime = "3h"
	[Sequencer.Finalizer]
		GERDeadlineTimeout = "2s"
		ForcedBatchDeadlineTimeout = "5s"
		SleepDuration = "100ms"
		ResourcePercentageToCloseBatch = 10
		GERFinalityNumberOfBlocks = 0
		ClosingSignalsManagerWaitForCheckingL1Timeout = "10s"
		ClosingSignalsManagerWaitForCheckingGER = "10s"
		ClosingSignalsManagerWaitForCheckingForcedBatches = "10s"
		ForcedBatchesFinalityNumberOfBlocks = 0
<<<<<<< HEAD
		TimestampResolution = "15s"
		[Sequencer.Finalizer.EffectiveGasPrice]
			BreakEvenGasPriceGuaranteedPeriod = "30s"
			MaxBreakEvenGasPriceDeviationPercentage = 10
=======
		TimestampResolution = "10s"
>>>>>>> 8231e944
	[Sequencer.DBManager]
		PoolRetrievalInterval = "500ms"
		L2ReorgRetrievalInterval = "5s"
	[Sequencer.Worker]
		ResourceCostMultiplier = 1000

[SequenceSender]
WaitPeriodSendSequence = "15s"
LastBatchVirtualizationTimeMaxWaitPeriod = "10s"
MaxTxSizeForL1 = 131072
SenderAddress = "0xf39fd6e51aad88f6f4ce6ab8827279cfffb92266"
PrivateKeys = [{Path = "/pk/sequencer.keystore", Password = "testonly"}]

[Aggregator]
Host = "0.0.0.0"
Port = 50081
ForkId = 2
RetryTime = "5s"
VerifyProofInterval = "10s"
TxProfitabilityCheckerType = "acceptall"
TxProfitabilityMinReward = "1.1"
ProofStatePollingInterval = "5s"
SenderAddress = "0x70997970c51812dc3a010c7d01b50e0d17dc79c8"
CleanupLockedProofsInterval = "2m"
GeneratingProofCleanupThreshold = "10m"

[EthTxManager]
ForcedGas = 0
PrivateKeys = [
	{Path = "/pk/sequencer.keystore", Password = "testonly"},
	{Path = "/pk/aggregator.keystore", Password = "testonly"}
]

[L2GasPriceSuggester]
Type = "follower"
UpdatePeriod = "10s"
Factor = 0.5
DefaultGasPriceWei = 1000000000

[MTClient]
URI  = "zkevm-prover:50061"

[Executor]
URI = "zkevm-prover:50071"

[Metrics]
Host = "0.0.0.0"
Port = 9091
Enabled = true
ProfilingHost = "0.0.0.0"
ProfilingPort = 6060
ProfilingEnabled = true

[EventLog]
	[EventLog.DB]
	User = "event_user"
	Password = "event_password"
	Name = "event_db"
	Host = "zkevm-event-db"
	Port = "5432"
	EnableLog = false
	MaxConns = 200<|MERGE_RESOLUTION|>--- conflicted
+++ resolved
@@ -94,14 +94,10 @@
 		ClosingSignalsManagerWaitForCheckingGER = "10s"
 		ClosingSignalsManagerWaitForCheckingForcedBatches = "10s"
 		ForcedBatchesFinalityNumberOfBlocks = 0
-<<<<<<< HEAD
-		TimestampResolution = "15s"
+		TimestampResolution = "10s"
 		[Sequencer.Finalizer.EffectiveGasPrice]
 			BreakEvenGasPriceGuaranteedPeriod = "30s"
 			MaxBreakEvenGasPriceDeviationPercentage = 10
-=======
-		TimestampResolution = "10s"
->>>>>>> 8231e944
 	[Sequencer.DBManager]
 		PoolRetrievalInterval = "500ms"
 		L2ReorgRetrievalInterval = "5s"
