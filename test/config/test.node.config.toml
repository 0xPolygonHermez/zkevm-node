IsTrustedSequencer = true

[Log]
Environment = "development" # "production" or "development"
Level = "debug"
Outputs = ["stderr"]

[StateDB]
User = "state_user"
Password = "state_password"
Name = "state_db"
Host = "zkevm-state-db"
Port = "5432"
EnableLog = false
MaxConns = 200

[Pool]
FreeClaimGasLimit = 1500000
IntervalToRefreshBlockedAddresses = "5m"
IntervalToRefreshGasPrices = "5s"
MaxTxBytesSize=100132
MaxTxDataBytesSize=100000
DefaultMinGasPriceAllowed = 1000000000
MinAllowedGasPriceInterval = "5m"
PollMinAllowedGasPriceInterval = "15s"
	[Pool.DB]
	User = "pool_user"
	Password = "pool_password"
	Name = "pool_db"
	Host = "zkevm-pool-db"
	Port = "5432"
	EnableLog = false
	MaxConns = 200
	[Pool.EffectiveGasPrice]
	L1GasPriceFactor = 10
	ByteGasCost = 16
	MarginFactor = 10

[Etherman]
URL = "http://zkevm-mock-l1-network:8545"
MultiGasProvider = false
	[Etherscan]
		ApiKey = ""

[RPC]
Host = "0.0.0.0"
Port = 8123
ReadTimeout = "60s"
WriteTimeout = "60s"
MaxRequestsPerIPAndSecond = 5000
SequencerNodeURI = ""
EnableL2SuggestedGasPricePolling = true
	[RPC.WebSockets]
		Enabled = true
		Port = 8133

[Synchronizer]
SyncInterval = "1s"
SyncChunkSize = 100
TrustedSequencerURL = "" # If it is empty or not specified, then the value is read from the smc.

[Sequencer]
WaitPeriodPoolIsEmpty = "1s"
LastBatchVirtualizationTimeMaxWaitPeriod = "10s"
BlocksAmountForTxsToBeDeleted = 100
FrequencyToCheckTxsForDelete = "12h"
MaxTxsPerBatch = 300
MaxBatchBytesSize = 120000
MaxCumulativeGasUsed = 30000000
MaxKeccakHashes = 2145
MaxPoseidonHashes = 252357
MaxPoseidonPaddings = 135191
MaxMemAligns = 236585
MaxArithmetics = 236585
MaxBinaries = 473170
MaxSteps = 7570538
WeightBatchBytesSize = 1
WeightCumulativeGasUsed = 1
WeightKeccakHashes = 1
WeightPoseidonHashes = 1
WeightPoseidonPaddings = 1
WeightMemAligns = 1
WeightArithmetics = 1
WeightBinaries = 1
WeightSteps = 1
TxLifetimeCheckTimeout = "10m"
MaxTxLifetime = "3h"
	[Sequencer.Finalizer]
		GERDeadlineTimeout = "2s"
		ForcedBatchDeadlineTimeout = "5s"
		SleepDuration = "100ms"
		ResourcePercentageToCloseBatch = 10
		GERFinalityNumberOfBlocks = 0
		ClosingSignalsManagerWaitForCheckingL1Timeout = "10s"
		ClosingSignalsManagerWaitForCheckingGER = "10s"
		ClosingSignalsManagerWaitForCheckingForcedBatches = "10s"
		ForcedBatchesFinalityNumberOfBlocks = 0
		TimestampResolution = "10s"
	[Sequencer.DBManager]
		PoolRetrievalInterval = "500ms"
		L2ReorgRetrievalInterval = "5s"
	[Sequencer.Worker]
		ResourceCostMultiplier = 1000
	[Sequencer.EffectiveGasPrice]
		MaxBreakEvenGasPriceDeviationPercentage = 10
		Enabled = false

[SequenceSender]
WaitPeriodSendSequence = "15s"
LastBatchVirtualizationTimeMaxWaitPeriod = "10s"
MaxTxSizeForL1 = 131072
SenderAddress = "0xf39fd6e51aad88f6f4ce6ab8827279cfffb92266"
PrivateKeys = [{Path = "/pk/sequencer.keystore", Password = "testonly"}]

[Aggregator]
Host = "0.0.0.0"
Port = 50081
<<<<<<< HEAD
ForkId = 5
=======
>>>>>>> 99cd6bdd
RetryTime = "5s"
VerifyProofInterval = "10s"
TxProfitabilityCheckerType = "acceptall"
TxProfitabilityMinReward = "1.1"
ProofStatePollingInterval = "5s"
SenderAddress = "0x70997970c51812dc3a010c7d01b50e0d17dc79c8"
CleanupLockedProofsInterval = "2m"
GeneratingProofCleanupThreshold = "10m"

[EthTxManager]
ForcedGas = 0
PrivateKeys = [
	{Path = "/pk/sequencer.keystore", Password = "testonly"},
	{Path = "/pk/aggregator.keystore", Password = "testonly"}
]

[L2GasPriceSuggester]
Type = "default"
UpdatePeriod = "10s"
Factor = 0.5
DefaultGasPriceWei = 1000000000

[MTClient]
URI  = "zkevm-prover:50061"

[Executor]
URI = "zkevm-prover:50071"
MaxGRPCMessageSize = 100000000

[Metrics]
Host = "0.0.0.0"
Port = 9091
Enabled = true
ProfilingHost = "0.0.0.0"
ProfilingPort = 6060
ProfilingEnabled = true

[EventLog]
	[EventLog.DB]
	User = "event_user"
	Password = "event_password"
	Name = "event_db"
	Host = "zkevm-event-db"
	Port = "5432"
	EnableLog = false
	MaxConns = 200

[HashDB]
User = "prover_user"
Password = "prover_pass"
Name = "prover_db"
Host = "zkevm-state-db"
Port = "5432"
EnableLog = false
MaxConns = 200<|MERGE_RESOLUTION|>--- conflicted
+++ resolved
@@ -115,10 +115,6 @@
 [Aggregator]
 Host = "0.0.0.0"
 Port = 50081
-<<<<<<< HEAD
-ForkId = 5
-=======
->>>>>>> 99cd6bdd
 RetryTime = "5s"
 VerifyProofInterval = "10s"
 TxProfitabilityCheckerType = "acceptall"
