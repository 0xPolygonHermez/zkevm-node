--- conflicted
+++ resolved
@@ -81,15 +81,8 @@
     "maxExecutorThreads": 20,
     "maxProverThreads": 8,
     "maxHashDBThreads": 8,
-<<<<<<< HEAD
-
-    "ECRecoverPrecalc": true,
-    "ECRecoverPrecalcNThreads": 16,
-    "dbMultiWriteSinglePosition": false
-=======
     "ECRecoverPrecalc": false,
     "ECRecoverPrecalcNThreads": 4,
     "stateManager": true,
     "useAssociativeCache" : false
->>>>>>> 9ea4ab41
 }
