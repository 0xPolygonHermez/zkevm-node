--- conflicted
+++ resolved
@@ -47,11 +47,8 @@
 		NetProfit = 1
 	    BreakEvenFactor = 1.1
 		FinalDeviationPct = 10
-<<<<<<< HEAD
-=======
 		EthTransferGasPrice = 0
 		EthTransferL1GasPriceFactor = 0			
->>>>>>> 291ac858
 		L2GasPriceSuggesterFactor = 0.5
 	[Pool.DB]
 	User = "pool_user"
@@ -117,12 +114,9 @@
 [SequenceSender]
 WaitPeriodSendSequence = "15s"
 LastBatchVirtualizationTimeMaxWaitPeriod = "10s"
-<<<<<<< HEAD
 MaxBatchesForL1 = 10
-=======
 L1BlockTimestampMargin = "5s"
 MaxTxSizeForL1 = 131072
->>>>>>> 291ac858
 L2Coinbase = "0xf39fd6e51aad88f6f4ce6ab8827279cfffb92266"
 PrivateKey = {Path = "./test/sequencer.keystore", Password = "testonly"}
 
