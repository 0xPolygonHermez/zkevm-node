package operations

import (
	"context"
	"fmt"
	"math"
	"math/big"
	"os"
	"os/exec"
	"path/filepath"
	"strings"
	"time"

	"github.com/0xPolygonHermez/zkevm-node/db"
	"github.com/0xPolygonHermez/zkevm-node/event"
	"github.com/0xPolygonHermez/zkevm-node/event/nileventstorage"
	"github.com/0xPolygonHermez/zkevm-node/l1infotree"
	"github.com/0xPolygonHermez/zkevm-node/log"
	"github.com/0xPolygonHermez/zkevm-node/merkletree"
	"github.com/0xPolygonHermez/zkevm-node/state"
	"github.com/0xPolygonHermez/zkevm-node/state/metrics"
	"github.com/0xPolygonHermez/zkevm-node/state/pgstatestorage"
	"github.com/0xPolygonHermez/zkevm-node/state/runtime/executor"
	"github.com/0xPolygonHermez/zkevm-node/test/constants"
	"github.com/0xPolygonHermez/zkevm-node/test/dbutils"
	"github.com/0xPolygonHermez/zkevm-node/test/testutils"
	"github.com/ethereum/go-ethereum/accounts/abi/bind"
	"github.com/ethereum/go-ethereum/core/types"
	"github.com/ethereum/go-ethereum/crypto"
	"github.com/ethereum/go-ethereum/ethclient"
	"github.com/jackc/pgx/v4"
)

const (
	cmdFolder = "test"
)

// Public shared
const (
<<<<<<< HEAD
	DefaultSequencerAddress               = "0xf39Fd6e51aad88F6F4ce6aB8827279cffFb92266"
	DefaultSequencerPrivateKey            = "0xac0974bec39a17e36ba4a6b4d238ff944bacb478cbed5efcae784d7bf4f2ff80"
	DefaultSequencerBalance               = 400000
	DefaultMaxCumulativeGasUsed           = 800000
	DefaultL1DataCommitteeContract        = "0x6Ae5b0863dBF3477335c0102DBF432aFf04ceb22"
	DefaultL1ZkEVMSmartContract           = "0x0D9088C72Cd4F08e9dDe474D8F5394147f64b22C"
	DefaultL1NetworkURL                   = "http://localhost:8545"
	DefaultL1NetworkWebSocketURL          = "ws://localhost:8546"
	DefaultL1ChainID               uint64 = 1337
	DefaultL1AdminAddress                 = "0x2ecf31ece36ccac2d3222a303b1409233ecbb225"
	DefaultL1AdminPrivateKey              = "0xde3ca643a52f5543e84ba984c4419ff40dbabd0e483c31c1d09fee8168d68e38"

	DefaultL2NetworkURL                 = "http://localhost:8123"
	PermissionlessL2NetworkURL          = "http://localhost:8125"
	DefaultL2NetworkWebSocketURL        = "ws://localhost:8133"
	DefaultL2ChainID             uint64 = 1001
=======
	DefaultSequencerAddress                    = "0xf39Fd6e51aad88F6F4ce6aB8827279cffFb92266"
	DefaultSequencerPrivateKey                 = "0xac0974bec39a17e36ba4a6b4d238ff944bacb478cbed5efcae784d7bf4f2ff80"
	DefaultForcedBatchesAddress                = "0x3C44CdDdB6a900fa2b585dd299e03d12FA4293BC"
	DefaultForcedBatchesPrivateKey             = "0x5de4111afa1a4b94908f83103eb1f1706367c2e68ca870fc3fb9a804cdab365a"
	DefaultSequencerBalance                    = 400000
	DefaultMaxCumulativeGasUsed                = 800000
	DefaultL1ZkEVMSmartContract                = "0x8dAF17A20c9DBA35f005b6324F493785D239719d"
	DefaultL1RollupManagerSmartContract        = "0xB7f8BC63BbcaD18155201308C8f3540b07f84F5e"
	DefaultL1PolSmartContract                  = "0x5FbDB2315678afecb367f032d93F642f64180aa3"
	DefaultL1NetworkURL                        = "http://localhost:8545"
	DefaultL1NetworkWebSocketURL               = "ws://localhost:8546"
	DefaultL1ChainID                    uint64 = 1337

	DefaultL2NetworkURL                        = "http://localhost:8123"
	PermissionlessL2NetworkURL                 = "http://localhost:8125"
	DefaultL2NetworkWebSocketURL               = "ws://localhost:8133"
	PermissionlessL2NetworkWebSocketURL        = "ws://localhost:8135"
	DefaultL2ChainID                    uint64 = 1001
>>>>>>> 291ac858

	DefaultTimeoutTxToBeMined = 1 * time.Minute

	DefaultWaitPeriodSendSequence                          = "15s"
	DefaultLastBatchVirtualizationTimeMaxWaitPeriod        = "10s"
	MaxBatchesForL1                                 uint64 = 10
	MaxTxSizeForL1                                  uint64 = 131072
)

var (
	stateDBCfg = dbutils.NewStateConfigFromEnv()
	poolDBCfg  = dbutils.NewPoolConfigFromEnv()

	zkProverURI      = testutils.GetEnv(constants.ENV_ZKPROVER_URI, "127.0.0.1")
	executorURI      = fmt.Sprintf("%s:50071", zkProverURI)
	merkleTreeURI    = fmt.Sprintf("%s:50061", zkProverURI)
	executorConfig   = executor.Config{URI: executorURI, MaxGRPCMessageSize: 100000000}
	merkleTreeConfig = merkletree.Config{URI: merkleTreeURI}
)

// SequenceSenderConfig is the configuration for the sequence sender operations
type SequenceSenderConfig struct {
	WaitPeriodSendSequence                   string
	LastBatchVirtualizationTimeMaxWaitPeriod string
	MaxBatchesForL1                          uint64
	MaxTxSizeForL1                           uint64
	SenderAddress                            string
	PrivateKey                               string
}

// Config is the main Manager configuration.
type Config struct {
	State          *state.Config
	SequenceSender *SequenceSenderConfig
	Genesis        state.Genesis
}

// Manager controls operations and has knowledge about how to set up and tear
// down a functional environment.
type Manager struct {
	cfg *Config
	ctx context.Context

	st   *state.State
	wait *Wait
}

// NewManager returns a manager ready to be used and a potential error caused
// during its creation (which can come from the setup of the db connection).
func NewManager(ctx context.Context, cfg *Config) (*Manager, error) {
	// Init database instance
	initOrResetDB()
	return NewManagerNoInitDB(ctx, cfg)
}

func NewManagerNoInitDB(ctx context.Context, cfg *Config) (*Manager, error) {
	opsman := &Manager{
		cfg:  cfg,
		ctx:  ctx,
		wait: NewWait(),
	}
	st, err := initState(*cfg.State)
	if err != nil {
		return nil, err
	}
	opsman.st = st

	return opsman, nil
}

// State is a getter for the st field.
func (m *Manager) State() *state.State {
	return m.st
}

// CheckVirtualRoot verifies if the given root is the current root of the
// merkletree for virtual state.
func (m *Manager) CheckVirtualRoot(expectedRoot string) error {
	panic("not implemented yet")
	// root, err := m.st.Getroot(m.ctx, true, "")
	// if err != nil {
	// 	return err
	// }
	// return m.checkRoot(root, expectedRoot)
}

// CheckConsolidatedRoot verifies if the given root is the current root of the
// merkletree for consolidated state.
func (m *Manager) CheckConsolidatedRoot(expectedRoot string) error {
	panic("not implemented yet")
	// root, err := m.st.GetStateRoot(m.ctx, false, "")
	// if err != nil {
	// 	return err
	// }
	// return m.checkRoot(root, expectedRoot)
}

// SetGenesisAccountsBalance creates the genesis block in the state.
func (m *Manager) SetGenesisAccountsBalance(genesisBlockNumber uint64, genesisAccounts map[string]big.Int) error {
	var genesisActions []*state.GenesisAction
	for address, balanceValue := range genesisAccounts {
		action := &state.GenesisAction{
			Address: address,
			Type:    int(merkletree.LeafTypeBalance),
			Value:   balanceValue.String(),
		}
		genesisActions = append(genesisActions, action)
	}

	return m.SetGenesis(genesisBlockNumber, genesisActions)
}

func (m *Manager) SetGenesis(genesisBlockNumber uint64, genesisActions []*state.GenesisAction) error {
	genesisBlock := state.Block{
		BlockNumber: genesisBlockNumber,
		BlockHash:   state.ZeroHash,
		ParentHash:  state.ZeroHash,
		ReceivedAt:  time.Now(),
	}
	genesis := state.Genesis{
		Actions: genesisActions,
	}

	dbTx, err := m.st.BeginStateTransaction(m.ctx)
	if err != nil {
		return err
	}

	_, err = m.st.SetGenesis(m.ctx, genesisBlock, genesis, metrics.SynchronizerCallerLabel, dbTx)

	errCommit := dbTx.Commit(m.ctx)
	if errCommit != nil {
		return errCommit
	}

	return err
}

// SetForkID sets the initial forkID in db for testing purposes
func (m *Manager) SetForkID(blockNum uint64, forkID uint64) error {
	dbTx, err := m.st.BeginStateTransaction(m.ctx)
	if err != nil {
		return err
	}

	// Add initial forkID
	fID := state.ForkIDInterval{
		FromBatchNumber: 1,
		ToBatchNumber:   math.MaxUint64,
		ForkId:          forkID,
		Version:         "forkID",
		BlockNumber:     blockNum,
	}
	err = m.st.AddForkIDInterval(m.ctx, fID, dbTx)

	errCommit := dbTx.Commit(m.ctx)
	if errCommit != nil {
		return errCommit
	}

	return err
}

// ApplyL1Txs sends the given L1 txs, waits for them to be consolidated and
// checks the final state.
func ApplyL1Txs(ctx context.Context, txs []*types.Transaction, auth *bind.TransactOpts, client *ethclient.Client) error {
	_, err := applyTxs(ctx, txs, auth, client, true)
	return err
}

// ConfirmationLevel type used to describe the confirmation level of a transaction
type ConfirmationLevel int

// PoolConfirmationLevel indicates that transaction is added into the pool
const PoolConfirmationLevel ConfirmationLevel = 0

// TrustedConfirmationLevel indicates that transaction is  added into the trusted state
const TrustedConfirmationLevel ConfirmationLevel = 1

// VirtualConfirmationLevel indicates that transaction is  added into the virtual state
const VirtualConfirmationLevel ConfirmationLevel = 2

// VerifiedConfirmationLevel indicates that transaction is  added into the verified state
const VerifiedConfirmationLevel ConfirmationLevel = 3

// ApplyL2Txs sends the given L2 txs, waits for them to be consolidated and
// checks the final state.
func ApplyL2Txs(ctx context.Context, txs []*types.Transaction, auth *bind.TransactOpts, client *ethclient.Client, confirmationLevel ConfirmationLevel) ([]*big.Int, error) {
	var err error
	if auth == nil {
		auth, err = GetAuth(DefaultSequencerPrivateKey, DefaultL2ChainID)
		if err != nil {
			return nil, err
		}
	}

	if client == nil {
		client, err = ethclient.Dial(DefaultL2NetworkURL)
		if err != nil {
			return nil, err
		}
	}
	waitToBeMined := confirmationLevel != PoolConfirmationLevel
	var initialNonce uint64
	if waitToBeMined {
		initialNonce, err = client.NonceAt(ctx, auth.From, nil)
		if err != nil {
			return nil, err
		}
	}
	sentTxs, err := applyTxs(ctx, txs, auth, client, waitToBeMined)
	if err != nil {
		return nil, err
	}
	if confirmationLevel == PoolConfirmationLevel {
		return nil, nil
	}

	l2BlockNumbers := make([]*big.Int, 0, len(sentTxs))
	for i, tx := range sentTxs {
		// check transaction nonce against transaction reported L2 block number
		receipt, err := client.TransactionReceipt(ctx, tx.Hash())
		if err != nil {
			return nil, err
		}

		// get L2 block number
		l2BlockNumbers = append(l2BlockNumbers, receipt.BlockNumber)
<<<<<<< HEAD
		expectedNonce := initialNonce + uint64(i)
		if tx.Nonce() != expectedNonce {
			return nil, fmt.Errorf("mismatching nonce for tx %v: want %d, got %d\n", tx.Hash(), expectedNonce, tx.Nonce())
		}
=======
>>>>>>> 291ac858
		if confirmationLevel == TrustedConfirmationLevel {
			continue
		}

		// wait for l2 block to be virtualized
		log.Infof("waiting for the block number %v to be virtualized", receipt.BlockNumber.String())
		err = WaitL2BlockToBeVirtualized(receipt.BlockNumber, 4*time.Minute) //nolint:gomnd
		if err != nil {
			return nil, err
		}
		if confirmationLevel == VirtualConfirmationLevel {
			continue
		}

		// wait for l2 block number to be consolidated
		log.Infof("waiting for the block number %v to be consolidated", receipt.BlockNumber.String())
		err = WaitL2BlockToBeConsolidated(receipt.BlockNumber, 4*time.Minute) //nolint:gomnd
		if err != nil {
			return nil, err
		}
	}

	return l2BlockNumbers, nil
}

func applyTxs(ctx context.Context, txs []*types.Transaction, auth *bind.TransactOpts, client *ethclient.Client, waitToBeMined bool) ([]*types.Transaction, error) {
	var sentTxs []*types.Transaction

	for i := 0; i < len(txs); i++ {
		signedTx, err := auth.Signer(auth.From, txs[i])
		if err != nil {
			return nil, err
		}
		log.Infof("Sending Tx %v Nonce %v", signedTx.Hash(), signedTx.Nonce())
		err = client.SendTransaction(context.Background(), signedTx)
		if err != nil {
			return nil, err
		}

		sentTxs = append(sentTxs, signedTx)
	}
	if !waitToBeMined {
		return nil, nil
	}

	// wait for TX to be mined
	timeout := 180 * time.Second //nolint:gomnd
	for _, tx := range sentTxs {
		log.Infof("Waiting Tx %s to be mined", tx.Hash())
		err := WaitTxToBeMined(ctx, client, tx, timeout)
		if err != nil {
			return nil, err
		}
		log.Infof("Tx %s mined successfully", tx.Hash())
	}
	nTxs := len(txs)
	if nTxs > 1 {
		log.Infof("%d transactions added into the trusted state successfully.", nTxs)
	} else {
		log.Info("transaction added into the trusted state successfully.")
	}

	return sentTxs, nil
}

// GetAuth configures and returns an auth object.
func GetAuth(privateKeyStr string, chainID uint64) (*bind.TransactOpts, error) {
	privateKey, err := crypto.HexToECDSA(strings.TrimPrefix(privateKeyStr, "0x"))
	if err != nil {
		return nil, err
	}

	return bind.NewKeyedTransactorWithChainID(privateKey, big.NewInt(0).SetUint64(chainID))
}

// MustGetAuth GetAuth but panics if err
func MustGetAuth(privateKeyStr string, chainID uint64) *bind.TransactOpts {
	auth, err := GetAuth(privateKeyStr, chainID)
	if err != nil {
		panic(err)
	}
	return auth
}

// Setup creates all the required components and initializes them according to
// the manager config.
func (m *Manager) Setup() error {
	// Run network container
	err := m.StartNetwork()
	if err != nil {
		return err
	}

	// Approve pol
	err = ApprovePol()
	if err != nil {
		return err
	}

	// Run node container
	err = m.StartNode()
	if err != nil {
		return err
	}

	return nil
}

// SetupWithPermissionless creates all the required components for both trusted and permissionless nodes
// and initializes them according to the manager config.
func (m *Manager) SetupWithPermissionless() error {
	// Run network container
	err := m.StartNetwork()
	if err != nil {
		return err
	}

	// Approve Pol
	err = ApprovePol()
	if err != nil {
		return err
	}

	err = m.StartTrustedAndPermissionlessNode()
	if err != nil {
		return err
	}

	// Run node container
	return nil
}

// StartEthTxSender stops the eth tx sender service
func (m *Manager) StartEthTxSender() error {
	return StartComponent("eth-tx-manager")
}

// StopEthTxSender stops the eth tx sender service
func (m *Manager) StopEthTxSender() error {
	return StopComponent("eth-tx-manager")
}

// StartSequencer starts the sequencer
func (m *Manager) StartSequencer() error {
	return StartComponent("seq")
}

// StopSequencer stops the sequencer
func (m *Manager) StopSequencer() error {
	return StopComponent("seq")
}

// StartSequenceSender starts the sequence sender
func (m *Manager) StartSequenceSender() error {
	return StartComponent("seqsender")
}

// StopSequenceSender stops the sequence sender
func (m *Manager) StopSequenceSender() error {
	return StopComponent("seqsender")
}

// ShowDockerLogs for running dockers
func (m *Manager) ShowDockerLogs() error {
	cmdLogs := "show-logs"
	if err := RunMakeTarget(cmdLogs); err != nil {
		return err
	}
	return nil
}

// Teardown stops all the components.
func Teardown() error {
	err := stopNode()
	if err != nil {
		return err
	}

	err = stopNetwork()
	if err != nil {
		return err
	}

	return nil
}

// TeardownPermissionless stops all the components.
func TeardownPermissionless() error {
	err := stopPermissionlessNode()
	if err != nil {
		return err
	}

	err = stopNetwork()
	if err != nil {
		return err
	}

	return nil
}

func initState(cfg state.Config) (*state.State, error) {
	sqlDB, err := db.NewSQLDB(stateDBCfg)
	if err != nil {
		return nil, err
	}

	stateCfg := state.Config{
		MaxCumulativeGasUsed: cfg.MaxCumulativeGasUsed,
		ChainID:              cfg.ChainID,
		ForkIDIntervals:      cfg.ForkIDIntervals,
	}

	ctx := context.Background()
	stateDb := pgstatestorage.NewPostgresStorage(stateCfg, sqlDB)
	executorClient, _, _ := executor.NewExecutorClient(ctx, executorConfig)
	stateDBClient, _, _ := merkletree.NewMTDBServiceClient(ctx, merkleTreeConfig)
	stateTree := merkletree.NewStateTree(stateDBClient)

	eventStorage, err := nileventstorage.NewNilEventStorage()
	if err != nil {
		return nil, err
	}
	eventLog := event.NewEventLog(event.Config{}, eventStorage)

	mt, err := l1infotree.NewL1InfoTree(32, [][32]byte{})
	if err != nil {
		panic(err)
	}
	st := state.NewState(stateCfg, stateDb, executorClient, stateTree, eventLog, mt)
	return st, nil
}

func (m *Manager) BeginStateTransaction() (pgx.Tx, error) {
	return m.st.BeginStateTransaction(m.ctx)
}

// StartNetwork starts the L1 network container
func (m *Manager) StartNetwork() error {
	return StartComponent("network", networkUpCondition)
}

// InitNetwork Initializes the L2 network registering the sequencer and adding funds via the bridge
func (m *Manager) InitNetwork() error {
	if err := RunMakeTarget("init-network"); err != nil {
		return err
	}

	// Wait network to be ready
	return Poll(DefaultInterval, DefaultDeadline, networkUpCondition)
}

// DeployUniswap deploys a uniswap environment and perform swaps
func (m *Manager) DeployUniswap() error {
	if err := RunMakeTarget("deploy-uniswap"); err != nil {
		return err
	}
	// Wait network to be ready
	return Poll(DefaultInterval, DefaultDeadline, networkUpCondition)
}

func stopNetwork() error {
	return StopComponent("network")
}

// StartNode starts the node container
func (m *Manager) StartNode() error {
	return StartComponent("node", nodeUpCondition)
}

// StartTrustedAndPermissionlessNode starts the node container
func (m *Manager) StartTrustedAndPermissionlessNode() error {
	return StartComponent("permissionless", nodeUpCondition)
}

<<<<<<< HEAD
// StartDACDB starts the data availability node DB
func (m *Manager) StartDACDB() error {
	return StartComponent("dac-db", func() (bool, error) { return true, nil })
}

// StopDACDB stops the data availability node DB
func (m *Manager) StopDACDB() error {
	return StopComponent("dac-db")
}

// StartPermissionlessNodeForcedToSYncThroughDAC starts a permissionless node that is froced to sync through the DAC
func (m *Manager) StartPermissionlessNodeForcedToSYncThroughDAC() error {
	return StartComponent("permissionless-dac", func() (bool, error) { return true, nil })
}

// StopPermissionlessNodeForcedToSYncThroughDAC stops the permissionless node that is froced to sync through the DAC
func (m *Manager) StopPermissionlessNodeForcedToSYncThroughDAC() error {
	return StopComponent("permissionless-dac")
}

// ApproveMatic runs the approving matic command
func ApproveMatic() error {
	return StartComponent("approve-matic")
=======
// ApprovePol runs the approving Pol command
func ApprovePol() error {
	return StartComponent("approve-pol")
>>>>>>> 291ac858
}

func stopNode() error {
	return StopComponent("node")
}

func stopPermissionlessNode() error {
	return StopComponent("permissionless")
}

func runCmd(c *exec.Cmd) error {
	dir, err := os.Getwd()
	if err != nil {
		log.Fatalf("failed to get current work directory: %v", err)
	}

	if strings.Contains(dir, cmdFolder) {
		// Making the change dir to work in any nesting directory level inside cmd folder
		base := filepath.Base(dir)
		for base != cmdFolder {
			dir = filepath.Dir(dir)
			base = filepath.Base(dir)
		}
	} else {
		dir = fmt.Sprintf("../../%s", cmdFolder)
	}
	c.Dir = dir

	c.Stdout = os.Stdout
	c.Stderr = os.Stderr
	return c.Run()
}

// StartComponent starts a docker-compose component.
func StartComponent(component string, conditions ...ConditionFunc) error {
	cmdDown := fmt.Sprintf("stop-%s", component)
	if err := RunMakeTarget(cmdDown); err != nil {
		return err
	}
	cmdUp := fmt.Sprintf("run-%s", component)
	if err := RunMakeTarget(cmdUp); err != nil {
		return err
	}

	// Wait component to be ready
	for _, condition := range conditions {
		if err := Poll(DefaultInterval, DefaultDeadline, condition); err != nil {
			return err
		}
	}
	return nil
}

// StopComponent stops a docker-compose component.
func StopComponent(component string) error {
	cmdDown := fmt.Sprintf("stop-%s", component)
	return RunMakeTarget(cmdDown)
}

// RunMakeTarget runs a Makefile target.
func RunMakeTarget(target string) error {
	cmd := exec.Command("make", target)
	return runCmd(cmd)
}

// GetDefaultOperationsConfig provides a default configuration to run the environment
func GetDefaultOperationsConfig() *Config {
	return &Config{
		State: &state.Config{MaxCumulativeGasUsed: DefaultMaxCumulativeGasUsed, ChainID: 1001,
			ForkIDIntervals: []state.ForkIDInterval{{
				FromBatchNumber: 0,
				ToBatchNumber:   math.MaxUint64,
				ForkId:          state.FORKID_ETROG,
				Version:         "",
			}}},
		SequenceSender: &SequenceSenderConfig{
			WaitPeriodSendSequence:                   DefaultWaitPeriodSendSequence,
			LastBatchVirtualizationTimeMaxWaitPeriod: DefaultWaitPeriodSendSequence,
			MaxBatchesForL1:                          MaxBatchesForL1,
			MaxTxSizeForL1:                           MaxTxSizeForL1,
			SenderAddress:                            DefaultSequencerAddress,
			PrivateKey:                               DefaultSequencerPrivateKey},
	}
}

// GetClient returns an ethereum client to the provided URL
func GetClient(URL string) (*ethclient.Client, error) {
	client, err := ethclient.Dial(URL)
	if err != nil {
		return nil, err
	}
	return client, nil
}

// MustGetClient GetClient but panic if err
func MustGetClient(URL string) *ethclient.Client {
	client, err := GetClient(URL)
	if err != nil {
		panic(err)
	}
	return client
}

func initOrResetDB() {
	if err := dbutils.InitOrResetState(stateDBCfg); err != nil {
		panic(err)
	}
	if err := dbutils.InitOrResetPool(poolDBCfg); err != nil {
		panic(err)
	}
}<|MERGE_RESOLUTION|>--- conflicted
+++ resolved
@@ -37,50 +37,34 @@
 
 // Public shared
 const (
-<<<<<<< HEAD
-	DefaultSequencerAddress               = "0xf39Fd6e51aad88F6F4ce6aB8827279cffFb92266"
-	DefaultSequencerPrivateKey            = "0xac0974bec39a17e36ba4a6b4d238ff944bacb478cbed5efcae784d7bf4f2ff80"
-	DefaultSequencerBalance               = 400000
-	DefaultMaxCumulativeGasUsed           = 800000
-	DefaultL1DataCommitteeContract        = "0x6Ae5b0863dBF3477335c0102DBF432aFf04ceb22"
-	DefaultL1ZkEVMSmartContract           = "0x0D9088C72Cd4F08e9dDe474D8F5394147f64b22C"
-	DefaultL1NetworkURL                   = "http://localhost:8545"
-	DefaultL1NetworkWebSocketURL          = "ws://localhost:8546"
-	DefaultL1ChainID               uint64 = 1337
-	DefaultL1AdminAddress                 = "0x2ecf31ece36ccac2d3222a303b1409233ecbb225"
-	DefaultL1AdminPrivateKey              = "0xde3ca643a52f5543e84ba984c4419ff40dbabd0e483c31c1d09fee8168d68e38"
-
-	DefaultL2NetworkURL                 = "http://localhost:8123"
-	PermissionlessL2NetworkURL          = "http://localhost:8125"
-	DefaultL2NetworkWebSocketURL        = "ws://localhost:8133"
-	DefaultL2ChainID             uint64 = 1001
-=======
 	DefaultSequencerAddress                    = "0xf39Fd6e51aad88F6F4ce6aB8827279cffFb92266"
 	DefaultSequencerPrivateKey                 = "0xac0974bec39a17e36ba4a6b4d238ff944bacb478cbed5efcae784d7bf4f2ff80"
 	DefaultForcedBatchesAddress                = "0x3C44CdDdB6a900fa2b585dd299e03d12FA4293BC"
 	DefaultForcedBatchesPrivateKey             = "0x5de4111afa1a4b94908f83103eb1f1706367c2e68ca870fc3fb9a804cdab365a"
 	DefaultSequencerBalance                    = 400000
 	DefaultMaxCumulativeGasUsed                = 800000
+	DefaultL1DataCommitteeContract             = "0x6Ae5b0863dBF3477335c0102DBF432aFf04ceb22"
 	DefaultL1ZkEVMSmartContract                = "0x8dAF17A20c9DBA35f005b6324F493785D239719d"
 	DefaultL1RollupManagerSmartContract        = "0xB7f8BC63BbcaD18155201308C8f3540b07f84F5e"
 	DefaultL1PolSmartContract                  = "0x5FbDB2315678afecb367f032d93F642f64180aa3"
 	DefaultL1NetworkURL                        = "http://localhost:8545"
 	DefaultL1NetworkWebSocketURL               = "ws://localhost:8546"
 	DefaultL1ChainID                    uint64 = 1337
+	DefaultL1AdminAddress                      = "0x2ecf31ece36ccac2d3222a303b1409233ecbb225"
+	DefaultL1AdminPrivateKey                   = "0xde3ca643a52f5543e84ba984c4419ff40dbabd0e483c31c1d09fee8168d68e38"
 
 	DefaultL2NetworkURL                        = "http://localhost:8123"
 	PermissionlessL2NetworkURL                 = "http://localhost:8125"
 	DefaultL2NetworkWebSocketURL               = "ws://localhost:8133"
 	PermissionlessL2NetworkWebSocketURL        = "ws://localhost:8135"
 	DefaultL2ChainID                    uint64 = 1001
->>>>>>> 291ac858
 
 	DefaultTimeoutTxToBeMined = 1 * time.Minute
 
 	DefaultWaitPeriodSendSequence                          = "15s"
 	DefaultLastBatchVirtualizationTimeMaxWaitPeriod        = "10s"
 	MaxBatchesForL1                                 uint64 = 10
-	MaxTxSizeForL1                                  uint64 = 131072
+	DefaultMaxTxSizeForL1                           uint64 = 131072
 )
 
 var (
@@ -277,13 +261,6 @@
 		}
 	}
 	waitToBeMined := confirmationLevel != PoolConfirmationLevel
-	var initialNonce uint64
-	if waitToBeMined {
-		initialNonce, err = client.NonceAt(ctx, auth.From, nil)
-		if err != nil {
-			return nil, err
-		}
-	}
 	sentTxs, err := applyTxs(ctx, txs, auth, client, waitToBeMined)
 	if err != nil {
 		return nil, err
@@ -293,7 +270,7 @@
 	}
 
 	l2BlockNumbers := make([]*big.Int, 0, len(sentTxs))
-	for i, tx := range sentTxs {
+	for _, tx := range sentTxs {
 		// check transaction nonce against transaction reported L2 block number
 		receipt, err := client.TransactionReceipt(ctx, tx.Hash())
 		if err != nil {
@@ -302,13 +279,6 @@
 
 		// get L2 block number
 		l2BlockNumbers = append(l2BlockNumbers, receipt.BlockNumber)
-<<<<<<< HEAD
-		expectedNonce := initialNonce + uint64(i)
-		if tx.Nonce() != expectedNonce {
-			return nil, fmt.Errorf("mismatching nonce for tx %v: want %d, got %d\n", tx.Hash(), expectedNonce, tx.Nonce())
-		}
-=======
->>>>>>> 291ac858
 		if confirmationLevel == TrustedConfirmationLevel {
 			continue
 		}
@@ -584,7 +554,6 @@
 	return StartComponent("permissionless", nodeUpCondition)
 }
 
-<<<<<<< HEAD
 // StartDACDB starts the data availability node DB
 func (m *Manager) StartDACDB() error {
 	return StartComponent("dac-db", func() (bool, error) { return true, nil })
@@ -605,14 +574,9 @@
 	return StopComponent("permissionless-dac")
 }
 
-// ApproveMatic runs the approving matic command
-func ApproveMatic() error {
-	return StartComponent("approve-matic")
-=======
 // ApprovePol runs the approving Pol command
 func ApprovePol() error {
 	return StartComponent("approve-pol")
->>>>>>> 291ac858
 }
 
 func stopNode() error {
@@ -692,7 +656,7 @@
 			WaitPeriodSendSequence:                   DefaultWaitPeriodSendSequence,
 			LastBatchVirtualizationTimeMaxWaitPeriod: DefaultWaitPeriodSendSequence,
 			MaxBatchesForL1:                          MaxBatchesForL1,
-			MaxTxSizeForL1:                           MaxTxSizeForL1,
+			MaxTxSizeForL1:                           DefaultMaxTxSizeForL1,
 			SenderAddress:                            DefaultSequencerAddress,
 			PrivateKey:                               DefaultSequencerPrivateKey},
 	}
