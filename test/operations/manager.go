--- conflicted
+++ resolved
@@ -487,167 +487,4 @@
 	c.Stdout = os.Stdout
 	c.Stderr = os.Stderr
 	return c.Run()
-<<<<<<< HEAD
-}
-
-func waitTxToBeMined(client *ethclient.Client, hash common.Hash, timeout time.Duration) error {
-	start := time.Now()
-	for {
-		if time.Since(start) > timeout {
-			return errors.New("timeout exceed")
-		}
-
-		time.Sleep(1 * time.Second)
-
-		_, isPending, err := client.TransactionByHash(context.Background(), hash)
-		if err == ethereum.NotFound {
-			continue
-		}
-
-		if err != nil {
-			return err
-		}
-
-		if !isPending {
-			r, err := client.TransactionReceipt(context.Background(), hash)
-			if err != nil {
-				return err
-			}
-
-			if r.Status == types.ReceiptStatusFailed {
-				return fmt.Errorf("transaction has failed: %s", string(r.PostState))
-			}
-
-			return nil
-		}
-	}
-}
-
-func nodeUpCondition(target string) (bool, error) {
-	var jsonStr = []byte(`{"jsonrpc":"2.0","method":"eth_syncing","params":[],"id":1}`)
-	req, err := http.NewRequest(
-		"POST", target,
-		bytes.NewBuffer(jsonStr))
-	if err != nil {
-		return false, err
-	}
-
-	req.Header.Set("Content-Type", "application/json")
-
-	client := &http.Client{}
-	res, err := client.Do(req)
-	if err != nil {
-		// we allow connection errors to wait for the container up
-		return false, nil
-	}
-
-	if res.Body != nil {
-		defer func() {
-			err = res.Body.Close()
-		}()
-	}
-
-	body, err := ioutil.ReadAll(res.Body)
-
-	if err != nil {
-		return false, err
-	}
-
-	r := struct {
-		Result bool
-	}{}
-	err = json.Unmarshal(body, &r)
-	if err != nil {
-		return false, err
-	}
-
-	done := !r.Result
-
-	return done, nil
-}
-
-type conditionFunc func() (done bool, err error)
-
-func networkUpCondition() (bool, error) {
-	return nodeUpCondition(l1NetworkURL)
-}
-
-func proverUpCondition() (bool, error) {
-	opts := []grpc.DialOption{
-		grpc.WithInsecure(),
-	}
-	ctx, cancel := context.WithTimeout(context.Background(), 1*time.Second)
-	defer cancel()
-	conn, err := grpc.DialContext(ctx, "localhost:50051", opts...)
-	if err != nil {
-		// we allow connection errors to wait for the container up
-		return false, nil
-	}
-	defer func() {
-		err = conn.Close()
-	}()
-
-	proverClient := proverclient.NewZKProverClient(conn)
-	proverClientState, err := proverClient.GetStatus(context.Background(), &proverclient.NoParams{})
-	if err != nil {
-		// we allow connection errors to wait for the container up
-		return false, nil
-	}
-
-	done := proverClientState.GetState() == proverclient.ResGetStatus_IDLE
-
-	return done, nil
-}
-
-func coreUpCondition() (done bool, err error) {
-	return nodeUpCondition(l2NetworkURL)
-}
-
-func grpcHealthyCondition(address string) (bool, error) {
-	opts := []grpc.DialOption{
-		grpc.WithInsecure(),
-	}
-	ctx, cancel := context.WithTimeout(context.Background(), 1*time.Second)
-	defer cancel()
-	conn, err := grpc.DialContext(ctx, address, opts...)
-	if err != nil {
-		// we allow connection errors to wait for the container up
-		return false, nil
-	}
-	defer func() {
-		err = conn.Close()
-	}()
-
-	healthClient := grpc_health_v1.NewHealthClient(conn)
-	state, err := healthClient.Check(context.Background(), &grpc_health_v1.HealthCheckRequest{})
-	if err != nil {
-		// we allow connection errors to wait for the container up
-		return false, nil
-	}
-
-	done := state.Status == grpc_health_v1.HealthCheckResponse_SERVING
-
-	return done, nil
-}
-
-func waitPoll(interval, deadline time.Duration, condition conditionFunc) error {
-	timeout := time.After(deadline)
-	tick := time.NewTicker(interval)
-
-	for {
-		select {
-		case <-timeout:
-			return fmt.Errorf("Condition not met after %s", deadline)
-		case <-tick.C:
-			ok, err := condition()
-			if err != nil {
-				return err
-			}
-			if ok {
-				return nil
-			}
-		}
-	}
-=======
->>>>>>> 7aeb3ff4
 }