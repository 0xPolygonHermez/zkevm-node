--- conflicted
+++ resolved
@@ -17,11 +17,8 @@
 	"github.com/0xPolygonHermez/zkevm-node/log"
 	"github.com/0xPolygonHermez/zkevm-node/merkletree"
 	"github.com/0xPolygonHermez/zkevm-node/state"
-<<<<<<< HEAD
 	"github.com/0xPolygonHermez/zkevm-node/state/metrics"
-=======
 	"github.com/0xPolygonHermez/zkevm-node/state/pgstatestorage"
->>>>>>> 59e43db5
 	"github.com/0xPolygonHermez/zkevm-node/state/runtime/executor"
 	stateMetrics "github.com/0xPolygonHermez/zkevm-node/state/metrics"
 	"github.com/0xPolygonHermez/zkevm-node/test/constants"
@@ -41,7 +38,6 @@
 
 // Public shared
 const (
-<<<<<<< HEAD
 	DefaultSequencerAddress             = "0xf39Fd6e51aad88F6F4ce6aB8827279cffFb92266"
 	DefaultSequencerPrivateKey          = "0xac0974bec39a17e36ba4a6b4d238ff944bacb478cbed5efcae784d7bf4f2ff80"
 	DefaultForcedBatchesAddress         = "0x3C44CdDdB6a900fa2b585dd299e03d12FA4293BC"
@@ -54,19 +50,6 @@
 	DefaultL1NetworkURL                 = "http://localhost:8545"
 	DefaultL1NetworkWebSocketURL        = "ws://localhost:8546"
 	DefaultL1ChainID             uint64 = 1337
-=======
-	DefaultSequencerAddress               = "0xf39Fd6e51aad88F6F4ce6aB8827279cffFb92266"
-	DefaultSequencerPrivateKey            = "0xac0974bec39a17e36ba4a6b4d238ff944bacb478cbed5efcae784d7bf4f2ff80"
-	DefaultForcedBatchesAddress           = "0x3C44CdDdB6a900fa2b585dd299e03d12FA4293BC"
-	DefaultForcedBatchesPrivateKey        = "0x5de4111afa1a4b94908f83103eb1f1706367c2e68ca870fc3fb9a804cdab365a"
-	DefaultSequencerBalance               = 400000
-	DefaultMaxCumulativeGasUsed           = 800000
-	DefaultL1ZkEVMSmartContract           = "0x610178dA211FEF7D417bC0e6FeD39F05609AD788"
-	DefaultL1MaticSmartContract           = "0x5FbDB2315678afecb367f032d93F642f64180aa3"
-	DefaultL1NetworkURL                   = "http://localhost:8545"
-	DefaultL1NetworkWebSocketURL          = "ws://localhost:8546"
-	DefaultL1ChainID               uint64 = 1337
->>>>>>> 59e43db5
 
 	DefaultL2NetworkURL                 = "http://localhost:8123"
 	PermissionlessL2NetworkURL          = "http://localhost:8125"
@@ -124,21 +107,18 @@
 	return NewManagerNoInitDB(ctx, cfg)
 }
 
-<<<<<<< HEAD
-	st, err := initState(*cfg.State)
-	if err != nil {
-		return nil, err
-	}
-
-=======
+
 func NewManagerNoInitDB(ctx context.Context, cfg *Config) (*Manager, error) {
->>>>>>> 59e43db5
 	opsman := &Manager{
 		cfg:  cfg,
 		ctx:  ctx,
 		wait: NewWait(),
-		st:   st,
-	}
+	}
+	st, err := initState(*cfg.State)
+	if err != nil {
+		return nil, err
+	}
+	opsman.st = st
 
 	return opsman, nil
 }
