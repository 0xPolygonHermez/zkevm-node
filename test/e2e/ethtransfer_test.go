package e2e

import (
	"context"
	"fmt"
	"math/big"
	"testing"
	"time"

	"github.com/0xPolygonHermez/zkevm-node/log"
	"github.com/0xPolygonHermez/zkevm-node/state"
	"github.com/0xPolygonHermez/zkevm-node/test/operations"
	"github.com/ethereum/go-ethereum/common"
	"github.com/ethereum/go-ethereum/core/types"
	"github.com/ethereum/go-ethereum/ethclient"
	"github.com/stretchr/testify/require"
)

func Test1000EthTransfer(t *testing.T) {
	if testing.Short() {
		t.Skip()
	}

<<<<<<< HEAD
=======
	defer func() {
		require.NoError(t, operations.Teardown())
	}()
>>>>>>> 85d5165f
	cfg := &operations.Config{
		Arity: 4,
		State: &state.Config{
			MaxCumulativeGasUsed: 80000000000,
		},

		Sequencer: &operations.SequencerConfig{
			Address:    "0xf39Fd6e51aad88F6F4ce6aB8827279cffFb92266",
			PrivateKey: "0xac0974bec39a17e36ba4a6b4d238ff944bacb478cbed5efcae784d7bf4f2ff80",
			ChainID:    1001,
		},
	}
	opsman, err := operations.NewManager(ctx, cfg)
	require.NoError(t, err)
	err = opsman.Setup()
	require.NoError(t, err)

	// Load account with balance on local genesis
	auth, err := operations.GetAuth("0x59c6995e998f97a5a0044966f0945389dc9e86dae88c7a8412f4603b6b78690d", big.NewInt(1001))
	require.NoError(t, err)
	// Load eth client
	client, err := ethclient.Dial("http://localhost:8123")
	require.NoError(t, err)
	// Send txs
	nTxs := 100
	amount := big.NewInt(10000)
	toAddress := common.HexToAddress("0x0000000000000000000000000000000000000001")
	gasLimit := uint64(21000)
	gasPrice := big.NewInt(1000000)
	log.Infof("Sending %d transactions...", nTxs)
	var lastTxHash common.Hash

	var sentTxs []*types.Transaction

	for i := 0; i < nTxs; i++ {
		nonce := uint64(i + 1)
		tx := types.NewTransaction(nonce, toAddress, amount, gasLimit, gasPrice, nil)
		signedTx, err := auth.Signer(auth.From, tx)
		require.NoError(t, err)
		err = client.SendTransaction(context.Background(), signedTx)
		require.NoError(t, err)
		if i == nTxs-1 {
			lastTxHash = signedTx.Hash()
		}

		sentTxs = append(sentTxs, signedTx)
	}

	for _, tx := range sentTxs {
		// wait for TX to be mined
		timeout := 20 * time.Minute
		err = operations.WaitTxToBeMined(client, tx.Hash(), timeout)
		require.NoError(t, err)

		// check transaction nonce against transaction reported L2 block number
		receipt, err := client.TransactionReceipt(ctx, tx.Hash())
		require.NoError(t, err)

		// get block L2 number
		blockL2Number := receipt.BlockNumber

		require.Equal(t, tx.Nonce(), blockL2Number.Uint64())
	}
	log.Infof("\n%d transactions sent without error. Waiting for all the transactions to be mined", nTxs)

	receipt, err := client.TransactionReceipt(ctx, lastTxHash)
	require.NoError(t, err)

	// get block L2 number
	blockL2Number := receipt.BlockNumber

	// wait for l2 Block number to be virtualized

	fmt.Printf("\nL2 Block number: %s", blockL2Number)
	fmt.Printf("\nLast TX Hash %s", lastTxHash.String())
	err = operations.WaitL2BlockToBeVirtualized(blockL2Number, 30*time.Second)
	require.NoError(t, err)

	// wait for l2 block number to be consolidated

	err = operations.WaitL2BlockToBeConsolidated(blockL2Number, 30*time.Second)
	require.NoError(t, err)
}<|MERGE_RESOLUTION|>--- conflicted
+++ resolved
@@ -21,12 +21,9 @@
 		t.Skip()
 	}
 
-<<<<<<< HEAD
-=======
 	defer func() {
 		require.NoError(t, operations.Teardown())
 	}()
->>>>>>> 85d5165f
 	cfg := &operations.Config{
 		Arity: 4,
 		State: &state.Config{
