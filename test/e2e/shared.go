//nolint:deadcode,unused,varcheck
package e2e

import (
	"context"
	"fmt"
	"math/big"
	"testing"
	"time"

	"github.com/0xPolygonHermez/zkevm-node/etherman/smartcontracts/polygonrollupmanager"
	"github.com/0xPolygonHermez/zkevm-node/etherman/smartcontracts/polygonzkevm"
	"github.com/0xPolygonHermez/zkevm-node/test/constants"
	"github.com/stretchr/testify/require"

	"github.com/0xPolygonHermez/zkevm-node/log"
	"github.com/0xPolygonHermez/zkevm-node/state"
	"github.com/0xPolygonHermez/zkevm-node/test/operations"
	"github.com/ethereum/go-ethereum"
	"github.com/ethereum/go-ethereum/accounts/abi/bind"
	"github.com/ethereum/go-ethereum/common"
	ethTypes "github.com/ethereum/go-ethereum/core/types"
	"github.com/ethereum/go-ethereum/ethclient"
)

const (
	invalidParamsErrorCode = -32602
	toAddressHex           = "0x4d5Cf5032B2a844602278b01199ED191A86c93ff"
<<<<<<< HEAD
	gerFinalityBlocks      = uint64(2500)
=======
>>>>>>> 291ac858
	forkID6                = 6
)

var (
	toAddress = common.HexToAddress(toAddressHex)
)

var networks = []struct {
	Name         string
	URL          string
	WebSocketURL string
	ChainID      uint64
	PrivateKey   string
}{
	{
		Name:         "Local L1",
		URL:          operations.DefaultL1NetworkURL,
		WebSocketURL: operations.DefaultL1NetworkWebSocketURL,
		ChainID:      operations.DefaultL1ChainID,
		PrivateKey:   operations.DefaultSequencerPrivateKey,
	},
	{
		Name:         "Local L2",
		URL:          operations.DefaultL2NetworkURL,
		WebSocketURL: operations.DefaultL2NetworkWebSocketURL,
		ChainID:      operations.DefaultL2ChainID,
		PrivateKey:   operations.DefaultSequencerPrivateKey,
	},
}

func setup() {
	var err error
	ctx := context.Background()
	err = operations.Teardown()
	if err != nil {
		panic(err)
	}

	opsCfg := operations.GetDefaultOperationsConfig()
	opsMan, err := operations.NewManager(ctx, opsCfg)
	if err != nil {
		panic(err)
	}
	err = opsMan.Setup()
	if err != nil {
		panic(err)
	}
}

func teardown() {
	err := operations.Teardown()
	if err != nil {
		panic(err)
	}
}

func createTX(client *ethclient.Client, auth *bind.TransactOpts, to common.Address, amount *big.Int) (*ethTypes.Transaction, error) {
	nonce, err := client.NonceAt(context.Background(), auth.From, nil)
	if err != nil {
		return nil, err
	}
	gasLimit, err := client.EstimateGas(context.Background(), ethereum.CallMsg{From: auth.From, To: &to, Value: amount})
	if err != nil {
		return nil, err
	}

	gasPrice, err := client.SuggestGasPrice(context.Background())
	if err != nil {
		return nil, err
	}

	log.Infof("\nTX details:\n\tNonce:    %d\n\tGasLimit: %d\n\tGasPrice: %d", nonce, gasLimit, gasPrice)
	if gasLimit != uint64(21000) { //nolint:gomnd
		return nil, fmt.Errorf("gasLimit %d != 21000", gasLimit)
	}
	tx := ethTypes.NewTransaction(nonce, to, amount, gasLimit, gasPrice, nil)
	signedTx, err := auth.Signer(auth.From, tx)
	if err != nil {
		return nil, err
	}
	log.Infof("Sending Tx %v Nonce %v", signedTx.Hash(), signedTx.Nonce())
	err = client.SendTransaction(context.Background(), signedTx)
	if err != nil {
		return nil, err
	}
	return signedTx, nil
}

func logTx(tx *ethTypes.Transaction) {
	sender, _ := state.GetSender(*tx)
	log.Debugf("********************")
	log.Debugf("Hash: %v", tx.Hash())
	log.Debugf("From: %v", sender)
	log.Debugf("Nonce: %v", tx.Nonce())
	log.Debugf("ChainId: %v", tx.ChainId())
	log.Debugf("To: %v", tx.To())
	log.Debugf("Gas: %v", tx.Gas())
	log.Debugf("GasPrice: %v", tx.GasPrice())
	log.Debugf("Cost: %v", tx.Cost())

	// b, _ := tx.MarshalBinary()
	//log.Debugf("RLP: ", hex.EncodeToHex(b))
	log.Debugf("********************")
}

func sendForcedBatchForVector(t *testing.T, txs []byte, opsman *operations.Manager) (*state.Batch, error) {
	ctx := context.Background()
	st := opsman.State()
	// Connect to ethereum node
	ethClient, err := ethclient.Dial(operations.DefaultL1NetworkURL)
	require.NoError(t, err)

	// Create smc client
	zkEvmAddr := common.HexToAddress(operations.DefaultL1ZkEVMSmartContract)
	zkEvm, err := polygonzkevm.NewPolygonzkevm(zkEvmAddr, ethClient)
	require.NoError(t, err)

	rollupManagerAddr := common.HexToAddress(operations.DefaultL1RollupManagerSmartContract)
	rollupManager, err := polygonrollupmanager.NewPolygonrollupmanager(rollupManagerAddr, ethClient)
	require.NoError(t, err)

	auth, err := operations.GetAuth(operations.DefaultSequencerPrivateKey, operations.DefaultL1ChainID)
	require.NoError(t, err)

	log.Info("Using address: ", auth.From)
	num, err := zkEvm.LastForceBatch(&bind.CallOpts{Pending: false})
	require.NoError(t, err)
	log.Info("Number of forceBatches in the smc: ", num)

	// Get tip
	tip, err := rollupManager.GetForcedBatchFee(&bind.CallOpts{Pending: false})
	require.NoError(t, err)

	tx, err := zkEvm.SetForceBatchAddress(auth, common.Address{})
	require.NoError(t, err)
	err = operations.WaitTxToBeMined(ctx, ethClient, tx, operations.DefaultTimeoutTxToBeMined)
	require.NoError(t, err)

	// Send forceBatch
	tx, err = zkEvm.ForceBatch(auth, txs, tip)
	require.NoError(t, err)

	log.Info("Forced Batch Submit to L1 TxHash: ", tx.Hash())
	time.Sleep(1 * time.Second)

	err = operations.WaitTxToBeMined(ctx, ethClient, tx, operations.DefaultTimeoutTxToBeMined)
	require.NoError(t, err)

	currentBlock, err := ethClient.BlockByNumber(ctx, nil)
	require.NoError(t, err)
	log.Debug("currentBlock.Time(): ", currentBlock.Time())

	query := ethereum.FilterQuery{
		FromBlock: currentBlock.Number(),
		Addresses: []common.Address{zkEvmAddr},
	}
	logs, err := ethClient.FilterLogs(ctx, query)
	require.NoError(t, err)

	var forcedBatch *state.Batch
	for _, vLog := range logs {
		if vLog.Topics[0] != constants.ForcedBatchSignatureHash {
			logs, err = ethClient.FilterLogs(ctx, query)
			require.NoError(t, err)
			continue
		}
		fb, err := zkEvm.ParseForceBatch(vLog)
		if err != nil {
			log.Errorf("failed to parse force batch log event, err: ", err)
		}
		log.Debugf("log decoded: %+v", fb)
		ger := fb.LastGlobalExitRoot
		log.Info("GlobalExitRoot: ", ger)
		log.Info("Transactions: ", common.Bytes2Hex(fb.Transactions))
		fullBlock, err := ethClient.BlockByHash(ctx, vLog.BlockHash)
		if err != nil {
			log.Errorf("error getting hashParent. BlockNumber: %d. Error: %v", vLog.BlockNumber, err)
			return nil, err
		}
		log.Info("MinForcedTimestamp: ", fullBlock.Time())
		forcedBatch, err = st.GetBatchByForcedBatchNum(ctx, fb.ForceBatchNum, nil)
		for err == state.ErrStateNotSynchronized {
			time.Sleep(1 * time.Second)
			forcedBatch, err = st.GetBatchByForcedBatchNum(ctx, fb.ForceBatchNum, nil)
		}
		require.NoError(t, err)
		require.NotNil(t, forcedBatch)

		log.Info("Waiting Forced Batch to be virtualized ...")
		err = operations.WaitBatchToBeVirtualized(forcedBatch.BatchNumber, 4*time.Minute, st)
		require.NoError(t, err)

		log.Info("Waiting Forced Batch to be consolidated ...")
		err = operations.WaitBatchToBeConsolidated(forcedBatch.BatchNumber, 4*time.Minute, st)
		require.NoError(t, err)
	}

	return forcedBatch, nil
}

func ptr[T any](v T) *T {
	return &v
}<|MERGE_RESOLUTION|>--- conflicted
+++ resolved
@@ -26,10 +26,6 @@
 const (
 	invalidParamsErrorCode = -32602
 	toAddressHex           = "0x4d5Cf5032B2a844602278b01199ED191A86c93ff"
-<<<<<<< HEAD
-	gerFinalityBlocks      = uint64(2500)
-=======
->>>>>>> 291ac858
 	forkID6                = 6
 )
 
@@ -228,8 +224,4 @@
 	}
 
 	return forcedBatch, nil
-}
-
-func ptr[T any](v T) *T {
-	return &v
 }