--- conflicted
+++ resolved
@@ -580,12 +580,7 @@
 		// End Test Case
 
 		// Test Case: TX with amount being higher than balance
-<<<<<<< HEAD
-		balance, err := client.BalanceAt(context.Background(), auth.From, nil)
-=======
-
 		balance, err := ethClient.BalanceAt(context.Background(), auth.From, nil)
->>>>>>> 6e3996fd
 		require.NoError(t, err)
 
 		nonce, err = ethClient.NonceAt(context.Background(), auth.From, nil)
