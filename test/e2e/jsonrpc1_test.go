package e2e

import (
	"context"
	"encoding/json"
	"math/big"
	"reflect"
	"testing"

	"github.com/0xPolygonHermez/zkevm-node/hex"
	"github.com/0xPolygonHermez/zkevm-node/jsonrpc/client"
	"github.com/0xPolygonHermez/zkevm-node/jsonrpc/types"
	"github.com/0xPolygonHermez/zkevm-node/log"
	"github.com/0xPolygonHermez/zkevm-node/pool"
	"github.com/0xPolygonHermez/zkevm-node/test/contracts/bin/Double"
	"github.com/0xPolygonHermez/zkevm-node/test/contracts/bin/EmitLog"
	"github.com/0xPolygonHermez/zkevm-node/test/contracts/bin/triggerErrors"
	"github.com/0xPolygonHermez/zkevm-node/test/operations"
	"github.com/ethereum/go-ethereum"
	"github.com/ethereum/go-ethereum/accounts/abi/bind"
	"github.com/ethereum/go-ethereum/common"
	"github.com/ethereum/go-ethereum/common/hexutil"
	ethTypes "github.com/ethereum/go-ethereum/core/types"
	"github.com/ethereum/go-ethereum/ethclient"
	"github.com/stretchr/testify/assert"
	"github.com/stretchr/testify/require"
)

// TestJSONRPC tests JSON RPC methods on a running environment.
func TestJSONRPC(t *testing.T) {
	if testing.Short() {
		t.Skip()
	}
	setup()
	defer teardown()
	for _, network := range networks {
		log.Infof("Network %s", network.Name)
		sc, err := deployContracts(network.URL, operations.DefaultSequencerPrivateKey, network.ChainID)
		require.NoError(t, err)

		callOpts := &bind.CallOpts{Pending: false}

		payload := big.NewInt(5)
		number, err := sc.Double(callOpts, payload)
		require.NoError(t, err)
		expected := big.NewInt(0).Mul(payload, big.NewInt(2))
		require.Equal(t, expected, number)
	}
}

func deployContracts(url, privateKey string, chainId uint64) (*Double.Double, error) {
	ctx := context.Background()
	client := operations.MustGetClient(url)
	auth := operations.MustGetAuth(privateKey, chainId)

	_, scTx, sc, err := Double.DeployDouble(auth, client)
	if err != nil {
		return nil, err
	}
	err = operations.WaitTxToBeMined(ctx, client, scTx, operations.DefaultTimeoutTxToBeMined)
	if err != nil {
		return nil, err
	}

	return sc, nil
}

func Test_Filters(t *testing.T) {
	if testing.Short() {
		t.Skip()
	}
	ctx := context.Background()
	setup()
	defer teardown()
	for _, network := range networks {
		// test newBlockFilter creation
		log.Infof("Network %s", network.Name)
		response, err := client.JSONRPCCall(network.URL, "eth_newBlockFilter")
		require.NoError(t, err)
		require.Nil(t, response.Error)
		require.NotNil(t, response.Result)

		var filterId string
		err = json.Unmarshal(response.Result, &filterId)
		require.NoError(t, err)
		require.NotEmpty(t, filterId)

		// test newFilter creation with block range and block hash
		response, err = client.JSONRPCCall(network.URL, "eth_newFilter", map[string]interface{}{
			"BlockHash": common.HexToHash("0x1"),
			"FromBlock": "0x1",
			"ToBlock":   "0x2",
		})
		require.NoError(t, err)
		require.NotNil(t, response.Error)
		require.Equal(t, invalidParamsErrorCode, response.Error.Code)
		require.Equal(t, "invalid argument 0: cannot specify both BlockHash and FromBlock/ToBlock, choose one or the other", response.Error.Message)

		// test newFilter creation with block hash
		response, err = client.JSONRPCCall(network.URL, "eth_newFilter", map[string]interface{}{
			"BlockHash": common.HexToHash("0x1"),
			"Addresses": []common.Address{
				common.HexToAddress("0x2"),
			},
			"Topics": [][]common.Hash{
				{common.HexToHash("0x3")},
			},
		})
		require.NoError(t, err)
		require.Nil(t, response.Error)
		require.NotNil(t, response.Result)

		filterId = ""
		err = json.Unmarshal(response.Result, &filterId)
		require.NoError(t, err)
		require.NotEmpty(t, filterId)

		// test newFilter creation with block range
		response, err = client.JSONRPCCall(network.URL, "eth_newFilter", map[string]interface{}{
			"FromBlock": "0x1",
			"ToBlock":   "0x2",
			"Addresses": []common.Address{
				common.HexToAddress("0x2"),
			},
			"Topics": [][]common.Hash{
				{common.HexToHash("0x3")},
			},
		})
		require.NoError(t, err)
		require.Nil(t, response.Error)
		require.NotNil(t, response.Result)

		filterId = ""
		err = json.Unmarshal(response.Result, &filterId)
		require.NoError(t, err)
		require.NotEmpty(t, filterId)

		// test uninstallFilter when filter is installed
		response, err = client.JSONRPCCall(network.URL, "eth_uninstallFilter", filterId)
		require.NoError(t, err)
		require.Nil(t, response.Error)
		require.NotNil(t, response.Result)

		var uninstalled bool
		err = json.Unmarshal(response.Result, &uninstalled)
		require.NoError(t, err)
		require.True(t, uninstalled)

		// test uninstallFilter when filter doesn't exist or was already uninstalled
		response, err = client.JSONRPCCall(network.URL, "eth_uninstallFilter", filterId)
		require.NoError(t, err)
		require.Nil(t, response.Error)
		require.NotNil(t, response.Result)

		uninstalled = true
		err = json.Unmarshal(response.Result, &uninstalled)
		require.NoError(t, err)
		require.False(t, uninstalled)

		ethereumClient := operations.MustGetClient(network.URL)
		zkEVMClient := client.NewClient(network.URL)
		auth := operations.MustGetAuth(network.PrivateKey, network.ChainID)

		// test getFilterChanges for a blockFilter ID
		var blockBeforeFilterHash common.Hash
		if network.Name == "Local L2" {
			blockBeforeFilter, err := zkEVMClient.BlockByNumber(ctx, nil)
			require.NoError(t, err)
			blockBeforeFilterHash = *blockBeforeFilter.Hash
		} else {
			blockBeforeFilter, err := ethereumClient.BlockByNumber(ctx, nil)
			require.NoError(t, err)
			blockBeforeFilterHash = blockBeforeFilter.Hash()
		}

		response, err = client.JSONRPCCall(network.URL, "eth_newBlockFilter")
		require.NoError(t, err)
		require.Nil(t, response.Error)
		require.NotNil(t, response.Result)

		var blockFilterId string
		err = json.Unmarshal(response.Result, &blockFilterId)
		require.NoError(t, err)
		require.NotEmpty(t, blockFilterId)

		// force a block to be generated sending a eth transfer tx
		tx, err := createTX(ethereumClient, auth, toAddress, big.NewInt(1000))
		require.NoError(t, err)
		err = operations.WaitTxToBeMined(ctx, ethereumClient, tx, operations.DefaultTimeoutTxToBeMined)
		require.NoError(t, err)

		var blockAfterFilterHash common.Hash
		if network.Name == "Local L2" {
			blockAfterFilter, err := zkEVMClient.BlockByNumber(ctx, nil)
			require.NoError(t, err)
			blockAfterFilterHash = *blockAfterFilter.Hash
		} else {
			blockAfterFilter, err := ethereumClient.BlockByNumber(ctx, nil)
			require.NoError(t, err)
			blockAfterFilterHash = blockAfterFilter.Hash()
		}

		response, err = client.JSONRPCCall(network.URL, "eth_getFilterChanges", blockFilterId)
		require.NoError(t, err)
		require.Nil(t, response.Error)
		require.NotNil(t, response.Result)

		var blockFilterChanges []common.Hash
		err = json.Unmarshal(response.Result, &blockFilterChanges)
		require.NoError(t, err)

		assert.NotEqual(t, blockBeforeFilterHash.String(), blockFilterChanges[0].String())
		assert.Equal(t, blockAfterFilterHash.String(), blockFilterChanges[len(blockFilterChanges)-1].String())

		// test getFilterChanges for a logFilter ID
		// create a SC to emit some logs
		scAddr, scTx, sc, err := EmitLog.DeployEmitLog(auth, ethereumClient)
		require.NoError(t, err)
		err = operations.WaitTxToBeMined(ctx, ethereumClient, scTx, operations.DefaultTimeoutTxToBeMined)
		require.NoError(t, err)

		response, err = client.JSONRPCCall(network.URL, "eth_newFilter", map[string]interface{}{
			"Addresses": []common.Address{scAddr},
		})
		require.NoError(t, err)
		require.Nil(t, response.Error)
		require.NotNil(t, response.Result)

		logFilterId := ""
		err = json.Unmarshal(response.Result, &logFilterId)
		require.NoError(t, err)
		require.NotEmpty(t, logFilterId)

		// emit logs
		tx, err = sc.EmitLogs(auth)
		require.NoError(t, err)
		err = operations.WaitTxToBeMined(ctx, ethereumClient, tx, operations.DefaultTimeoutTxToBeMined)
		require.NoError(t, err)

		logs, err := ethereumClient.FilterLogs(ctx, ethereum.FilterQuery{Addresses: []common.Address{scAddr}})
		require.NoError(t, err)

		response, err = client.JSONRPCCall(network.URL, "eth_getFilterChanges", logFilterId)
		require.NoError(t, err)
		require.Nil(t, response.Error)
		require.NotNil(t, response.Result)

		var logFilterChanges []ethTypes.Log
		err = json.Unmarshal(response.Result, &logFilterChanges)
		require.NoError(t, err)

		assert.Equal(t, 10, len(logs))
		assert.Equal(t, 10, len(logFilterChanges))
		assert.True(t, reflect.DeepEqual(logs, logFilterChanges))

		// emit more logs
		tx, err = sc.EmitLogs(auth)
		require.NoError(t, err)
		err = operations.WaitTxToBeMined(ctx, ethereumClient, tx, operations.DefaultTimeoutTxToBeMined)
		require.NoError(t, err)

		tx, err = sc.EmitLogs(auth)
		require.NoError(t, err)
		err = operations.WaitTxToBeMined(ctx, ethereumClient, tx, operations.DefaultTimeoutTxToBeMined)
		require.NoError(t, err)

		logs, err = ethereumClient.FilterLogs(ctx, ethereum.FilterQuery{Addresses: []common.Address{scAddr}})
		require.NoError(t, err)

		response, err = client.JSONRPCCall(network.URL, "eth_getFilterChanges", logFilterId)
		require.NoError(t, err)
		require.Nil(t, response.Error)
		require.NotNil(t, response.Result)

		err = json.Unmarshal(response.Result, &logFilterChanges)
		require.NoError(t, err)

		assert.Equal(t, 30, len(logs))
		assert.Equal(t, 20, len(logFilterChanges))
	}
}

func Test_Gas(t *testing.T) {
	if testing.Short() {
		t.Skip()
	}
	setup()
	defer teardown()
	var Address1 = toAddress
	var Values = []*big.Int{
		big.NewInt(1000),
		big.NewInt(10000000),
		big.NewInt(100000000000),
		big.NewInt(1000000000000000),
	}

	for _, network := range networks {
		log.Infof("Network %s", network.Name)

		for _, value := range Values {
			client, err := ethclient.Dial(network.URL)
			require.NoError(t, err)
			msg := ethereum.CallMsg{From: common.HexToAddress(operations.DefaultSequencerAddress),
				To:    &Address1,
				Value: value}

			balance, err := client.BalanceAt(context.Background(), common.HexToAddress(operations.DefaultSequencerAddress), nil)
			require.NoError(t, err)

			log.Infof("Balance: %d", balance)
			require.GreaterOrEqual(t, balance.Cmp(big.NewInt(1)), 1)

			response, err := client.EstimateGas(context.Background(), msg)
			require.NoError(t, err)
			require.NotNil(t, response)
			log.Infof("Estimated gas: %d", response)
			require.GreaterOrEqual(t, response, uint64(21000))
		}
	}
}

func Test_Block(t *testing.T) {
	if testing.Short() {
		t.Skip()
	}
	ctx := context.Background()
	setup()
	defer teardown()
	type rpcTx struct {
		BlockHash        string `json:"blockHash"`
		BlockNumber      string `json:"blockNumber"`
		ChainID          string `json:"chainId"`
		From             string `json:"from"`
		Gas              string `json:"gas"`
		GasPrice         string `json:"gasPrice"`
		Hash             string `json:"hash"`
		Input            string `json:"input"`
		Nonce            string `json:"nonce"`
		PublicKey        string `json:"publicKey"`
		R                string `json:"r"`
		Raw              string `json:"raw"`
		S                string `json:"s"`
		To               string `json:"to"`
		TransactionIndex string `json:"transactionIndex"`
		V                string `json:"v"`
		Value            string `json:"value"`
	}

	for _, network := range networks {
		log.Infof("Network %s", network.Name)
		ethereumClient, err := ethclient.Dial(network.URL)
		zkEVMClient := client.NewClient(network.URL)
		require.NoError(t, err)
		auth, err := operations.GetAuth(network.PrivateKey, network.ChainID)
		require.NoError(t, err)

		tx, err := createTX(ethereumClient, auth, toAddress, big.NewInt(1000))
		require.NoError(t, err)
		// no block number yet... will wait
		err = operations.WaitTxToBeMined(ctx, ethereumClient, tx, operations.DefaultTimeoutTxToBeMined)
		require.NoError(t, err)

		receipt, err := ethereumClient.TransactionReceipt(ctx, tx.Hash())
		require.NoError(t, err)
		require.Equal(t, receipt.TxHash, tx.Hash())
		require.Equal(t, receipt.Type, tx.Type())
		require.Equal(t, uint(0), receipt.TransactionIndex)

		if network.Name == "Local L2" {
			block, err := zkEVMClient.BlockByNumber(ctx, receipt.BlockNumber)
			require.NoError(t, err)
			require.NotNil(t, block)
			require.Equal(t, receipt.BlockNumber.Uint64(), uint64(block.Number))
			require.Equal(t, receipt.BlockHash.String(), block.Hash.String())

			block, err = zkEVMClient.BlockByHash(ctx, receipt.BlockHash)
			require.NoError(t, err)
			require.NotNil(t, block)
			require.Equal(t, receipt.BlockNumber.Uint64(), uint64(block.Number))
			require.Equal(t, receipt.BlockHash.String(), block.Hash.String())
		} else {
			block, err := ethereumClient.BlockByNumber(ctx, receipt.BlockNumber)
			require.NoError(t, err)
			require.NotNil(t, block)
			require.Equal(t, receipt.BlockNumber.Uint64(), block.NumberU64())
			require.Equal(t, receipt.BlockHash.String(), block.Hash().String())

			block, err = ethereumClient.BlockByHash(ctx, receipt.BlockHash)
			require.NoError(t, err)
			require.NotNil(t, block)
			require.Equal(t, receipt.BlockNumber.Uint64(), block.NumberU64())
			require.Equal(t, receipt.BlockHash.String(), block.Hash().String())
		}

		blockNumber, err := ethereumClient.BlockNumber(ctx)
		require.NoError(t, err)
		log.Infof("\nBlock num %d", blockNumber)
		require.GreaterOrEqual(t, blockNumber, receipt.BlockNumber.Uint64())

		nonExistentBlockNumber := big.NewInt(0).SetUint64(blockNumber + uint64(1000))
		_, err = ethereumClient.BlockByNumber(ctx, nonExistentBlockNumber)
		require.Error(t, err)

		nonExistentBlockHash := common.HexToHash("0xFFFFFF")
		_, err = ethereumClient.BlockByHash(ctx, nonExistentBlockHash)
		require.Error(t, err)

		// its pending
		response, err := client.JSONRPCCall(network.URL, "eth_getBlockTransactionCountByNumber", hexutil.EncodeBig(receipt.BlockNumber))
		require.NoError(t, err)
		require.Nil(t, response.Error)
		require.NotNil(t, response.Result)

		txCount := ""
		err = json.Unmarshal(response.Result, &txCount)
		require.NoError(t, err)
		require.Equal(t, "0x1", txCount)

		// check if block number is correct
		count, err := ethereumClient.TransactionCount(ctx, receipt.BlockHash)
		require.NoError(t, err)
		require.Equal(t, uint(1), count)

		tx = nil
		tx, err = ethereumClient.TransactionInBlock(ctx, receipt.BlockHash, receipt.TransactionIndex)
		require.NoError(t, err)
		require.Equal(t, receipt.TxHash, tx.Hash())

		raw, err := client.JSONRPCCall(network.URL, "eth_getTransactionByBlockNumberAndIndex", hexutil.EncodeBig(receipt.BlockNumber), "0x0")
		require.NoError(t, err)
		require.Nil(t, raw.Error)
		require.NotNil(t, raw.Result)

		var newTx rpcTx
		err = json.Unmarshal(raw.Result, &newTx)
		require.NoError(t, err)

		raw, err = client.JSONRPCCall(network.URL, "eth_getTransactionByBlockNumberAndIndex", "0x123", "0x8659")
		require.NoError(t, err)
		require.Nil(t, raw.Error)
		require.NotNil(t, raw.Result)

		var empty rpcTx
		err = json.Unmarshal(raw.Result, &empty)
		require.NoError(t, err)

		// Checks for empty, when the lookup fail we get an empty struct and no errors...
		v := reflect.ValueOf(empty)

		for i := 0; i < v.NumField(); i++ {
			require.Empty(t, v.Field(i).Interface())
		}

		// checks for successful query
		require.Equal(t, hexutil.EncodeBig(receipt.BlockNumber), newTx.BlockNumber)
		require.Equal(t, receipt.BlockHash.String(), newTx.BlockHash)
		require.Equal(t, hexutil.EncodeUint64(tx.Nonce()), newTx.Nonce)
		require.Equal(t, hexutil.EncodeBig(tx.ChainId()), newTx.ChainID)
	}
}

func Test_Transactions(t *testing.T) {
	if testing.Short() {
		t.Skip()
	}
	ctx := context.Background()
	setup()
	defer teardown()
	for _, network := range networks {
		log.Infof("Network %s", network.Name)
		ethClient, err := ethclient.Dial(network.URL)
		require.NoError(t, err)
		auth, err := operations.GetAuth(network.PrivateKey, network.ChainID)
		require.NoError(t, err)

		// Test Case: Successful transfer
		tx, err := createTX(ethClient, auth, toAddress, big.NewInt(100000))
		require.NoError(t, err)
		err = operations.WaitTxToBeMined(ctx, ethClient, tx, operations.DefaultTimeoutTxToBeMined)
		require.NoError(t, err)

		// Test Case: get transaction by block number and index
		receipt, err := ethClient.TransactionReceipt(ctx, tx.Hash())
		require.NoError(t, err)
		require.NotNil(t, receipt)
		res, err := client.JSONRPCCall(network.URL, "eth_getTransactionByBlockNumberAndIndex", hex.EncodeBig(receipt.BlockNumber), hex.EncodeUint64(uint64(receipt.TransactionIndex)))
		require.NoError(t, err)
		require.Nil(t, res.Error)
		require.NotNil(t, res.Result)
		var txByBlockNumberAndIndex *types.Transaction
		err = json.Unmarshal(res.Result, &txByBlockNumberAndIndex)
		require.NoError(t, err)

		require.Equal(t, tx.Hash().String(), txByBlockNumberAndIndex.Hash.String())

		// Test Case: get transaction by block hash and index
		receipt, err = ethClient.TransactionReceipt(ctx, tx.Hash())
		require.NoError(t, err)
		require.NotNil(t, receipt)
		txByBlockHashAndIndex, err := ethClient.TransactionInBlock(ctx, receipt.BlockHash, receipt.TransactionIndex)
		require.NoError(t, err)
		require.Equal(t, tx.Hash().String(), txByBlockHashAndIndex.Hash().String())

		// Setup for test cases
		nonce, err := ethClient.NonceAt(context.Background(), auth.From, nil)
		require.NoError(t, err)

		gasLimit, err := ethClient.EstimateGas(context.Background(), ethereum.CallMsg{From: auth.From, To: &toAddress, Value: big.NewInt(10000)})
		require.NoError(t, err)

		gasPrice, err := ethClient.SuggestGasPrice(context.Background())
		require.NoError(t, err)

		// Test Case: TX with invalid nonce
		tx = ethTypes.NewTransaction(nonce-1, // Nonce will be lower than the current getNonceAt()
			toAddress, big.NewInt(100), gasLimit, gasPrice, nil)
		signedTx, err := auth.Signer(auth.From, tx)
		require.NoError(t, err)

		log.Infof("Sending Tx %v Nonce (invalid) %v", signedTx.Hash(), signedTx.Nonce())
		err = ethClient.SendTransaction(context.Background(), signedTx)
		require.ErrorContains(t, err, "nonce too low")
		// End Test Case

		// Test Case: TX with no signature (which would fail the EIP-155)
		invalidTx := ethTypes.NewTx(&ethTypes.LegacyTx{
			Nonce:    nonce,
			Value:    big.NewInt(10000),
			Gas:      gasLimit,
			GasPrice: gasPrice,
			Data:     nil,
		})
		err = ethClient.SendTransaction(context.Background(), invalidTx)
		require.Error(t, err)
		// End Test Case

		// Test Case: TX with amount being higher than balance
		balance, err := ethClient.BalanceAt(context.Background(), auth.From, nil)
		require.NoError(t, err)

		nonce, err = ethClient.NonceAt(context.Background(), auth.From, nil)
		require.NoError(t, err)

		log.Infof("Balance: %d", balance)

		tx = ethTypes.NewTransaction(nonce, toAddress, big.NewInt(0).Add(balance, big.NewInt(10)), gasLimit, gasPrice, nil)
		signedTx, err = auth.Signer(auth.From, tx)
		require.NoError(t, err)

		log.Infof("Sending Tx %v Nonce %v", signedTx.Hash(), signedTx.Nonce())
		err = ethClient.SendTransaction(context.Background(), signedTx)
		require.ErrorContains(t, err, pool.ErrInsufficientFunds.Error())

		// no contract code at given address test
		// deploy contract with not enough gas for storage, just execution
		address := common.HexToAddress("0xDEADBEEF596a836C9063a7EE35dA94DDA3b57B62")
		instance, err := Double.NewDouble(address, ethClient)
		require.NoError(t, err)

		callOpts := &bind.CallOpts{Pending: false}

		payload := big.NewInt(5)
		_, err = instance.Double(callOpts, payload)
		require.ErrorContains(t, err, "no contract code at given address")
	}
}

func Test_OOCErrors(t *testing.T) {
	if testing.Short() {
		t.Skip()
	}
	ctx := context.Background()
	setup()
	defer teardown()
	ethClient, err := ethclient.Dial(operations.DefaultL2NetworkURL)
	require.NoError(t, err)
	auth, err := operations.GetAuth(operations.DefaultSequencerPrivateKey, operations.DefaultL2ChainID)
	require.NoError(t, err)

	type testCase struct {
		name          string
		execute       func(*testing.T, context.Context, *triggerErrors.TriggerErrors, *ethclient.Client, bind.TransactOpts) string
		expectedError string
	}

	testCases := []testCase{
		{
			name: "call OOC steps",
			execute: func(t *testing.T, ctx context.Context, sc *triggerErrors.TriggerErrors, c *ethclient.Client, a bind.TransactOpts) string {
				err := sc.OutOfCountersSteps(nil)
				return err.Error()
			},
			expectedError: "failed to execute the unsigned transaction: main execution exceeded the maximum number of steps",
		},
		{
			name: "call OOC keccaks",
			execute: func(t *testing.T, ctx context.Context, sc *triggerErrors.TriggerErrors, c *ethclient.Client, a bind.TransactOpts) string {
				_, err := sc.OutOfCountersKeccaks(nil)
				return err.Error()
			},
			expectedError: "failed to execute the unsigned transaction: not enough keccak counters to continue the execution",
		},
		{
			name: "call OOC poseidon",
			execute: func(t *testing.T, ctx context.Context, sc *triggerErrors.TriggerErrors, c *ethclient.Client, a bind.TransactOpts) string {
				a.GasLimit = 30000000
				a.NoSend = true
				tx, err := sc.OutOfCountersPoseidon(&a)
				require.NoError(t, err)

				err = c.SendTransaction(ctx, tx)
				return err.Error()
			},
			expectedError: "failed to add tx to the pool: not enough poseidon counters to continue the execution",
		},
		{
			name: "estimate gas OOC poseidon",
			execute: func(t *testing.T, ctx context.Context, sc *triggerErrors.TriggerErrors, c *ethclient.Client, a bind.TransactOpts) string {
				a.GasLimit = 30000000
				a.NoSend = true
				tx, err := sc.OutOfCountersPoseidon(&a)
				require.NoError(t, err)

				_, err = c.EstimateGas(ctx, ethereum.CallMsg{
					From:     a.From,
					To:       tx.To(),
					Gas:      tx.Gas(),
					GasPrice: tx.GasPrice(),
					Value:    tx.Value(),
					Data:     tx.Data(),
				})
				return err.Error()
			},
			expectedError: "not enough poseidon counters to continue the execution",
		},
		{
			name: "estimate gas OOG",
			execute: func(t *testing.T, ctx context.Context, sc *triggerErrors.TriggerErrors, c *ethclient.Client, a bind.TransactOpts) string {
				a.GasLimit = 50000
				a.NoSend = true
				tx, err := sc.OutOfCountersPoseidon(&a)
				require.NoError(t, err)

				_, err = c.EstimateGas(ctx, ethereum.CallMsg{
					From:     a.From,
					To:       tx.To(),
					Gas:      tx.Gas(),
					GasPrice: tx.GasPrice(),
					Value:    tx.Value(),
					Data:     tx.Data(),
				})
				return err.Error()
			},
			expectedError: "gas required exceeds allowance (50000)",
		},
	}

	// deploy triggerErrors SC
	_, tx, sc, err := triggerErrors.DeployTriggerErrors(auth, ethClient)
	require.NoError(t, err)

	err = operations.WaitTxToBeMined(ctx, ethClient, tx, operations.DefaultTimeoutTxToBeMined)
	require.NoError(t, err)

	// create TX that cause an OOC
	for _, testCase := range testCases {
		t.Run(testCase.name, func(t *testing.T) {
			err := testCase.execute(t, context.Background(), sc, ethClient, *auth)
			assert.Equal(t, testCase.expectedError, err)
		})
	}
}

func Test_EstimateCounters(t *testing.T) {
	if testing.Short() {
		t.Skip()
	}
	ctx := context.Background()
	setup()
<<<<<<< HEAD
	// defer teardown()
=======
	defer teardown()
>>>>>>> fe9b257f
	ethClient, err := ethclient.Dial(operations.DefaultL2NetworkURL)
	require.NoError(t, err)
	auth, err := operations.GetAuth(operations.DefaultSequencerPrivateKey, operations.DefaultL2ChainID)
	require.NoError(t, err)

	expectedCountersLimits := types.ZKCountersLimits{
		MaxGasUsed:          types.ArgUint64(hex.DecodeUint64("0x1c9c380")),
		MaxKeccakHashes:     types.ArgUint64(hex.DecodeUint64("0x861")),
		MaxPoseidonHashes:   types.ArgUint64(hex.DecodeUint64("0x3d9c5")),
		MaxPoseidonPaddings: types.ArgUint64(hex.DecodeUint64("0x21017")),
		MaxMemAligns:        types.ArgUint64(hex.DecodeUint64("0x39c29")),
		MaxArithmetics:      types.ArgUint64(hex.DecodeUint64("0x39c29")),
		MaxBinaries:         types.ArgUint64(hex.DecodeUint64("0x73852")),
		MaxSteps:            types.ArgUint64(hex.DecodeUint64("0x73846a")),
		MaxSHA256Hashes:     types.ArgUint64(hex.DecodeUint64("0x63c")),
	}

	type testCase struct {
		name          string
		prepareParams func(*testing.T, context.Context, *triggerErrors.TriggerErrors, *ethclient.Client, bind.TransactOpts) map[string]interface{}
		assert        func(*testing.T, *testCase, types.ZKCountersResponse)
	}

	testCases := []testCase{
		{
<<<<<<< HEAD
=======
			name: "transfer works successfully",
			prepareParams: func(t *testing.T, ctx context.Context, sc *triggerErrors.TriggerErrors, c *ethclient.Client, a bind.TransactOpts) map[string]interface{} {
				params := map[string]interface{}{
					"from":  a.From.String(),
					"to":    common.HexToAddress("0x1").String(),
					"gas":   hex.EncodeUint64(30000000),
					"value": hex.EncodeBig(big.NewInt(10000)),
				}

				return params
			},
			assert: func(t *testing.T, tc *testCase, response types.ZKCountersResponse) {
				assert.LessOrEqual(t, response.CountersUsed.GasUsed, expectedCountersLimits.MaxGasUsed)
				assert.LessOrEqual(t, response.CountersUsed.UsedKeccakHashes, expectedCountersLimits.MaxKeccakHashes)
				assert.LessOrEqual(t, response.CountersUsed.UsedPoseidonHashes, expectedCountersLimits.MaxPoseidonHashes)
				assert.LessOrEqual(t, response.CountersUsed.UsedPoseidonPaddings, expectedCountersLimits.MaxPoseidonPaddings)
				assert.LessOrEqual(t, response.CountersUsed.UsedMemAligns, expectedCountersLimits.MaxMemAligns)
				assert.LessOrEqual(t, response.CountersUsed.UsedArithmetics, expectedCountersLimits.MaxArithmetics)
				assert.LessOrEqual(t, response.CountersUsed.UsedBinaries, expectedCountersLimits.MaxBinaries)
				assert.LessOrEqual(t, response.CountersUsed.UsedSteps, expectedCountersLimits.MaxSteps)
				assert.LessOrEqual(t, response.CountersUsed.UsedSHA256Hashes, expectedCountersLimits.MaxSHA256Hashes)
				assert.Nil(t, response.Revert)
				assert.Nil(t, response.OOCError)
			},
		},
		{
>>>>>>> fe9b257f
			name: "call OOC poseidon",
			prepareParams: func(t *testing.T, ctx context.Context, sc *triggerErrors.TriggerErrors, c *ethclient.Client, a bind.TransactOpts) map[string]interface{} {
				a.GasLimit = 30000000
				a.NoSend = true
				tx, err := sc.OutOfCountersPoseidon(&a)
				require.NoError(t, err)

				params := map[string]interface{}{
					"from":  a.From.String(),
					"to":    tx.To().String(),
					"gas":   hex.EncodeUint64(tx.Gas()),
					"input": hex.EncodeToHex(tx.Data()),
					"value": hex.EncodeBig(tx.Value()),
				}

				return params
			},
			assert: func(t *testing.T, tc *testCase, response types.ZKCountersResponse) {
				assert.Greater(t, response.CountersUsed.UsedPoseidonHashes, expectedCountersLimits.MaxPoseidonHashes)
				assert.Nil(t, response.Revert)
				assert.Equal(t, "not enough poseidon counters to continue the execution", *response.OOCError)
<<<<<<< HEAD

=======
>>>>>>> fe9b257f
			},
		},
	}

	// deploy triggerErrors SC
	_, tx, sc, err := triggerErrors.DeployTriggerErrors(auth, ethClient)
	require.NoError(t, err)

	err = operations.WaitTxToBeMined(ctx, ethClient, tx, operations.DefaultTimeoutTxToBeMined)
	require.NoError(t, err)

	// create TX that cause an OOC
	for _, tc := range testCases {
		t.Run(tc.name, func(t *testing.T) {
			tc := tc
			params := tc.prepareParams(t, context.Background(), sc, ethClient, *auth)
			require.NoError(t, err)

			res, err := client.JSONRPCCall(operations.DefaultL2NetworkURL, "zkevm_estimateCounters", params)
			require.NoError(t, err)
			require.Nil(t, res.Error)
			require.NotNil(t, res.Result)

			var zkCountersResponse types.ZKCountersResponse
			err = json.Unmarshal(res.Result, &zkCountersResponse)
			require.NoError(t, err)

			tc.assert(t, &tc, zkCountersResponse)

			assert.Equal(t, expectedCountersLimits.MaxGasUsed, zkCountersResponse.CountersLimits.MaxGasUsed)
			assert.Equal(t, expectedCountersLimits.MaxKeccakHashes, zkCountersResponse.CountersLimits.MaxKeccakHashes)
			assert.Equal(t, expectedCountersLimits.MaxPoseidonHashes, zkCountersResponse.CountersLimits.MaxPoseidonHashes)
			assert.Equal(t, expectedCountersLimits.MaxPoseidonPaddings, zkCountersResponse.CountersLimits.MaxPoseidonPaddings)
			assert.Equal(t, expectedCountersLimits.MaxMemAligns, zkCountersResponse.CountersLimits.MaxMemAligns)
			assert.Equal(t, expectedCountersLimits.MaxArithmetics, zkCountersResponse.CountersLimits.MaxArithmetics)
			assert.Equal(t, expectedCountersLimits.MaxBinaries, zkCountersResponse.CountersLimits.MaxBinaries)
			assert.Equal(t, expectedCountersLimits.MaxSteps, zkCountersResponse.CountersLimits.MaxSteps)
			assert.Equal(t, expectedCountersLimits.MaxSHA256Hashes, zkCountersResponse.CountersLimits.MaxSHA256Hashes)
		})
	}
}<|MERGE_RESOLUTION|>--- conflicted
+++ resolved
@@ -677,11 +677,7 @@
 	}
 	ctx := context.Background()
 	setup()
-<<<<<<< HEAD
-	// defer teardown()
-=======
 	defer teardown()
->>>>>>> fe9b257f
 	ethClient, err := ethclient.Dial(operations.DefaultL2NetworkURL)
 	require.NoError(t, err)
 	auth, err := operations.GetAuth(operations.DefaultSequencerPrivateKey, operations.DefaultL2ChainID)
@@ -707,8 +703,6 @@
 
 	testCases := []testCase{
 		{
-<<<<<<< HEAD
-=======
 			name: "transfer works successfully",
 			prepareParams: func(t *testing.T, ctx context.Context, sc *triggerErrors.TriggerErrors, c *ethclient.Client, a bind.TransactOpts) map[string]interface{} {
 				params := map[string]interface{}{
@@ -735,7 +729,6 @@
 			},
 		},
 		{
->>>>>>> fe9b257f
 			name: "call OOC poseidon",
 			prepareParams: func(t *testing.T, ctx context.Context, sc *triggerErrors.TriggerErrors, c *ethclient.Client, a bind.TransactOpts) map[string]interface{} {
 				a.GasLimit = 30000000
@@ -757,10 +750,6 @@
 				assert.Greater(t, response.CountersUsed.UsedPoseidonHashes, expectedCountersLimits.MaxPoseidonHashes)
 				assert.Nil(t, response.Revert)
 				assert.Equal(t, "not enough poseidon counters to continue the execution", *response.OOCError)
-<<<<<<< HEAD
-
-=======
->>>>>>> fe9b257f
 			},
 		},
 	}
