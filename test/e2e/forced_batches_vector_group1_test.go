--- conflicted
+++ resolved
@@ -8,120 +8,5 @@
 	if testing.Short() {
 		t.Skip()
 	}
-<<<<<<< HEAD
-	vectorFilesDir := "./../vectors/src/state-transition/forced-tx/group1"
-	ctx := context.Background()
-	genesisFileAsStr, err := config.LoadGenesisFileAsString("../../test/config/test.genesis.config.json")
-	require.NoError(t, err)
-	genesisConfig, err := config.LoadGenesisFromJSONString(genesisFileAsStr)
-	require.NoError(t, err)
-	err = filepath.Walk(vectorFilesDir, func(path string, info os.FileInfo, err error) error {
-		if err != nil {
-			return err
-		}
-		if !info.IsDir() && !strings.HasSuffix(info.Name(), "list.json") {
-
-			t.Run(info.Name(), func(t *testing.T) {
-
-				defer func() {
-					require.NoError(t, operations.Teardown())
-				}()
-				// Load test vectors
-				log.Info("=====================================================================")
-				log.Info(path)
-				log.Info("=====================================================================")
-				testCase, err := vectors.LoadStateTransitionTestCaseV2(path)
-				require.NoError(t, err)
-
-				opsCfg := operations.GetDefaultOperationsConfig()
-				opsCfg.State.MaxCumulativeGasUsed = 80000000000
-				opsman, err := operations.NewManager(ctx, opsCfg)
-				require.NoError(t, err)
-
-				// Setting Genesis
-				log.Info("###################")
-				log.Info("# Setting Genesis #")
-				log.Info("###################")
-				genesisActions := vectors.GenerateGenesisActions(testCase.Genesis)
-				genesisConfig.Genesis.FirstBatchData.Timestamp = uint64(time.Now().Unix())
-				require.NoError(t, opsman.SetGenesis(genesisConfig.Genesis.GenesisBlockNum, genesisActions))
-				require.NoError(t, opsman.SetForkID(genesisConfig.Genesis.GenesisBlockNum, forkID))
-				actualOldStateRoot, err := opsman.State().GetLastStateRoot(ctx, nil)
-				require.NoError(t, err)
-				dbTx, err := opsman.BeginStateTransaction()
-				require.NoError(t, err)
-				require.NoError(t, opsman.SetInitialBatch(genesisConfig.Genesis, dbTx))
-				require.NoError(t, dbTx.Commit(ctx))
-				require.NoError(t, opsman.Setup())
-
-				// Check initial root
-				log.Info("################################")
-				log.Info("# Verifying initial state root #")
-				log.Info("################################")
-				require.Equal(t, testCase.ExpectedOldStateRoot, actualOldStateRoot.Hex())
-				decodedData, err := hex.DecodeHex(testCase.BatchL2Data)
-				require.NoError(t, err)
-				_, txBytes, _, err := state.DecodeTxs(decodedData, forkID)
-				require.NoError(t, err)
-				forcedBatch, err := sendForcedBatchForVector(t, txBytes, opsman)
-				require.NoError(t, err)
-				actualNewStateRoot := forcedBatch.StateRoot
-				isClosed, err := opsman.State().IsBatchClosed(ctx, forcedBatch.BatchNumber, nil)
-				require.NoError(t, err)
-
-				// wait until is closed
-				for !isClosed {
-					time.Sleep(1 * time.Second)
-					isClosed, err = opsman.State().IsBatchClosed(ctx, forcedBatch.BatchNumber, nil)
-					require.NoError(t, err)
-				}
-
-				log.Info("#######################")
-				log.Info("# Verifying new leafs #")
-				log.Info("#######################")
-				merkleTree := opsman.State().GetTree()
-				for _, expectedNewLeaf := range testCase.ExpectedNewLeafs {
-					if expectedNewLeaf.IsSmartContract {
-						log.Info("Smart Contract Address: ", expectedNewLeaf.Address)
-					} else {
-						log.Info("Account Address: ", expectedNewLeaf.Address)
-					}
-					log.Info("Verifying Balance...")
-					actualBalance, err := merkleTree.GetBalance(ctx, common.HexToAddress(expectedNewLeaf.Address), actualNewStateRoot.Bytes())
-					require.NoError(t, err)
-					require.Equal(t, expectedNewLeaf.Balance.String(), actualBalance.String())
-
-					log.Info("Verifying Nonce...")
-					actualNonce, err := merkleTree.GetNonce(ctx, common.HexToAddress(expectedNewLeaf.Address), actualNewStateRoot.Bytes())
-					require.NoError(t, err)
-					require.Equal(t, expectedNewLeaf.Nonce, actualNonce.String())
-					if expectedNewLeaf.IsSmartContract {
-						log.Info("Verifying Storage...")
-						for positionHex, expectedNewStorageHex := range expectedNewLeaf.Storage {
-							position, ok := big.NewInt(0).SetString(positionHex[2:], 16)
-							require.True(t, ok)
-							expectedNewStorage, ok := big.NewInt(0).SetString(expectedNewStorageHex[2:], 16)
-							require.True(t, ok)
-							actualStorage, err := merkleTree.GetStorageAt(ctx, common.HexToAddress(expectedNewLeaf.Address), position, actualNewStateRoot.Bytes())
-							require.NoError(t, err)
-							require.Equal(t, expectedNewStorage, actualStorage)
-						}
-
-						log.Info("Verifying HashBytecode...")
-						actualHashByteCode, err := merkleTree.GetCodeHash(ctx, common.HexToAddress(expectedNewLeaf.Address), actualNewStateRoot.Bytes())
-						require.NoError(t, err)
-						require.Equal(t, expectedNewLeaf.HashBytecode, common.BytesToHash(actualHashByteCode).String())
-					}
-				}
-				return
-			})
-
-			return nil
-		}
-		return nil
-	})
-	require.NoError(t, err)
-=======
 	LaunchTestForcedBatchesVectorFilesGroup(t, "./../vectors/src/state-transition/forced-tx/group1")
->>>>>>> 59e43db5
 }