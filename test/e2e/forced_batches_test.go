--- conflicted
+++ resolved
@@ -207,12 +207,8 @@
 
 	initialGer, _, err := st.GetLatestGer(ctx, gerFinalityBlocks)
 	require.NoError(t, err)
-<<<<<<< HEAD
-	log.Info("Using address: ", auth.From)
-=======
 
 	log.Info("Using address: ", l1.authForcedBatch.From)
->>>>>>> 291ac858
 
 	num, err := l1.zkEvm.LastForceBatch(&bind.CallOpts{Pending: false})
 	require.NoError(t, err)
