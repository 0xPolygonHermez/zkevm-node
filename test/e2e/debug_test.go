package e2e

import (
	"context"
	"encoding/json"
	"fmt"
	"math/big"
	"strings"
	"testing"

	"github.com/0xPolygonHermez/zkevm-node/hex"
	"github.com/0xPolygonHermez/zkevm-node/jsonrpc/client"
	"github.com/0xPolygonHermez/zkevm-node/jsonrpc/types"
	"github.com/0xPolygonHermez/zkevm-node/log"
	"github.com/0xPolygonHermez/zkevm-node/test/operations"
	"github.com/ethereum/go-ethereum"
	"github.com/ethereum/go-ethereum/accounts/abi/bind"
	"github.com/ethereum/go-ethereum/common"
	ethTypes "github.com/ethereum/go-ethereum/core/types"
	"github.com/ethereum/go-ethereum/crypto"
	"github.com/ethereum/go-ethereum/ethclient"
	"github.com/stretchr/testify/require"
)

const (
	// To be able to avoid relaunching docker you must set this to TRUE
	// You can run the needed dockers with:
	// make run
	// make run-l2-explorer-json-rpc
	dockersArePreLaunchedForDebugTests = false
)

func TestDebugTraceTransactionNotFoundTx(t *testing.T) {
	if testing.Short() {
		t.Skip()
	}

	const l2NetworkURL = "http://localhost:8124"
	const l2ExplorerRPCComponentName = "l2-explorer-json-rpc"

	var err error
	if !dockersArePreLaunchedForDebugTests {
		err = operations.Teardown()
		require.NoError(t, err)
		defer func() {
			require.NoError(t, operations.Teardown())
			require.NoError(t, operations.StopComponent(l2ExplorerRPCComponentName))
		}()
	}

	ctx := context.Background()
	opsCfg := operations.GetDefaultOperationsConfig()
	if !dockersArePreLaunchedForDebugTests {
		opsMan, err := operations.NewManager(ctx, opsCfg)
		require.NoError(t, err)
		err = opsMan.Setup()
		require.NoError(t, err)

		err = operations.StartComponent(l2ExplorerRPCComponentName, func() (bool, error) { return operations.NodeUpCondition(l2NetworkURL) })
		require.NoError(t, err)
	} else {
		log.Info("Using pre-launched dockers: no reset Database")
	}

	const l1NetworkName, l2NetworkName = "Local L1", "Local L2"

	networks := []struct {
		Name         string
		URL          string
		WebSocketURL string
		ChainID      uint64
		PrivateKey   string
	}{
		{
			Name:       l1NetworkName,
			URL:        operations.DefaultL1NetworkURL,
			ChainID:    operations.DefaultL1ChainID,
			PrivateKey: operations.DefaultSequencerPrivateKey,
		},
		{
			Name:       l2NetworkName,
			URL:        l2NetworkURL,
			ChainID:    operations.DefaultL2ChainID,
			PrivateKey: operations.DefaultSequencerPrivateKey,
		},
	}

	for _, network := range networks {
		log.Debugf(network.Name)
		tx := ethTypes.NewTx(&ethTypes.LegacyTx{
			Nonce: 10,
		})

		response, err := client.JSONRPCCall(network.URL, "debug_traceTransaction", tx.Hash().String())
		require.NoError(t, err)
		require.Nil(t, response.Result)
		require.NotNil(t, response.Error)

		require.Equal(t, -32000, response.Error.Code)
		require.Equal(t, "transaction not found", response.Error.Message)
		require.Nil(t, response.Error.Data)
	}
}

func TestDebugTraceBlockByNumberNotFoundTx(t *testing.T) {
	if testing.Short() {
		t.Skip()
	}

	const l2NetworkURL = "http://localhost:8124"
	const l2ExplorerRPCComponentName = "l2-explorer-json-rpc"

	var err error
	if !dockersArePreLaunchedForDebugTests {
		err = operations.Teardown()
		require.NoError(t, err)
		defer func() {
			require.NoError(t, operations.Teardown())
			require.NoError(t, operations.StopComponent(l2ExplorerRPCComponentName))
		}()
	}
	ctx := context.Background()
	opsCfg := operations.GetDefaultOperationsConfig()
	if !dockersArePreLaunchedForDebugTests {
		opsMan, err := operations.NewManager(ctx, opsCfg)
		require.NoError(t, err)
		err = opsMan.Setup()
		require.NoError(t, err)

		err = operations.StartComponent(l2ExplorerRPCComponentName, func() (bool, error) { return operations.NodeUpCondition(l2NetworkURL) })
		require.NoError(t, err)
	} else {
		log.Info("Using pre-launched dockers: no reset Database")
	}

	const l1NetworkName, l2NetworkName = "Local L1", "Local L2"

	networks := []struct {
		Name         string
		URL          string
		WebSocketURL string
		ChainID      uint64
		PrivateKey   string
	}{
		{
			Name:       l1NetworkName,
			URL:        operations.DefaultL1NetworkURL,
			ChainID:    operations.DefaultL1ChainID,
			PrivateKey: operations.DefaultSequencerPrivateKey,
		},
		{
			Name:       l2NetworkName,
			URL:        l2NetworkURL,
			ChainID:    operations.DefaultL2ChainID,
			PrivateKey: operations.DefaultSequencerPrivateKey,
		},
	}

	for _, network := range networks {
		log.Debugf(network.Name)

		response, err := client.JSONRPCCall(network.URL, "debug_traceBlockByNumber", hex.EncodeBig(big.NewInt(999999999999)))
		require.NoError(t, err)
		require.Nil(t, response.Result)
		require.NotNil(t, response.Error)

		require.Equal(t, -32000, response.Error.Code)
		require.Equal(t, "block #999999999999 not found", response.Error.Message)
		require.Nil(t, response.Error.Data)
	}
}

func TestDebugTraceBlockByHashNotFoundTx(t *testing.T) {
	if testing.Short() {
		t.Skip()
	}

	const l2NetworkURL = "http://localhost:8124"
	const l2ExplorerRPCComponentName = "l2-explorer-json-rpc"

	var err error
	if !dockersArePreLaunchedForDebugTests {
		err = operations.Teardown()
		require.NoError(t, err)
		defer func() {
			require.NoError(t, operations.Teardown())
			require.NoError(t, operations.StopComponent(l2ExplorerRPCComponentName))
		}()
	}

	ctx := context.Background()
	opsCfg := operations.GetDefaultOperationsConfig()
	if !dockersArePreLaunchedForDebugTests {
		opsMan, err := operations.NewManager(ctx, opsCfg)
		require.NoError(t, err)
		err = opsMan.Setup()
		require.NoError(t, err)

		err = operations.StartComponent(l2ExplorerRPCComponentName, func() (bool, error) { return operations.NodeUpCondition(l2NetworkURL) })
		require.NoError(t, err)
	} else {
		log.Info("Using pre-launched dockers: no reset Database")
	}

	const l1NetworkName, l2NetworkName = "Local L1", "Local L2"

	networks := []struct {
		Name         string
		URL          string
		WebSocketURL string
		ChainID      uint64
		PrivateKey   string
	}{
		{
			Name:       l1NetworkName,
			URL:        operations.DefaultL1NetworkURL,
			ChainID:    operations.DefaultL1ChainID,
			PrivateKey: operations.DefaultSequencerPrivateKey,
		},
		{
			Name:       l2NetworkName,
			URL:        l2NetworkURL,
			ChainID:    operations.DefaultL2ChainID,
			PrivateKey: operations.DefaultSequencerPrivateKey,
		},
	}

	for _, network := range networks {
		log.Debugf(network.Name)

		response, err := client.JSONRPCCall(network.URL, "debug_traceBlockByHash", common.Hash{}.String())
		require.NoError(t, err)
		require.Nil(t, response.Result)
		require.NotNil(t, response.Error)

		require.Equal(t, -32000, response.Error.Code)
		require.Equal(t, "block 0x0000000000000000000000000000000000000000000000000000000000000000 not found", response.Error.Message)
		require.Nil(t, response.Error.Data)
	}
}

func TestDebugTraceTransaction(t *testing.T) {
	if testing.Short() {
		t.Skip()
	}

	const l2NetworkURL = "http://localhost:8124"
	const l2ExplorerRPCComponentName = "l2-explorer-json-rpc"

	var err error
	if !dockersArePreLaunchedForDebugTests {
		err = operations.Teardown()
		require.NoError(t, err)
		defer func() {
			require.NoError(t, operations.Teardown())
			require.NoError(t, operations.StopComponent(l2ExplorerRPCComponentName))
		}()
	}

	ctx := context.Background()
	opsCfg := operations.GetDefaultOperationsConfig()
	if !dockersArePreLaunchedForDebugTests {
		opsMan, err := operations.NewManager(ctx, opsCfg)
		require.NoError(t, err)
		err = opsMan.Setup()
		require.NoError(t, err)

		err = operations.StartComponent(l2ExplorerRPCComponentName, func() (bool, error) { return operations.NodeUpCondition(l2NetworkURL) })
		require.NoError(t, err)
	} else {
		log.Info("Using pre-launched dockers: no reset Database")
	}

	const l1NetworkName, l2NetworkName = "Local L1", "Local L2"

	networks := []struct {
		Name         string
		URL          string
		WebSocketURL string
		ChainID      uint64
		PrivateKey   string
	}{
		{
			Name:       l1NetworkName,
			URL:        operations.DefaultL1NetworkURL,
			ChainID:    operations.DefaultL1ChainID,
			PrivateKey: operations.DefaultSequencerPrivateKey,
		},
		{
			Name:       l2NetworkName,
			URL:        l2NetworkURL,
			ChainID:    operations.DefaultL2ChainID,
			PrivateKey: operations.DefaultSequencerPrivateKey,
		},
	}

	results := map[string]map[string]interface{}{}

	type testCase struct {
		name           string
		prepare        func(t *testing.T, ctx context.Context, auth *bind.TransactOpts, client *ethclient.Client) (map[string]interface{}, error)
		createSignedTx func(t *testing.T, ctx context.Context, auth *bind.TransactOpts, client *ethclient.Client, customData map[string]interface{}) (*ethTypes.Transaction, error)
	}
	testCases := []testCase{
		// successful transactions
		{name: "eth transfer", createSignedTx: createEthTransferSignedTx},
		{name: "sc deployment", createSignedTx: createScDeploySignedTx},
		{name: "sc call", prepare: prepareScCall, createSignedTx: createScCallSignedTx},
		{name: "erc20 transfer", prepare: prepareERC20Transfer, createSignedTx: createERC20TransferSignedTx},
		{name: "create", prepare: prepareCreate, createSignedTx: createCreateSignedTx},
		{name: "create2", prepare: prepareCreate, createSignedTx: createCreate2SignedTx},
		{name: "call", prepare: prepareCalls, createSignedTx: createCallSignedTx},
		{name: "delegate call", prepare: prepareCalls, createSignedTx: createDelegateCallSignedTx},
		{name: "multi call", prepare: prepareCalls, createSignedTx: createMultiCallSignedTx},
		{name: "pre ecrecover 0", prepare: prepareCalls, createSignedTx: createPreEcrecover0SignedTx},
		{name: "chain call", prepare: prepareChainCalls, createSignedTx: createChainCallSignedTx},
		{name: "delegate transfers", prepare: prepareChainCalls, createSignedTx: createDelegateTransfersSignedTx},
		{name: "memory", prepare: prepareMemory, createSignedTx: createMemorySignedTx},
		{name: "bridge", prepare: prepareBridge, createSignedTx: createBridgeSignedTx},
		{name: "deploy create 0", createSignedTx: createDeployCreate0SignedTx},

		// failed transactions
		{name: "sc deployment reverted", createSignedTx: createScDeployRevertedSignedTx},
		{name: "sc deployment out of gas", createSignedTx: createScDeployOutOfGasSignedTx},
		// PENDING {name: "sc creation storage out of gas", createSignedTx: createScCreationCodeStorageOutOfGasSignedTx},
		{name: "sc call reverted", prepare: prepareScCallReverted, createSignedTx: createScCallRevertedSignedTx},
		{name: "erc20 transfer reverted", prepare: prepareERC20TransferReverted, createSignedTx: createERC20TransferRevertedSignedTx},
		{name: "invalid static call less parameters", prepare: prepareCalls, createSignedTx: createInvalidStaticCallLessParametersSignedTx},
		{name: "invalid static call more parameters", prepare: prepareCalls, createSignedTx: createInvalidStaticCallMoreParametersSignedTx},
		{name: "invalid static call with inner call", prepare: prepareCalls, createSignedTx: createInvalidStaticCallWithInnerCallSignedTx},
		{name: "chain call reverted", prepare: prepareChainCalls, createSignedTx: createChainCallRevertedSignedTx},
		{name: "chain delegate call reverted", prepare: prepareChainCalls, createSignedTx: createChainDelegateCallRevertedSignedTx},
		{name: "depth reverted", prepare: prepareDepth, createSignedTx: createDepthSignedTx},
	}

	privateKey, err := crypto.GenerateKey()
	require.NoError(t, err)
	for _, network := range networks {
		auth, err := bind.NewKeyedTransactorWithChainID(privateKey, big.NewInt(0).SetUint64(network.ChainID))
		require.NoError(t, err)

		ethereumClient := operations.MustGetClient(network.URL)
		sourceAuth := operations.MustGetAuth(network.PrivateKey, network.ChainID)

		nonce, err := ethereumClient.NonceAt(ctx, sourceAuth.From, nil)
		require.NoError(t, err)

		balance, err := ethereumClient.BalanceAt(ctx, sourceAuth.From, nil)
		require.NoError(t, err)

		gasPrice, err := ethereumClient.SuggestGasPrice(ctx)
		require.NoError(t, err)

		value := big.NewInt(0).Quo(balance, big.NewInt(2))

		gas, err := ethereumClient.EstimateGas(ctx, ethereum.CallMsg{
			From:     sourceAuth.From,
			To:       &auth.From,
			GasPrice: gasPrice,
			Value:    value,
		})
		require.NoError(t, err)

		tx := ethTypes.NewTx(&ethTypes.LegacyTx{
			To:       &auth.From,
			Nonce:    nonce,
			GasPrice: gasPrice,
			Value:    value,
			Gas:      gas,
		})

		signedTx, err := sourceAuth.Signer(sourceAuth.From, tx)
		require.NoError(t, err)

		err = ethereumClient.SendTransaction(ctx, signedTx)
		require.NoError(t, err)

		err = operations.WaitTxToBeMined(ctx, ethereumClient, signedTx, operations.DefaultTimeoutTxToBeMined)
		require.NoError(t, err)
	}

	for tcIdx, tc := range testCases {
		t.Run(tc.name, func(t *testing.T) {
			log.Debug("************************ ", tc.name, " ************************")

			for _, network := range networks {
				debugID := fmt.Sprintf("[%s/%s]", tc.name, network.Name)
				log.Debug("------------------------ ", network.Name, " ------------------------")
				ethereumClient := operations.MustGetClient(network.URL)
				auth, err := bind.NewKeyedTransactorWithChainID(privateKey, big.NewInt(0).SetUint64(network.ChainID))
				require.NoError(t, err)

				var customData map[string]interface{}
				if tc.prepare != nil {
					customData, err = tc.prepare(t, ctx, auth, ethereumClient)
					require.NoError(t, err)
				}

				var receipt *ethTypes.Receipt
				var signedTx *ethTypes.Transaction
				forceTxIndexDifferentFromZero := tcIdx%2 == 0
				for {
					log.Debugf("forceTxIndexDifferentFromZero: %v", forceTxIndexDifferentFromZero)
					var err error
					if forceTxIndexDifferentFromZero {
						// send eth transfers txs to make the trace tx to not be the index 0 in the block
						sendEthTransfersWithoutWaiting(t, ctx, ethereumClient, auth, common.HexToAddress(operations.DefaultSequencerAddress), big.NewInt(1), 3)
					}

					signedTx, err = tc.createSignedTx(t, ctx, auth, ethereumClient, customData)
					require.NoError(t, err)

					balance, err := ethereumClient.BalanceAt(ctx, auth.From, nil)
					require.NoError(t, err)

					log.Debugf("%s balance of %v: %v", debugID, auth.From, balance.String())

					err = ethereumClient.SendTransaction(ctx, signedTx)
					require.NoError(t, err)

					log.Debugf("%s tx sent: %v", debugID, signedTx.Hash().String())

					err = operations.WaitTxToBeMined(ctx, ethereumClient, signedTx, operations.DefaultTimeoutTxToBeMined)
					if err != nil && !strings.HasPrefix(err.Error(), "transaction has failed, reason:") {
						require.NoError(t, err)
					}

					if forceTxIndexDifferentFromZero {
						receipt, err = ethereumClient.TransactionReceipt(ctx, signedTx.Hash())
						require.NoError(t, err)
						if receipt.TransactionIndex != 0 {
							log.Debugf("tx receipt has tx index %v, accepted", receipt.TransactionIndex)
							break
						} else {
							log.Debugf("tx receipt has tx index 0, retrying")
						}
					} else {
						break
					}
				}
				debugOptions := map[string]interface{}{
					"disableStorage":   false,
					"disableStack":     false,
					"enableMemory":     true,
					"enableReturnData": true,
				}

				response, err := client.JSONRPCCall(network.URL, "debug_traceTransaction", signedTx.Hash().String(), debugOptions)
				require.NoError(t, err)
				require.Nil(t, response.Error)
				require.NotNil(t, response.Result)
				// log.Debugf("%s response:%s", debugID, string(response.Result))

				resultForTx := convertJson(t, response.Result, debugID)
				results[network.Name] = resultForTx
				saveTraceResultToFile(t, fmt.Sprintf("default_tracer_%v_%v", tcIdx, tc.name), network.Name, signedTx, response.Result, true)
			}

			referenceValueMap := results[l1NetworkName]

			referenceStructLogsMap := referenceValueMap["structLogs"].([]interface{})

			for networkName, result := range results {
				if networkName == l1NetworkName {
					continue
				}

				resultMap := result

				require.Equal(t, referenceValueMap["failed"], resultMap["failed"], fmt.Sprintf("invalid `failed` for network %s", networkName))

				resultStructLogsMap := resultMap["structLogs"].([]interface{})
				require.Equal(t, len(referenceStructLogsMap), len(resultStructLogsMap))

				for structLogIndex := range referenceStructLogsMap {
					referenceStructLogMap := referenceStructLogsMap[structLogIndex].(map[string]interface{})
					resultStructLogMap := resultStructLogsMap[structLogIndex].(map[string]interface{})

					require.Equal(t, referenceStructLogMap["pc"], resultStructLogMap["pc"], fmt.Sprintf("invalid struct log pc for network %s", networkName))
					require.Equal(t, referenceStructLogMap["op"], resultStructLogMap["op"], fmt.Sprintf("invalid struct log op for network %s", networkName))
					require.Equal(t, referenceStructLogMap["depth"], resultStructLogMap["depth"], fmt.Sprintf("invalid struct log depth for network %s", networkName))

					pc := referenceStructLogMap["pc"]
					op := referenceStructLogMap["op"]

					referenceStack, found := referenceStructLogMap["stack"].([]interface{})
					if found {
						resultStack := resultStructLogMap["stack"].([]interface{})

						require.Equal(t, len(referenceStack), len(resultStack), fmt.Sprintf("stack size doesn't match for pc %v op %v", pc, op))
						for stackIndex := range referenceStack {
							require.Equal(t, referenceStack[stackIndex], resultStack[stackIndex], fmt.Sprintf("stack index %v doesn't match for pc %v op %v", stackIndex, pc, op))
						}
					}

					referenceMemory, found := referenceStructLogMap["memory"].([]interface{})
					if found {
						resultMemory := resultStructLogMap["memory"].([]interface{})

						require.Equal(t, len(referenceMemory), len(resultMemory), fmt.Sprintf("memory size doesn't match for pc %v op %v", pc, op))
						for memoryIndex := range referenceMemory {
							require.Equal(t, referenceMemory[memoryIndex], resultMemory[memoryIndex], fmt.Sprintf("memory index %v doesn't match for pc %v op %v", memoryIndex, pc, op))
						}
					}

					referenceStorage, found := referenceStructLogMap["storage"].(map[string]interface{})
					if found {
						resultStorage := resultStructLogMap["storage"].(map[string]interface{})

						require.Equal(t, len(referenceStorage), len(resultStorage), fmt.Sprintf("storage size doesn't match for pc %v op %v", pc, op))
						for storageKey, referenceStorageValue := range referenceStorage {
							resultStorageValue, found := resultStorage[storageKey]
							require.True(t, found, "storage address not found")
							require.Equal(t, referenceStorageValue, resultStorageValue, fmt.Sprintf("storage value doesn't match for address %v for pc %v op %v", storageKey, pc, op))
						}
					}
				}
			}
		})
	}
}

func TestDebugTraceBlock(t *testing.T) {
	if testing.Short() {
		t.Skip()
	}

	const l2NetworkURL = "http://localhost:8124"
	const l2ExplorerRPCComponentName = "l2-explorer-json-rpc"

	var err error
	if !dockersArePreLaunchedForDebugTests {
		err = operations.Teardown()
		require.NoError(t, err)

		defer func() {
			require.NoError(t, operations.Teardown())
			require.NoError(t, operations.StopComponent(l2ExplorerRPCComponentName))
		}()
	}

	ctx := context.Background()
	opsCfg := operations.GetDefaultOperationsConfig()
	if !dockersArePreLaunchedForDebugTests {
		opsMan, err := operations.NewManager(ctx, opsCfg)
		require.NoError(t, err)
		err = opsMan.Setup()
		require.NoError(t, err)

		err = operations.StartComponent(l2ExplorerRPCComponentName, func() (bool, error) { return operations.NodeUpCondition(l2NetworkURL) })
		require.NoError(t, err)
	} else {
		log.Info("Using pre-launched dockers: no reset Database")
	}

	const l1NetworkName, l2NetworkName = "Local L1", "Local L2"

	networks := []struct {
		Name         string
		URL          string
		WebSocketURL string
		ChainID      uint64
		PrivateKey   string
	}{
		{
			Name:       l1NetworkName,
			URL:        operations.DefaultL1NetworkURL,
			ChainID:    operations.DefaultL1ChainID,
			PrivateKey: operations.DefaultSequencerPrivateKey,
		},
		{
			Name:       l2NetworkName,
			URL:        l2NetworkURL,
			ChainID:    operations.DefaultL2ChainID,
			PrivateKey: operations.DefaultSequencerPrivateKey,
		},
	}

	results := map[string]map[string]interface{}{}

	type testCase struct {
		name              string
		blockNumberOrHash string
		prepare           func(t *testing.T, ctx context.Context, auth *bind.TransactOpts, client *ethclient.Client) (map[string]interface{}, error)
		createSignedTx    func(t *testing.T, ctx context.Context, auth *bind.TransactOpts, client *ethclient.Client, customData map[string]interface{}) (*ethTypes.Transaction, error)
	}
	testCases := []testCase{
		// successful transactions
		// by block number
		{name: "eth transfer by number", blockNumberOrHash: "number", createSignedTx: createEthTransferSignedTx},
		{name: "sc deployment by number", blockNumberOrHash: "number", createSignedTx: createScDeploySignedTx},
		{name: "sc call by number", blockNumberOrHash: "number", prepare: prepareScCall, createSignedTx: createScCallSignedTx},
		{name: "erc20 transfer by number", blockNumberOrHash: "number", prepare: prepareERC20Transfer, createSignedTx: createERC20TransferSignedTx},
		// by block hash
		{name: "eth transfer by hash", blockNumberOrHash: "hash", createSignedTx: createEthTransferSignedTx},
		{name: "sc deployment by hash", blockNumberOrHash: "hash", createSignedTx: createScDeploySignedTx},
		{name: "sc call by hash", blockNumberOrHash: "hash", prepare: prepareScCall, createSignedTx: createScCallSignedTx},
		{name: "erc20 transfer by hash", blockNumberOrHash: "hash", prepare: prepareERC20Transfer, createSignedTx: createERC20TransferSignedTx},

		// failed transactions
		// by block number
		{name: "sc deployment reverted by number", blockNumberOrHash: "number", createSignedTx: createScDeployRevertedSignedTx},
		{name: "sc call reverted by number", blockNumberOrHash: "number", prepare: prepareScCallReverted, createSignedTx: createScCallRevertedSignedTx},
		{name: "erc20 transfer reverted by number", blockNumberOrHash: "number", prepare: prepareERC20TransferReverted, createSignedTx: createERC20TransferRevertedSignedTx},
		// by block hash
		{name: "sc deployment reverted by hash", blockNumberOrHash: "hash", createSignedTx: createScDeployRevertedSignedTx},
		{name: "sc call reverted by hash", blockNumberOrHash: "hash", prepare: prepareScCallReverted, createSignedTx: createScCallRevertedSignedTx},
		{name: "erc20 transfer reverted by hash", blockNumberOrHash: "hash", prepare: prepareERC20TransferReverted, createSignedTx: createERC20TransferRevertedSignedTx},
	}

	for _, tc := range testCases {
		t.Run(tc.name, func(t *testing.T) {
			log.Debug("************************ ", tc.name, " ************************")

			for _, network := range networks {
				debugID := fmt.Sprintf("TraceBlock[%s/%s]", tc.name, network.Name)
				log.Debug("------------------------ ", network.Name, " ------------------------")
				ethereumClient := operations.MustGetClient(network.URL)
				auth := operations.MustGetAuth(network.PrivateKey, network.ChainID)

				var customData map[string]interface{}
				if tc.prepare != nil {
					customData, err = tc.prepare(t, ctx, auth, ethereumClient)
					require.NoError(t, err)
				}

				signedTx, err := tc.createSignedTx(t, ctx, auth, ethereumClient, customData)
				require.NoError(t, err)

				err = ethereumClient.SendTransaction(ctx, signedTx)
				require.NoError(t, err)

				log.Debugf("%s tx sent: %v", debugID, signedTx.Hash().String())

				err = operations.WaitTxToBeMined(ctx, ethereumClient, signedTx, operations.DefaultTimeoutTxToBeMined)
				if err != nil && !strings.HasPrefix(err.Error(), "transaction has failed, reason:") {
					require.NoError(t, err)
				}

				receipt, err := ethereumClient.TransactionReceipt(ctx, signedTx.Hash())
				require.NoError(t, err)

				debugOptions := map[string]interface{}{
					"disableStorage":   false,
					"disableStack":     false,
					"enableMemory":     true,
					"enableReturnData": true,
				}

				var response types.Response
				if tc.blockNumberOrHash == "number" {
					response, err = client.JSONRPCCall(network.URL, "debug_traceBlockByNumber", hex.EncodeBig(receipt.BlockNumber), debugOptions)
				} else {
					response, err = client.JSONRPCCall(network.URL, "debug_traceBlockByHash", receipt.BlockHash.String(), debugOptions)
				}
				require.NoError(t, err)
				require.Nil(t, response.Error)
				require.NotNil(t, response.Result)

				results[network.Name] = getTxInResponseDebugTest(t, response.Result, receipt.TransactionIndex, debugID)
			}

			referenceTransactions := results[l1NetworkName]

			for networkName, result := range results {
				if networkName == l1NetworkName {
					continue
				}

				resultTransactions := result

<<<<<<< HEAD
				log.Debugf("resultTransactions count [%d]", len(resultTransactions))
				for transactionIndex := range referenceTransactions {
					log.Debugf("test[%s] transactionIndex=%d", tc.name, transactionIndex)
					referenceTransactionMap := referenceTransactions[transactionIndex].(map[string]interface{})
					referenceResultMap := referenceTransactionMap["result"].(map[string]interface{})
					referenceStructLogsMap := referenceResultMap["structLogs"].([]interface{})

					resultTransactionMap := resultTransactions[transactionIndex].(map[string]interface{})
					resultResultMap := resultTransactionMap["result"].(map[string]interface{})
					resultStructLogsMap := resultResultMap["structLogs"].([]interface{})
					log.Debugf("test[%s] referenceStructLogsMap : L1_len=%d L2_len=%d", tc.name, len(referenceStructLogsMap), len(resultStructLogsMap))
					if len(referenceStructLogsMap) != len(resultStructLogsMap) {
						log.Debugf("test[%s] referenceStructLogsMap not equal", tc.name)
						log.Debug("L1 (referenceTransactions): ", referenceTransactions)
						log.Debug("L2    (resultTransactions): ", resultTransactions)
					}
					require.Equal(t, len(referenceStructLogsMap), len(resultStructLogsMap))
=======
				referenceTransactionMap := referenceTransactions
				referenceResultMap := referenceTransactionMap["result"].(map[string]interface{})
				referenceStructLogsMap := referenceResultMap["structLogs"].([]interface{})
>>>>>>> 291ac858

				resultTransactionMap := resultTransactions
				resultResultMap := resultTransactionMap["result"].(map[string]interface{})
				resultStructLogsMap := resultResultMap["structLogs"].([]interface{})
				log.Debugf("test[%s] referenceStructLogsMap : L1_len=%d L2_len=%d", tc.name, len(referenceStructLogsMap), len(resultStructLogsMap))
				if len(referenceStructLogsMap) != len(resultStructLogsMap) {
					log.Debugf("test[%s] referenceStructLogsMap not equal", tc.name)
					log.Debug("L1 (referenceTransactions): ", referenceTransactions)
					log.Debug("L2    (resultTransactions): ", resultTransactions)
				}
				require.Equal(t, len(referenceStructLogsMap), len(resultStructLogsMap))

				for structLogIndex := range referenceStructLogsMap {
					referenceStructLogMap := referenceStructLogsMap[structLogIndex].(map[string]interface{})
					resultStructLogMap := resultStructLogsMap[structLogIndex].(map[string]interface{})

					require.Equal(t, referenceStructLogMap["pc"], resultStructLogMap["pc"], fmt.Sprintf("invalid struct log pc for network %s", networkName))
					require.Equal(t, referenceStructLogMap["op"], resultStructLogMap["op"], fmt.Sprintf("invalid struct log op for network %s", networkName))
					require.Equal(t, referenceStructLogMap["depth"], resultStructLogMap["depth"], fmt.Sprintf("invalid struct log depth for network %s", networkName))

					pc := referenceStructLogMap["pc"]
					op := referenceStructLogMap["op"]

					referenceStack, found := referenceStructLogMap["stack"].([]interface{})
					if found {
						resultStack := resultStructLogMap["stack"].([]interface{})

						require.Equal(t, len(referenceStack), len(resultStack), fmt.Sprintf("stack size doesn't match for pc %v op %v", pc, op))
						for stackIndex := range referenceStack {
							require.Equal(t, referenceStack[stackIndex], resultStack[stackIndex], fmt.Sprintf("stack index %v doesn't match for pc %v op %v", stackIndex, pc, op))
						}
					}

					referenceMemory, found := referenceStructLogMap["memory"].([]interface{})
					if found {
						resultMemory := resultStructLogMap["memory"].([]interface{})

						require.Equal(t, len(referenceMemory), len(resultMemory), fmt.Sprintf("memory size doesn't match for pc %v op %v", pc, op))
						for memoryIndex := range referenceMemory {
							require.Equal(t, referenceMemory[memoryIndex], resultMemory[memoryIndex], fmt.Sprintf("memory index %v doesn't match for pc %v op %v", memoryIndex, pc, op))
						}
					}

					referenceStorage, found := referenceStructLogMap["storage"].(map[string]interface{})
					if found {
						resultStorage := resultStructLogMap["storage"].(map[string]interface{})

						require.Equal(t, len(referenceStorage), len(resultStorage), fmt.Sprintf("storage size doesn't match for pc %v op %v", pc, op))
						for storageKey, referenceStorageValue := range referenceStorage {
							resultStorageValue, found := resultStorage[storageKey]
							require.True(t, found, "storage address not found")
							require.Equal(t, referenceStorageValue, resultStorageValue, fmt.Sprintf("storage value doesn't match for address %v for pc %v op %v", storageKey, pc, op))
						}
					}
				}

			}
		})
	}
}

func getTxInResponseDebugTest(t *testing.T, response json.RawMessage, txIndex uint, debugPrefix string) map[string]interface{} {
	valueMap := []interface{}{}
	err := json.Unmarshal(response, &valueMap)
	require.NoError(t, err)
	log.Infof("%s Reponse Length: %d", debugPrefix, len(valueMap))
	return valueMap[txIndex].(map[string]interface{})
}

func convertJson(t *testing.T, response json.RawMessage, debugPrefix string) map[string]interface{} {
	valueMap := map[string]interface{}{}
	err := json.Unmarshal(response, &valueMap)
	require.NoError(t, err)
	return valueMap
}<|MERGE_RESOLUTION|>--- conflicted
+++ resolved
@@ -669,29 +669,9 @@
 
 				resultTransactions := result
 
-<<<<<<< HEAD
-				log.Debugf("resultTransactions count [%d]", len(resultTransactions))
-				for transactionIndex := range referenceTransactions {
-					log.Debugf("test[%s] transactionIndex=%d", tc.name, transactionIndex)
-					referenceTransactionMap := referenceTransactions[transactionIndex].(map[string]interface{})
-					referenceResultMap := referenceTransactionMap["result"].(map[string]interface{})
-					referenceStructLogsMap := referenceResultMap["structLogs"].([]interface{})
-
-					resultTransactionMap := resultTransactions[transactionIndex].(map[string]interface{})
-					resultResultMap := resultTransactionMap["result"].(map[string]interface{})
-					resultStructLogsMap := resultResultMap["structLogs"].([]interface{})
-					log.Debugf("test[%s] referenceStructLogsMap : L1_len=%d L2_len=%d", tc.name, len(referenceStructLogsMap), len(resultStructLogsMap))
-					if len(referenceStructLogsMap) != len(resultStructLogsMap) {
-						log.Debugf("test[%s] referenceStructLogsMap not equal", tc.name)
-						log.Debug("L1 (referenceTransactions): ", referenceTransactions)
-						log.Debug("L2    (resultTransactions): ", resultTransactions)
-					}
-					require.Equal(t, len(referenceStructLogsMap), len(resultStructLogsMap))
-=======
 				referenceTransactionMap := referenceTransactions
 				referenceResultMap := referenceTransactionMap["result"].(map[string]interface{})
 				referenceStructLogsMap := referenceResultMap["structLogs"].([]interface{})
->>>>>>> 291ac858
 
 				resultTransactionMap := resultTransactions
 				resultResultMap := resultTransactionMap["result"].(map[string]interface{})
