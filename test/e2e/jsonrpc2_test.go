package e2e

import (
	"context"
	"encoding/json"
	"fmt"
	"math/big"
	"strings"
	"sync"
	"testing"
	"time"

	"github.com/0xPolygonHermez/zkevm-node/hex"
	"github.com/0xPolygonHermez/zkevm-node/jsonrpc/client"
	"github.com/0xPolygonHermez/zkevm-node/jsonrpc/types"
	"github.com/0xPolygonHermez/zkevm-node/log"
<<<<<<< HEAD
=======
	"github.com/0xPolygonHermez/zkevm-node/state"
>>>>>>> 291ac858
	"github.com/0xPolygonHermez/zkevm-node/test/contracts/bin/Counter"
	"github.com/0xPolygonHermez/zkevm-node/test/contracts/bin/Revert"
	"github.com/0xPolygonHermez/zkevm-node/test/contracts/bin/Revert2"
	"github.com/0xPolygonHermez/zkevm-node/test/contracts/bin/Storage"
	"github.com/0xPolygonHermez/zkevm-node/test/operations"
	"github.com/ethereum/go-ethereum"
	"github.com/ethereum/go-ethereum/accounts/abi"
	"github.com/ethereum/go-ethereum/common"
	ethTypes "github.com/ethereum/go-ethereum/core/types"
	"github.com/ethereum/go-ethereum/ethclient"
	"github.com/ethereum/go-ethereum/rpc"
	"github.com/gorilla/websocket"
	"github.com/stretchr/testify/assert"
	"github.com/stretchr/testify/require"
)

func Test_Misc(t *testing.T) {
	if testing.Short() {
		t.Skip()
	}
	ctx := context.Background()
	setup()
	defer teardown()
	for _, network := range networks {
		log.Infof("Network %s", network.Name)

		ethereumClient, err := ethclient.Dial(network.URL)
		require.NoError(t, err)

		// ChainId()
		chainId, err := ethereumClient.ChainID(ctx)
		require.NoError(t, err)
		require.Equal(t, network.ChainID, chainId.Uint64())

		// Syncing()
		progress, err := ethereumClient.SyncProgress(ctx)
		require.NoError(t, err)
		if progress != nil {
			log.Info("Its syncing")
			blockNumber, err := ethereumClient.BlockNumber(ctx)
			require.NoError(t, err)
			// if it's actually syncing
			require.Equal(t, uint64(0x0), progress.StartingBlock)
			require.Equal(t, blockNumber, progress.CurrentBlock)
		}

		// GetStorageAt()

		// first deploy sample smart contract
		sc_payload := int64(42)
		sc_retrieve := common.HexToHash("0x2a")
		auth, err := operations.GetAuth(operations.DefaultSequencerPrivateKey, network.ChainID)
		require.NoError(t, err)
		contractAddress, tx, storageSC, err := Storage.DeployStorage(auth, ethereumClient)
		require.NoError(t, err)
		err = operations.WaitTxToBeMined(ctx, ethereumClient, tx, operations.DefaultTimeoutTxToBeMined)
		require.NoError(t, err)
		tx, err = storageSC.Store(auth, big.NewInt(sc_payload))
		require.NoError(t, err)
		err = operations.WaitTxToBeMined(ctx, ethereumClient, tx, operations.DefaultTimeoutTxToBeMined)
		require.NoError(t, err)

		storage, err := ethereumClient.StorageAt(ctx, contractAddress, common.HexToHash("0x0"), nil)
		require.NoError(t, err)
		// in bytes but has to be hash 0x0...42
		require.Equal(t, sc_retrieve, common.BytesToHash(storage))

		// eth_getCode

		scBytecode, err := ethereumClient.CodeAt(ctx, contractAddress, nil)
		require.NoError(t, err)
		require.Contains(t, Storage.StorageMetaData.Bin, common.Bytes2Hex(scBytecode))

		emptyBytecode, err := ethereumClient.CodeAt(ctx, common.HexToAddress("0xdeadbeef"), nil)
		require.NoError(t, err)
		require.Empty(t, emptyBytecode)

		// check for request having more params than required:

		response, err := client.JSONRPCCall(network.URL, "eth_chainId", common.HexToHash("0x70997970C51812dc3A010C7d01b50e0d17dc79C8"), "latest")
		require.NoError(t, err)
		require.NotNil(t, response.Error)
		require.Nil(t, response.Result)
		require.Equal(t, invalidParamsErrorCode, response.Error.Code)
		require.Equal(t, "too many arguments, want at most 0", response.Error.Message)
	}
}

func Test_WebSocketsRequest(t *testing.T) {
	if testing.Short() {
		t.Skip()
	}
	ctx := context.Background()
	setup()
	defer teardown()

	acc := common.HexToAddress(operations.DefaultSequencerAddress)

	for _, network := range networks {
		log.Infof("Network %s", network.Name)

		client, err := ethclient.Dial(network.URL)
		require.NoError(t, err)

		expectedBalance, err := client.BalanceAt(ctx, acc, nil)
		require.NoError(t, err)

		wsConn, _, err := websocket.DefaultDialer.Dial(network.WebSocketURL, nil)
		require.NoError(t, err)

		receivedMessages := make(chan []byte)
		go func() {
			for {
				_, message, err := wsConn.ReadMessage()
				require.NoError(t, err)
				receivedMessages <- message
				wsConn.Close()
				break
			}
		}()

		params := []string{acc.String(), "latest"}
		jParam, err := json.Marshal(params)
		require.NoError(t, err)

		req := types.Request{JSONRPC: "2.0", ID: float64(1), Method: "eth_getBalance", Params: jParam}
		jReq, _ := json.Marshal(req)

		err = wsConn.WriteMessage(websocket.TextMessage, jReq)
		require.NoError(t, err)

		receivedMessage := <-receivedMessages

		resp := types.Response{}
		err = json.Unmarshal(receivedMessage, &resp)
		require.NoError(t, err)

		assert.Equal(t, req.JSONRPC, resp.JSONRPC)
		assert.Equal(t, req.ID, resp.ID)
		assert.Nil(t, resp.Error)
		assert.NotNil(t, resp.Result)

		result := ""
		err = json.Unmarshal(resp.Result, &result)
		require.NoError(t, err)

		str := strings.TrimPrefix(result, "0x")
		balance := hex.DecodeBig(str)
		require.NoError(t, err)

		assert.Equal(t, expectedBalance.String(), balance.String())
	}
}

func Test_WebSocketsSubscription(t *testing.T) {
	if testing.Short() {
		t.Skip()
	}
	setup()
	defer teardown()

	for _, network := range networks {
		log.Infof("Network %s", network.Name)

		wsConn, _, err := websocket.DefaultDialer.Dial(network.WebSocketURL, nil)
		require.NoError(t, err)

		receivedMessages := make(chan []byte)
		go func() {
			for {
				_, message, err := wsConn.ReadMessage()
				require.NoError(t, err)
				receivedMessages <- message
				break
			}
		}()

		params := []string{"newHeads"}
		jParam, err := json.Marshal(params)
		require.NoError(t, err)

		req := types.Request{JSONRPC: "2.0", ID: float64(1), Method: "eth_subscribe", Params: jParam}
		jReq, _ := json.Marshal(req)

		err = wsConn.WriteMessage(websocket.TextMessage, jReq)
		require.NoError(t, err)

		subscriptionMessage := <-receivedMessages

		resp := types.Response{}
		err = json.Unmarshal(subscriptionMessage, &resp)
		require.NoError(t, err)

		assert.Equal(t, req.JSONRPC, resp.JSONRPC)
		assert.Equal(t, req.ID, resp.ID)
		assert.Nil(t, resp.Error)
		assert.NotNil(t, resp.Result)

		subscription := ""
		err = json.Unmarshal(resp.Result, &subscription)
		require.NoError(t, err)

		assert.NotEmpty(t, subscription)

		const numberOfBlocks = 3

		go func() {
			for i := 0; i <= numberOfBlocks; i++ {
				_, message, err := wsConn.ReadMessage()
				require.NoError(t, err)
				receivedMessages <- message
			}
			wsConn.Close()
		}()

		client := operations.MustGetClient(network.URL)
		auth := operations.MustGetAuth(network.PrivateKey, network.ChainID)
		for i := 0; i <= numberOfBlocks; i++ {
			tx, err := createTX(client, auth, toAddress, big.NewInt(1000000000))
			require.NoError(t, err)
			err = operations.WaitTxToBeMined(context.Background(), client, tx, operations.DefaultTimeoutTxToBeMined)
			require.NoError(t, err)
		}

		for i := 0; i <= numberOfBlocks; i++ {
			receivedMessage := <-receivedMessages
			resp := types.SubscriptionResponse{}

			err = json.Unmarshal(receivedMessage, &resp)
			require.NoError(t, err)

			assert.Equal(t, req.JSONRPC, resp.JSONRPC)
			assert.Equal(t, "eth_subscription", resp.Method)
			assert.Equal(t, subscription, resp.Params.Subscription)

			block := map[string]interface{}{}
			err = json.Unmarshal(resp.Params.Result, &block)
			require.NoError(t, err)
			assert.NotEmpty(t, block["hash"].(string))
		}
	}
}

func Test_RevertOnConstructorTransaction(t *testing.T) {
	if testing.Short() {
		t.Skip()
	}
	setup()
	defer teardown()

	ctx := context.Background()

	for _, network := range networks {
		log.Infof("Network %s", network.Name)

		client := operations.MustGetClient(network.URL)
		auth := operations.MustGetAuth(network.PrivateKey, network.ChainID)

		auth.GasLimit = 1000000

		_, scTx, _, err := Revert.DeployRevert(auth, client)
		require.NoError(t, err)

		err = operations.WaitTxToBeMined(ctx, client, scTx, operations.DefaultTimeoutTxToBeMined)
		errMsg := err.Error()
		log.Debugf("Error: %v", errMsg)
		prefix := "transaction has failed, reason: execution reverted: Today is not juernes"
		hasPrefix := strings.HasPrefix(errMsg, prefix)
		require.True(t, hasPrefix)

		receipt, err := client.TransactionReceipt(ctx, scTx.Hash())
		require.NoError(t, err)

		assert.Equal(t, receipt.Status, ethTypes.ReceiptStatusFailed)

		msg := ethereum.CallMsg{
			From: auth.From,
			To:   scTx.To(),
			Gas:  scTx.Gas(),

			Value: scTx.Value(),
			Data:  scTx.Data(),
		}
		result, err := client.CallContract(ctx, msg, receipt.BlockNumber)
		require.NotNil(t, err)
		require.Nil(t, result)
		rpcErr := err.(rpc.Error)
		assert.Equal(t, 3, rpcErr.ErrorCode())
		assert.Equal(t, "execution reverted: Today is not juernes", rpcErr.Error())

		dataErr := err.(rpc.DataError)
		data := dataErr.ErrorData().(string)
		decodedData := hex.DecodeBig(data)
		unpackedData, err := abi.UnpackRevert(decodedData.Bytes())
		require.NoError(t, err)
		assert.Equal(t, "Today is not juernes", unpackedData)
	}
}

func Test_RevertOnSCCallTransaction(t *testing.T) {
	if testing.Short() {
		t.Skip()
	}
	setup()
	defer teardown()

	ctx := context.Background()

	for _, network := range networks {
		log.Infof("Network %s", network.Name)

		client := operations.MustGetClient(network.URL)
		auth := operations.MustGetAuth(network.PrivateKey, network.ChainID)

		auth.GasLimit = 1000000

		_, scTx, sc, err := Revert2.DeployRevert2(auth, client)
		require.NoError(t, err)

		err = operations.WaitTxToBeMined(ctx, client, scTx, operations.DefaultTimeoutTxToBeMined)
		require.NoError(t, err)

		tx, err := sc.GenerateError(auth)
		require.NoError(t, err)

		err = operations.WaitTxToBeMined(ctx, client, tx, operations.DefaultTimeoutTxToBeMined)
		errMsg := err.Error()
		prefix := "transaction has failed, reason: execution reverted: Today is not juernes"
		hasPrefix := strings.HasPrefix(errMsg, prefix)
		require.True(t, hasPrefix)

		receipt, err := client.TransactionReceipt(ctx, tx.Hash())
		require.NoError(t, err)

		assert.Equal(t, receipt.Status, ethTypes.ReceiptStatusFailed)

		msg := ethereum.CallMsg{
			From: auth.From,
			To:   tx.To(),
			Gas:  tx.Gas(),

			Value: tx.Value(),
			Data:  tx.Data(),
		}
		result, err := client.CallContract(ctx, msg, receipt.BlockNumber)
		require.NotNil(t, err)
		require.Nil(t, result)
		rpcErr := err.(rpc.Error)
		assert.Equal(t, 3, rpcErr.ErrorCode())
		assert.Equal(t, "execution reverted: Today is not juernes", rpcErr.Error())

		dataErr := err.(rpc.DataError)
		data := dataErr.ErrorData().(string)
		decodedData := hex.DecodeBig(data)
		unpackedData, err := abi.UnpackRevert(decodedData.Bytes())
		require.NoError(t, err)
		assert.Equal(t, "Today is not juernes", unpackedData)
	}
}

func Test_RevertOnSCCallGasEstimation(t *testing.T) {
	if testing.Short() {
		t.Skip()
	}
	setup()
	defer teardown()

	ctx := context.Background()

	for _, network := range networks {
		log.Infof("Network %s", network.Name)

		client := operations.MustGetClient(network.URL)
		auth := operations.MustGetAuth(network.PrivateKey, network.ChainID)

		auth.GasLimit = 1000000

		_, scTx, sc, err := Revert2.DeployRevert2(auth, client)
		require.NoError(t, err)

		err = operations.WaitTxToBeMined(ctx, client, scTx, operations.DefaultTimeoutTxToBeMined)
		require.NoError(t, err)

		tx, err := sc.GenerateError(auth)
		require.NoError(t, err)

		err = operations.WaitTxToBeMined(ctx, client, tx, operations.DefaultTimeoutTxToBeMined)
		errMsg := err.Error()
		prefix := "transaction has failed, reason: execution reverted: Today is not juernes"
		hasPrefix := strings.HasPrefix(errMsg, prefix)
		require.True(t, hasPrefix)

		receipt, err := client.TransactionReceipt(ctx, tx.Hash())
		require.NoError(t, err)

		assert.Equal(t, receipt.Status, ethTypes.ReceiptStatusFailed)

		msg := ethereum.CallMsg{
			From: auth.From,
			To:   tx.To(),
			Gas:  tx.Gas(),

			Value: tx.Value(),
			Data:  tx.Data(),
		}
		result, err := client.EstimateGas(ctx, msg)
		require.NotNil(t, err)
		require.Equal(t, uint64(0), result)
		rpcErr := err.(rpc.Error)
		assert.Equal(t, 3, rpcErr.ErrorCode())
		assert.Equal(t, "execution reverted: Today is not juernes", rpcErr.Error())

		dataErr := err.(rpc.DataError)
		data := dataErr.ErrorData().(string)
		decodedData := hex.DecodeBig(data)
		unpackedData, err := abi.UnpackRevert(decodedData.Bytes())
		require.NoError(t, err)
		assert.Equal(t, "Today is not juernes", unpackedData)
	}
}

func TestCallMissingParameters(t *testing.T) {
	if testing.Short() {
		t.Skip()
	}
	setup()
	defer teardown()

	type testCase struct {
		name          string
		params        []interface{}
		expectedError types.ErrorObject
	}

	testCases := []testCase{
		{
			name:          "params is empty",
			params:        []interface{}{},
			expectedError: types.ErrorObject{Code: types.InvalidParamsErrorCode, Message: "missing value for required argument 0"},
		},
		{
			name:          "params has only first parameter",
			params:        []interface{}{map[string]interface{}{"value": "0x1"}},
			expectedError: types.ErrorObject{Code: types.InvalidParamsErrorCode, Message: "missing value for required argument 1"},
		},
	}

	for _, network := range networks {
		log.Infof("Network %s", network.Name)
		for _, testCase := range testCases {
			t.Run(network.Name+testCase.name, func(t *testing.T) {
				response, err := client.JSONRPCCall(network.URL, "eth_call", testCase.params...)
				require.NoError(t, err)
				require.NotNil(t, response.Error)
				require.Nil(t, response.Result)
				require.Equal(t, testCase.expectedError.Code, response.Error.Code)
				require.Equal(t, testCase.expectedError.Message, response.Error.Message)
			})
		}
	}
}

func TestWebSocketsConcurrentWrites(t *testing.T) {
	if testing.Short() {
		t.Skip()
	}
	setup()
	defer teardown()

	const msgQty = 1000

	for _, network := range networks {
		log.Infof("Network %s", network.Name)

		wsConn, _, err := websocket.DefaultDialer.Dial(network.WebSocketURL, nil)
		require.NoError(t, err)
		defer func() {
			err := wsConn.Close()
			require.NoError(t, err)
		}()

		wg := sync.WaitGroup{}
		wg.Add(msgQty)
		receivedMessages := make(chan []byte, msgQty)
		go func(t *testing.T, wsConn *websocket.Conn) {
			c := 0
			for i := 0; i < msgQty; i++ {
				_, message, err := wsConn.ReadMessage()
				require.NoError(t, err)
				receivedMessages <- message
				wg.Done()
				c++
			}
		}(t, wsConn)

		params := []string{}
		jParam, err := json.Marshal(params)
		require.NoError(t, err)

		req := types.Request{JSONRPC: "2.0", ID: float64(1), Method: "eth_blockNumber", Params: jParam}
		jReq, _ := json.Marshal(req)

		for i := 0; i < msgQty; i++ {
			err = wsConn.WriteMessage(websocket.TextMessage, jReq)
			require.NoError(t, err)
		}

		if waitTimeout(&wg, time.Second*5) {
			t.Error("timeout reached")
			return
		}

		assert.Equal(t, msgQty, len(receivedMessages))
	}
}

func TestWebSocketsReadLimit(t *testing.T) {
	if testing.Short() {
		t.Skip()
	}
	setup()
	defer teardown()

	wsConn, _, err := websocket.DefaultDialer.Dial(operations.DefaultL2NetworkWebSocketURL, nil)
	require.NoError(t, err)
	defer func() {
		err := wsConn.Close()
		require.NoError(t, err)
	}()

	jReq := make([]byte, 104857601)
	err = wsConn.WriteMessage(websocket.TextMessage, jReq)
	require.NoError(t, err)

	_, _, err = wsConn.ReadMessage()
	require.NotNil(t, err)
	require.Equal(t, websocket.CloseMessageTooBig, err.(*websocket.CloseError).Code)
}

func TestEstimateTxWithDataBiggerThanMaxAllowed(t *testing.T) {
	if testing.Short() {
		t.Skip()
	}
	setup()
	defer teardown()

	ctx := context.Background()

	ethereumClient, err := ethclient.Dial(operations.DefaultL2NetworkURL)
	require.NoError(t, err)

	sender := common.HexToAddress(operations.DefaultSequencerAddress)
	receiver := common.HexToAddress(operations.DefaultSequencerAddress)

	balance, err := ethereumClient.BalanceAt(ctx, sender, nil)
	require.NoError(t, err)

	_, err = ethereumClient.EstimateGas(ctx, ethereum.CallMsg{
		From:     sender,
		To:       &receiver,
		Value:    new(big.Int),
		Gas:      balance.Uint64(),
		GasPrice: new(big.Int).SetUint64(0),
		Data:     make([]byte, 120000), // large data
	})
	rpcErr := err.(rpc.Error)
	assert.Equal(t, -32000, rpcErr.ErrorCode())
	assert.Equal(t, "batch_l2_data is invalid", rpcErr.Error())
}

func TestEstimateGas(t *testing.T) {
	if testing.Short() {
		t.Skip()
	}
	setup()
	defer teardown()

	ctx := context.Background()

	for _, network := range networks {
		log.Infof("Network %s", network.Name)

		ethereumClient, err := ethclient.Dial(network.URL)
		require.NoError(t, err)

		auth := operations.MustGetAuth(network.PrivateKey, network.ChainID)

		// deploy a smart contract
		_, tx, sc, err := Counter.DeployCounter(auth, ethereumClient)
		require.NoError(t, err)
		err = operations.WaitTxToBeMined(ctx, ethereumClient, tx, operations.DefaultTimeoutTxToBeMined)
		require.NoError(t, err)

		gasPrice, err := ethereumClient.SuggestGasPrice(ctx)
		require.NoError(t, err)

		// prepare a tx information to be estimated
		auth.NoSend = true // force the tx to not be sent while using the sc method
		auth.GasLimit = 1  // force gas limit to avoid estimation while building the tx
		txToMsg, err := sc.Increment(auth)
		require.NoError(t, err)

		// add funds to address 0x000...001 used in the test
		nonce, err := ethereumClient.NonceAt(ctx, auth.From, nil)
		require.NoError(t, err)
		value := big.NewInt(1000)
		require.NoError(t, err)
		tx = ethTypes.NewTx(&ethTypes.LegacyTx{
			Nonce:    nonce,
<<<<<<< HEAD
			To:       ptr(common.HexToAddress("0x1")),
=======
			To:       state.Ptr(common.HexToAddress("0x1")),
>>>>>>> 291ac858
			Value:    value,
			Gas:      24000,
			GasPrice: gasPrice,
		})
		signedTx, err := auth.Signer(auth.From, tx)
		require.NoError(t, err)
		err = ethereumClient.SendTransaction(ctx, signedTx)
		require.NoError(t, err)
		err = operations.WaitTxToBeMined(ctx, ethereumClient, signedTx, operations.DefaultTimeoutTxToBeMined)
		require.NoError(t, err)

		type testCase struct {
			name          string
			address       *common.Address
			value         *int64
			setGasPrice   bool
			expectedError rpc.Error
		}

		testCases := []testCase{
			{
				name:          "with gasPrice set and address with enough balance",
<<<<<<< HEAD
				address:       ptr(auth.From),
=======
				address:       state.Ptr(auth.From),
>>>>>>> 291ac858
				setGasPrice:   true,
				expectedError: nil,
			},
			{
				name:          "with gasPrice set and address without enough balance",
<<<<<<< HEAD
				address:       ptr(common.HexToAddress("0x1")),
=======
				address:       state.Ptr(common.HexToAddress("0x1")),
>>>>>>> 291ac858
				setGasPrice:   true,
				expectedError: types.NewRPCError(-32000, "gas required exceeds allowance"),
			},
			{
				name:          "with gasPrice set and address with balance zero",
<<<<<<< HEAD
				address:       ptr(common.HexToAddress("0x2")),
=======
				address:       state.Ptr(common.HexToAddress("0x2")),
>>>>>>> 291ac858
				setGasPrice:   true,
				expectedError: types.NewRPCError(-32000, "gas required exceeds allowance"),
			},
			{
				name:          "with gasPrice set and without from address",
				address:       nil,
				setGasPrice:   true,
				expectedError: types.NewRPCError(-32000, "gas required exceeds allowance"),
			},
			// TODO: This test is failing due to geth bug
			//       we can uncomment it when updating geth version
			//       on l1 image, it's returning error code -32000 when
			//       it should be returning error code 3 due to execution message
			// {
			// 	name:          "with gasPrice and value set and address with enough balance",
<<<<<<< HEAD
			// 	address:       ptr(auth.From),
			// 	value:         ptr(int64(1)),
=======
			// 	address:       state.Ptr(auth.From),
			// 	value:         state.Ptr(int64(1)),
>>>>>>> 291ac858
			// 	setGasPrice:   true,
			// 	expectedError: types.NewRPCError(3, "execution reverted"),
			// },
			{
				name:          "with gasPrice and value set and address without enough balance",
<<<<<<< HEAD
				address:       ptr(common.HexToAddress("0x1")),
				value:         ptr(int64(-1)),
=======
				address:       state.Ptr(common.HexToAddress("0x1")),
				value:         state.Ptr(int64(-1)),
>>>>>>> 291ac858
				setGasPrice:   true,
				expectedError: types.NewRPCError(-32000, "insufficient funds for transfer"),
			},
			{
				name:          "with gasPrice and value set and address with balance zero",
<<<<<<< HEAD
				address:       ptr(common.HexToAddress("0x2")),
				value:         ptr(int64(-1)),
=======
				address:       state.Ptr(common.HexToAddress("0x2")),
				value:         state.Ptr(int64(-1)),
>>>>>>> 291ac858
				setGasPrice:   true,
				expectedError: types.NewRPCError(-32000, "insufficient funds for transfer"),
			},
			{
				name:          "with gasPrice and value set and without from address",
				address:       nil,
<<<<<<< HEAD
				value:         ptr(int64(-1)),
=======
				value:         state.Ptr(int64(-1)),
>>>>>>> 291ac858
				setGasPrice:   true,
				expectedError: types.NewRPCError(-32000, "insufficient funds for transfer"),
			},
			{
				name:          "without gasPrice set and address with enough balance",
<<<<<<< HEAD
				address:       ptr(auth.From),
=======
				address:       state.Ptr(auth.From),
>>>>>>> 291ac858
				setGasPrice:   false,
				expectedError: nil,
			},
			{
				name:          "without gasPrice set and address without enough balance",
<<<<<<< HEAD
				address:       ptr(common.HexToAddress("0x1")),
=======
				address:       state.Ptr(common.HexToAddress("0x1")),
>>>>>>> 291ac858
				setGasPrice:   false,
				expectedError: nil,
			},
			{
				name:          "without gasPrice set and address with balance zero",
<<<<<<< HEAD
				address:       ptr(common.HexToAddress("0x2")),
=======
				address:       state.Ptr(common.HexToAddress("0x2")),
>>>>>>> 291ac858
				setGasPrice:   false,
				expectedError: nil,
			},
			{
				name:          "without gasPrice set and without from address",
				address:       nil,
				setGasPrice:   false,
				expectedError: nil,
			},
		}

		for _, testCase := range testCases {
			t.Run(testCase.name, func(t *testing.T) {
				msg := ethereum.CallMsg{
					To:   txToMsg.To(),
					Data: txToMsg.Data(),
				}
				if testCase.address != nil {
					msg.From = *testCase.address
				}
				balance, err := ethereumClient.BalanceAt(ctx, msg.From, nil)
				require.NoError(t, err)

				if testCase.value != nil {
					v := *testCase.value
					if v == -1 { //set the value as acc balance + 1 to force overflow

						msg.Value = common.Big0.Add(balance, common.Big1)
					} else {
						msg.Value = big.NewInt(0).SetInt64(v)
					}
				}

				if testCase.setGasPrice {
					msg.GasPrice = gasPrice
				}

				_, err = ethereumClient.EstimateGas(ctx, msg)
				if testCase.expectedError != nil {
					rpcErr := err.(rpc.Error)
					errMsg := fmt.Sprintf("[%v] expected: %v %v found: %v %v", network.Name, testCase.expectedError.ErrorCode(), testCase.expectedError.Error(), rpcErr.ErrorCode(), rpcErr.Error())
					assert.Equal(t, testCase.expectedError.ErrorCode(), rpcErr.ErrorCode(), errMsg)
					assert.True(t, strings.HasPrefix(rpcErr.Error(), testCase.expectedError.Error()), errMsg)
				} else {
					assert.Nil(t, err)
				}
			})
		}
	}
}

// waitTimeout waits for the waitgroup for the specified max timeout.
// Returns true if waiting timed out.
func waitTimeout(wg *sync.WaitGroup, timeout time.Duration) bool {
	c := make(chan struct{})
	go func() {
		defer close(c)
		wg.Wait()
	}()
	select {
	case <-c:
		return false // completed normally
	case <-time.After(timeout):
		return true // timed out
	}
}<|MERGE_RESOLUTION|>--- conflicted
+++ resolved
@@ -14,10 +14,7 @@
 	"github.com/0xPolygonHermez/zkevm-node/jsonrpc/client"
 	"github.com/0xPolygonHermez/zkevm-node/jsonrpc/types"
 	"github.com/0xPolygonHermez/zkevm-node/log"
-<<<<<<< HEAD
-=======
 	"github.com/0xPolygonHermez/zkevm-node/state"
->>>>>>> 291ac858
 	"github.com/0xPolygonHermez/zkevm-node/test/contracts/bin/Counter"
 	"github.com/0xPolygonHermez/zkevm-node/test/contracts/bin/Revert"
 	"github.com/0xPolygonHermez/zkevm-node/test/contracts/bin/Revert2"
@@ -627,11 +624,7 @@
 		require.NoError(t, err)
 		tx = ethTypes.NewTx(&ethTypes.LegacyTx{
 			Nonce:    nonce,
-<<<<<<< HEAD
-			To:       ptr(common.HexToAddress("0x1")),
-=======
 			To:       state.Ptr(common.HexToAddress("0x1")),
->>>>>>> 291ac858
 			Value:    value,
 			Gas:      24000,
 			GasPrice: gasPrice,
@@ -654,31 +647,19 @@
 		testCases := []testCase{
 			{
 				name:          "with gasPrice set and address with enough balance",
-<<<<<<< HEAD
-				address:       ptr(auth.From),
-=======
 				address:       state.Ptr(auth.From),
->>>>>>> 291ac858
 				setGasPrice:   true,
 				expectedError: nil,
 			},
 			{
 				name:          "with gasPrice set and address without enough balance",
-<<<<<<< HEAD
-				address:       ptr(common.HexToAddress("0x1")),
-=======
 				address:       state.Ptr(common.HexToAddress("0x1")),
->>>>>>> 291ac858
 				setGasPrice:   true,
 				expectedError: types.NewRPCError(-32000, "gas required exceeds allowance"),
 			},
 			{
 				name:          "with gasPrice set and address with balance zero",
-<<<<<<< HEAD
-				address:       ptr(common.HexToAddress("0x2")),
-=======
 				address:       state.Ptr(common.HexToAddress("0x2")),
->>>>>>> 291ac858
 				setGasPrice:   true,
 				expectedError: types.NewRPCError(-32000, "gas required exceeds allowance"),
 			},
@@ -694,78 +675,47 @@
 			//       it should be returning error code 3 due to execution message
 			// {
 			// 	name:          "with gasPrice and value set and address with enough balance",
-<<<<<<< HEAD
-			// 	address:       ptr(auth.From),
-			// 	value:         ptr(int64(1)),
-=======
 			// 	address:       state.Ptr(auth.From),
 			// 	value:         state.Ptr(int64(1)),
->>>>>>> 291ac858
 			// 	setGasPrice:   true,
 			// 	expectedError: types.NewRPCError(3, "execution reverted"),
 			// },
 			{
 				name:          "with gasPrice and value set and address without enough balance",
-<<<<<<< HEAD
-				address:       ptr(common.HexToAddress("0x1")),
-				value:         ptr(int64(-1)),
-=======
 				address:       state.Ptr(common.HexToAddress("0x1")),
 				value:         state.Ptr(int64(-1)),
->>>>>>> 291ac858
 				setGasPrice:   true,
 				expectedError: types.NewRPCError(-32000, "insufficient funds for transfer"),
 			},
 			{
 				name:          "with gasPrice and value set and address with balance zero",
-<<<<<<< HEAD
-				address:       ptr(common.HexToAddress("0x2")),
-				value:         ptr(int64(-1)),
-=======
 				address:       state.Ptr(common.HexToAddress("0x2")),
 				value:         state.Ptr(int64(-1)),
->>>>>>> 291ac858
 				setGasPrice:   true,
 				expectedError: types.NewRPCError(-32000, "insufficient funds for transfer"),
 			},
 			{
 				name:          "with gasPrice and value set and without from address",
 				address:       nil,
-<<<<<<< HEAD
-				value:         ptr(int64(-1)),
-=======
 				value:         state.Ptr(int64(-1)),
->>>>>>> 291ac858
 				setGasPrice:   true,
 				expectedError: types.NewRPCError(-32000, "insufficient funds for transfer"),
 			},
 			{
 				name:          "without gasPrice set and address with enough balance",
-<<<<<<< HEAD
-				address:       ptr(auth.From),
-=======
 				address:       state.Ptr(auth.From),
->>>>>>> 291ac858
 				setGasPrice:   false,
 				expectedError: nil,
 			},
 			{
 				name:          "without gasPrice set and address without enough balance",
-<<<<<<< HEAD
-				address:       ptr(common.HexToAddress("0x1")),
-=======
 				address:       state.Ptr(common.HexToAddress("0x1")),
->>>>>>> 291ac858
 				setGasPrice:   false,
 				expectedError: nil,
 			},
 			{
 				name:          "without gasPrice set and address with balance zero",
-<<<<<<< HEAD
-				address:       ptr(common.HexToAddress("0x2")),
-=======
 				address:       state.Ptr(common.HexToAddress("0x2")),
->>>>>>> 291ac858
 				setGasPrice:   false,
 				expectedError: nil,
 			},
