package vectors

import (
	"math/big"
)

// StateTransitionTestCase holds the metadata needed to run a state transition test
type StateTransitionTestCase struct {
	ID                  uint   `json:"id"`
	Description         string `json:"description"`
	Arity               uint8  `json:"arity"`
<<<<<<< HEAD
	ChainIDSequencer    uint64 `json:"chainIdSequencer"`
=======
	ChanIDSequencer     uint64 `json:"chainIdSequencer"`
	DefaultChainID      uint64 `json:"defaultChainId"`
>>>>>>> ff697b04
	SequencerAddress    string `json:"sequencerAddress"`
	SequencerPrivateKey string `json:"sequencerPvtKey"`
	DefaultChainID      uint64 `json:"defaultChainId"`

	GenesisAccounts  []GenesisAccount `json:"genesis"`
	ExpectedOldRoot  string           `json:"expectedOldRoot"`
	Txs              []Tx             `json:"txs"`
	ExpectedNewRoot  string           `json:"expectedNewRoot"`
	ExpectedNewLeafs map[string]Leaf  `json:"expectedNewLeafs"`
}

// GenesisAccount represents the state of an account when the network
// starts
type GenesisAccount struct {
	Address string    `json:"address"`
	PvtKey  string    `json:"pvtKey"`
	Balance argBigInt `json:"balance"`
	Nonce   string    `json:"nonce"`
}

// Tx represents a transactions that will be applied during the test
type Tx struct {
	From      string     `json:"from"`
	To        string     `json:"to"`
	Nonce     uint64     `json:"nonce"`
	Value     *big.Float `json:"value"`
	GasLimit  uint64     `json:"gasLimit"`
	GasPrice  *big.Float `json:"gasPrice"`
	ChainID   uint64     `json:"chainId"`
	RawTx     string     `json:"rawTx"`
	Overwrite Overwrite  `json:"overwrite"`
}

// Leaf represents the state of a leaf in the merkle tree
type Leaf struct {
	Balance argBigInt `json:"balance"`
	Nonce   string    `json:"nonce"`
}

// Overwrite is used by Protocol team for testing
type Overwrite struct {
	S string `json:"s"`
}<|MERGE_RESOLUTION|>--- conflicted
+++ resolved
@@ -9,15 +9,10 @@
 	ID                  uint   `json:"id"`
 	Description         string `json:"description"`
 	Arity               uint8  `json:"arity"`
-<<<<<<< HEAD
 	ChainIDSequencer    uint64 `json:"chainIdSequencer"`
-=======
-	ChanIDSequencer     uint64 `json:"chainIdSequencer"`
 	DefaultChainID      uint64 `json:"defaultChainId"`
->>>>>>> ff697b04
 	SequencerAddress    string `json:"sequencerAddress"`
 	SequencerPrivateKey string `json:"sequencerPvtKey"`
-	DefaultChainID      uint64 `json:"defaultChainId"`
 
 	GenesisAccounts  []GenesisAccount `json:"genesis"`
 	ExpectedOldRoot  string           `json:"expectedOldRoot"`
