--- conflicted
+++ resolved
@@ -338,11 +338,7 @@
 
   zkevm-prover:
     container_name: zkevm-prover
-<<<<<<< HEAD
     image: hermeznetwork/zkevm-prover:v2.2.0
-=======
-    image: hermeznetwork/zkevm-prover:v2.1.0
->>>>>>> 648af0a0
     ports:
       # - 50051:50051 # Prover
       - 50052:50052 # Mock prover
@@ -418,11 +414,7 @@
 
   zkevm-permissionless-prover:
     container_name: zkevm-permissionless-prover
-<<<<<<< HEAD
     image: hermeznetwork/zkevm-prover:v2.2.0
-=======
-    image: hermeznetwork/zkevm-prover:v2.1.0
->>>>>>> 648af0a0
     ports:
       # - 50058:50058 # Prover
       - 50059:50052 # Mock prover
@@ -451,11 +443,7 @@
     stdin_open: true 
     tty: true
     environment:
-<<<<<<< HEAD
-      - ZKEVM_NODE_STATEDB_HOST=zkevm-state-db
-=======
-      - ZKEVM_NODE_STATE_DB_HOST=zkevm-state-db
->>>>>>> 648af0a0
+      - ZKEVM_NODE_STATE_DB_HOST=zkevm-state-db
       - ZKEVM_NODE_POOL_DB_HOST=zkevm-pool-db
     volumes:
       - ./config/test.node.config.toml:/app/config.toml
