version: "3.5"
networks:
  default:
    name: zkevm
    
services:
  grafana:
    container_name: grafana
    image: grafana/grafana-oss
    volumes:
      - ./config/grafana/datasources.yml:/etc/grafana/provisioning/datasources/default.yml:ro
      - ./config/grafana/dashboards.yml:/etc/grafana/provisioning/dashboards/default.yml:ro
      - ./config/grafana/dashboard-dockers.json:/etc/grafana/provisioning/dashboards/dashboard-dockers.json:ro
      - ./config/grafana/dashboard-node.json:/etc/grafana/provisioning/dashboards/dashboard-node.json:ro
    environment:
      - GF_SECURITY_ADMIN_USER=zkevm
      - GF_SECURITY_ADMIN_PASSWORD=zkevm
    ports:
      - 3000:3000
    depends_on:
      - telegraf

  telegraf:
    container_name: telegraf
    image: telegraf
    volumes:
      - ./config/telegraf.conf:/etc/telegraf/telegraf.conf:ro
      - /var/run/docker.sock:/var/run/docker.sock:ro
    user: telegraf:${DOCKERGID}
    environment:
      - POSTGRES_HOST=grafana-db
      - POSTGRES_USER=user
      - POSTGRES_PASSWORD=password
      - POSTGRES_DB=grafana
    depends_on:
      - grafana-db
      - zkevm-json-rpc

  grafana-db:
    container_name: grafana-db
    image: postgres:15
    expose:
      - 5432
    environment:
      - POSTGRES_USER=user
      - POSTGRES_PASSWORD=password
      - POSTGRES_DB=grafana

  zkevm-sequencer:
    container_name: zkevm-sequencer
    image: zkevm-node
    ports:
      - 9092:9091 # needed if metrics enabled
      - 6060:6060
      - 6900:6900 # Data stream server
    environment:
      - ZKEVM_NODE_STATE_DB_HOST=zkevm-state-db
      - ZKEVM_NODE_POOL_DB_HOST=zkevm-pool-db
      - ZKEVM_NODE_MTCLIENT_URI=${ZKEVM_NODE_MTCLIENT_URI}
      - ZKEVM_NODE_EXECUTOR_URI=${ZKEVM_NODE_EXECUTOR_URI}
    volumes:
      - ./config/test.node.config.toml:/app/config.toml
      - ./config/test.genesis.config.json:/app/genesis.json
      - ./:/datastreamer
    command:
      - "/bin/sh"
      - "-c"
      - "/app/zkevm-node run --network custom --custom-network-file /app/genesis.json --cfg /app/config.toml --components sequencer"

  zkevm-sequence-sender:
    container_name: zkevm-sequence-sender
    image: zkevm-node
    environment:
      - ZKEVM_NODE_STATE_DB_HOST=zkevm-state-db
      - ZKEVM_NODE_POOL_DB_HOST=zkevm-pool-db
      - ZKEVM_NODE_SEQUENCER_SENDER_ADDRESS=0xf39fd6e51aad88f6f4ce6ab8827279cfffb92266
      - ZKEVM_NODE_MTCLIENT_URI=${ZKEVM_NODE_MTCLIENT_URI}
      - ZKEVM_NODE_EXECUTOR_URI=${ZKEVM_NODE_EXECUTOR_URI}
    volumes:
      - ./sequencer.keystore:/pk/sequencer.keystore
      - ./config/test.node.config.toml:/app/config.toml
      - ./config/test.genesis.config.json:/app/genesis.json
    command:
      - "/bin/sh"
      - "-c"
      - "/app/zkevm-node run --network custom --custom-network-file /app/genesis.json --cfg /app/config.toml --components sequence-sender"

  zkevm-json-rpc:
    container_name: zkevm-json-rpc
    image: zkevm-node
    ports:
      - 8123:8123
      - 8133:8133 # needed if WebSockets enabled
      - 9091:9091 # needed if metrics enabled
    environment:
      - ZKEVM_NODE_STATE_DB_HOST=zkevm-state-db
      - ZKEVM_NODE_POOL_DB_HOST=zkevm-pool-db
      - ZKEVM_NODE_MTCLIENT_URI=${ZKEVM_NODE_MTCLIENT_URI}
      - ZKEVM_NODE_EXECUTOR_URI=${ZKEVM_NODE_EXECUTOR_URI}
    volumes:
      - ./config/test.node.config.toml:/app/config.toml
      - ./config/test.genesis.config.json:/app/genesis.json
    command:
      - "/bin/sh"
      - "-c"
      - "/app/zkevm-node run --network custom --custom-network-file /app/genesis.json --cfg /app/config.toml --components rpc"

  zkevm-aggregator:
    container_name: zkevm-aggregator
    image: zkevm-node
    ports:
      - 50081:50081
      - 9093:9091 # needed if metrics enabled
    environment:
      - ZKEVM_NODE_STATE_DB_HOST=zkevm-state-db
      - ZKEVM_NODE_AGGREGATOR_SENDER_ADDRESS=0xf39fd6e51aad88f6f4ce6ab8827279cfffb92266
    volumes:
      - ./config/test.node.config.toml:/app/config.toml
      - ./config/test.genesis.config.json:/app/genesis.json
    command:
      - "/bin/sh"
      - "-c"
      - "/app/zkevm-node run --network custom --custom-network-file /app/genesis.json --cfg /app/config.toml --components aggregator"

  zkevm-sync:
    container_name: zkevm-sync
    image: zkevm-node
    ports:
      - 9095:9091 # needed if metrics enabled
    environment:
      - ZKEVM_NODE_STATE_DB_HOST=zkevm-state-db
      - ZKEVM_NODE_MTCLIENT_URI=${ZKEVM_NODE_MTCLIENT_URI}
      - ZKEVM_NODE_EXECUTOR_URI=${ZKEVM_NODE_EXECUTOR_URI}
    volumes:
      - ./config/test.node.config.toml:/app/config.toml
      - ./config/test.genesis.config.json:/app/genesis.json
    command:
      - "/bin/sh"
      - "-c"
      - "/app/zkevm-node run --network custom --custom-network-file /app/genesis.json --cfg /app/config.toml --components synchronizer"

  zkevm-eth-tx-manager:
    container_name: zkevm-eth-tx-manager
    image: zkevm-node
    ports:
      - 9094:9091 # needed if metrics enabled
    environment:
      - ZKEVM_NODE_STATE_DB_HOST=zkevm-state-db
    volumes:
      - ./sequencer.keystore:/pk/sequencer.keystore
      - ./aggregator.keystore:/pk/aggregator.keystore
      - ./config/test.node.config.toml:/app/config.toml
      - ./config/test.genesis.config.json:/app/genesis.json
    command:
      - "/bin/sh"
      - "-c"
      - "/app/zkevm-node run --network custom --custom-network-file /app/genesis.json --cfg /app/config.toml --components eth-tx-manager"

  zkevm-l2gaspricer:
    container_name: zkevm-l2gaspricer
    image: zkevm-node
    environment:
      - ZKEVM_NODE_POOL_DB_HOST=zkevm-pool-db
    volumes:
      - ./test.keystore:/pk/keystore
      - ./config/test.node.config.toml:/app/config.toml
      - ./config/test.genesis.config.json:/app/genesis.json
    command:
      - "/bin/sh"
      - "-c"
      - "/app/zkevm-node run --network custom --custom-network-file /app/genesis.json --cfg /app/config.toml --components l2gaspricer"

  zkevm-state-db:
    container_name: zkevm-state-db
    image: postgres:15
    deploy:
      resources:
        limits:
          memory: 2G
        reservations:
          memory: 1G
    ports:
      - 5432:5432
    volumes:
      - ../db/scripts/init_prover_db.sql:/docker-entrypoint-initdb.d/init.sql
    environment:
      - POSTGRES_USER=state_user
      - POSTGRES_PASSWORD=state_password
      - POSTGRES_DB=state_db
    command:
      - "postgres"
      - "-N"
      - "500"

  zkevm-pool-db:
    container_name: zkevm-pool-db
    image: postgres:15
    deploy:
      resources:
        limits:
          memory: 2G
        reservations:
          memory: 1G
    ports:
      - 5433:5432
    environment:
      - POSTGRES_USER=pool_user
      - POSTGRES_PASSWORD=pool_password
      - POSTGRES_DB=pool_db
    command:
      - "postgres"
      - "-N"
      - "500"

  zkevm-event-db:
    container_name: zkevm-event-db
    image: postgres:15
    deploy:
      resources:
        limits:
          memory: 2G
        reservations:
          memory: 1G
    ports:
      - 5435:5432
    volumes:
      - ../db/scripts/init_event_db.sql:/docker-entrypoint-initdb.d/init.sql
    environment:
      - POSTGRES_USER=event_user
      - POSTGRES_PASSWORD=event_password
      - POSTGRES_DB=event_db
    command:
      - "postgres"
      - "-N"
      - "500"

  zkevm-explorer-l1:
    container_name: zkevm-explorer-l1
    image: hermeznetwork/zkevm-explorer:latest
    ports:
      - 4000:4000
    environment:
      - NETWORK=ETH
      - SUBNETWORK=Local Ethereum
      - COIN=ETH
      - ETHEREUM_JSONRPC_VARIANT=geth
      - ETHEREUM_JSONRPC_HTTP_URL=http://zkevm-mock-l1-network:8545
      - DATABASE_URL=postgres://l1_explorer_user:l1_explorer_password@zkevm-explorer-l1-db:5432/l1_explorer_db
      - ECTO_USE_SSL=false
      - MIX_ENV=prod
    command:
      - "/bin/sh"
      - "-c"
      - "mix do ecto.create, ecto.migrate; mix phx.server"

  zkevm-explorer-l1-db:
    container_name: zkevm-explorer-l1-db
    image: postgres:15
    ports:
      - 5436:5432
    environment:
      - POSTGRES_USER=l1_explorer_user
      - POSTGRES_PASSWORD=l1_explorer_password
      - POSTGRES_DB=l1_explorer_db
    command:
      - "postgres"
      - "-N"
      - "500"

  zkevm-explorer-l2:
    container_name: zkevm-explorer-l2
    image: hermeznetwork/zkevm-explorer:latest
    ports:
      - 4001:4000
    environment:
      - NETWORK=POE
      - SUBNETWORK=Polygon Hermez
      - COIN=ETH
      - ETHEREUM_JSONRPC_VARIANT=geth
      - ETHEREUM_JSONRPC_HTTP_URL=http://zkevm-explorer-json-rpc:8124
      - DATABASE_URL=postgres://l2_explorer_user:l2_explorer_password@zkevm-explorer-l2-db:5432/l2_explorer_db
      - ECTO_USE_SSL=false
      - MIX_ENV=prod
      - LOGO=/images/blockscout_logo.svg
      - LOGO_FOOTER=/images/blockscout_logo.svg
    command:
      - "/bin/sh"
      - "-c"
      - "mix do ecto.create, ecto.migrate; mix phx.server"

  zkevm-explorer-json-rpc:
    container_name: zkevm-explorer-json-rpc
    image: zkevm-node
    ports:
      - 8124:8124
      - 8134:8134 # needed if WebSockets enabled
    environment:
      - ZKEVM_NODE_STATE_DB_HOST=zkevm-state-db
      - ZKEVM_NODE_POOL_DB_HOST=zkevm-pool-db
      - ZKEVM_NODE_RPC_PORT=8124
      - ZKEVM_NODE_RPC_WEBSOCKETS_PORT=8134
    volumes:
      - ./config/test.node.config.toml:/app/config.toml
      - ./config/test.genesis.config.json:/app/genesis.json
    command:
      - "/bin/sh"
      - "-c"
      - "/app/zkevm-node run --network custom --custom-network-file /app/genesis.json --cfg /app/config.toml --components rpc --http.api eth,net,debug,zkevm,txpool,web3"

  zkevm-explorer-l2-db:
    container_name: zkevm-explorer-l2-db
    image: postgres:15
    ports:
      - 5437:5432
    environment:
      - POSTGRES_USER=l2_explorer_user
      - POSTGRES_PASSWORD=l2_explorer_password
      - POSTGRES_DB=l2_explorer_db
    command: [ "postgres", "-N", "500" ]

  zkevm-mock-l1-network:
    container_name: zkevm-mock-l1-network
    image: hermeznetwork/geth-zkevm-contracts:v2.0.0-RC1-fork.5-geth1.12.0
    ports:
      - 8545:8545
      - 8546:8546
    command:
      - "--http"
      - "--http.api"
      - "admin,eth,debug,miner,net,txpool,personal,web3"
      - "--http.addr"
      - "0.0.0.0"
      - "--http.corsdomain"
      - "*"
      - "--http.vhosts"
      - "*"
      - "--ws"
      - "--ws.origins"
      - "*"
      - "--ws.addr"
      - "0.0.0.0"
      - "--dev"
      - "--datadir"
      - "/geth_data"
      - "--syncmode"
      - "full"
      - "--rpc.allow-unprotected-txs"

  zkevm-prover:
    container_name: zkevm-prover
<<<<<<< HEAD
    image: hermeznetwork/zkevm-prover:v2.0.1
=======
    image: hermeznetwork/zkevm-prover:v2.2.3
>>>>>>> 9ea4ab41
    ports:
      - 50061:50061 # MT
      - 50071:50071 # Executor
    volumes:
      - ./config/test.prover.config.json:/usr/src/app/config.json
    command: >
      zkProver -c /usr/src/app/config.json

  zkevm-approve:
    container_name: zkevm-approve
    image: zkevm-node
    environment:
      - ZKEVM_NODE_STATE_DB_HOST=zkevm-state-db
    volumes:
      - ./sequencer.keystore:/pk/keystore
      - ./config/test.node.config.toml:/app/config.toml
      - ./config/test.genesis.config.json:/app/genesis.json
    command:
      - "/bin/sh"
      - "-c"
      - "/app/zkevm-node approve --network custom --custom-network-file /app/genesis.json --key-store-path /pk/keystore --pw testonly --am 115792089237316195423570985008687907853269984665640564039457584007913129639935 -y --cfg /app/config.toml"

  zkevm-permissionless-db:
    container_name: zkevm-permissionless-db
    image: postgres:15
    deploy:
      resources:
        limits:
          memory: 2G
        reservations:
          memory: 1G
    ports:
      - 5434:5432
    volumes:
      - ../db/scripts/single_db_server.sql:/docker-entrypoint-initdb.d/init.sql
    environment:
      - POSTGRES_USER=test_user
      - POSTGRES_PASSWORD=test_password
      - POSTGRES_DB=test_db
    command:
      - "postgres"
      - "-N"
      - "500"

  zkevm-permissionless-node:
    container_name: zkevm-permissionless-node
    image: zkevm-node
    ports:
      - 8125:8125
    environment:
      - ZKEVM_NODE_ISTRUSTEDSEQUENCER=false
      - ZKEVM_NODE_STATE_DB_USER=test_user
      - ZKEVM_NODE_STATE_DB_PASSWORD=test_password
      - ZKEVM_NODE_STATE_DB_NAME=state_db
      - ZKEVM_NODE_STATE_DB_HOST=zkevm-permissionless-db
      - ZKEVM_NODE_POOL_DB_USER=test_user
      - ZKEVM_NODE_POOL_DB_PASSWORD=test_password
      - ZKEVM_NODE_POOL_DB_NAME=pool_db
      - ZKEVM_NODE_POOL_DB_HOST=zkevm-permissionless-db
      - ZKEVM_NODE_RPC_PORT=8125
      - ZKEVM_NODE_RPC_SEQUENCERNODEURI=http://zkevm-json-rpc:8123
      - ZKEVM_NODE_MTCLIENT_URI=zkevm-permissionless-prover:50061
      - ZKEVM_NODE_EXECUTOR_URI=zkevm-permissionless-prover:50071
    volumes:
      - ./config/test.node.config.toml:/app/config.toml
      - ./config/test.genesis.config.json:/app/genesis.json
    command:
      - "/bin/sh"
      - "-c"
      - "/app/zkevm-node run --network custom --custom-network-file /app/genesis.json --cfg /app/config.toml --components \"rpc,synchronizer\""

  zkevm-permissionless-prover:
    container_name: zkevm-permissionless-prover
<<<<<<< HEAD
    image: hermeznetwork/zkevm-prover:v2.0.1
=======
    image: hermeznetwork/zkevm-prover:v2.2.3
>>>>>>> 9ea4ab41
    ports:
      # - 50058:50058 # Prover
      - 50059:50052 # Mock prover
      - 50068:50061 # MT
      - 50078:50071 # Executor
    volumes:
      - ./config/test.permissionless.prover.config.json:/usr/src/app/config.json
    command: >
      zkProver -c /usr/src/app/config.json

  zkevm-metrics:
    image: prom/prometheus:v2.39.1
    container_name: zkevm-metrics
    restart: unless-stopped
    ports:
      - 9090:9090
    command:
      - --config.file=/etc/prometheus/prometheus.yml
      - --web.enable-lifecycle
    volumes:
      - ../config/metrics/prometheus:/etc/prometheus

  zkevm-sh:
    container_name: zkevm-sh
    image: zkevm-node
    stdin_open: true 
    tty: true
    environment:
<<<<<<< HEAD
      - ZKEVM_NODE_STATEDB_HOST=zkevm-state-db
=======
      - ZKEVM_NODE_STATE_DB_HOST=zkevm-state-db
>>>>>>> 9ea4ab41
      - ZKEVM_NODE_POOL_DB_HOST=zkevm-pool-db
    volumes:
      - ./config/test.node.config.toml:/app/config.toml
      - ./config/test.genesis.config.json:/app/genesis.json
    command:
      - "/bin/sh"<|MERGE_RESOLUTION|>--- conflicted
+++ resolved
@@ -348,11 +348,7 @@
 
   zkevm-prover:
     container_name: zkevm-prover
-<<<<<<< HEAD
-    image: hermeznetwork/zkevm-prover:v2.0.1
-=======
     image: hermeznetwork/zkevm-prover:v2.2.3
->>>>>>> 9ea4ab41
     ports:
       - 50061:50061 # MT
       - 50071:50071 # Executor
@@ -426,11 +422,7 @@
 
   zkevm-permissionless-prover:
     container_name: zkevm-permissionless-prover
-<<<<<<< HEAD
-    image: hermeznetwork/zkevm-prover:v2.0.1
-=======
     image: hermeznetwork/zkevm-prover:v2.2.3
->>>>>>> 9ea4ab41
     ports:
       # - 50058:50058 # Prover
       - 50059:50052 # Mock prover
@@ -459,11 +451,7 @@
     stdin_open: true 
     tty: true
     environment:
-<<<<<<< HEAD
-      - ZKEVM_NODE_STATEDB_HOST=zkevm-state-db
-=======
-      - ZKEVM_NODE_STATE_DB_HOST=zkevm-state-db
->>>>>>> 9ea4ab41
+      - ZKEVM_NODE_STATE_DB_HOST=zkevm-state-db
       - ZKEVM_NODE_POOL_DB_HOST=zkevm-pool-db
     volumes:
       - ./config/test.node.config.toml:/app/config.toml
