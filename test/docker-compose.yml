--- conflicted
+++ resolved
@@ -144,7 +144,23 @@
       - "-c"
       - "/app/zkevm-node run --genesis /app/genesis.json --cfg /app/config.toml --components broadcast-trusted-state"
 
-<<<<<<< HEAD
+  zkevm-eth-tx-manager:
+    container_name: zkevm-eth-tx-manager
+    image: zkevm-node
+    ports:
+      - 9094:9091 # needed if metrics enabled
+    environment:
+      - ZKEVM_NODE_STATEDB_HOST=zkevm-state-db
+    volumes:
+      - ./sequencer.keystore:/pk/sequencer.keystore
+      - ./aggregator.keystore:/pk/aggregator.keystore
+      - ./config/test.node.config.toml:/app/config.toml
+      - ./config/test.genesis.config.json:/app/genesis.json
+    command:
+      - "/bin/sh"
+      - "-c"
+      - "/app/zkevm-node run --genesis /app/genesis.json --cfg /app/config.toml --components eth-tx-manager"
+
   zkevm-l2gaspricer:
     container_name: zkevm-l2gaspricer
     image: zkevm-node
@@ -154,28 +170,12 @@
       - 61090:61090
     volumes:
       - ./test.keystore:/pk/keystore
-=======
-  zkevm-eth-tx-manager:
-    container_name: zkevm-eth-tx-manager
-    image: zkevm-node
-    ports:
-      - 9094:9091 # needed if metrics enabled
-    environment:
-      - ZKEVM_NODE_STATEDB_HOST=zkevm-state-db
-    volumes:
-      - ./sequencer.keystore:/pk/sequencer.keystore
-      - ./aggregator.keystore:/pk/aggregator.keystore
->>>>>>> c8091e19
-      - ./config/test.node.config.toml:/app/config.toml
-      - ./config/test.genesis.config.json:/app/genesis.json
-    command:
-      - "/bin/sh"
-      - "-c"
-<<<<<<< HEAD
+      - ./config/test.node.config.toml:/app/config.toml
+      - ./config/test.genesis.config.json:/app/genesis.json
+    command:
+      - "/bin/sh"
+      - "-c"
       - "/app/zkevm-node run --genesis /app/genesis.json --cfg /app/config.toml --components l2gaspricer"
-=======
-      - "/app/zkevm-node run --genesis /app/genesis.json --cfg /app/config.toml --components eth-tx-manager"
->>>>>>> c8091e19
 
   zkevm-state-db:
     container_name: zkevm-state-db
