--- conflicted
+++ resolved
@@ -301,11 +301,7 @@
 
   zkevm-prover:
     container_name: zkevm-prover
-<<<<<<< HEAD
-    image: hermeznetwork/zkevm-prover:af9ffa6
-=======
     image: hermeznetwork/zkevm-prover:fix-aggr-client
->>>>>>> 21a0859d
     ports:
       # - 50051:50051 # Prover
       - 50052:50052 # Mock prover
