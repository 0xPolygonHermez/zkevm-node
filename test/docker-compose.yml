version: "3.5"
networks:
  default:
    name: zkevm
    
services:
  grafana:
    container_name: grafana
    image: grafana/grafana-oss
    volumes:
      - ./config/grafana/datasources.yml:/etc/grafana/provisioning/datasources/default.yml:ro
      - ./config/grafana/dashboards.yml:/etc/grafana/provisioning/dashboards/default.yml:ro
      - ./config/grafana/dashboard-dockers.json:/etc/grafana/provisioning/dashboards/dashboard-dockers.json:ro
      - ./config/grafana/dashboard-node.json:/etc/grafana/provisioning/dashboards/dashboard-node.json:ro
    environment:
      - GF_SECURITY_ADMIN_USER=zkevm
      - GF_SECURITY_ADMIN_PASSWORD=zkevm
    ports:
      - 3000:3000
    depends_on:
      - telegraf

  telegraf:
    container_name: telegraf
    image: telegraf
    volumes:
      - ./config/telegraf.conf:/etc/telegraf/telegraf.conf:ro
      - /var/run/docker.sock:/var/run/docker.sock:ro
    user: telegraf:${DOCKERGID}
    environment:
      - POSTGRES_HOST=grafana-db
      - POSTGRES_USER=user
      - POSTGRES_PASSWORD=password
      - POSTGRES_DB=grafana
    depends_on:
      - grafana-db
      - zkevm-json-rpc

  grafana-db:
    container_name: grafana-db
    image: postgres:15
    expose:
      - 5432
    environment:
      - POSTGRES_USER=user
      - POSTGRES_PASSWORD=password
      - POSTGRES_DB=grafana

  zkevm-sequencer:
    container_name: zkevm-sequencer
    image: zkevm-node
    ports:
      - 9092:9091 # needed if metrics enabled
      - 6060:6060
      - 6900:6900 # Data stream server
    environment:
      - ZKEVM_NODE_STATE_DB_HOST=zkevm-state-db
      - ZKEVM_NODE_POOL_DB_HOST=zkevm-pool-db
      - ZKEVM_NODE_MTCLIENT_URI=${ZKEVM_NODE_MTCLIENT_URI}
      - ZKEVM_NODE_EXECUTOR_URI=${ZKEVM_NODE_EXECUTOR_URI}
    volumes:
      - ./config/test.node.config.toml:/app/config.toml
      - ./config/test.genesis.config.json:/app/genesis.json
      - ./:/datastreamer
    command:
      - "/bin/sh"
      - "-c"
      - "/app/zkevm-node run --network custom --custom-network-file /app/genesis.json --cfg /app/config.toml --components sequencer"

  zkevm-sequence-sender:
    container_name: zkevm-sequence-sender
    image: zkevm-node
    environment:
      - ZKEVM_NODE_STATE_DB_HOST=zkevm-state-db
      - ZKEVM_NODE_POOL_DB_HOST=zkevm-pool-db
      - ZKEVM_NODE_SEQUENCER_SENDER_ADDRESS=0xf39fd6e51aad88f6f4ce6ab8827279cfffb92266
      - ZKEVM_NODE_MTCLIENT_URI=${ZKEVM_NODE_MTCLIENT_URI}
      - ZKEVM_NODE_EXECUTOR_URI=${ZKEVM_NODE_EXECUTOR_URI}
    volumes:
      - ./sequencer.keystore:/pk/sequencer.keystore
      - ./config/test.node.config.toml:/app/config.toml
      - ./config/test.genesis.config.json:/app/genesis.json
    command:
      - "/bin/sh"
      - "-c"
      - "/app/zkevm-node run --network custom --custom-network-file /app/genesis.json --cfg /app/config.toml --components sequence-sender"

  zkevm-json-rpc:
    container_name: zkevm-json-rpc
    image: zkevm-node
    ports:
      - 8123:8123
      - 8133:8133 # needed if WebSockets enabled
      - 9091:9091 # needed if metrics enabled
    environment:
      - ZKEVM_NODE_STATE_DB_HOST=zkevm-state-db
      - ZKEVM_NODE_POOL_DB_HOST=zkevm-pool-db
      - ZKEVM_NODE_MTCLIENT_URI=${ZKEVM_NODE_MTCLIENT_URI}
      - ZKEVM_NODE_EXECUTOR_URI=${ZKEVM_NODE_EXECUTOR_URI}
    volumes:
      - ./config/test.node.config.toml:/app/config.toml
      - ./config/test.genesis.config.json:/app/genesis.json
    command:
      - "/bin/sh"
      - "-c"
      - "/app/zkevm-node run --network custom --custom-network-file /app/genesis.json --cfg /app/config.toml --components rpc"

  zkevm-aggregator:
    container_name: zkevm-aggregator
    image: zkevm-node
    ports:
      - 50081:50081
      - 9093:9091 # needed if metrics enabled
    environment:
      - ZKEVM_NODE_STATE_DB_HOST=zkevm-state-db
      - ZKEVM_NODE_AGGREGATOR_SENDER_ADDRESS=0xf39fd6e51aad88f6f4ce6ab8827279cfffb92266
    volumes:
      - ./config/test.node.config.toml:/app/config.toml
      - ./config/test.genesis.config.json:/app/genesis.json
    command:
      - "/bin/sh"
      - "-c"
      - "/app/zkevm-node run --network custom --custom-network-file /app/genesis.json --cfg /app/config.toml --components aggregator"

  zkevm-sync:
    container_name: zkevm-sync
    image: zkevm-node
    ports:
      - 9095:9091 # needed if metrics enabled
    environment:
      - ZKEVM_NODE_STATE_DB_HOST=zkevm-state-db
      - ZKEVM_NODE_MTCLIENT_URI=${ZKEVM_NODE_MTCLIENT_URI}
      - ZKEVM_NODE_EXECUTOR_URI=${ZKEVM_NODE_EXECUTOR_URI}
    volumes:
      - ./config/test.node.config.toml:/app/config.toml
      - ./config/test.genesis.config.json:/app/genesis.json
    command:
      - "/bin/sh"
      - "-c"
      - "/app/zkevm-node run --network custom --custom-network-file /app/genesis.json --cfg /app/config.toml --components synchronizer"

  zkevm-eth-tx-manager:
    container_name: zkevm-eth-tx-manager
    image: zkevm-node
    ports:
      - 9094:9091 # needed if metrics enabled
    environment:
      - ZKEVM_NODE_STATE_DB_HOST=zkevm-state-db
    volumes:
      - ./sequencer.keystore:/pk/sequencer.keystore
      - ./aggregator.keystore:/pk/aggregator.keystore
      - ./config/test.node.config.toml:/app/config.toml
      - ./config/test.genesis.config.json:/app/genesis.json
    command:
      - "/bin/sh"
      - "-c"
      - "/app/zkevm-node run --network custom --custom-network-file /app/genesis.json --cfg /app/config.toml --components eth-tx-manager"

  zkevm-l2gaspricer:
    container_name: zkevm-l2gaspricer
    image: zkevm-node
    environment:
      - ZKEVM_NODE_POOL_DB_HOST=zkevm-pool-db
    volumes:
      - ./test.keystore:/pk/keystore
      - ./config/test.node.config.toml:/app/config.toml
      - ./config/test.genesis.config.json:/app/genesis.json
    command:
      - "/bin/sh"
      - "-c"
      - "/app/zkevm-node run --network custom --custom-network-file /app/genesis.json --cfg /app/config.toml --components l2gaspricer"

  zkevm-state-db:
    container_name: zkevm-state-db
    image: postgres:15
    deploy:
      resources:
        limits:
          memory: 2G
        reservations:
          memory: 1G
    ports:
      - 5432:5432
    volumes:
      - ../db/scripts/init_prover_db.sql:/docker-entrypoint-initdb.d/init.sql
    environment:
      - POSTGRES_USER=state_user
      - POSTGRES_PASSWORD=state_password
      - POSTGRES_DB=state_db
    command:
      - "postgres"
      - "-N"
      - "500"

  zkevm-pool-db:
    container_name: zkevm-pool-db
    image: postgres:15
    deploy:
      resources:
        limits:
          memory: 2G
        reservations:
          memory: 1G
    ports:
      - 5433:5432
    environment:
      - POSTGRES_USER=pool_user
      - POSTGRES_PASSWORD=pool_password
      - POSTGRES_DB=pool_db
    command:
      - "postgres"
      - "-N"
      - "500"

  zkevm-event-db:
    container_name: zkevm-event-db
    image: postgres:15
    deploy:
      resources:
        limits:
          memory: 2G
        reservations:
          memory: 1G
    ports:
      - 5435:5432
    volumes:
      - ../db/scripts/init_event_db.sql:/docker-entrypoint-initdb.d/init.sql
    environment:
      - POSTGRES_USER=event_user
      - POSTGRES_PASSWORD=event_password
      - POSTGRES_DB=event_db
    command:
      - "postgres"
      - "-N"
      - "500"

  zkevm-explorer-l1:
    container_name: zkevm-explorer-l1
    image: hermeznetwork/zkevm-explorer:latest
    ports:
      - 4000:4000
    environment:
      - NETWORK=ETH
      - SUBNETWORK=Local Ethereum
      - COIN=ETH
      - ETHEREUM_JSONRPC_VARIANT=geth
      - ETHEREUM_JSONRPC_HTTP_URL=http://zkevm-mock-l1-network:8545
      - DATABASE_URL=postgres://l1_explorer_user:l1_explorer_password@zkevm-explorer-l1-db:5432/l1_explorer_db
      - ECTO_USE_SSL=false
      - MIX_ENV=prod
    command:
      - "/bin/sh"
      - "-c"
      - "mix do ecto.create, ecto.migrate; mix phx.server"

  zkevm-explorer-l1-db:
    container_name: zkevm-explorer-l1-db
    image: postgres:15
    ports:
      - 5436:5432
    environment:
      - POSTGRES_USER=l1_explorer_user
      - POSTGRES_PASSWORD=l1_explorer_password
      - POSTGRES_DB=l1_explorer_db
    command:
      - "postgres"
      - "-N"
      - "500"

  zkevm-explorer-l2:
    container_name: zkevm-explorer-l2
    image: hermeznetwork/zkevm-explorer:latest
    ports:
      - 4001:4000
    environment:
      - NETWORK=POE
      - SUBNETWORK=Polygon Hermez
      - COIN=ETH
      - ETHEREUM_JSONRPC_VARIANT=geth
      - ETHEREUM_JSONRPC_HTTP_URL=http://zkevm-explorer-json-rpc:8124
      - DATABASE_URL=postgres://l2_explorer_user:l2_explorer_password@zkevm-explorer-l2-db:5432/l2_explorer_db
      - ECTO_USE_SSL=false
      - MIX_ENV=prod
      - LOGO=/images/blockscout_logo.svg
      - LOGO_FOOTER=/images/blockscout_logo.svg
    command:
      - "/bin/sh"
      - "-c"
      - "mix do ecto.create, ecto.migrate; mix phx.server"

  zkevm-explorer-json-rpc:
    container_name: zkevm-explorer-json-rpc
    image: zkevm-node
    ports:
      - 8124:8124
      - 8134:8134 # needed if WebSockets enabled
    environment:
      - ZKEVM_NODE_STATE_DB_HOST=zkevm-state-db
      - ZKEVM_NODE_POOL_DB_HOST=zkevm-pool-db
      - ZKEVM_NODE_RPC_PORT=8124
      - ZKEVM_NODE_RPC_WEBSOCKETS_PORT=8134
      - ZKEVM_NODE_MTCLIENT_URI=${ZKEVM_NODE_MTCLIENT_URI}
      - ZKEVM_NODE_EXECUTOR_URI=${ZKEVM_NODE_EXECUTOR_URI}
    volumes:
      - ./config/test.node.config.toml:/app/config.toml
      - ./config/test.genesis.config.json:/app/genesis.json
    command:
      - "/bin/sh"
      - "-c"
      - "/app/zkevm-node run --network custom --custom-network-file /app/genesis.json --cfg /app/config.toml --components rpc --http.api eth,net,debug,zkevm,txpool,web3"

  zkevm-explorer-l2-db:
    container_name: zkevm-explorer-l2-db
    image: postgres:15
    ports:
      - 5437:5432
    environment:
      - POSTGRES_USER=l2_explorer_user
      - POSTGRES_PASSWORD=l2_explorer_password
      - POSTGRES_DB=l2_explorer_db
    command: [ "postgres", "-N", "500" ]

  zkevm-mock-l1-network:
    container_name: zkevm-mock-l1-network
    image: hermeznetwork/geth-zkevm-contracts:v2.1.1-fork.6-geth1.12.0
    ports:
      - 8545:8545
      - 8546:8546
    command:
      - "--http"
      - "--http.api"
      - "admin,eth,debug,miner,net,txpool,personal,web3"
      - "--http.addr"
      - "0.0.0.0"
      - "--http.corsdomain"
      - "*"
      - "--http.vhosts"
      - "*"
      - "--ws"
      - "--ws.origins"
      - "*"
      - "--ws.addr"
      - "0.0.0.0"
      - "--dev"
      - "--dev.period"
      - "1"
      - "--datadir"
      - "/geth_data"
      - "--syncmode"
      - "full"
      - "--rpc.allow-unprotected-txs"

  zkevm-prover:
    container_name: zkevm-prover
<<<<<<< HEAD
    image: hermeznetwork/zkevm-prover:3c73ff3
=======
    image: hermeznetwork/zkevm-prover:83c6275
>>>>>>> d7630cee
    ports:
      - 50061:50061 # MT
      - 50071:50071 # Executor
    volumes:
      - ./config/test.prover.config.json:/usr/src/app/config.json
    command: >
      zkProver -c /usr/src/app/config.json

  zkevm-approve:
    container_name: zkevm-approve
    image: zkevm-node
    environment:
      - ZKEVM_NODE_STATE_DB_HOST=zkevm-state-db
    volumes:
      - ./sequencer.keystore:/pk/keystore
      - ./config/test.node.config.toml:/app/config.toml
      - ./config/test.genesis.config.json:/app/genesis.json
    command:
      - "/bin/sh"
      - "-c"
      - "/app/zkevm-node approve --network custom --custom-network-file /app/genesis.json --key-store-path /pk/keystore --pw testonly --am 115792089237316195423570985008687907853269984665640564039457584007913129639935 -y --cfg /app/config.toml"

  zkevm-permissionless-db:
    container_name: zkevm-permissionless-db
    image: postgres:15
    deploy:
      resources:
        limits:
          memory: 2G
        reservations:
          memory: 1G
    ports:
      - 5434:5432
    volumes:
      - ../db/scripts/single_db_server.sql:/docker-entrypoint-initdb.d/init.sql
    environment:
      - POSTGRES_USER=test_user
      - POSTGRES_PASSWORD=test_password
      - POSTGRES_DB=test_db
    command:
      - "postgres"
      - "-N"
      - "500"

  zkevm-permissionless-node:
    container_name: zkevm-permissionless-node
    image: zkevm-node
    ports:
      - 8125:8125
    environment:
      - ZKEVM_NODE_ISTRUSTEDSEQUENCER=false
      - ZKEVM_NODE_STATE_DB_USER=test_user
      - ZKEVM_NODE_STATE_DB_PASSWORD=test_password
      - ZKEVM_NODE_STATE_DB_NAME=state_db
      - ZKEVM_NODE_STATE_DB_HOST=zkevm-permissionless-db
      - ZKEVM_NODE_POOL_DB_USER=test_user
      - ZKEVM_NODE_POOL_DB_PASSWORD=test_password
      - ZKEVM_NODE_POOL_DB_NAME=pool_db
      - ZKEVM_NODE_POOL_DB_HOST=zkevm-permissionless-db
      - ZKEVM_NODE_RPC_PORT=8125
      - ZKEVM_NODE_RPC_SEQUENCERNODEURI=http://zkevm-json-rpc:8123
      - ZKEVM_NODE_MTCLIENT_URI=zkevm-permissionless-prover:50061
      - ZKEVM_NODE_EXECUTOR_URI=zkevm-permissionless-prover:50071
    volumes:
      - ./config/test.node.config.toml:/app/config.toml
      - ./config/test.genesis.config.json:/app/genesis.json
    command:
      - "/bin/sh"
      - "-c"
      - "/app/zkevm-node run --network custom --custom-network-file /app/genesis.json --cfg /app/config.toml --components \"rpc,synchronizer\""

  zkevm-permissionless-prover:
    container_name: zkevm-permissionless-prover
<<<<<<< HEAD
    image: hermeznetwork/zkevm-prover:3c73ff3
=======
    image: hermeznetwork/zkevm-prover:83c6275
>>>>>>> d7630cee
    ports:
      # - 50058:50058 # Prover
      - 50059:50052 # Mock prover
      - 50068:50061 # MT
      - 50078:50071 # Executor
    volumes:
      - ./config/test.permissionless.prover.config.json:/usr/src/app/config.json
    command: >
      zkProver -c /usr/src/app/config.json

  zkevm-metrics:
    image: prom/prometheus:v2.39.1
    container_name: zkevm-metrics
    restart: unless-stopped
    ports:
      - 9090:9090
    command:
      - --config.file=/etc/prometheus/prometheus.yml
      - --web.enable-lifecycle
    volumes:
      - ../config/metrics/prometheus:/etc/prometheus

  zkevm-sh:
    container_name: zkevm-sh
    image: zkevm-node
    stdin_open: true 
    tty: true
    environment:
      - ZKEVM_NODE_STATE_DB_HOST=zkevm-state-db
      - ZKEVM_NODE_POOL_DB_HOST=zkevm-pool-db
    volumes:
      - ./config/test.node.config.toml:/app/config.toml
      - ./config/test.genesis.config.json:/app/genesis.json
    command:
      - "/bin/sh"<|MERGE_RESOLUTION|>--- conflicted
+++ resolved
@@ -352,11 +352,7 @@
 
   zkevm-prover:
     container_name: zkevm-prover
-<<<<<<< HEAD
     image: hermeznetwork/zkevm-prover:3c73ff3
-=======
-    image: hermeznetwork/zkevm-prover:83c6275
->>>>>>> d7630cee
     ports:
       - 50061:50061 # MT
       - 50071:50071 # Executor
@@ -430,11 +426,7 @@
 
   zkevm-permissionless-prover:
     container_name: zkevm-permissionless-prover
-<<<<<<< HEAD
     image: hermeznetwork/zkevm-prover:3c73ff3
-=======
-    image: hermeznetwork/zkevm-prover:83c6275
->>>>>>> d7630cee
     ports:
       # - 50058:50058 # Prover
       - 50059:50052 # Mock prover
