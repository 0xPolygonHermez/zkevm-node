version: "3.5"
networks:
  default:
    name: zkevm
services:
  grafana:
    container_name: grafana
    image: grafana/grafana-oss
    volumes:
      - ./config/grafana/datasources.yml:/etc/grafana/provisioning/datasources/default.yml:ro
      - ./config/grafana/dashboards.yml:/etc/grafana/provisioning/dashboards/default.yml:ro
      - ./config/grafana/dashboard-dockers.json:/etc/grafana/provisioning/dashboards/dashboard-dockers.json:ro
      - ./config/grafana/dashboard-node.json:/etc/grafana/provisioning/dashboards/dashboard-node.json:ro
    environment:
      - GF_SECURITY_ADMIN_USER=zkevm
      - GF_SECURITY_ADMIN_PASSWORD=zkevm
    ports:
      - 3000:3000
    depends_on:
      - telegraf

  telegraf:
    container_name: telegraf
    image: telegraf
    volumes:
      - ./config/telegraf.conf:/etc/telegraf/telegraf.conf:ro
      - /var/run/docker.sock:/var/run/docker.sock:ro
    user: telegraf:${DOCKERGID}
    environment:
      - POSTGRES_HOST=grafana-db
      - POSTGRES_USER=user
      - POSTGRES_PASSWORD=password
      - POSTGRES_DB=grafana
    depends_on:
      - grafana-db
      - zkevm-json-rpc

  grafana-db:
    container_name: grafana-db
    image: postgres
    expose:
      - 5432
    environment:
      - POSTGRES_USER=user
      - POSTGRES_PASSWORD=password
      - POSTGRES_DB=grafana

  zkevm-sequencer:
    container_name: zkevm-sequencer
    image: zkevm-node
    ports:
      - 9092:9091 # needed if metrics enabled
      - 6060:6060
    environment:
      - ZKEVM_NODE_STATEDB_HOST=zkevm-state-db
      - ZKEVM_NODE_POOL_HOST=zkevm-pool-db
      - ZKEVM_NODE_SEQUENCER_SENDER_ADDRESS=0xf39fd6e51aad88f6f4ce6ab8827279cfffb92266
    volumes:
      - ./sequencer.keystore:/pk/sequencer.keystore
      - ./config/test.node.config.toml:/app/config.toml
      - ./config/test.genesis.config.json:/app/genesis.json
    command:
      - "/bin/sh"
      - "-c"
      - "/app/zkevm-node run --genesis /app/genesis.json --cfg /app/config.toml --components sequencer"

  zkevm-json-rpc:
    container_name: zkevm-json-rpc
    image: zkevm-node
    ports:
      - 8123:8123
      - 8133:8133 # needed if WebSockets enabled
      - 9091:9091 # needed if metrics enabled
    environment:
      - ZKEVM_NODE_STATEDB_HOST=zkevm-state-db
      - ZKEVM_NODE_POOL_HOST=zkevm-pool-db
      - ZKEVM_NODE_RPC_BROADCASTURI=zkevm-broadcast:61090
    volumes:
      - ./config/test.node.config.toml:/app/config.toml
      - ./config/test.genesis.config.json:/app/genesis.json
    command:
      - "/bin/sh"
      - "-c"
      - "/app/zkevm-node run --genesis /app/genesis.json --cfg /app/config.toml --components rpc"

  zkevm-non-sequencer-json-rpc:
    container_name: zkevm-non-sequencer-json-rpc
    image: zkevm-node
    ports:
      - 8125:8125
    environment:
      - ZKEVM_NODE_STATEDB_HOST=zkevm-state-db
      - ZKEVM_NODE_POOL_HOST=zkevm-pool-db
      - ZKEVM_NODE_RPC_SEQUENCERNODEURI=http://zkevm-json-rpc:8123
    volumes:
      - ./config/test.node.config.toml:/app/config.toml
      - ./config/test.genesis.config.json:/app/genesis.json
    command:
      - "/bin/sh"
      - "-c"
      - "/app/zkevm-node run --genesis /app/genesis.json --cfg /app/config.toml --components rpc"

  zkevm-aggregator:
    container_name: zkevm-aggregator
    image: zkevm-node
    ports:
      - 50081:50081
      - 9093:9091 # needed if metrics enabled
    environment:
      - ZKEVM_NODE_STATEDB_HOST=zkevm-state-db
      - ZKEVM_NODE_AGGREGATOR_SENDER_ADDRESS=0xf39fd6e51aad88f6f4ce6ab8827279cfffb92266
    volumes:
      - ./config/test.node.config.toml:/app/config.toml
      - ./config/test.genesis.config.json:/app/genesis.json
    command:
      - "/bin/sh"
      - "-c"
      - "/app/zkevm-node run --genesis /app/genesis.json --cfg /app/config.toml --components aggregator"

  zkevm-sync:
    container_name: zkevm-sync
    image: zkevm-node
    environment:
      - ZKEVM_NODE_STATEDB_HOST=zkevm-state-db
    volumes:
      - ./config/test.node.config.toml:/app/config.toml
      - ./config/test.genesis.config.json:/app/genesis.json
    command:
      - "/bin/sh"
      - "-c"
      - "/app/zkevm-node run --genesis /app/genesis.json --cfg /app/config.toml --components synchronizer"

  zkevm-broadcast:
    container_name: zkevm-broadcast
    image: zkevm-node
    environment:
      - ZKEVM_NODE_STATEDB_HOST=zkevm-state-db
    ports:
      - 61090:61090
    volumes:
      - ./config/test.node.config.toml:/app/config.toml
      - ./config/test.genesis.config.json:/app/genesis.json
    command:
      - "/bin/sh"
      - "-c"
      - "/app/zkevm-node run --genesis /app/genesis.json --cfg /app/config.toml --components broadcast-trusted-state"

  zkevm-eth-tx-manager:
    container_name: zkevm-eth-tx-manager
    image: zkevm-node
    ports:
      - 9094:9091 # needed if metrics enabled
    environment:
      - ZKEVM_NODE_STATEDB_HOST=zkevm-state-db
    volumes:
      - ./sequencer.keystore:/pk/sequencer.keystore
      - ./aggregator.keystore:/pk/aggregator.keystore
      - ./config/test.node.config.toml:/app/config.toml
      - ./config/test.genesis.config.json:/app/genesis.json
    command:
      - "/bin/sh"
      - "-c"
      - "/app/zkevm-node run --genesis /app/genesis.json --cfg /app/config.toml --components eth-tx-manager"

  zkevm-l2gaspricer:
    container_name: zkevm-l2gaspricer
    image: zkevm-node
    environment:
      - ZKEVM_NODE_POOL_HOST=zkevm-pool-db
    ports:
      - 61090:61090
    volumes:
      - ./test.keystore:/pk/keystore
      - ./config/test.node.config.toml:/app/config.toml
      - ./config/test.genesis.config.json:/app/genesis.json
    command:
      - "/bin/sh"
      - "-c"
      - "/app/zkevm-node run --genesis /app/genesis.json --cfg /app/config.toml --components l2gaspricer"

  zkevm-state-db:
    container_name: zkevm-state-db
    image: postgres
    deploy:
      resources:
        limits:
          memory: 2G
        reservations:
          memory: 1G
    ports:
      - 5432:5432
    volumes:
      - ../db/scripts/init_prover_db.sql:/docker-entrypoint-initdb.d/init.sql
    environment:
      - POSTGRES_USER=state_user
      - POSTGRES_PASSWORD=state_password
      - POSTGRES_DB=state_db
    command: ["postgres", "-N", "500"]

  zkevm-pool-db:
    container_name: zkevm-pool-db
    image: postgres
    deploy:
      resources:
        limits:
          memory: 2G
        reservations:
          memory: 1G
    ports:
      - 5433:5432
    environment:
      - POSTGRES_USER=pool_user
      - POSTGRES_PASSWORD=pool_password
      - POSTGRES_DB=pool_db
    command: ["postgres", "-N", "500"]

  zkevm-explorer-l1:
    container_name: zkevm-explorer-l1
    image: hermeznetwork/hermez-node-blockscout:latest
    ports:
      - 4000:4000
    environment:
      - NETWORK=ETH
      - SUBNETWORK=Local Ethereum
      - COIN=ETH
      - ETHEREUM_JSONRPC_VARIANT=geth
      - ETHEREUM_JSONRPC_HTTP_URL=http://zkevm-mock-l1-network:8545
      - DATABASE_URL=postgres://l1_explorer_user:l1_explorer_password@zkevm-explorer-l1-db:5432/l1_explorer_db
      - ECTO_USE_SSL=false
      - MIX_ENV=prod
    command:
      ["/bin/sh", "-c", "mix do ecto.create, ecto.migrate; mix phx.server"]

  zkevm-explorer-l1-db:
    container_name: zkevm-explorer-l1-db
    image: postgres
    ports:
      - 5435:5432
    environment:
      - POSTGRES_USER=l1_explorer_user
      - POSTGRES_PASSWORD=l1_explorer_password
      - POSTGRES_DB=l1_explorer_db
    command: ["postgres", "-N", "500"]

  zkevm-explorer-l2:
    container_name: zkevm-explorer-l2
    image: hermeznetwork/hermez-node-blockscout:latest
    ports:
      - 4001:4000
    environment:
      - NETWORK=POE
      - SUBNETWORK=Polygon Hermez
      - COIN=ETH
      - ETHEREUM_JSONRPC_VARIANT=geth
      - ETHEREUM_JSONRPC_HTTP_URL=http://zkevm-explorer-json-rpc:8124
      - DATABASE_URL=postgres://l2_explorer_user:l2_explorer_password@zkevm-explorer-l2-db:5432/l2_explorer_db
      - ECTO_USE_SSL=false
      - MIX_ENV=prod
      - LOGO=/images/blockscout_logo.svg
      - LOGO_FOOTER=/images/blockscout_logo.svg
    command:
      ["/bin/sh", "-c", "mix do ecto.create, ecto.migrate; mix phx.server"]

  zkevm-explorer-json-rpc:
    container_name: zkevm-explorer-json-rpc
    image: zkevm-node
    ports:
      - 8124:8124
      - 8134:8134 # needed if WebSockets enabled
    environment:
      - ZKEVM_NODE_STATEDB_HOST=zkevm-state-db
      - ZKEVM_NODE_POOL_HOST=zkevm-pool-db
      - ZKEVM_NODE_RPC_PORT=8124
      - ZKEVM_NODE_RPC_WEBSOCKETS_PORT=8134
    volumes:
      - ./config/test.node.config.toml:/app/config.toml
      - ./config/test.genesis.config.json:/app/genesis.json
    command:
      - "/bin/sh"
      - "-c"
      - "/app/zkevm-node run --genesis /app/genesis.json --cfg /app/config.toml --components rpc --http.api eth,net,debug,zkevm,txpool,web3"

  zkevm-explorer-l2-db:
    container_name: zkevm-explorer-l2-db
    image: postgres
    ports:
      - 5436:5432
    environment:
      - POSTGRES_USER=l2_explorer_user
      - POSTGRES_PASSWORD=l2_explorer_password
      - POSTGRES_DB=l2_explorer_db
    command: ["postgres", "-N", "500"]

  zkevm-mock-l1-network:
    container_name: zkevm-mock-l1-network
    image: hermeznetwork/geth-zkevm-contracts:test
    ports:
      - 8545:8545
      - 8546:8546
    command: ["--http", "--http.api", "admin,eth,debug,miner,net,txpool,personal,web3",  "--http.addr", "0.0.0.0","--http.corsdomain", "*", "--http.vhosts" ,"*", "--ws", "--ws.origins", "*", "--ws.addr", "0.0.0.0", "--dev", "--datadir", "/geth_data", "--syncmode", "full", "--rpc.allow-unprotected-txs"]

  zkevm-prover:
    container_name: zkevm-prover
<<<<<<< HEAD
    image: hermeznetwork/zkevm-prover:e7ac5c4
=======
    image: hermeznetwork/zkevm-prover:8b07f44
>>>>>>> b788401a
    ports:
      # - 50051:50051 # Prover
      - 50052:50052 # Mock prover
      - 50061:50061 # MT
      - 50071:50071 # Executor
    volumes:
      - ./config/test.prover.config.json:/usr/src/app/config.json
    command: >
      zkProver -c /usr/src/app/config.json

  zkprover-mock:
    container_name: zkprover-mock
    image: hermeznetwork/zkprover-mock:latest
    ports:
      - 43061:43061 # MT
      - 43071:43071 # Executor
    volumes:
      - ./vectors/src:/app/testvectors
    command: >
      /app/zkprover-mock server --statedb-port 43061 --executor-port 43071 --test-vector-path /app/testvectors

  zkevm-approve:
    container_name: zkevm-approve
    image: zkevm-node
    environment:
      - ZKEVM_NODE_STATEDB_HOST=zkevm-state-db
    volumes:
      - ./sequencer.keystore:/pk/keystore
      - ./config/test.node.config.toml:/app/config.toml
    command:
      - "/bin/sh"
      - "-c"
      - "/app/zkevm-node approve --key-store-path /pk/keystore --pw testonly --am 10000000000000000 -y --cfg /app/config.toml"

  zkevm-permissionless-db:
    container_name: zkevm-permissionless-db
    image: postgres
    deploy:
      resources:
        limits:
          memory: 2G
        reservations:
          memory: 1G
    ports:
      - 5437:5432
    environment:
      - POSTGRES_USER=test_user
      - POSTGRES_PASSWORD=test_password
      - POSTGRES_DB=test_db
    command: ["postgres", "-N", "500"]

  zkevm-permissionless-node:
    container_name: zkevm-permissionless-node
    image: zkevm-node
    ports:
      - 8126:8126
    environment:
      - ZKEVM_NODE_TRUSTED=false
      - ZKEVM_NODE_STATEDB_USER=test_user
      - ZKEVM_NODE_STATEDB_PASSWORD=test_password
      - ZKEVM_NODE_STATEDB_NAME=state_db
      - ZKEVM_NODE_STATEDB_HOST=zkevm-permissionless-db
      - ZKEVM_NODE_POOL_USER=test_user
      - ZKEVM_NODE_POOL_PASSWORD=test_password
      - ZKEVM_NODE_POOL_NAME=pool_db
      - ZKEVM_NODE_POOL_HOST=zkevm-permissionless-db
      - ZKEVM_NODE_RPC_PORT=8126
    volumes:
      - ./config/test.node.config.toml:/app/config.toml
      - ./config/test.genesis.config.json:/app/genesis.json
      - ./config/single_db_server.sql:/docker-entrypoint-initdb.d/init.sql
    command:
      - "/bin/sh"
      - "-c"
      - "/app/zkevm-node run --genesis /app/genesis.json --cfg /app/config.toml --components \"rpc,synchronizer\""

  zkevm-metrics:
    image: prom/prometheus:v2.39.1
    container_name: zkevm-metrics
    restart: unless-stopped
    ports:
      - 9090:9090
    command:
      - --config.file=/etc/prometheus/prometheus.yml
      - --web.enable-lifecycle
    volumes:
      - ../config/metrics/prometheus:/etc/prometheus<|MERGE_RESOLUTION|>--- conflicted
+++ resolved
@@ -301,11 +301,7 @@
 
   zkevm-prover:
     container_name: zkevm-prover
-<<<<<<< HEAD
-    image: hermeznetwork/zkevm-prover:e7ac5c4
-=======
     image: hermeznetwork/zkevm-prover:8b07f44
->>>>>>> b788401a
     ports:
       # - 50051:50051 # Prover
       - 50052:50052 # Mock prover
