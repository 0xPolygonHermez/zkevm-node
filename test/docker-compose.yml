--- conflicted
+++ resolved
@@ -348,11 +348,7 @@
 
   zkevm-prover:
     container_name: zkevm-prover
-<<<<<<< HEAD
-    image: hermeznetwork/zkevm-prover:bfff48a
-=======
     image: hermeznetwork/zkevm-prover:v3.0.1
->>>>>>> 607f3435
     ports:
       - 50061:50061 # MT
       - 50071:50071 # Executor
@@ -426,11 +422,7 @@
 
   zkevm-permissionless-prover:
     container_name: zkevm-permissionless-prover
-<<<<<<< HEAD
-    image: hermeznetwork/zkevm-prover:bfff48a
-=======
     image: hermeznetwork/zkevm-prover:v3.0.1
->>>>>>> 607f3435
     ports:
       # - 50058:50058 # Prover
       - 50059:50052 # Mock prover
