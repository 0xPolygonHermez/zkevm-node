version: "3.5"
networks:
  default:
    name: zkevm
    
services:
  grafana:
    container_name: grafana
    image: grafana/grafana-oss
    volumes:
      - ./config/grafana/datasources.yml:/etc/grafana/provisioning/datasources/default.yml:ro
      - ./config/grafana/dashboards.yml:/etc/grafana/provisioning/dashboards/default.yml:ro
      - ./config/grafana/dashboard-dockers.json:/etc/grafana/provisioning/dashboards/dashboard-dockers.json:ro
      - ./config/grafana/dashboard-node.json:/etc/grafana/provisioning/dashboards/dashboard-node.json:ro
    environment:
      - GF_SECURITY_ADMIN_USER=zkevm
      - GF_SECURITY_ADMIN_PASSWORD=zkevm
    ports:
      - 3000:3000
    depends_on:
      - telegraf

  telegraf:
    container_name: telegraf
    image: telegraf
    volumes:
      - ./config/telegraf.conf:/etc/telegraf/telegraf.conf:ro
      - /var/run/docker.sock:/var/run/docker.sock:ro
    user: telegraf:${DOCKERGID}
    environment:
      - POSTGRES_HOST=grafana-db
      - POSTGRES_USER=user
      - POSTGRES_PASSWORD=password
      - POSTGRES_DB=grafana
    depends_on:
      - grafana-db
      - zkevm-json-rpc

  grafana-db:
    container_name: grafana-db
    image: postgres
    expose:
      - 5432
    environment:
      - POSTGRES_USER=user
      - POSTGRES_PASSWORD=password
      - POSTGRES_DB=grafana

  zkevm-sequencer:
    container_name: zkevm-sequencer
    image: zkevm-node
    ports:
      - 9092:9091 # needed if metrics enabled
      - 6060:6060
    environment:
      - ZKEVM_NODE_STATEDB_HOST=zkevm-state-db
      - ZKEVM_NODE_POOL_DB_HOST=zkevm-pool-db
      - ZKEVM_NODE_SEQUENCER_SENDER_ADDRESS=0xf39fd6e51aad88f6f4ce6ab8827279cfffb92266
    volumes:
      - ./sequencer.keystore:/pk/sequencer.keystore
      - ./config/test.node.config.toml:/app/config.toml
      - ./config/test.genesis.config.json:/app/genesis.json
    command:
      - "/bin/sh"
      - "-c"
      - "/app/zkevm-node run --network custom --custom-network-file /app/genesis.json --cfg /app/config.toml --components sequencer"

  zkevm-json-rpc:
    container_name: zkevm-json-rpc
    image: zkevm-node
    ports:
      - 8123:8123
      - 8133:8133 # needed if WebSockets enabled
      - 9091:9091 # needed if metrics enabled
    environment:
      - ZKEVM_NODE_STATEDB_HOST=zkevm-state-db
      - ZKEVM_NODE_POOL_DB_HOST=zkevm-pool-db
    volumes:
      - ./config/test.node.config.toml:/app/config.toml
      - ./config/test.genesis.config.json:/app/genesis.json
    command:
      - "/bin/sh"
      - "-c"
      - "/app/zkevm-node run --network custom --custom-network-file /app/genesis.json --cfg /app/config.toml --components rpc"

  zkevm-aggregator:
    container_name: zkevm-aggregator
    image: zkevm-node
    ports:
      - 50081:50081
      - 9093:9091 # needed if metrics enabled
    environment:
      - ZKEVM_NODE_STATEDB_HOST=zkevm-state-db
      - ZKEVM_NODE_AGGREGATOR_SENDER_ADDRESS=0xf39fd6e51aad88f6f4ce6ab8827279cfffb92266
    volumes:
      - ./config/test.node.config.toml:/app/config.toml
      - ./config/test.genesis.config.json:/app/genesis.json
    command:
      - "/bin/sh"
      - "-c"
      - "/app/zkevm-node run --network custom --custom-network-file /app/genesis.json --cfg /app/config.toml --components aggregator"

  zkevm-sync:
    container_name: zkevm-sync
    image: zkevm-node
    environment:
      - ZKEVM_NODE_STATEDB_HOST=zkevm-state-db
    volumes:
      - ./config/test.node.config.toml:/app/config.toml
      - ./config/test.genesis.config.json:/app/genesis.json
    command:
      - "/bin/sh"
      - "-c"
      - "/app/zkevm-node run --network custom --custom-network-file /app/genesis.json --cfg /app/config.toml --components synchronizer"

  zkevm-eth-tx-manager:
    container_name: zkevm-eth-tx-manager
    image: zkevm-node
    ports:
      - 9094:9091 # needed if metrics enabled
    environment:
      - ZKEVM_NODE_STATEDB_HOST=zkevm-state-db
    volumes:
      - ./sequencer.keystore:/pk/sequencer.keystore
      - ./aggregator.keystore:/pk/aggregator.keystore
      - ./config/test.node.config.toml:/app/config.toml
      - ./config/test.genesis.config.json:/app/genesis.json
    command:
      - "/bin/sh"
      - "-c"
      - "/app/zkevm-node run --network custom --custom-network-file /app/genesis.json --cfg /app/config.toml --components eth-tx-manager"

  zkevm-l2gaspricer:
    container_name: zkevm-l2gaspricer
    image: zkevm-node
    environment:
      - ZKEVM_NODE_POOL_DB_HOST=zkevm-pool-db
    volumes:
      - ./test.keystore:/pk/keystore
      - ./config/test.node.config.toml:/app/config.toml
      - ./config/test.genesis.config.json:/app/genesis.json
    command:
      - "/bin/sh"
      - "-c"
      - "/app/zkevm-node run --network custom --custom-network-file /app/genesis.json --cfg /app/config.toml --components l2gaspricer"

  zkevm-state-db:
    container_name: zkevm-state-db
    image: postgres
    deploy:
      resources:
        limits:
          memory: 2G
        reservations:
          memory: 1G
    ports:
      - 5432:5432
    volumes:
      - ../db/scripts/init_prover_db.sql:/docker-entrypoint-initdb.d/init.sql
    environment:
      - POSTGRES_USER=state_user
      - POSTGRES_PASSWORD=state_password
      - POSTGRES_DB=state_db
    command:
      - "postgres"
      - "-N"
      - "500"

  zkevm-pool-db:
    container_name: zkevm-pool-db
    image: postgres
    deploy:
      resources:
        limits:
          memory: 2G
        reservations:
          memory: 1G
    ports:
      - 5433:5432
    environment:
      - POSTGRES_USER=pool_user
      - POSTGRES_PASSWORD=pool_password
      - POSTGRES_DB=pool_db
    command:
      - "postgres"
      - "-N"
      - "500"

  zkevm-event-db:
    container_name: zkevm-event-db
    image: postgres
    deploy:
      resources:
        limits:
          memory: 2G
        reservations:
          memory: 1G
    ports:
      - 5435:5432
    volumes:
      - ../db/scripts/init_event_db.sql:/docker-entrypoint-initdb.d/init.sql
    environment:
      - POSTGRES_USER=event_user
      - POSTGRES_PASSWORD=event_password
      - POSTGRES_DB=event_db
    command:
      - "postgres"
      - "-N"
      - "500"

  zkevm-explorer-l1:
    container_name: zkevm-explorer-l1
    image: hermeznetwork/hermez-node-blockscout:latest
    ports:
      - 4000:4000
    environment:
      - NETWORK=ETH
      - SUBNETWORK=Local Ethereum
      - COIN=ETH
      - ETHEREUM_JSONRPC_VARIANT=geth
      - ETHEREUM_JSONRPC_HTTP_URL=http://zkevm-mock-l1-network:8545
      - DATABASE_URL=postgres://l1_explorer_user:l1_explorer_password@zkevm-explorer-l1-db:5432/l1_explorer_db
      - ECTO_USE_SSL=false
      - MIX_ENV=prod
    command:
      - "/bin/sh"
      - "-c"
      - "mix do ecto.create, ecto.migrate; mix phx.server"

  zkevm-explorer-l1-db:
    container_name: zkevm-explorer-l1-db
    image: postgres
    ports:
      - 5435:5432
    environment:
      - POSTGRES_USER=l1_explorer_user
      - POSTGRES_PASSWORD=l1_explorer_password
      - POSTGRES_DB=l1_explorer_db
    command:
      - "postgres"
      - "-N"
      - "500"

  zkevm-explorer-l2:
    container_name: zkevm-explorer-l2
    image: hermeznetwork/hermez-node-blockscout:latest
    ports:
      - 4001:4000
    environment:
      - NETWORK=POE
      - SUBNETWORK=Polygon Hermez
      - COIN=ETH
      - ETHEREUM_JSONRPC_VARIANT=geth
      - ETHEREUM_JSONRPC_HTTP_URL=http://zkevm-explorer-json-rpc:8124
      - DATABASE_URL=postgres://l2_explorer_user:l2_explorer_password@zkevm-explorer-l2-db:5432/l2_explorer_db
      - ECTO_USE_SSL=false
      - MIX_ENV=prod
      - LOGO=/images/blockscout_logo.svg
      - LOGO_FOOTER=/images/blockscout_logo.svg
    command:
      - "/bin/sh"
      - "-c"
      - "mix do ecto.create, ecto.migrate; mix phx.server"

  zkevm-explorer-json-rpc:
    container_name: zkevm-explorer-json-rpc
    image: zkevm-node
    ports:
      - 8124:8124
      - 8134:8134 # needed if WebSockets enabled
    environment:
      - ZKEVM_NODE_STATEDB_HOST=zkevm-state-db
      - ZKEVM_NODE_POOL_DB_HOST=zkevm-pool-db
      - ZKEVM_NODE_RPC_PORT=8124
      - ZKEVM_NODE_RPC_WEBSOCKETS_PORT=8134
    volumes:
      - ./config/test.node.config.toml:/app/config.toml
      - ./config/test.genesis.config.json:/app/genesis.json
    command:
      - "/bin/sh"
      - "-c"
      - "/app/zkevm-node run --network custom --custom-network-file /app/genesis.json --cfg /app/config.toml --components rpc --http.api eth,net,debug,zkevm,txpool,web3"

  zkevm-explorer-l2-db:
    container_name: zkevm-explorer-l2-db
    image: postgres
    ports:
      - 5436:5432
    environment:
      - POSTGRES_USER=l2_explorer_user
      - POSTGRES_PASSWORD=l2_explorer_password
      - POSTGRES_DB=l2_explorer_db
    command: [ "postgres", "-N", "500" ]

  zkevm-mock-l1-network:
    container_name: zkevm-mock-l1-network
    image: hermeznetwork/geth-zkevm-contracts:v1.1.0-fork.4
    ports:
      - 8545:8545
      - 8546:8546
    command:
      - "--http"
      - "--http.api"
      - "admin,eth,debug,miner,net,txpool,personal,web3"
      - "--http.addr"
      - "0.0.0.0"
      - "--http.corsdomain"
      - "*"
      - "--http.vhosts"
      - "*"
      - "--ws"
      - "--ws.origins"
      - "*"
      - "--ws.addr"
      - "0.0.0.0"
      - "--dev"
      - "--datadir"
      - "/geth_data"
      - "--syncmode"
      - "full"
      - "--rpc.allow-unprotected-txs"

  zkevm-prover:
    container_name: zkevm-prover
<<<<<<< HEAD
    image: hermeznetwork/zkevm-prover:c231382
=======
    image: hermeznetwork/zkevm-prover:b6fe2db
>>>>>>> 413220a2
    ports:
      # - 50051:50051 # Prover
      - 50052:50052 # Mock prover
      - 50061:50061 # MT
      - 50071:50071 # Executor
    volumes:
      - ./config/test.prover.config.json:/usr/src/app/config.json
    command: >
      zkProver -c /usr/src/app/config.json

  zkprover-mock:
    container_name: zkprover-mock
    image: hermeznetwork/zkprover-mock:latest
    ports:
      - 43061:43061 # MT
      - 43071:43071 # Executor
    volumes:
      - ./vectors/src:/app/testvectors
    command: >
      /app/zkprover-mock server --statedb-port 43061 --executor-port 43071 --test-vector-path /app/testvectors

  zkevm-approve:
    container_name: zkevm-approve
    image: zkevm-node
    environment:
      - ZKEVM_NODE_STATEDB_HOST=zkevm-state-db
    volumes:
      - ./sequencer.keystore:/pk/keystore
      - ./config/test.node.config.toml:/app/config.toml
      - ./config/test.genesis.config.json:/app/genesis.json
    command:
      - "/bin/sh"
      - "-c"
      - "/app/zkevm-node approve --network custom --custom-network-file /app/genesis.json --key-store-path /pk/keystore --pw testonly --am 115792089237316195423570985008687907853269984665640564039457584007913129639935 -y --cfg /app/config.toml"

  zkevm-permissionless-db:
    container_name: zkevm-permissionless-db
    image: postgres
    deploy:
      resources:
        limits:
          memory: 2G
        reservations:
          memory: 1G
    ports:
      - 5434:5432
    volumes:
      - ../db/scripts/single_db_server.sql:/docker-entrypoint-initdb.d/init.sql
    environment:
      - POSTGRES_USER=test_user
      - POSTGRES_PASSWORD=test_password
      - POSTGRES_DB=test_db
    command:
      - "postgres"
      - "-N"
      - "500"

  zkevm-permissionless-node:
    container_name: zkevm-permissionless-node
    image: zkevm-node
    ports:
      - 8125:8125
    environment:
      - ZKEVM_NODE_ISTRUSTEDSEQUENCER=false
      - ZKEVM_NODE_STATEDB_USER=test_user
      - ZKEVM_NODE_STATEDB_PASSWORD=test_password
      - ZKEVM_NODE_STATEDB_NAME=state_db
      - ZKEVM_NODE_STATEDB_HOST=zkevm-permissionless-db
      - ZKEVM_NODE_POOL_DB_USER=test_user
      - ZKEVM_NODE_POOL_DB_PASSWORD=test_password
      - ZKEVM_NODE_POOL_DB_NAME=pool_db
      - ZKEVM_NODE_POOL_DB_HOST=zkevm-permissionless-db
      - ZKEVM_NODE_RPC_PORT=8125
      - ZKEVM_NODE_RPC_SEQUENCERNODEURI=http://zkevm-json-rpc:8123
      - ZKEVM_NODE_MTCLIENT_URI=zkevm-permissionless-prover:50061
      - ZKEVM_NODE_EXECUTOR_URI=zkevm-permissionless-prover:50071
    volumes:
      - ./config/test.node.config.toml:/app/config.toml
      - ./config/test.genesis.config.json:/app/genesis.json
    command:
      - "/bin/sh"
      - "-c"
      - "/app/zkevm-node run --network custom --custom-network-file /app/genesis.json --cfg /app/config.toml --components \"rpc,synchronizer\""

  zkevm-permissionless-prover:
    container_name: zkevm-permissionless-prover
    image: hermeznetwork/zkevm-prover:b6fe2db
    ports:
      # - 50058:50058 # Prover
      - 50059:50052 # Mock prover
      - 50068:50061 # MT
      - 50078:50071 # Executor
    volumes:
      - ./config/test.permissionless.prover.config.json:/usr/src/app/config.json
    command: >
      zkProver -c /usr/src/app/config.json

  zkevm-metrics:
    image: prom/prometheus:v2.39.1
    container_name: zkevm-metrics
    restart: unless-stopped
    ports:
      - 9090:9090
    command:
      - --config.file=/etc/prometheus/prometheus.yml
      - --web.enable-lifecycle
    volumes:
      - ../config/metrics/prometheus:/etc/prometheus<|MERGE_RESOLUTION|>--- conflicted
+++ resolved
@@ -322,11 +322,7 @@
 
   zkevm-prover:
     container_name: zkevm-prover
-<<<<<<< HEAD
-    image: hermeznetwork/zkevm-prover:c231382
-=======
     image: hermeznetwork/zkevm-prover:b6fe2db
->>>>>>> 413220a2
     ports:
       # - 50051:50051 # Prover
       - 50052:50052 # Mock prover
