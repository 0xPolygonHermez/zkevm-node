version: "3.5"
networks:
  default:
    name: x1

services:
  grafana:
    container_name: grafana
    image: grafana/grafana-oss
    volumes:
      - ./config/grafana/datasources.yml:/etc/grafana/provisioning/datasources/default.yml:ro
      - ./config/grafana/dashboards.yml:/etc/grafana/provisioning/dashboards/default.yml:ro
      - ./config/grafana/dashboard-dockers.json:/etc/grafana/provisioning/dashboards/dashboard-dockers.json:ro
      - ./config/grafana/dashboard-node.json:/etc/grafana/provisioning/dashboards/dashboard-node.json:ro
    environment:
      - GF_SECURITY_ADMIN_USER=x1
      - GF_SECURITY_ADMIN_PASSWORD=x1
    ports:
      - 3000:3000
    depends_on:
      - telegraf

  telegraf:
    container_name: telegraf
    image: telegraf
    volumes:
      - ./config/telegraf.conf:/etc/telegraf/telegraf.conf:ro
      - /var/run/docker.sock:/var/run/docker.sock:ro
    user: telegraf:${DOCKERGID}
    environment:
      - POSTGRES_HOST=grafana-db
      - POSTGRES_USER=user
      - POSTGRES_PASSWORD=password
      - POSTGRES_DB=grafana
    depends_on:
      - grafana-db
      - x1-json-rpc

  grafana-db:
    container_name: grafana-db
    image: postgres:15
    expose:
      - 5432
    environment:
      - POSTGRES_USER=user
      - POSTGRES_PASSWORD=password
      - POSTGRES_DB=grafana

  x1-sequencer:
    container_name: x1-sequencer
    image: x1-node
    ports:
      - 9092:9091 # needed if metrics enabled
      - 6060:6060
      - 6900:6900 # Data stream server
    environment:
      - ZKEVM_NODE_STATE_DB_HOST=x1-state-db
      - ZKEVM_NODE_POOL_DB_HOST=x1-pool-db
      - ZKEVM_NODE_MTCLIENT_URI=${ZKEVM_NODE_MTCLIENT_URI}
      - ZKEVM_NODE_EXECUTOR_URI=${ZKEVM_NODE_EXECUTOR_URI}
    volumes:
      - ./config/test.node.config.toml:/app/config.toml
      - ./config/test.genesis.config.json:/app/genesis.json
      - ./:/datastreamer
    command:
      - "/bin/sh"
      - "-c"
      - "/app/x1-node run --network custom --custom-network-file /app/genesis.json --cfg /app/config.toml --components sequencer"

  zkevm-sequencer-v1tov2:
    container_name: zkevm-sequencer-v1tov2
    image: zkevm-node
    ports:
      - 9092:9091 # needed if metrics enabled
      - 6060:6060
      - 6900:6900 # Data stream server
    environment:
      - ZKEVM_NODE_STATE_DB_HOST=zkevm-state-db
      - ZKEVM_NODE_POOL_DB_HOST=zkevm-pool-db
      - ZKEVM_NODE_MTCLIENT_URI=${ZKEVM_NODE_MTCLIENT_URI}
      - ZKEVM_NODE_EXECUTOR_URI=${ZKEVM_NODE_EXECUTOR_URI}
      - ZKEVM_NODE_ETHERMAN_URL=http://zkevm-v1tov2-l1-network:8545
    volumes:
      - ./config/test.node.config.toml:/app/config.toml
      - ./config/test.genesis-v1tov2.config.json:/app/genesis.json
      - ./:/datastreamer
    command:
      - "/bin/sh"
      - "-c"
      - "/app/zkevm-node run --network custom --custom-network-file /app/genesis.json --cfg /app/config.toml --components sequencer"

  x1-sequence-sender:
    container_name: x1-sequence-sender
    image: x1-node
    environment:
      - ZKEVM_NODE_STATE_DB_HOST=x1-state-db
      - ZKEVM_NODE_POOL_DB_HOST=x1-pool-db
      - ZKEVM_NODE_SEQUENCER_SENDER_ADDRESS=0xf39fd6e51aad88f6f4ce6ab8827279cfffb92266
      - ZKEVM_NODE_MTCLIENT_URI=${ZKEVM_NODE_MTCLIENT_URI}
      - ZKEVM_NODE_EXECUTOR_URI=${ZKEVM_NODE_EXECUTOR_URI}
    volumes:
      - ./sequencer.keystore:/pk/sequencer.keystore
      - ./config/test.node.config.toml:/app/config.toml
      - ./config/test.genesis.config.json:/app/genesis.json
    command:
      - "/bin/sh"
      - "-c"
      - "/app/x1-node run --network custom --custom-network-file /app/genesis.json --cfg /app/config.toml --components sequence-sender"

  zkevm-sequence-sender-v1tov2:
    container_name: zkevm-sequence-sender-v1tov2
    image: zkevm-node
    environment:
      - ZKEVM_NODE_STATE_DB_HOST=zkevm-state-db
      - ZKEVM_NODE_POOL_DB_HOST=zkevm-pool-db
      - ZKEVM_NODE_SEQUENCER_SENDER_ADDRESS=0xf39fd6e51aad88f6f4ce6ab8827279cfffb92266
      - ZKEVM_NODE_MTCLIENT_URI=${ZKEVM_NODE_MTCLIENT_URI}
      - ZKEVM_NODE_EXECUTOR_URI=${ZKEVM_NODE_EXECUTOR_URI}
      - ZKEVM_NODE_ETHERMAN_URL=http://zkevm-v1tov2-l1-network:8545
    volumes:
      - ./sequencer.keystore:/pk/sequencer.keystore
      - ./config/test.node.config.toml:/app/config.toml
      - ./config/test.genesis-v1tov2.config.json:/app/genesis.json
    command:
      - "/bin/sh"
      - "-c"
      - "/app/zkevm-node run --network custom --custom-network-file /app/genesis.json --cfg /app/config.toml --components sequence-sender"

  x1-json-rpc:
    container_name: x1-json-rpc
    image: x1-node
    ports:
      - 8123:8123
      - 8133:8133 # needed if WebSockets enabled
      - 9091:9091 # needed if metrics enabled
    environment:
      - ZKEVM_NODE_STATE_DB_HOST=x1-state-db
      - ZKEVM_NODE_POOL_DB_HOST=x1-pool-db
      - ZKEVM_NODE_MTCLIENT_URI=${ZKEVM_NODE_MTCLIENT_URI}
      - ZKEVM_NODE_EXECUTOR_URI=${ZKEVM_NODE_EXECUTOR_URI}
    volumes:
      - ./config/test.node.config.toml:/app/config.toml
      - ./config/test.genesis.config.json:/app/genesis.json
    command:
      - "/bin/sh"
      - "-c"
      - "/app/x1-node run --network custom --custom-network-file /app/genesis.json --cfg /app/config.toml --components rpc"


  zkevm-json-rpc-v1tov2:
    container_name: zkevm-json-rpc-v1tov2
    image: zkevm-node
    ports:
      - 8123:8123
      - 8133:8133 # needed if WebSockets enabled
      - 9091:9091 # needed if metrics enabled
    environment:
      - ZKEVM_NODE_STATE_DB_HOST=zkevm-state-db
      - ZKEVM_NODE_POOL_DB_HOST=zkevm-pool-db
      - ZKEVM_NODE_MTCLIENT_URI=${ZKEVM_NODE_MTCLIENT_URI}
      - ZKEVM_NODE_EXECUTOR_URI=${ZKEVM_NODE_EXECUTOR_URI}
      - ZKEVM_NODE_ETHERMAN_URL=http://zkevm-v1tov2-l1-network:8545
    volumes:
      - ./config/test.node.config.toml:/app/config.toml
      - ./config/test.genesis-v1tov2.config.json:/app/genesis.json
    command:
      - "/bin/sh"
      - "-c"
      - "/app/zkevm-node run --network custom --custom-network-file /app/genesis.json --cfg /app/config.toml --components rpc"

  x1-aggregator:
    container_name: x1-aggregator
    image: x1-node
    ports:
      - 50081:50081
      - 9093:9091 # needed if metrics enabled
    environment:
      - ZKEVM_NODE_STATE_DB_HOST=x1-state-db
      - ZKEVM_NODE_AGGREGATOR_SENDER_ADDRESS=0xf39fd6e51aad88f6f4ce6ab8827279cfffb92266
    volumes:
      - ./config/test.node.config.toml:/app/config.toml
      - ./config/test.genesis.config.json:/app/genesis.json
    command:
      - "/bin/sh"
      - "-c"
      - "/app/x1-node run --network custom --custom-network-file /app/genesis.json --cfg /app/config.toml --components aggregator"

  zkevm-aggregator-v1tov2:
    container_name: zkevm-aggregator-v1tov2
    image: zkevm-node
    ports:
      - 50081:50081
      - 9093:9091 # needed if metrics enabled
    environment:
      - ZKEVM_NODE_STATE_DB_HOST=zkevm-state-db
      - ZKEVM_NODE_AGGREGATOR_SENDER_ADDRESS=0xf39fd6e51aad88f6f4ce6ab8827279cfffb92266
      - ZKEVM_NODE_ETHERMAN_URL=http://zkevm-v1tov2-l1-network:8545
      - ZKEVM_NODE_AGGREGATOR_UPGRADEETROGBATCHNUMBER=2
    volumes:
      - ./config/test.node.config.toml:/app/config.toml
      - ./config/test.genesis-v1tov2.config.json:/app/genesis.json
    command:
      - "/bin/sh"
      - "-c"
      - "/app/zkevm-node run --network custom --custom-network-file /app/genesis.json --cfg /app/config.toml --components aggregator"

  x1-sync:
    container_name: x1-sync
    image: x1-node
    ports:
      - 9095:9091 # needed if metrics enabled
    environment:
      - ZKEVM_NODE_STATE_DB_HOST=x1-state-db
      - ZKEVM_NODE_MTCLIENT_URI=${ZKEVM_NODE_MTCLIENT_URI}
      - ZKEVM_NODE_EXECUTOR_URI=${ZKEVM_NODE_EXECUTOR_URI}
    volumes:
      - ./config/test.node.config.toml:/app/config.toml
      - ./config/test.genesis.config.json:/app/genesis.json
    command:
      - "/bin/sh"
      - "-c"
      - "/app/x1-node run --network custom --custom-network-file /app/genesis.json --cfg /app/config.toml --components synchronizer"

  zkevm-sync-v1tov2:
    container_name: zkevm-sync-v1tov2
    image: zkevm-node
    ports:
      - 9095:9091 # needed if metrics enabled
    environment:
      - ZKEVM_NODE_STATE_DB_HOST=zkevm-state-db
      - ZKEVM_NODE_MTCLIENT_URI=${ZKEVM_NODE_MTCLIENT_URI}
      - ZKEVM_NODE_EXECUTOR_URI=${ZKEVM_NODE_EXECUTOR_URI}
      - ZKEVM_NODE_ETHERMAN_URL=http://zkevm-v1tov2-l1-network:8545
    volumes:
      - ./config/test.node.config.toml:/app/config.toml
      - ./config/test.genesis-v1tov2.config.json:/app/genesis.json
    command:
      - "/bin/sh"
      - "-c"
      - "/app/zkevm-node run --network custom --custom-network-file /app/genesis.json --cfg /app/config.toml --components synchronizer"
  
  x1-eth-tx-manager:
    container_name: x1-eth-tx-manager
    image: x1-node
    ports:
      - 9094:9091 # needed if metrics enabled
    environment:
      - ZKEVM_NODE_STATE_DB_HOST=x1-state-db
    volumes:
      - ./sequencer.keystore:/pk/sequencer.keystore
      - ./aggregator.keystore:/pk/aggregator.keystore
      - ./config/test.node.config.toml:/app/config.toml
      - ./config/test.genesis.config.json:/app/genesis.json
    command:
      - "/bin/sh"
      - "-c"
      - "/app/x1-node run --network custom --custom-network-file /app/genesis.json --cfg /app/config.toml --components eth-tx-manager"

  zkevm-eth-tx-manager-v1tov2:
    container_name: zkevm-eth-tx-manager-v1tov2
    image: zkevm-node
    ports:
      - 9094:9091 # needed if metrics enabled
    environment:
      - ZKEVM_NODE_STATE_DB_HOST=zkevm-state-db
      - ZKEVM_NODE_ETHERMAN_URL=http://zkevm-v1tov2-l1-network:8545
    volumes:
      - ./sequencer.keystore:/pk/sequencer.keystore
      - ./aggregator.keystore:/pk/aggregator.keystore
      - ./config/test.node.config.toml:/app/config.toml
      - ./config/test.genesis-v1tov2.config.json:/app/genesis.json
    command:
      - "/bin/sh"
      - "-c"
      - "/app/zkevm-node run --network custom --custom-network-file /app/genesis.json --cfg /app/config.toml --components eth-tx-manager"

  x1-l2gaspricer:
    container_name: x1-l2gaspricer
    image: x1-node
    environment:
      - ZKEVM_NODE_POOL_DB_HOST=x1-pool-db
    volumes:
      - ./test.keystore:/pk/keystore
      - ./config/test.node.config.toml:/app/config.toml
      - ./config/test.genesis.config.json:/app/genesis.json
    command:
      - "/bin/sh"
      - "-c"
      - "/app/x1-node run --network custom --custom-network-file /app/genesis.json --cfg /app/config.toml --components l2gaspricer"

  zkevm-l2gaspricer-v1tov2:
    container_name: zkevm-l2gaspricer-v1tov2
    image: zkevm-node
    environment:
      - ZKEVM_NODE_POOL_DB_HOST=zkevm-pool-db
      - ZKEVM_NODE_ETHERMAN_URL=http://zkevm-v1tov2-l1-network:8545
    volumes:
      - ./test.keystore:/pk/keystore
      - ./config/test.node.config.toml:/app/config.toml
      - ./config/test.genesis-v1tov2.config.json:/app/genesis.json
    command:
      - "/bin/sh"
      - "-c"
      - "/app/zkevm-node run --network custom --custom-network-file /app/genesis.json --cfg /app/config.toml --components l2gaspricer"

  x1-state-db:
    container_name: x1-state-db
    image: postgres:15
    deploy:
      resources:
        limits:
          memory: 2G
        reservations:
          memory: 1G
    ports:
      - 5432:5432
    volumes:
      - ../db/scripts/init_prover_db.sql:/docker-entrypoint-initdb.d/init.sql
    environment:
      - POSTGRES_USER=state_user
      - POSTGRES_PASSWORD=state_password
      - POSTGRES_DB=state_db
    command:
      - "postgres"
      - "-N"
      - "500"

  x1-pool-db:
    container_name: x1-pool-db
    image: postgres:15
    deploy:
      resources:
        limits:
          memory: 2G
        reservations:
          memory: 1G
    ports:
      - 5433:5432
    environment:
      - POSTGRES_USER=pool_user
      - POSTGRES_PASSWORD=pool_password
      - POSTGRES_DB=pool_db
    command:
      - "postgres"
      - "-N"
      - "500"

  x1-event-db:
    container_name: x1-event-db
    image: postgres:15
    deploy:
      resources:
        limits:
          memory: 2G
        reservations:
          memory: 1G
    ports:
      - 5435:5432
    volumes:
      - ../db/scripts/init_event_db.sql:/docker-entrypoint-initdb.d/init.sql
    environment:
      - POSTGRES_USER=event_user
      - POSTGRES_PASSWORD=event_password
      - POSTGRES_DB=event_db
    command:
      - "postgres"
      - "-N"
      - "500"

  x1-explorer-l1:
    container_name: x1-explorer-l1
    image: hermeznetwork/zkevm-explorer:latest
    ports:
      - 4000:4000
    environment:
      - NETWORK=ETH
      - SUBNETWORK=Local Ethereum
      - COIN=ETH
      - ETHEREUM_JSONRPC_VARIANT=geth
      - ETHEREUM_JSONRPC_HTTP_URL=http://x1-mock-l1-network:8545
      - DATABASE_URL=postgres://l1_explorer_user:l1_explorer_password@x1-explorer-l1-db:5432/l1_explorer_db
      - ECTO_USE_SSL=false
      - MIX_ENV=prod
    command:
      - "/bin/sh"
      - "-c"
      - "mix do ecto.create, ecto.migrate; mix phx.server"

  x1-explorer-l1-db:
    container_name: x1-explorer-l1-db
    image: postgres:15
    ports:
      - 5436:5432
    environment:
      - POSTGRES_USER=l1_explorer_user
      - POSTGRES_PASSWORD=l1_explorer_password
      - POSTGRES_DB=l1_explorer_db
    command:
      - "postgres"
      - "-N"
      - "500"

  x1-explorer-l2:
    container_name: x1-explorer-l2
    image: hermeznetwork/zkevm-explorer:latest
    ports:
      - 4001:4000
    environment:
      - NETWORK=POE
      - SUBNETWORK=Polygon Hermez
      - COIN=ETH
      - ETHEREUM_JSONRPC_VARIANT=geth
      - ETHEREUM_JSONRPC_HTTP_URL=http://x1-explorer-json-rpc:8124
      - DATABASE_URL=postgres://l2_explorer_user:l2_explorer_password@x1-explorer-l2-db:5432/l2_explorer_db
      - ECTO_USE_SSL=false
      - MIX_ENV=prod
      - LOGO=/images/blockscout_logo.svg
      - LOGO_FOOTER=/images/blockscout_logo.svg
    command:
      - "/bin/sh"
      - "-c"
      - "mix do ecto.create, ecto.migrate; mix phx.server"

  x1-explorer-json-rpc:
    container_name: x1-explorer-json-rpc
    image: x1-node
    ports:
      - 8124:8124
      - 8134:8134 # needed if WebSockets enabled
    environment:
      - ZKEVM_NODE_STATE_DB_HOST=x1-state-db
      - ZKEVM_NODE_POOL_DB_HOST=x1-pool-db
      - ZKEVM_NODE_RPC_PORT=8124
      - ZKEVM_NODE_RPC_WEBSOCKETS_PORT=8134
      - ZKEVM_NODE_MTCLIENT_URI=${ZKEVM_NODE_MTCLIENT_URI}
      - ZKEVM_NODE_EXECUTOR_URI=${ZKEVM_NODE_EXECUTOR_URI}
    volumes:
      - ./config/test.node.config.toml:/app/config.toml
      - ./config/test.genesis.config.json:/app/genesis.json
    command:
      - "/bin/sh"
      - "-c"
      - "/app/x1-node run --network custom --custom-network-file /app/genesis.json --cfg /app/config.toml --components rpc --http.api eth,net,debug,zkevm,txpool,web3"

  x1-explorer-l2-db:
    container_name: x1-explorer-l2-db
    image: postgres:15
    ports:
      - 5437:5432
    environment:
      - POSTGRES_USER=l2_explorer_user
      - POSTGRES_PASSWORD=l2_explorer_password
      - POSTGRES_DB=l2_explorer_db
    command: [ "postgres", "-N", "500" ]

  x1-mock-l1-network:
    container_name: x1-mock-l1-network
    image: okexchain/x1-geth:e2e_v0.1.1_20231214
    ports:
      - 8545:8545
      - 8546:8546
    command:
      - "--http"
      - "--http.api"
      - "admin,eth,debug,miner,net,txpool,personal,web3"
      - "--http.addr"
      - "0.0.0.0"
      - "--http.corsdomain"
      - "*"
      - "--http.vhosts"
      - "*"
      - "--ws"
      - "--ws.origins"
      - "*"
      - "--ws.addr"
      - "0.0.0.0"
      - "--dev"
      - "--dev.period"
      - "1"
      - "--datadir"
      - "/geth_data"
      - "--syncmode"
      - "full"
      - "--rpc.allow-unprotected-txs"

  zkevm-v1tov2-l1-network:
    container_name: zkevm-v1tov2-l1-network
    image: hermeznetwork/geth-zkevm-contracts:v2.1.1-lxly-updateV1ToV2-etrog-geth1.12.0
    ports:
      - 8545:8545
      - 8546:8546
    command:
      - "--http"
      - "--http.api"
      - "admin,eth,debug,miner,net,txpool,personal,web3"
      - "--http.addr"
      - "0.0.0.0"
      - "--http.corsdomain"
      - "*"
      - "--http.vhosts"
      - "*"
      - "--ws"
      - "--ws.origins"
      - "*"
      - "--ws.addr"
      - "0.0.0.0"
      - "--dev"
      - "--dev.period"
      - "1"
      - "--datadir"
      - "/geth_data"
      - "--syncmode"
      - "full"
      - "--rpc.allow-unprotected-txs"

<<<<<<< HEAD
  x1-prover:
    container_name: x1-prover
    image: hermeznetwork/zkevm-prover:v4.0.4
=======
  zkevm-prover:
    container_name: zkevm-prover
    image: hermeznetwork/zkevm-prover:v4.0.14
>>>>>>> 6c864add
    ports:
      # - 50051:50051 # Prover
      - 50052:50052 # Mock prover
      - 50061:50061 # MT
      - 50071:50071 # Executor
    volumes:
      - ./config/test.prover.config.json:/usr/src/app/config.json
    command: >
      zkProver -c /usr/src/app/config.json

  zkprover-mock:
    container_name: zkprover-mock
    image: hermeznetwork/zkprover-mock:latest
    ports:
      - 43061:43061 # MT
      - 43071:43071 # Executor
    volumes:
      - ./vectors/src:/app/testvectors
    command: >
      /app/zkprover-mock server --statedb-port 43061 --executor-port 43071 --test-vector-path /app/testvectors

  x1-approve:
    container_name: x1-approve
    image: x1-node
    environment:
      - ZKEVM_NODE_STATE_DB_HOST=x1-state-db
    volumes:
      - ./sequencer.keystore:/pk/keystore
      - ./config/test.node.config.toml:/app/config.toml
      - ./config/test.genesis.config.json:/app/genesis.json
    command:
      - "/bin/sh"
      - "-c"
      - "/app/x1-node approve --network custom --custom-network-file /app/genesis.json --key-store-path /pk/keystore --pw testonly --am 115792089237316195423570985008687907853269984665640564039457584007913129639935 -y --cfg /app/config.toml"

  zkevm-approve-v1tov2:
    container_name: zkevm-approve-v1tov2
    image: zkevm-node
    environment:
      - ZKEVM_NODE_STATE_DB_HOST=zkevm-state-db
      - ZKEVM_NODE_ETHERMAN_URL=http://zkevm-v1tov2-l1-network:8545
    volumes:
      - ./sequencer.keystore:/pk/keystore
      - ./config/test.node.config.toml:/app/config.toml
      - ./config/test.genesis-v1tov2.config.json:/app/genesis.json
    command:
      - "/bin/sh"
      - "-c"
      - "/app/zkevm-node approve --network custom --custom-network-file /app/genesis.json --key-store-path /pk/keystore --pw testonly --am 115792089237316195423570985008687907853269984665640564039457584007913129639935 -y --cfg /app/config.toml"

  x1-permissionless-db:
    container_name: x1-permissionless-db
    image: postgres:15
    deploy:
      resources:
        limits:
          memory: 2G
        reservations:
          memory: 1G
    ports:
      - 5444:5432
    volumes:
      - ../db/scripts/single_db_server.sql:/docker-entrypoint-initdb.d/init.sql
    environment:
      - POSTGRES_USER=test_user
      - POSTGRES_PASSWORD=test_password
      - POSTGRES_DB=test_db
    command:
      - "postgres"
      - "-N"
      - "500"

  x1-permissionless-node:
    container_name: x1-permissionless-node
    image: x1-node
    ports:
      - 8125:8125
    environment:
      - ZKEVM_NODE_ISTRUSTEDSEQUENCER=false
      - ZKEVM_NODE_STATE_DB_USER=test_user
      - ZKEVM_NODE_STATE_DB_PASSWORD=test_password
      - ZKEVM_NODE_STATE_DB_NAME=state_db
      - ZKEVM_NODE_STATE_DB_HOST=x1-permissionless-db
      - ZKEVM_NODE_POOL_DB_USER=test_user
      - ZKEVM_NODE_POOL_DB_PASSWORD=test_password
      - ZKEVM_NODE_POOL_DB_NAME=pool_db
      - ZKEVM_NODE_POOL_DB_HOST=x1-permissionless-db
      - ZKEVM_NODE_RPC_PORT=8125
      - ZKEVM_NODE_RPC_SEQUENCERNODEURI=http://x1-json-rpc:8123
      - ZKEVM_NODE_SYNCHRONIZER_TRUSTEDSEQUENCERURL=http://x1-json-rpc:8123
      - ZKEVM_NODE_MTCLIENT_URI=x1-permissionless-prover:50061
      - ZKEVM_NODE_EXECUTOR_URI=x1-permissionless-prover:50071
    volumes:
      - ./config/test.node.config.toml:/app/config.toml
      - ./config/test.genesis.config.json:/app/genesis.json
    command:
      - "/bin/sh"
      - "-c"
      - "/app/x1-node run --network custom --custom-network-file /app/genesis.json --cfg /app/config.toml --components \"rpc,synchronizer\""

<<<<<<< HEAD

  x1-permissionless-node-forced-DAC:
    container_name: x1-permissionless-node-forced-DAC
    image: x1-node
    ports:
      - 8125:8125
    environment:
      - ZKEVM_NODE_ISTRUSTEDSEQUENCER=false
      - ZKEVM_NODE_STATE_DB_USER=test_user
      - ZKEVM_NODE_STATE_DB_PASSWORD=test_password
      - ZKEVM_NODE_STATE_DB_NAME=state_db
      - ZKEVM_NODE_STATE_DB_HOST=x1-permissionless-db
      - ZKEVM_NODE_POOL_DB_USER=test_user
      - ZKEVM_NODE_POOL_DB_PASSWORD=test_password
      - ZKEVM_NODE_POOL_DB_NAME=pool_db
      - ZKEVM_NODE_POOL_DB_HOST=x1-permissionless-db
      - ZKEVM_NODE_RPC_PORT=8125
      - ZKEVM_NODE_RPC_SEQUENCERNODEURI=http://x1-json-rpc:8123
      - ZKEVM_NODE_SYNCHRONIZER_TRUSTEDSEQUENCERURL=http://you-cant-touch-this:8123
      - ZKEVM_NODE_MTCLIENT_URI=x1-permissionless-prover:50061
      - ZKEVM_NODE_EXECUTOR_URI=x1-permissionless-prover:50071
    volumes:
      - ./config/test.node.config.toml:/app/config.toml
      - ./config/test.genesis.config.json:/app/genesis.json
    command:
      - "/bin/sh"
      - "-c"
      - "/app/x1-node run --network custom --custom-network-file /app/genesis.json --cfg /app/config.toml --components \"rpc,synchronizer\""


  x1-permissionless-prover:
    container_name: x1-permissionless-prover
    image: hermeznetwork/zkevm-prover:v4.0.4
=======
  zkevm-permissionless-prover:
    container_name: zkevm-permissionless-prover
    image: hermeznetwork/zkevm-prover:v4.0.14
>>>>>>> 6c864add
    ports:
      # - 50058:50058 # Prover
      - 50059:50052 # Mock prover
      - 50068:50061 # MT
      - 50078:50071 # Executor
    volumes:
      - ./config/test.permissionless.prover.config.json:/usr/src/app/config.json
    command: >
      zkProver -c /usr/src/app/config.json

  x1-metrics:
    image: prom/prometheus:v2.39.1
    container_name: x1-metrics
    restart: unless-stopped
    ports:
      - 9090:9090
    command:
      - --config.file=/etc/prometheus/prometheus.yml
      - --web.enable-lifecycle
    volumes:
      - ../config/metrics/prometheus:/etc/prometheus

  x1-sh:
    container_name: x1-sh
    image: x1-node
    stdin_open: true 
    tty: true
    environment:
      - ZKEVM_NODE_STATE_DB_HOST=x1-state-db
      - ZKEVM_NODE_POOL_DB_HOST=x1-pool-db
    volumes:
      - ./config/test.node.config.toml:/app/config.toml
      - ./config/test.genesis.config.json:/app/genesis.json
    command:
      - "/bin/sh"

  x1-data-availability:
    container_name: x1-data-availability
    image: okexchain/x1-dac:e2e_v0.1.0_20231113
    ports:
      - 8444:8444
    volumes:
      - ./config/test.da.toml:/app/config.toml
      - ./config/test-member.keystore:/pk/test-member.keystore
    command:
      - "/bin/sh"
      - "-c"
      - "/app/x1-data-availability run --cfg /app/config.toml"

  x1-data-availability-db:
    container_name: x1-data-availability-db
    image: postgres
    ports:
      - 5438:5432
    environment:
      - POSTGRES_USER=committee_user
      - POSTGRES_PASSWORD=committee_password
      - POSTGRES_DB=committee_db
    command:
      - "postgres"
      - "-N"
      - "500"

  x1-signer:
    container_name: x1-signer
    restart: unless-stopped
    image: x1-signer
    ports:
      - 7001:7001
    volumes:
      - ./config/signer.config.toml:/app/config.toml
      - ./sequencer.keystore:/pk/sequencer.keystore
      - ./aggregator.keystore:/pk/aggregator.keystore
    command:
      - "/bin/sh"
      - "-c"
      - "/app/x1-signer http -cfg /app/config.toml"<|MERGE_RESOLUTION|>--- conflicted
+++ resolved
@@ -513,15 +513,9 @@
       - "full"
       - "--rpc.allow-unprotected-txs"
 
-<<<<<<< HEAD
   x1-prover:
     container_name: x1-prover
-    image: hermeznetwork/zkevm-prover:v4.0.4
-=======
-  zkevm-prover:
-    container_name: zkevm-prover
     image: hermeznetwork/zkevm-prover:v4.0.14
->>>>>>> 6c864add
     ports:
       # - 50051:50051 # Prover
       - 50052:50052 # Mock prover
@@ -622,7 +616,6 @@
       - "-c"
       - "/app/x1-node run --network custom --custom-network-file /app/genesis.json --cfg /app/config.toml --components \"rpc,synchronizer\""
 
-<<<<<<< HEAD
 
   x1-permissionless-node-forced-DAC:
     container_name: x1-permissionless-node-forced-DAC
@@ -655,12 +648,7 @@
 
   x1-permissionless-prover:
     container_name: x1-permissionless-prover
-    image: hermeznetwork/zkevm-prover:v4.0.4
-=======
-  zkevm-permissionless-prover:
-    container_name: zkevm-permissionless-prover
     image: hermeznetwork/zkevm-prover:v4.0.14
->>>>>>> 6c864add
     ports:
       # - 50058:50058 # Prover
       - 50059:50052 # Mock prover
