--- conflicted
+++ resolved
@@ -338,11 +338,7 @@
 
   zkevm-prover:
     container_name: zkevm-prover
-<<<<<<< HEAD
-    image: hermeznetwork/zkevm-prover:v0.2.0-RC2
-=======
     image: hermeznetwork/zkevm-prover:v0.2.0-RC3
->>>>>>> dd8a6540
     ports:
       # - 50051:50051 # Prover
       - 50052:50052 # Mock prover
@@ -429,11 +425,7 @@
 
   zkevm-permissionless-prover:
     container_name: zkevm-permissionless-prover
-<<<<<<< HEAD
-    image: hermeznetwork/zkevm-prover:v0.2.0-RC2
-=======
     image: hermeznetwork/zkevm-prover:v0.2.0-RC3
->>>>>>> dd8a6540
     ports:
       # - 50058:50058 # Prover
       - 50059:50052 # Mock prover
