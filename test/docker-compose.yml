version: "3.5"
networks:
  default:
    name: zkevm
services:
  grafana:
    container_name: grafana
    image: grafana/grafana-oss
    volumes:
      - ./config/grafana/datasources.yml:/etc/grafana/provisioning/datasources/default.yml:ro
      - ./config/grafana/dashboards.yml:/etc/grafana/provisioning/dashboards/default.yml:ro
      - ./config/grafana/dashboard-dockers.json:/etc/grafana/provisioning/dashboards/dashboard-dockers.json:ro
      - ./config/grafana/dashboard-node.json:/etc/grafana/provisioning/dashboards/dashboard-node.json:ro
    environment:
      - GF_SECURITY_ADMIN_USER=zkevm
      - GF_SECURITY_ADMIN_PASSWORD=zkevm
    ports:
      - 3000:3000
    depends_on:
      - telegraf

  telegraf:
    container_name: telegraf
    image: telegraf
    volumes:
      - ./config/telegraf.conf:/etc/telegraf/telegraf.conf:ro
      - /var/run/docker.sock:/var/run/docker.sock:ro
    user: telegraf:${DOCKERGID}
    environment:
      - POSTGRES_HOST=grafana-db
      - POSTGRES_USER=user
      - POSTGRES_PASSWORD=password
      - POSTGRES_DB=grafana
    depends_on:
      - grafana-db
      - zkevm-json-rpc

  grafana-db:
    container_name: grafana-db
    image: postgres
    expose:
      - 5432
    environment:
      - POSTGRES_USER=user
      - POSTGRES_PASSWORD=password
      - POSTGRES_DB=grafana

  zkevm-sequencer:
    container_name: zkevm-sequencer
    image: zkevm-node
    ports:
      - 9092:9091 # needed if metrics enabled
      - 6060:6060
    environment:
      - ZKEVM_NODE_STATEDB_HOST=zkevm-state-db
      - ZKEVM_NODE_POOL_HOST=zkevm-pool-db
      - ZKEVM_NODE_SEQUENCER_SENDER_ADDRESS=0xf39fd6e51aad88f6f4ce6ab8827279cfffb92266
    volumes:
      - ./sequencer.keystore:/pk/sequencer.keystore
      - ./config/test.node.config.toml:/app/config.toml
      - ./config/test.genesis.config.json:/app/genesis.json
    command:
      - "/bin/sh"
      - "-c"
      - "/app/zkevm-node run --genesis /app/genesis.json --cfg /app/config.toml --components sequencer"

  zkevm-json-rpc:
    container_name: zkevm-json-rpc
    image: zkevm-node
    ports:
      - 8123:8123
      - 8133:8133 # needed if WebSockets enabled
      - 9091:9091 # needed if metrics enabled
    environment:
      - ZKEVM_NODE_STATEDB_HOST=zkevm-state-db
      - ZKEVM_NODE_POOL_HOST=zkevm-pool-db
      - ZKEVM_NODE_RPC_BROADCASTURI=zkevm-broadcast:61090
    volumes:
      - ./config/test.node.config.toml:/app/config.toml
      - ./config/test.genesis.config.json:/app/genesis.json
    command:
      - "/bin/sh"
      - "-c"
      - "/app/zkevm-node run --genesis /app/genesis.json --cfg /app/config.toml --components rpc"

  zkevm-non-sequencer-json-rpc:
    container_name: zkevm-non-sequencer-json-rpc
    image: zkevm-node
    ports:
      - 8125:8125
    environment:
      - ZKEVM_NODE_STATEDB_HOST=zkevm-state-db
      - ZKEVM_NODE_POOL_HOST=zkevm-pool-db
      - ZKEVM_NODE_RPC_SEQUENCERNODEURI=http://zkevm-json-rpc:8123
    volumes:
      - ./config/test.node.config.toml:/app/config.toml
      - ./config/test.genesis.config.json:/app/genesis.json
    command:
      - "/bin/sh"
      - "-c"
      - "/app/zkevm-node run --genesis /app/genesis.json --cfg /app/config.toml --components rpc"

  zkevm-aggregator:
    container_name: zkevm-aggregator
    image: zkevm-node
    ports:
      - 50081:50081
      - 9093:9091 # needed if metrics enabled
    environment:
      - ZKEVM_NODE_STATEDB_HOST=zkevm-state-db
      - ZKEVM_NODE_AGGREGATOR_SENDER_ADDRESS=0xf39fd6e51aad88f6f4ce6ab8827279cfffb92266
    volumes:
      - ./config/test.node.config.toml:/app/config.toml
      - ./config/test.genesis.config.json:/app/genesis.json
    command:
      - "/bin/sh"
      - "-c"
      - "/app/zkevm-node run --genesis /app/genesis.json --cfg /app/config.toml --components aggregator"

  zkevm-sync:
    container_name: zkevm-sync
    image: zkevm-node
    environment:
      - ZKEVM_NODE_STATEDB_HOST=zkevm-state-db
    volumes:
      - ./config/test.node.config.toml:/app/config.toml
      - ./config/test.genesis.config.json:/app/genesis.json
    command:
      - "/bin/sh"
      - "-c"
      - "/app/zkevm-node run --genesis /app/genesis.json --cfg /app/config.toml --components synchronizer"

  zkevm-broadcast:
    container_name: zkevm-broadcast
    image: zkevm-node
    environment:
      - ZKEVM_NODE_STATEDB_HOST=zkevm-state-db
    ports:
      - 61090:61090
    volumes:
      - ./config/test.node.config.toml:/app/config.toml
      - ./config/test.genesis.config.json:/app/genesis.json
    command:
      - "/bin/sh"
      - "-c"
      - "/app/zkevm-node run --genesis /app/genesis.json --cfg /app/config.toml --components broadcast-trusted-state"

  zkevm-eth-tx-manager:
    container_name: zkevm-eth-tx-manager
    image: zkevm-node
    ports:
      - 9094:9091 # needed if metrics enabled
    environment:
      - ZKEVM_NODE_STATEDB_HOST=zkevm-state-db
    volumes:
      - ./sequencer.keystore:/pk/sequencer.keystore
      - ./aggregator.keystore:/pk/aggregator.keystore
      - ./config/test.node.config.toml:/app/config.toml
      - ./config/test.genesis.config.json:/app/genesis.json
    command:
      - "/bin/sh"
      - "-c"
      - "/app/zkevm-node run --genesis /app/genesis.json --cfg /app/config.toml --components eth-tx-manager"

  zkevm-l2gaspricer:
    container_name: zkevm-l2gaspricer
    image: zkevm-node
    environment:
      - ZKEVM_NODE_POOL_HOST=zkevm-pool-db
    ports:
      - 61090:61090
    volumes:
      - ./test.keystore:/pk/keystore
      - ./config/test.node.config.toml:/app/config.toml
      - ./config/test.genesis.config.json:/app/genesis.json
    command:
      - "/bin/sh"
      - "-c"
      - "/app/zkevm-node run --genesis /app/genesis.json --cfg /app/config.toml --components l2gaspricer"

  zkevm-state-db:
    container_name: zkevm-state-db
    image: postgres
    deploy:
      resources:
        limits:
          memory: 2G
        reservations:
          memory: 1G
    ports:
      - 5432:5432
    volumes:
      - ../db/scripts/init_prover_db.sql:/docker-entrypoint-initdb.d/init.sql
    environment:
      - POSTGRES_USER=state_user
      - POSTGRES_PASSWORD=state_password
      - POSTGRES_DB=state_db
    command: ["postgres", "-N", "500"]

  zkevm-pool-db:
    container_name: zkevm-pool-db
    image: postgres
    deploy:
      resources:
        limits:
          memory: 2G
        reservations:
          memory: 1G
    ports:
      - 5433:5432
    environment:
      - POSTGRES_USER=pool_user
      - POSTGRES_PASSWORD=pool_password
      - POSTGRES_DB=pool_db
    command: ["postgres", "-N", "500"]

  zkevm-explorer-l1:
    container_name: zkevm-explorer-l1
    image: hermeznetwork/hermez-node-blockscout:latest
    ports:
      - 4000:4000
    environment:
      - NETWORK=ETH
      - SUBNETWORK=Local Ethereum
      - COIN=ETH
      - ETHEREUM_JSONRPC_VARIANT=geth
      - ETHEREUM_JSONRPC_HTTP_URL=http://zkevm-mock-l1-network:8545
      - DATABASE_URL=postgres://l1_explorer_user:l1_explorer_password@zkevm-explorer-l1-db:5432/l1_explorer_db
      - ECTO_USE_SSL=false
      - MIX_ENV=prod
    command:
      ["/bin/sh", "-c", "mix do ecto.create, ecto.migrate; mix phx.server"]

  zkevm-explorer-l1-db:
    container_name: zkevm-explorer-l1-db
    image: postgres
    ports:
      - 5435:5432
    environment:
      - POSTGRES_USER=l1_explorer_user
      - POSTGRES_PASSWORD=l1_explorer_password
      - POSTGRES_DB=l1_explorer_db
    command: ["postgres", "-N", "500"]

  zkevm-explorer-l2:
    container_name: zkevm-explorer-l2
    image: hermeznetwork/hermez-node-blockscout:latest
    ports:
      - 4001:4000
    environment:
      - NETWORK=POE
      - SUBNETWORK=Polygon Hermez
      - COIN=ETH
      - ETHEREUM_JSONRPC_VARIANT=geth
      - ETHEREUM_JSONRPC_HTTP_URL=http://zkevm-explorer-json-rpc:8124
      - DATABASE_URL=postgres://l2_explorer_user:l2_explorer_password@zkevm-explorer-l2-db:5432/l2_explorer_db
      - ECTO_USE_SSL=false
      - MIX_ENV=prod
      - LOGO=/images/blockscout_logo.svg
      - LOGO_FOOTER=/images/blockscout_logo.svg
    command:
      ["/bin/sh", "-c", "mix do ecto.create, ecto.migrate; mix phx.server"]

  zkevm-explorer-json-rpc:
    container_name: zkevm-explorer-json-rpc
    image: zkevm-node
    ports:
      - 8124:8124
      - 8134:8134 # needed if WebSockets enabled
    environment:
      - ZKEVM_NODE_STATEDB_HOST=zkevm-state-db
      - ZKEVM_NODE_POOL_HOST=zkevm-pool-db
      - ZKEVM_NODE_RPC_PORT=8124
      - ZKEVM_NODE_RPC_WEBSOCKETS_PORT=8134
    volumes:
      - ./config/test.node.config.toml:/app/config.toml
      - ./config/test.genesis.config.json:/app/genesis.json
    command:
      - "/bin/sh"
      - "-c"
      - "/app/zkevm-node run --genesis /app/genesis.json --cfg /app/config.toml --components rpc --http.api eth,net,debug,zkevm,txpool,web3"

  zkevm-explorer-l2-db:
    container_name: zkevm-explorer-l2-db
    image: postgres
    ports:
      - 5436:5432
    environment:
      - POSTGRES_USER=l2_explorer_user
      - POSTGRES_PASSWORD=l2_explorer_password
      - POSTGRES_DB=l2_explorer_db
    command: ["postgres", "-N", "500"]

  zkevm-mock-l1-network:
    container_name: zkevm-mock-l1-network
    image: hermeznetwork/geth-zkevm-contracts:test-fork
    ports:
      - 8545:8545
      - 8546:8546
    command: ["--http", "--http.api", "admin,eth,debug,miner,net,txpool,personal,web3",  "--http.addr", "0.0.0.0","--http.corsdomain", "*", "--http.vhosts" ,"*", "--ws", "--ws.origins", "*", "--ws.addr", "0.0.0.0", "--dev", "--datadir", "/geth_data", "--syncmode", "full", "--rpc.allow-unprotected-txs"]

  zkevm-prover:
    container_name: zkevm-prover
<<<<<<< HEAD
    image: hermeznetwork/zkevm-prover:759991c
=======
    image: hermeznetwork/zkevm-prover:1d31dc6
>>>>>>> c5b90be1
    ports:
      # - 50051:50051 # Prover
      - 50052:50052 # Mock prover
      - 50061:50061 # MT
      - 50071:50071 # Executor
    volumes:
      - ./config/test.prover.config.json:/usr/src/app/config.json
    command: >
      zkProver -c /usr/src/app/config.json

  zkprover-mock:
    container_name: zkprover-mock
    image: hermeznetwork/zkprover-mock:latest
    ports:
      - 43061:43061 # MT
      - 43071:43071 # Executor
    volumes:
      - ./vectors/src:/app/testvectors
    command: >
      /app/zkprover-mock server --statedb-port 43061 --executor-port 43071 --test-vector-path /app/testvectors

  zkevm-approve:
    container_name: zkevm-approve
    image: zkevm-node
    environment:
      - ZKEVM_NODE_STATEDB_HOST=zkevm-state-db
    volumes:
      - ./sequencer.keystore:/pk/keystore
      - ./config/test.node.config.toml:/app/config.toml
    command:
      - "/bin/sh"
      - "-c"
      - "/app/zkevm-node approve --key-store-path /pk/keystore --pw testonly --am 115792089237316195423570985008687907853269984665640564039457584007913129639935 -y --cfg /app/config.toml"

  zkevm-permissionless-db:
    container_name: zkevm-permissionless-db
    image: postgres
    deploy:
      resources:
        limits:
          memory: 2G
        reservations:
          memory: 1G
    ports:
      - 5437:5432
    environment:
      - POSTGRES_USER=test_user
      - POSTGRES_PASSWORD=test_password
      - POSTGRES_DB=test_db
    command: ["postgres", "-N", "500"]

  zkevm-permissionless-node:
    container_name: zkevm-permissionless-node
    image: zkevm-node
    ports:
      - 8126:8126
    environment:
      - ZKEVM_NODE_TRUSTED=false
      - ZKEVM_NODE_STATEDB_USER=test_user
      - ZKEVM_NODE_STATEDB_PASSWORD=test_password
      - ZKEVM_NODE_STATEDB_NAME=state_db
      - ZKEVM_NODE_STATEDB_HOST=zkevm-permissionless-db
      - ZKEVM_NODE_POOL_USER=test_user
      - ZKEVM_NODE_POOL_PASSWORD=test_password
      - ZKEVM_NODE_POOL_NAME=pool_db
      - ZKEVM_NODE_POOL_HOST=zkevm-permissionless-db
      - ZKEVM_NODE_RPC_PORT=8126
    volumes:
      - ./config/test.node.config.toml:/app/config.toml
      - ./config/test.genesis.config.json:/app/genesis.json
      - ./config/single_db_server.sql:/docker-entrypoint-initdb.d/init.sql
    command:
      - "/bin/sh"
      - "-c"
      - "/app/zkevm-node run --genesis /app/genesis.json --cfg /app/config.toml --components \"rpc,synchronizer\""

  zkevm-metrics:
    image: prom/prometheus:v2.39.1
    container_name: zkevm-metrics
    restart: unless-stopped
    ports:
      - 9090:9090
    command:
      - --config.file=/etc/prometheus/prometheus.yml
      - --web.enable-lifecycle
    volumes:
      - ../config/metrics/prometheus:/etc/prometheus<|MERGE_RESOLUTION|>--- conflicted
+++ resolved
@@ -301,11 +301,7 @@
 
   zkevm-prover:
     container_name: zkevm-prover
-<<<<<<< HEAD
-    image: hermeznetwork/zkevm-prover:759991c
-=======
     image: hermeznetwork/zkevm-prover:1d31dc6
->>>>>>> c5b90be1
     ports:
       # - 50051:50051 # Prover
       - 50052:50052 # Mock prover
