version: "3.5"
networks:
  default:
    name: zkevm
    
services:
  grafana:
    container_name: grafana
    image: grafana/grafana-oss
    volumes:
      - ./config/grafana/datasources.yml:/etc/grafana/provisioning/datasources/default.yml:ro
      - ./config/grafana/dashboards.yml:/etc/grafana/provisioning/dashboards/default.yml:ro
      - ./config/grafana/dashboard-dockers.json:/etc/grafana/provisioning/dashboards/dashboard-dockers.json:ro
      - ./config/grafana/dashboard-node.json:/etc/grafana/provisioning/dashboards/dashboard-node.json:ro
    environment:
      - GF_SECURITY_ADMIN_USER=zkevm
      - GF_SECURITY_ADMIN_PASSWORD=zkevm
    ports:
      - 3000:3000
    depends_on:
      - telegraf

  telegraf:
    container_name: telegraf
    image: telegraf
    volumes:
      - ./config/telegraf.conf:/etc/telegraf/telegraf.conf:ro
      - /var/run/docker.sock:/var/run/docker.sock:ro
    user: telegraf:${DOCKERGID}
    environment:
      - POSTGRES_HOST=grafana-db
      - POSTGRES_USER=user
      - POSTGRES_PASSWORD=password
      - POSTGRES_DB=grafana
    depends_on:
      - grafana-db
      - zkevm-json-rpc

  grafana-db:
    container_name: grafana-db
    image: postgres:15
    expose:
      - 5432
    environment:
      - POSTGRES_USER=user
      - POSTGRES_PASSWORD=password
      - POSTGRES_DB=grafana

  zkevm-sequencer:
    container_name: zkevm-sequencer
    image: zkevm-node
    ports:
      - 9092:9091 # needed if metrics enabled
      - 6060:6060
      - 6900:6900 # Data stream server
    environment:
      - ZKEVM_NODE_STATE_DB_HOST=zkevm-state-db
      - ZKEVM_NODE_POOL_DB_HOST=zkevm-pool-db
      - ZKEVM_NODE_MTCLIENT_URI=${ZKEVM_NODE_MTCLIENT_URI}
      - ZKEVM_NODE_EXECUTOR_URI=${ZKEVM_NODE_EXECUTOR_URI}
    volumes:
      - ./config/test.node.config.toml:/app/config.toml
      - ./config/test.genesis.config.json:/app/genesis.json
      - ./:/datastreamer
    command:
      - "/bin/sh"
      - "-c"
      - "/app/zkevm-node run --network custom --custom-network-file /app/genesis.json --cfg /app/config.toml --components sequencer"

  zkevm-sequence-sender:
    container_name: zkevm-sequence-sender
    image: zkevm-node
    environment:
      - ZKEVM_NODE_STATE_DB_HOST=zkevm-state-db
      - ZKEVM_NODE_POOL_DB_HOST=zkevm-pool-db
      - ZKEVM_NODE_SEQUENCER_SENDER_ADDRESS=0xf39fd6e51aad88f6f4ce6ab8827279cfffb92266
      - ZKEVM_NODE_MTCLIENT_URI=${ZKEVM_NODE_MTCLIENT_URI}
      - ZKEVM_NODE_EXECUTOR_URI=${ZKEVM_NODE_EXECUTOR_URI}
    volumes:
      - ./sequencer.keystore:/pk/sequencer.keystore
      - ./config/test.node.config.toml:/app/config.toml
      - ./config/test.genesis.config.json:/app/genesis.json
    command:
      - "/bin/sh"
      - "-c"
      - "/app/zkevm-node run --network custom --custom-network-file /app/genesis.json --cfg /app/config.toml --components sequence-sender"

  zkevm-json-rpc:
    container_name: zkevm-json-rpc
    image: zkevm-node
    ports:
      - 8123:8123
      - 8133:8133 # needed if WebSockets enabled
      - 9091:9091 # needed if metrics enabled
    environment:
      - ZKEVM_NODE_STATE_DB_HOST=zkevm-state-db
      - ZKEVM_NODE_POOL_DB_HOST=zkevm-pool-db
      - ZKEVM_NODE_MTCLIENT_URI=${ZKEVM_NODE_MTCLIENT_URI}
      - ZKEVM_NODE_EXECUTOR_URI=${ZKEVM_NODE_EXECUTOR_URI}
    volumes:
      - ./config/test.node.config.toml:/app/config.toml
      - ./config/test.genesis.config.json:/app/genesis.json
    command:
      - "/bin/sh"
      - "-c"
      - "/app/zkevm-node run --network custom --custom-network-file /app/genesis.json --cfg /app/config.toml --components rpc"

  zkevm-aggregator:
    container_name: zkevm-aggregator
    image: zkevm-node
    ports:
      - 50081:50081
      - 9093:9091 # needed if metrics enabled
    environment:
      - ZKEVM_NODE_STATE_DB_HOST=zkevm-state-db
      - ZKEVM_NODE_AGGREGATOR_SENDER_ADDRESS=0xf39fd6e51aad88f6f4ce6ab8827279cfffb92266
    volumes:
      - ./config/test.node.config.toml:/app/config.toml
      - ./config/test.genesis.config.json:/app/genesis.json
    command:
      - "/bin/sh"
      - "-c"
      - "/app/zkevm-node run --network custom --custom-network-file /app/genesis.json --cfg /app/config.toml --components aggregator"

  zkevm-sync:
    container_name: zkevm-sync
    image: zkevm-node
    ports:
      - 9095:9091 # needed if metrics enabled
    environment:
      - ZKEVM_NODE_STATE_DB_HOST=zkevm-state-db
      - ZKEVM_NODE_MTCLIENT_URI=${ZKEVM_NODE_MTCLIENT_URI}
      - ZKEVM_NODE_EXECUTOR_URI=${ZKEVM_NODE_EXECUTOR_URI}
    volumes:
      - ./config/test.node.config.toml:/app/config.toml
      - ./config/test.genesis.config.json:/app/genesis.json
    command:
      - "/bin/sh"
      - "-c"
      - "/app/zkevm-node run --network custom --custom-network-file /app/genesis.json --cfg /app/config.toml --components synchronizer"

  zkevm-sync-v1tov2:
    container_name: zkevm-sync-v1tov2
    image: zkevm-node
    ports:
      - 9095:9091 # needed if metrics enabled
    environment:
      - ZKEVM_NODE_STATE_DB_HOST=zkevm-state-db
      - ZKEVM_NODE_MTCLIENT_URI=${ZKEVM_NODE_MTCLIENT_URI}
      - ZKEVM_NODE_EXECUTOR_URI=${ZKEVM_NODE_EXECUTOR_URI}
      - ZKEVM_NODE_ETHERMAN_URL=http://zkevm-v1tov2-l1-network:8545
    volumes:
      - ./config/test.node.config.toml:/app/config.toml
      - ./config/test.genesis-v1tov2.config.json:/app/genesis.json
    command:
      - "/bin/sh"
      - "-c"
      - "/app/zkevm-node run --network custom --custom-network-file /app/genesis.json --cfg /app/config.toml --components synchronizer"
  zkevm-eth-tx-manager:
    container_name: zkevm-eth-tx-manager
    image: zkevm-node
    ports:
      - 9094:9091 # needed if metrics enabled
    environment:
      - ZKEVM_NODE_STATE_DB_HOST=zkevm-state-db
    volumes:
      - ./sequencer.keystore:/pk/sequencer.keystore
      - ./aggregator.keystore:/pk/aggregator.keystore
      - ./config/test.node.config.toml:/app/config.toml
      - ./config/test.genesis.config.json:/app/genesis.json
    command:
      - "/bin/sh"
      - "-c"
      - "/app/zkevm-node run --network custom --custom-network-file /app/genesis.json --cfg /app/config.toml --components eth-tx-manager"

  zkevm-l2gaspricer:
    container_name: zkevm-l2gaspricer
    image: zkevm-node
    environment:
      - ZKEVM_NODE_POOL_DB_HOST=zkevm-pool-db
    volumes:
      - ./test.keystore:/pk/keystore
      - ./config/test.node.config.toml:/app/config.toml
      - ./config/test.genesis.config.json:/app/genesis.json
    command:
      - "/bin/sh"
      - "-c"
      - "/app/zkevm-node run --network custom --custom-network-file /app/genesis.json --cfg /app/config.toml --components l2gaspricer"

  zkevm-state-db:
    container_name: zkevm-state-db
    image: postgres:15
    deploy:
      resources:
        limits:
          memory: 2G
        reservations:
          memory: 1G
    ports:
      - 5432:5432
    volumes:
      - ../db/scripts/init_prover_db.sql:/docker-entrypoint-initdb.d/init.sql
    environment:
      - POSTGRES_USER=state_user
      - POSTGRES_PASSWORD=state_password
      - POSTGRES_DB=state_db
    command:
      - "postgres"
      - "-N"
      - "500"

  zkevm-pool-db:
    container_name: zkevm-pool-db
    image: postgres:15
    deploy:
      resources:
        limits:
          memory: 2G
        reservations:
          memory: 1G
    ports:
      - 5433:5432
    environment:
      - POSTGRES_USER=pool_user
      - POSTGRES_PASSWORD=pool_password
      - POSTGRES_DB=pool_db
    command:
      - "postgres"
      - "-N"
      - "500"

  zkevm-event-db:
    container_name: zkevm-event-db
    image: postgres:15
    deploy:
      resources:
        limits:
          memory: 2G
        reservations:
          memory: 1G
    ports:
      - 5435:5432
    volumes:
      - ../db/scripts/init_event_db.sql:/docker-entrypoint-initdb.d/init.sql
    environment:
      - POSTGRES_USER=event_user
      - POSTGRES_PASSWORD=event_password
      - POSTGRES_DB=event_db
    command:
      - "postgres"
      - "-N"
      - "500"

  zkevm-explorer-l1:
    container_name: zkevm-explorer-l1
    image: hermeznetwork/zkevm-explorer:latest
    ports:
      - 4000:4000
    environment:
      - NETWORK=ETH
      - SUBNETWORK=Local Ethereum
      - COIN=ETH
      - ETHEREUM_JSONRPC_VARIANT=geth
      - ETHEREUM_JSONRPC_HTTP_URL=http://zkevm-mock-l1-network:8545
      - DATABASE_URL=postgres://l1_explorer_user:l1_explorer_password@zkevm-explorer-l1-db:5432/l1_explorer_db
      - ECTO_USE_SSL=false
      - MIX_ENV=prod
    command:
      - "/bin/sh"
      - "-c"
      - "mix do ecto.create, ecto.migrate; mix phx.server"

  zkevm-explorer-l1-db:
    container_name: zkevm-explorer-l1-db
    image: postgres:15
    ports:
      - 5436:5432
    environment:
      - POSTGRES_USER=l1_explorer_user
      - POSTGRES_PASSWORD=l1_explorer_password
      - POSTGRES_DB=l1_explorer_db
    command:
      - "postgres"
      - "-N"
      - "500"

  zkevm-explorer-l2:
    container_name: zkevm-explorer-l2
    image: hermeznetwork/zkevm-explorer:latest
    ports:
      - 4001:4000
    environment:
      - NETWORK=POE
      - SUBNETWORK=Polygon Hermez
      - COIN=ETH
      - ETHEREUM_JSONRPC_VARIANT=geth
      - ETHEREUM_JSONRPC_HTTP_URL=http://zkevm-explorer-json-rpc:8124
      - DATABASE_URL=postgres://l2_explorer_user:l2_explorer_password@zkevm-explorer-l2-db:5432/l2_explorer_db
      - ECTO_USE_SSL=false
      - MIX_ENV=prod
      - LOGO=/images/blockscout_logo.svg
      - LOGO_FOOTER=/images/blockscout_logo.svg
    command:
      - "/bin/sh"
      - "-c"
      - "mix do ecto.create, ecto.migrate; mix phx.server"

  zkevm-explorer-json-rpc:
    container_name: zkevm-explorer-json-rpc
    image: zkevm-node
    ports:
      - 8124:8124
      - 8134:8134 # needed if WebSockets enabled
    environment:
      - ZKEVM_NODE_STATE_DB_HOST=zkevm-state-db
      - ZKEVM_NODE_POOL_DB_HOST=zkevm-pool-db
      - ZKEVM_NODE_RPC_PORT=8124
      - ZKEVM_NODE_RPC_WEBSOCKETS_PORT=8134
      - ZKEVM_NODE_MTCLIENT_URI=${ZKEVM_NODE_MTCLIENT_URI}
      - ZKEVM_NODE_EXECUTOR_URI=${ZKEVM_NODE_EXECUTOR_URI}
    volumes:
      - ./config/test.node.config.toml:/app/config.toml
      - ./config/test.genesis.config.json:/app/genesis.json
    command:
      - "/bin/sh"
      - "-c"
      - "/app/zkevm-node run --network custom --custom-network-file /app/genesis.json --cfg /app/config.toml --components rpc --http.api eth,net,debug,zkevm,txpool,web3"

  zkevm-explorer-l2-db:
    container_name: zkevm-explorer-l2-db
    image: postgres:15
    ports:
      - 5437:5432
    environment:
      - POSTGRES_USER=l2_explorer_user
      - POSTGRES_PASSWORD=l2_explorer_password
      - POSTGRES_DB=l2_explorer_db
    command: [ "postgres", "-N", "500" ]

  zkevm-mock-l1-network:
    container_name: zkevm-mock-l1-network
    image: hermeznetwork/geth-zkevm-contracts:v2.1.1-fork.7-geth1.12.0
    ports:
      - 8545:8545
      - 8546:8546
    command:
      - "--http"
      - "--http.api"
      - "admin,eth,debug,miner,net,txpool,personal,web3"
      - "--http.addr"
      - "0.0.0.0"
      - "--http.corsdomain"
      - "*"
      - "--http.vhosts"
      - "*"
      - "--ws"
      - "--ws.origins"
      - "*"
      - "--ws.addr"
      - "0.0.0.0"
      - "--dev"
      - "--dev.period"
      - "1"
      - "--datadir"
      - "/geth_data"
      - "--syncmode"
      - "full"
      - "--rpc.allow-unprotected-txs"

  zkevm-v1tov2-l1-network:
    container_name: zkevm-v1tov2-l1-network
    image: hermeznetwork/geth-zkevm-contracts:v2.1.1-lxly-updateV1ToV2-etrog-geth1.12.0
    ports:
      - 8545:8545
      - 8546:8546
    command:
      - "--http"
      - "--http.api"
      - "admin,eth,debug,miner,net,txpool,personal,web3"
      - "--http.addr"
      - "0.0.0.0"
      - "--http.corsdomain"
      - "*"
      - "--http.vhosts"
      - "*"
      - "--ws"
      - "--ws.origins"
      - "*"
      - "--ws.addr"
      - "0.0.0.0"
      - "--dev"
      - "--dev.period"
      - "1"
      - "--datadir"
      - "/geth_data"
      - "--syncmode"
      - "full"
      - "--rpc.allow-unprotected-txs"

  zkevm-prover:
    container_name: zkevm-prover
<<<<<<< HEAD
    image: hermeznetwork/zkevm-prover:v4.0.0-RC15¡6
=======
    image: hermeznetwork/zkevm-prover:v4.0.0-RC16
>>>>>>> 64e53277
    ports:
      - 50061:50061 # MT
      - 50071:50071 # Executor
    volumes:
      - ./config/test.prover.config.json:/usr/src/app/config.json
    command: >
      zkProver -c /usr/src/app/config.json

  zkevm-approve:
    container_name: zkevm-approve
    image: zkevm-node
    environment:
      - ZKEVM_NODE_STATE_DB_HOST=zkevm-state-db
    volumes:
      - ./sequencer.keystore:/pk/keystore
      - ./config/test.node.config.toml:/app/config.toml
      - ./config/test.genesis.config.json:/app/genesis.json
    command:
      - "/bin/sh"
      - "-c"
      - "/app/zkevm-node approve --network custom --custom-network-file /app/genesis.json --key-store-path /pk/keystore --pw testonly --am 115792089237316195423570985008687907853269984665640564039457584007913129639935 -y --cfg /app/config.toml"

  zkevm-permissionless-db:
    container_name: zkevm-permissionless-db
    image: postgres:15
    deploy:
      resources:
        limits:
          memory: 2G
        reservations:
          memory: 1G
    ports:
      - 5434:5432
    volumes:
      - ../db/scripts/single_db_server.sql:/docker-entrypoint-initdb.d/init.sql
    environment:
      - POSTGRES_USER=test_user
      - POSTGRES_PASSWORD=test_password
      - POSTGRES_DB=test_db
    command:
      - "postgres"
      - "-N"
      - "500"

  zkevm-permissionless-node:
    container_name: zkevm-permissionless-node
    image: zkevm-node
    ports:
      - 8125:8125
    environment:
      - ZKEVM_NODE_ISTRUSTEDSEQUENCER=false
      - ZKEVM_NODE_STATE_DB_USER=test_user
      - ZKEVM_NODE_STATE_DB_PASSWORD=test_password
      - ZKEVM_NODE_STATE_DB_NAME=state_db
      - ZKEVM_NODE_STATE_DB_HOST=zkevm-permissionless-db
      - ZKEVM_NODE_POOL_DB_USER=test_user
      - ZKEVM_NODE_POOL_DB_PASSWORD=test_password
      - ZKEVM_NODE_POOL_DB_NAME=pool_db
      - ZKEVM_NODE_POOL_DB_HOST=zkevm-permissionless-db
      - ZKEVM_NODE_RPC_PORT=8125
      - ZKEVM_NODE_RPC_SEQUENCERNODEURI=http://zkevm-json-rpc:8123
      - ZKEVM_NODE_MTCLIENT_URI=zkevm-permissionless-prover:50061
      - ZKEVM_NODE_EXECUTOR_URI=zkevm-permissionless-prover:50071
    volumes:
      - ./config/test.node.config.toml:/app/config.toml
      - ./config/test.genesis.config.json:/app/genesis.json
    command:
      - "/bin/sh"
      - "-c"
      - "/app/zkevm-node run --network custom --custom-network-file /app/genesis.json --cfg /app/config.toml --components \"rpc,synchronizer\""

  zkevm-permissionless-prover:
    container_name: zkevm-permissionless-prover
    image: hermeznetwork/zkevm-prover:v4.0.0-RC15¡6
    ports:
      # - 50058:50058 # Prover
      - 50059:50052 # Mock prover
      - 50068:50061 # MT
      - 50078:50071 # Executor
    volumes:
      - ./config/test.permissionless.prover.config.json:/usr/src/app/config.json
    command: >
      zkProver -c /usr/src/app/config.json

  zkevm-metrics:
    image: prom/prometheus:v2.39.1
    container_name: zkevm-metrics
    restart: unless-stopped
    ports:
      - 9090:9090
    command:
      - --config.file=/etc/prometheus/prometheus.yml
      - --web.enable-lifecycle
    volumes:
      - ../config/metrics/prometheus:/etc/prometheus

  zkevm-sh:
    container_name: zkevm-sh
    image: zkevm-node
    stdin_open: true 
    tty: true
    environment:
      - ZKEVM_NODE_STATE_DB_HOST=zkevm-state-db
      - ZKEVM_NODE_POOL_DB_HOST=zkevm-pool-db
    volumes:
      - ./config/test.node.config.toml:/app/config.toml
      - ./config/test.genesis.config.json:/app/genesis.json
    command:
      - "/bin/sh"<|MERGE_RESOLUTION|>--- conflicted
+++ resolved
@@ -399,11 +399,7 @@
 
   zkevm-prover:
     container_name: zkevm-prover
-<<<<<<< HEAD
-    image: hermeznetwork/zkevm-prover:v4.0.0-RC15¡6
-=======
     image: hermeznetwork/zkevm-prover:v4.0.0-RC16
->>>>>>> 64e53277
     ports:
       - 50061:50061 # MT
       - 50071:50071 # Executor
@@ -477,7 +473,7 @@
 
   zkevm-permissionless-prover:
     container_name: zkevm-permissionless-prover
-    image: hermeznetwork/zkevm-prover:v4.0.0-RC15¡6
+    image: hermeznetwork/zkevm-prover:v4.0.0-RC16
     ports:
       # - 50058:50058 # Prover
       - 50059:50052 # Mock prover
