--- conflicted
+++ resolved
@@ -246,14 +246,6 @@
 stop-seq: ## stops the sequencer
 	$(STOPSEQUENCER)
 	
-.PHONY: run-agg
-run-agg: ## runs the aggregator
-	$(RUNAGGREGATOR)
-
-.PHONY: stop-agg
-stop-agg: ## stops the aggregator
-	$(STOPAGGREGATOR)
-
 .PHONY: run-sync
 run-sync: ## runs the synchronizer
 	$(RUNSYNC)
@@ -278,7 +270,6 @@
 stop-broadcast: ## Stops the broadcast service
 	$(STOPBROADCAST)
 
-<<<<<<< HEAD
 .PHONY: run-eth-tx-manager
 run-eth-tx-manager: ## Runs the eth tx manager service
 	$(RUNETHTXMANAGER)
@@ -286,15 +277,14 @@
 .PHONY: stop-eth-tx-manager
 stop-eth-tx-manager: ## Stops the eth tx manager service
 	$(STOPETHTXMANAGER)
-=======
-.PHONY: run-aggregator
-run-aggregator: ## Runs the aggregator service
+	
+.PHONY: run-agg
+run-agg: ## Runs the aggregator service
 	$(RUNAGGREGATOR)
 
-.PHONY: stop-aggregator
-stop-aggregator: ## Stops the aggregator service
+.PHONY: stop-agg
+stop-agg: ## Stops the aggregator service
 	$(STOPAGGREGATOR)
->>>>>>> a8f63181
 
 .PHONY: run-grafana
 run-grafana: ## Runs the grafana service
@@ -332,14 +322,10 @@
 	sleep 3
 	$(RUNSYNC)
 	sleep 2
+	$(RUNETHTXMANAGER)
 	$(RUNSEQUENCER)
 	$(RUNAGGREGATOR)
 	$(RUNJSONRPC)
-<<<<<<< HEAD
-	$(RUNSYNC)
-	$(RUNETHTXMANAGER)
-=======
->>>>>>> a8f63181
 
 .PHONY: stop
 stop: ## Stops all services
