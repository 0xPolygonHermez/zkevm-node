DOCKERCOMPOSE := docker-compose -f docker-compose.yml
DOCKERCOMPOSEAPPSEQ := zkevm-sequencer
DOCKERCOMPOSEAPPGASP := zkevm-gaspricer
DOCKERCOMPOSEAPPAGG := zkevm-aggregator
DOCKERCOMPOSEAPPRPC := zkevm-json-rpc
DOCKERCOMPOSEAPPSYNC := zkevm-sync
DOCKERCOMPOSEAPPBROADCAST := zkevm-broadcast
DOCKERCOMPOSESTATEDB := zkevm-state-db
DOCKERCOMPOSEPOOLDB := zkevm-pool-db
DOCKERCOMPOSENETWORK := zkevm-mock-l1-network
DOCKERCOMPOSEEXPLORERL1 := zkevm-explorer-l1
DOCKERCOMPOSEEXPLORERL1DB := zkevm-explorer-l1-db
DOCKERCOMPOSEEXPLORERL2 := zkevm-explorer-l2
DOCKERCOMPOSEEXPLORERL2DB := zkevm-explorer-l2-db
DOCKERCOMPOSEEXPLORERRPC := zkevm-explorer-json-rpc
DOCKERCOMPOSEZKPROVER := zkevm-prover
DOCKERCOMPOSEZKPROVERMOCK := zkprover-mock
DOCKERCOMPOSEPERMISSIONLESSDB := zkevm-permissionless-db
DOCKERCOMPOSEPERMISSIONLESSNODE := zkevm-permissionless-node
DOCKERCOMPOSENODEAPPROVE := zkevm-approve
DOCKERCOMPOSEMETRICS := zkevm-metrics
DOCKERCOMPOSEGRAFANA := grafana

RUNSTATEDB := $(DOCKERCOMPOSE) up -d $(DOCKERCOMPOSESTATEDB)
RUNPOOLDB := $(DOCKERCOMPOSE) up -d $(DOCKERCOMPOSEPOOLDB)
RUNSEQUENCER := $(DOCKERCOMPOSE) up -d $(DOCKERCOMPOSEAPPSEQ)
RUNGASPRICER := $(DOCKERCOMPOSE) up -d $(DOCKERCOMPOSEAPPGASP)
RUNAGGREGATOR := $(DOCKERCOMPOSE) up -d $(DOCKERCOMPOSEAPPAGG)
RUNJSONRPC := $(DOCKERCOMPOSE) up -d $(DOCKERCOMPOSEAPPRPC)
RUNSYNC := $(DOCKERCOMPOSE) up -d $(DOCKERCOMPOSEAPPSYNC)
RUNBROADCAST := $(DOCKERCOMPOSE) up -d $(DOCKERCOMPOSEAPPBROADCAST)
RUNGRAFANA := DOCKERGID=`stat -c '%g' /var/run/docker.sock` $(DOCKERCOMPOSE) up -d $(DOCKERCOMPOSEGRAFANA)

RUNL1NETWORK := $(DOCKERCOMPOSE) up -d $(DOCKERCOMPOSENETWORK)
RUNEXPLORERL1 := $(DOCKERCOMPOSE) up -d $(DOCKERCOMPOSEEXPLORERL1)
RUNEXPLORERL1DB := $(DOCKERCOMPOSE) up -d $(DOCKERCOMPOSEEXPLORERL1DB)
RUNEXPLORERL2 := $(DOCKERCOMPOSE) up -d $(DOCKERCOMPOSEEXPLORERL2)
RUNEXPLORERL2DB := $(DOCKERCOMPOSE) up -d $(DOCKERCOMPOSEEXPLORERL2DB)
RUNEXPLORERJSONRPC := $(DOCKERCOMPOSE) up -d $(DOCKERCOMPOSEEXPLORERRPC)
RUNZKPROVER := $(DOCKERCOMPOSE) up -d $(DOCKERCOMPOSEZKPROVER)
RUNZKPROVERMOCK := $(DOCKERCOMPOSE) up -d $(DOCKERCOMPOSEZKPROVERMOCK)

RUNPERMISSIONLESSDB := $(DOCKERCOMPOSE) up -d $(DOCKERCOMPOSEPERMISSIONLESSDB)
RUNPERMISSIONLESSNODE := $(DOCKERCOMPOSE) up -d $(DOCKERCOMPOSEPERMISSIONLESSNODE)

RUNAPPROVE := $(DOCKERCOMPOSE) up -d $(DOCKERCOMPOSENODEAPPROVE)

RUNMETRICS := $(DOCKERCOMPOSE) up -d $(DOCKERCOMPOSEMETRICS)

RUN := $(DOCKERCOMPOSE) up -d

STOPSTATEDB := $(DOCKERCOMPOSE) stop $(DOCKERCOMPOSESTATEDB) && $(DOCKERCOMPOSE) rm -f $(DOCKERCOMPOSESTATEDB)
STOPPOOLDB := $(DOCKERCOMPOSE) stop $(DOCKERCOMPOSEPOOLDB) && $(DOCKERCOMPOSE) rm -f $(DOCKERCOMPOSEPOOLDB)
STOPSEQUENCER := $(DOCKERCOMPOSE) stop $(DOCKERCOMPOSEAPPSEQ) && $(DOCKERCOMPOSE) rm -f $(DOCKERCOMPOSEAPPSEQ)
STOPGASPRICER := $(DOCKERCOMPOSE) stop $(DOCKERCOMPOSEAPPGASP) && $(DOCKERCOMPOSE) rm -f $(DOCKERCOMPOSEAPPGASP)
STOPAGGREGATOR := $(DOCKERCOMPOSE) stop $(DOCKERCOMPOSEAPPAGG) && $(DOCKERCOMPOSE) rm -f $(DOCKERCOMPOSEAPPAGG)
STOPJSONRPC := $(DOCKERCOMPOSE) stop $(DOCKERCOMPOSEAPPRPC) && $(DOCKERCOMPOSE) rm -f $(DOCKERCOMPOSEAPPRPC)
STOPSYNC := $(DOCKERCOMPOSE) stop $(DOCKERCOMPOSEAPPSYNC) && $(DOCKERCOMPOSE) rm -f $(DOCKERCOMPOSEAPPSYNC)
STOPBROADCAST := $(DOCKERCOMPOSE) stop $(DOCKERCOMPOSEAPPBROADCAST) && $(DOCKERCOMPOSE) rm -f $(DOCKERCOMPOSEAPPBROADCAST)
STOPGRAFANA := $(DOCKERCOMPOSE) stop $(DOCKERCOMPOSEGRAFANA) && $(DOCKERCOMPOSE) rm -f $(DOCKERCOMPOSEGRAFANA)

STOPNETWORK := $(DOCKERCOMPOSE) stop $(DOCKERCOMPOSENETWORK) && $(DOCKERCOMPOSE) rm -f $(DOCKERCOMPOSENETWORK)
STOPEXPLORERL1 := $(DOCKERCOMPOSE) stop $(DOCKERCOMPOSEEXPLORERL1) && $(DOCKERCOMPOSE) rm -f $(DOCKERCOMPOSEEXPLORERL1)
STOPEXPLORERL1DB := $(DOCKERCOMPOSE) stop $(DOCKERCOMPOSEEXPLORERL1DB) && $(DOCKERCOMPOSE) rm -f $(DOCKERCOMPOSEEXPLORERL1DB)
STOPEXPLORERL2 := $(DOCKERCOMPOSE) stop $(DOCKERCOMPOSEEXPLORERL2) && $(DOCKERCOMPOSE) rm -f $(DOCKERCOMPOSEEXPLORERL2)
STOPEXPLORERL2DB := $(DOCKERCOMPOSE) stop $(DOCKERCOMPOSEEXPLORERL2DB) && $(DOCKERCOMPOSE) rm -f $(DOCKERCOMPOSEEXPLORERL2DB)
STOPEXPLORERRPC := $(DOCKERCOMPOSE) stop $(DOCKERCOMPOSEEXPLORERRPC) && $(DOCKERCOMPOSE) rm -f $(DOCKERCOMPOSEEXPLORERRPC)
STOPZKPROVER := $(DOCKERCOMPOSE) stop $(DOCKERCOMPOSEZKPROVER) && $(DOCKERCOMPOSE) rm -f $(DOCKERCOMPOSEZKPROVER)
STOPZKPROVERMOCK := $(DOCKERCOMPOSE) stop $(DOCKERCOMPOSEZKPROVERMOCK) && $(DOCKERCOMPOSE) rm -f $(DOCKERCOMPOSEZKPROVERMOCK)

STOPPERMISSIONLESSDB := $(DOCKERCOMPOSE) stop $(DOCKERCOMPOSEPERMISSIONLESSDB) && $(DOCKERCOMPOSE) rm -f $(DOCKERCOMPOSEPERMISSIONLESSDB)
STOPPERMISSIONLESSNODE := $(DOCKERCOMPOSE) stop $(DOCKERCOMPOSEPERMISSIONLESSNODE) && $(DOCKERCOMPOSE) rm -f $(DOCKERCOMPOSEPERMISSIONLESSNODE)

STOPAPPROVE := $(DOCKERCOMPOSE) stop $(DOCKERCOMPOSENODEAPPROVE) && $(DOCKERCOMPOSE) rm -f $(DOCKERCOMPOSENODEAPPROVE)

STOPMETRICS := $(DOCKERCOMPOSE) stop $(DOCKERCOMPOSEMETRICS) && $(DOCKERCOMPOSE) rm -f $(DOCKERCOMPOSEMETRICS)

STOP := $(DOCKERCOMPOSE) down --remove-orphans

.PHONY: test-full-non-e2e
test-full-non-e2e: stop ## Runs non-e2e tests checking race conditions
	$(RUNSTATEDB)
	$(RUNPOOLDB)
	$(RUNZKPROVER)
	sleep 5
	$(RUNZKPROVERMOCK)
	sleep 2
	$(RUNL1NETWORK)
	sleep 15
	docker logs $(DOCKERCOMPOSEZKPROVER)
	trap '$(STOP)' EXIT; MallocNanoZone=0 go test -short -race -p 1 -timeout 60s ../...

.PHONY: test-e2e-group-1
test-e2e-group-1: stop ## Runs group 1 e2e tests checking race conditions
	$(RUNSTATEDB)
	$(RUNPOOLDB)
	sleep 5
	$(RUNZKPROVER)
	docker ps -a
	docker logs $(DOCKERCOMPOSEZKPROVER)
	trap '$(STOP)' EXIT; MallocNanoZone=0 go test -race -v -p 1 -timeout 600s ../ci/e2e-group1/...

.PHONY: test-e2e-group-2
test-e2e-group-2: stop ## Runs group 2 e2e tests checking race conditions
	$(RUNSTATEDB)
	$(RUNPOOLDB)
	sleep 5
	$(RUNZKPROVER)
	docker ps -a
	docker logs $(DOCKERCOMPOSEZKPROVER)
	trap '$(STOP)' EXIT; MallocNanoZone=0 go test -race -v -p 1 -timeout 600s ../ci/e2e-group2/...

.PHONY: test-e2e-group-3
test-e2e-group-3: stop ## Runs group 3 e2e tests checking race conditions
	$(RUNSTATEDB)
	$(RUNPOOLDB)
	sleep 5
	$(RUNZKPROVER)
	docker ps -a
	docker logs $(DOCKERCOMPOSEZKPROVER)
	trap '$(STOP)' EXIT; MallocNanoZone=0 go test -race -v -p 1 -timeout 600s ../ci/e2e-group3/...

.PHONY: test-e2e-group-4
test-e2e-group-4: stop ## Runs group 4 e2e tests checking race conditions
	$(RUNSTATEDB)
	$(RUNPOOLDB)
	sleep 5
	$(RUNZKPROVER)
	docker ps -a
	docker logs $(DOCKERCOMPOSEZKPROVER)
	trap '$(STOP)' EXIT; MallocNanoZone=0 go test -race -v -p 1 -timeout 600s ../ci/e2e-group4/...

.PHONY: benchmark-sequencer
benchmark-sequencer: stop
	$(RUNL1NETWORK)
	$(RUNSTATEDB)
	$(RUNPOOLDB)
	sleep 5
	$(RUNZKPROVER)
<<<<<<< HEAD
	$(RUNGASPRICER)
	$(RUNJSONRPC)
=======
>>>>>>> a8f63181
	$(RUNSYNC)
	sleep 2
	$(RUNJSONRPC)
	docker ps -a
	docker logs $(DOCKERCOMPOSEZKPROVER)
	@ cd benchmarks/sequencer ; \
 	mkdir -p results ; \
 	touch ./results/out.dat ; \
	go test -bench=. -timeout=600m | tee ./results/out.dat ;

.PHONY: run-db
run-db: ## Runs the node database
	$(RUNSTATEDB)
	$(RUNPOOLDB)

.PHONY: stop-db
stop-db: ## Stops the node database
	$(STOPPOOLDB)
	$(STOPSTATEDB)

.PHONY: run-node
run-node: ## Runs the node
	$(RUNSYNC)
	sleep 2
	$(RUNSEQUENCER)
	$(RUNGASPRICER)
	$(RUNAGGREGATOR)
	$(RUNJSONRPC)

.PHONY: stop-node
stop-node: ## Stops the node
	$(STOPSEQUENCER)
	$(STOPJSONRPC)
	$(STOPGASPRICER)
	$(STOPAGGREGATOR)
	$(STOPSYNC)

.PHONY: run-network
run-network: ## Runs the l1 network
	$(RUNL1NETWORK)

.PHONY: stop-network
stop-network: ## Stops the l1 network
	$(STOPNETWORK)

.PHONY: run-zkprover
run-zkprover: ## Runs zkprover
	$(RUNZKPROVER)

.PHONY: stop-zkprover
stop-zkprover: ## Stops zkprover
	$(STOPZKPROVER)

.PHONY: run-zkprover-mock
run-zkprover-mock: ## Runs zkprover-mock
	$(RUNZKPROVERMOCK)

.PHONY: stop-zkprover-mock
stop-zkprover-mock: ## Stops zkprover-mock
	$(STOPZKPROVERMOCK)

.PHONY: run-explorer
run-explorer: ## Runs the explorer
	$(RUNEXPLORERL1DB)
	$(RUNEXPLORERL2DB)
	$(RUNEXPLORERJSONRPC)
	$(RUNEXPLORERL1)
	$(RUNEXPLORERL2)

.PHONY: stop-explorer
stop-explorer: ## Stops the explorer
	$(STOPEXPLORERL2)
	$(STOPEXPLORERL1)
	$(STOPEXPLORERRPC)
	$(STOPEXPLORERL2DB)
	$(STOPEXPLORERL1DB)

.PHONY: run-explorer-db
run-explorer-db: ## Runs the explorer database
	$(RUNEXPLORERL1DB)
	$(RUNEXPLORERL2DB)

.PHONY: stop-explorer-db
stop-explorer-db: ## Stops the explorer database
	$(STOPEXPLORERL2DB)
	$(STOPEXPLORERL1DB)

.PHONY: run-seq
run-seq: ## runs the sequencer
	$(RUNSEQUENCER)

.PHONY: stop-seq
stop-seq: ## stops the sequencer
	$(STOPSEQUENCER)

.PHONY: run-sync
run-sync: ## runs the synchronizer
	$(RUNSYNC)

.PHONY: stop-sync
stop-sync: ## stops the synchronizer
	$(STOPSYNC)

.PHONY: run-json-rpc
run-json-rpc: ## runs the JSON-RPC
	$(RUNJSONRPC)

.PHONY: stop-json-rpc
stop-json-rpc: ## stops the JSON-RPC
	$(STOPJSONRPC)

.PHONY: run-gaspricer
run-gaspricer: ## runs the L2 Gas Price component
	$(RUNGASPRICER)

.PHONY: stop-gaspricer
stop-gaspricer: ## stops the L2 Gas Price component
	$(STOPGASPRICER)

.PHONY: run-broadcast
run-broadcast: ## Runs the broadcast service
	$(RUNBROADCAST)

.PHONY: stop-broadcast
stop-broadcast: ## Stops the broadcast service
	$(STOPBROADCAST)

.PHONY: run-aggregator
run-aggregator: ## Runs the aggregator service
	$(RUNAGGREGATOR)

.PHONY: stop-aggregator
stop-aggregator: ## Stops the aggregator service
	$(STOPAGGREGATOR)

.PHONY: run-grafana
run-grafana: ## Runs the grafana service
	$(RUNGRAFANA)

.PHONY: stop-grafana
stop-grafana: ## Stops the grafana service
	$(STOPGRAFANA)

.PHONY: run-permissionless
run-permissionless: ## Runs the permissionless node
	$(RUNPERMISSIONLESSDB)
	$(RUNPERMISSIONLESSNODE)

.PHONY: stop-permissionless
stop-permissionless: ## Stops the permissionless node
	$(STOPPERMISSIONLESSNODE)
	$(STOPPERMISSIONLESSDB)

.PHONY: run-approve-matic
run-approve-matic: ## Runs approve in node container
	$(RUNAPPROVE)

.PHONY: stop-approve-matic
stop-approve-matic: ## Stops approve in node container
	$(STOPAPPROVE)

.PHONY: run
run: ## Runs a full node
	$(RUNSTATEDB)
	$(RUNPOOLDB)
	$(RUNL1NETWORK)
	sleep 1
	$(RUNZKPROVER)
	sleep 3
	$(RUNSYNC)
	sleep 2
	$(RUNSEQUENCER)
	$(RUNGASPRICER)
	$(RUNAGGREGATOR)
	$(RUNJSONRPC)

.PHONY: stop
stop: ## Stops all services
	$(STOP)

.PHONY: sail
sail: ## Builds docker images and run them
	cd .. && make build-docker && cd ./test && make run

.PHONY: resail
resail: stop sail ## Executes `make stop` and `make sail` commands

.PHONY: restart
restart: stop run ## Executes `make stop` and `make run` commands

.PHONY: run-metrics
run-metrics: ## Runs the metrics container
	$(RUNMETRICS)

.PHONY: stop-metrics
stop-metrics: ## Stops the metrics container
	$(STOPMETRICS)

.PHONY: init-network
init-network: ## Initializes the network
	go run ./scripts/init_network/main.go .

.PHONY: deploy-sc
deploy-sc: ## deploys some examples of transactions and smart contracts
	go run ./scripts/deploy_sc/main.go .

.PHONY: deploy-uniswap
deploy-uniswap: ## deploy the uniswap environment to the network
	go run ./scripts/uniswap/main.go .

.PHONY: run-db-scripts
run-db-scripts: ## Executes scripts on the db after it has been initialized, potentially using info from the environment
	./scripts/postgres/run.sh

.PHONY: generate-mocks
generate-mocks: ## Generates mocks for the tests, using mockery tool
	mockery --name=storageInterface --dir=../jsonrpc --output=../jsonrpc --outpkg=jsonrpc --inpackage --structname=storageMock --filename=mock_storage_test.go
	mockery --name=jsonRPCTxPool --dir=../jsonrpc --output=../jsonrpc --outpkg=jsonrpc --inpackage --structname=poolMock --filename=mock_pool_test.go
	mockery --name=stateInterface --dir=../jsonrpc --output=../jsonrpc --outpkg=jsonrpc --inpackage --structname=stateMock --filename=mock_state_test.go
	mockery --name=Tx --srcpkg=github.com/jackc/pgx/v4 --output=../jsonrpc --outpkg=jsonrpc --structname=dbTxMock --filename=mock_dbtx_test.go

	mockery --name=txManager --dir=../sequencer --output=../sequencer/mocks --outpkg=mocks --structname=TxmanagerMock --filename=mock_txmanager.go
	mockery --name=etherman --dir=../sequencer --output=../sequencer/mocks --outpkg=mocks --structname=EthermanMock --filename=mock_etherman.go
	mockery --name=stateInterface --dir=../sequencer --output=../sequencer/mocks --outpkg=mocks --structname=StateMock --filename=mock_state.go
	mockery --name=txPool --dir=../sequencer --output=../sequencer/mocks --outpkg=mocks --structname=PoolMock --filename=mock_pool.go
	mockery --name=Tx --srcpkg=github.com/jackc/pgx/v4 --output=../sequencer/mocks --outpkg=mocks --structname=DbTxMock --filename=mock_dbtx.go
	mockery --name=etherman --dir=../sequencer/profitabilitychecker --output=../sequencer/profitabilitychecker/mocks --outpkg=mocks --structname=EthermanMock --filename=mock_etherman.go
	mockery --name=stateInterface --dir=../sequencer/broadcast --output=../sequencer/broadcast/mocks --outpkg=mocks --structname=StateMock --filename=mock_state.go

	mockery --name=ethermanInterface --dir=../synchronizer --output=../synchronizer --outpkg=synchronizer --structname=ethermanMock --filename=mock_etherman.go
	mockery --name=stateInterface --dir=../synchronizer --output=../synchronizer --outpkg=synchronizer --structname=stateMock --filename=mock_state.go
	mockery --name=Tx --srcpkg=github.com/jackc/pgx/v4 --output=../synchronizer --outpkg=synchronizer --structname=dbTxMock --filename=mock_dbtx.go

	mockery --name=GasPricer --srcpkg=github.com/ethereum/go-ethereum --output=../etherman --outpkg=etherman --structname=etherscanMock --filename=mock_etherscan.go
	mockery --name=GasPricer --srcpkg=github.com/ethereum/go-ethereum --output=../etherman --outpkg=etherman --structname=ethGasStationMock --filename=mock_ethgasstation.go

	mockery --name=pool --dir=../gasprice --output=../gasprice --outpkg=gasprice --structname=poolMock --filename=mock_pool.go
	mockery --name=ethermanInterface --dir=../gasprice --output=../gasprice --outpkg=gasprice --structname=ethermanMock --filename=mock_etherman.go

	## mocks for the aggregator tests
	mockery --name=stateInterface --dir=../aggregator --output=../aggregator/mocks --outpkg=mocks --structname=StateMock --filename=mock_state.go
	mockery --name=proverInterface --dir=../aggregator --output=../aggregator/mocks --outpkg=mocks --structname=ProverMock --filename=mock_prover.go
	mockery --name=etherman --dir=../aggregator --output=../aggregator/mocks --outpkg=mocks --structname=Etherman --filename=mock_etherman.go
	mockery --name=ethTxManager --dir=../aggregator --output=../aggregator/mocks --outpkg=mocks --structname=EthTxManager --filename=mock_ethtxmanager.go
	mockery --name=aggregatorTxProfitabilityChecker --dir=../aggregator --output=../aggregator/mocks --outpkg=mocks --structname=ProfitabilityCheckerMock --filename=mock_profitabilitychecker.go

.PHONY: run-benchmarks
run-benchmarks: run-db ## Runs benchmars
	go test -bench=. ./state/tree

.PHONY: compile-scs
compile-scs: ## Compiles smart contracts, configuration in test/contracts/index.yaml
	go run ./scripts/cmd... compilesc --input ./contracts

## Help display.
## Pulls comments from beside commands and prints a nicely formatted
## display with the commands and their usage information.
.DEFAULT_GOAL := help

.PHONY: help
help: ## Prints this help
		@grep -h -E '^[a-zA-Z_-]+:.*?## .*$$' $(MAKEFILE_LIST) \
		| sort \
		| awk 'BEGIN {FS = ":.*?## "}; {printf "\033[36m%-30s\033[0m %s\n", $$1, $$2}'<|MERGE_RESOLUTION|>--- conflicted
+++ resolved
@@ -137,13 +137,9 @@
 	$(RUNPOOLDB)
 	sleep 5
 	$(RUNZKPROVER)
-<<<<<<< HEAD
-	$(RUNGASPRICER)
-	$(RUNJSONRPC)
-=======
->>>>>>> a8f63181
 	$(RUNSYNC)
 	sleep 2
+	$(RUNGASPRICER)
 	$(RUNJSONRPC)
 	docker ps -a
 	docker logs $(DOCKERCOMPOSEZKPROVER)
