--- conflicted
+++ resolved
@@ -9,7 +9,6 @@
 	"github.com/0xPolygonHermez/zkevm-node/hex"
 	"github.com/0xPolygonHermez/zkevm-node/merkletree/hashdb"
 	"github.com/ethereum/go-ethereum/common"
-	"google.golang.org/protobuf/types/known/emptypb"
 )
 
 // StateTree provides methods to access and modify state in merkletree
@@ -316,13 +315,8 @@
 }
 
 // Flush flushes all changes to the persistent storage.
-<<<<<<< HEAD
-func (tree *StateTree) Flush(ctx context.Context) error {
-	_, err := tree.grpcClient.Flush(ctx, &emptypb.Empty{})
-=======
 func (tree *StateTree) Flush(ctx context.Context, uuid string) error {
 	flushRequest := &hashdb.FlushRequest{BatchUuid: uuid}
 	_, err := tree.grpcClient.Flush(ctx, flushRequest)
->>>>>>> 659b0825
 	return err
 }