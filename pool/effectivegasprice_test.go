--- conflicted
+++ resolved
@@ -136,11 +136,7 @@
 			txGasPrice:    new(big.Int).SetUint64(1000),
 			txGasUsed:     200,
 			l1GasPrice:    100,
-<<<<<<< HEAD
-			expectedValue: new(big.Int).SetUint64(561),
-=======
 			expectedValue: new(big.Int).SetUint64(33),
->>>>>>> ec1daa57
 		},
 		{
 			name:          "Test l1GasPrice=0",
@@ -165,11 +161,7 @@
 			txGasPrice:    new(big.Int).SetUint64(1000),
 			txGasUsed:     200,
 			l1GasPrice:    100,
-<<<<<<< HEAD
-			expectedValue: new(big.Int).SetUint64(641),
-=======
 			expectedValue: new(big.Int).SetUint64(113),
->>>>>>> ec1daa57
 		},
 		{
 			name:          "Test tx len=10, zeroByte=10",
@@ -177,11 +169,7 @@
 			txGasPrice:    new(big.Int).SetUint64(1000),
 			txGasUsed:     200,
 			l1GasPrice:    100,
-<<<<<<< HEAD
-			expectedValue: new(big.Int).SetUint64(581),
-=======
 			expectedValue: new(big.Int).SetUint64(53),
->>>>>>> ec1daa57
 		},
 		{
 			name:          "Test tx len=10, zeroByte=5",
@@ -189,11 +177,7 @@
 			txGasPrice:    new(big.Int).SetUint64(1000),
 			txGasUsed:     200,
 			l1GasPrice:    100,
-<<<<<<< HEAD
-			expectedValue: new(big.Int).SetUint64(611),
-=======
 			expectedValue: new(big.Int).SetUint64(83),
->>>>>>> ec1daa57
 		},
 		{
 			name:          "Test tx len=10, zeroByte=5 minGasPrice",
@@ -201,11 +185,7 @@
 			txGasPrice:    new(big.Int).SetUint64(1000),
 			txGasUsed:     200,
 			l1GasPrice:    10,
-<<<<<<< HEAD
-			expectedValue: new(big.Int).SetUint64(68),
-=======
 			expectedValue: new(big.Int).SetUint64(15),
->>>>>>> ec1daa57
 		},
 	}
 
@@ -244,11 +224,7 @@
 			txGasUsed:     200,
 			l1GasPrice:    100,
 			l2GasPrice:    1000,
-<<<<<<< HEAD
-			expectedValue: new(big.Int).SetUint64(641),
-=======
 			expectedValue: new(big.Int).SetUint64(113),
->>>>>>> ec1daa57
 		},
 		{
 			name:          "Test tx len=10, zeroByte=10",
@@ -257,11 +233,7 @@
 			txGasUsed:     200,
 			l1GasPrice:    100,
 			l2GasPrice:    500,
-<<<<<<< HEAD
-			expectedValue: new(big.Int).SetUint64(581 * 2),
-=======
 			expectedValue: new(big.Int).SetUint64(53 * 2),
->>>>>>> ec1daa57
 		},
 		{
 			name:          "Test tx len=10, zeroByte=5",
@@ -270,11 +242,7 @@
 			txGasUsed:     200,
 			l1GasPrice:    100,
 			l2GasPrice:    250,
-<<<<<<< HEAD
-			expectedValue: new(big.Int).SetUint64(611 * 4),
-=======
 			expectedValue: new(big.Int).SetUint64(83 * 4),
->>>>>>> ec1daa57
 		},
 		{
 			name:          "Test tx len=10, zeroByte=5 minGasPrice",
@@ -283,11 +251,7 @@
 			txGasUsed:     200,
 			l1GasPrice:    10,
 			l2GasPrice:    1100,
-<<<<<<< HEAD
-			expectedValue: new(big.Int).SetUint64(68),
-=======
 			expectedValue: new(big.Int).SetUint64(15),
->>>>>>> ec1daa57
 		},
 	}
 
