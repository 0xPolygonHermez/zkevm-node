--- conflicted
+++ resolved
@@ -252,13 +252,8 @@
 
 // ValidateBreakEvenGasPrice validates the effective gas price
 func (p *Pool) ValidateBreakEvenGasPrice(ctx context.Context, tx types.Transaction, preExecutionGasUsed uint64, gasPrices GasPrices) error {
-<<<<<<< HEAD
-	// Get the tx gas price we will use in the egp calculation. If egp is disabled we will use a "simulated" tx gas price
-	txGasPrice, _ := p.effectiveGasPrice.GetTxAndL2GasPrice(tx.GasPrice(), gasPrices.L1GasPrice, gasPrices.L2GasPrice)
-=======
 	// Get the tx gas price we will use in the egp calculation. If egp is disabled we will use a "simulated" tx gas price and l2 gas price
 	txGasPrice, l2GasPrice := p.effectiveGasPrice.GetTxAndL2GasPrice(tx.GasPrice(), gasPrices.L1GasPrice, gasPrices.L2GasPrice)
->>>>>>> 5ee8bdad
 
 	breakEvenGasPrice, err := p.effectiveGasPrice.CalculateBreakEvenGasPrice(tx.Data(), txGasPrice, preExecutionGasUsed, gasPrices.L1GasPrice)
 	if err != nil {
@@ -279,15 +274,9 @@
 	tmpFactor.Int(breakEvenGasPriceWithFactor)
 
 	if breakEvenGasPriceWithFactor.Cmp(txGasPrice) == 1 { // breakEvenGasPriceWithMargin > txGasPrice
-<<<<<<< HEAD
-		// check against L2GasPrice now
-		L2GasPrice := big.NewInt(0).SetUint64(gasPrices.L2GasPrice)
-		if txGasPrice.Cmp(L2GasPrice) == -1 { // txGasPrice < gasPrices.L2GasPrice
-=======
 		// check against l2GasPrice now
 		biL2GasPrice := big.NewInt(0).SetUint64(l2GasPrice)
 		if txGasPrice.Cmp(biL2GasPrice) == -1 { // txGasPrice < l2GasPrice
->>>>>>> 5ee8bdad
 			// reject tx
 			reject = true
 		} else {
@@ -297,11 +286,7 @@
 	}
 
 	log.Infof("egp-log: txGasPrice(): %v, breakEvenGasPrice: %v, breakEvenGasPriceWithFactor: %v, gasUsed: %v, reject: %t, loss: %v, L1GasPrice: %d, L2GasPrice: %d, Enabled: %t, tx: %s",
-<<<<<<< HEAD
-		txGasPrice, breakEvenGasPrice, breakEvenGasPriceWithFactor, preExecutionGasUsed, reject, loss, gasPrices.L1GasPrice, gasPrices.L2GasPrice, p.cfg.EffectiveGasPrice.Enabled, tx.Hash().String())
-=======
 		txGasPrice, breakEvenGasPrice, breakEvenGasPriceWithFactor, preExecutionGasUsed, reject, loss, gasPrices.L1GasPrice, l2GasPrice, p.cfg.EffectiveGasPrice.Enabled, tx.Hash().String())
->>>>>>> 5ee8bdad
 
 	// Reject transaction if EffectiveGasPrice is enabled
 	if p.cfg.EffectiveGasPrice.Enabled && reject {
