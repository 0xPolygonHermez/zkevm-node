--- conflicted
+++ resolved
@@ -238,14 +238,9 @@
 		return err
 	}
 
-<<<<<<< HEAD
 	poolTx := NewTransaction(tx, ip, isWIP, p)
-	poolTx.ZKCounters = preExecutionResponse.usedZkCounters
-=======
-	poolTx := NewTransaction(tx, ip, isWIP)
 	poolTx.ZKCounters = preExecutionResponse.usedZKCounters
 	poolTx.ReservedZKCounters = preExecutionResponse.reservedZKCounters
->>>>>>> fe9b257f
 
 	return p.storage.AddTx(ctx, *poolTx)
 }
