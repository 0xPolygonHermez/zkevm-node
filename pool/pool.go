--- conflicted
+++ resolved
@@ -39,17 +39,11 @@
 // that uses a postgres database to store the data
 type Pool struct {
 	storage
-<<<<<<< HEAD
-	state            stateInterface
-	l2BridgeAddr     common.Address
-	chainID          uint64
-	cfg              Config
-	blockedAddresses sync.Map
-=======
 	state                   stateInterface
 	l2BridgeAddr            common.Address
 	chainID                 uint64
 	cfg                     Config
+	blockedAddresses        sync.Map
 	minSuggestedGasPrice    *big.Int
 	minSuggestedGasPriceMux *sync.RWMutex
 }
@@ -59,19 +53,18 @@
 	isOOC          bool
 	isOOG          bool
 	isReverted     bool
->>>>>>> f8f54cd6
 }
 
 // NewPool creates and initializes an instance of Pool
 func NewPool(cfg Config, s storage, st stateInterface, l2BridgeAddr common.Address, chainID uint64) *Pool {
-<<<<<<< HEAD
 	p := &Pool{
-		cfg:              cfg,
-		storage:          s,
-		state:            st,
-		l2BridgeAddr:     l2BridgeAddr,
-		chainID:          chainID,
-		blockedAddresses: sync.Map{},
+		cfg:                     cfg,
+		storage:                 s,
+		state:                   st,
+		l2BridgeAddr:            l2BridgeAddr,
+		chainID:                 chainID,
+		blockedAddresses:        sync.Map{},
+		minSuggestedGasPriceMux: new(sync.RWMutex),
 	}
 
 	p.refreshBlockedAddresses()
@@ -114,15 +107,6 @@
 
 	for _, unblockedAddress := range unblockedAddresses {
 		p.blockedAddresses.Delete(unblockedAddress)
-=======
-	return &Pool{
-		cfg:                     cfg,
-		storage:                 s,
-		state:                   st,
-		l2BridgeAddr:            l2BridgeAddr,
-		chainID:                 chainID,
-		minSuggestedGasPriceMux: new(sync.RWMutex),
->>>>>>> f8f54cd6
 	}
 }
 
