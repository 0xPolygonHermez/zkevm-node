package pool

import (
	"context"
	"errors"
	"fmt"
	"math/big"
	"sync"
	"time"

	"github.com/0xPolygonHermez/zkevm-node/event"
	"github.com/0xPolygonHermez/zkevm-node/log"
	"github.com/0xPolygonHermez/zkevm-node/state"
	"github.com/0xPolygonHermez/zkevm-node/state/runtime"
	"github.com/0xPolygonHermez/zkevm-node/state/runtime/executor"
	"github.com/ethereum/go-ethereum/common"
	"github.com/ethereum/go-ethereum/common/math"
	"github.com/ethereum/go-ethereum/core/types"
)

const (
	// BridgeClaimMethodSignature for tracking BridgeClaimMethodSignature method
	BridgeClaimMethodSignature = "0x2cffd02e"
)

var (
	// ErrNotFound indicates an object has not been found for the search criteria used
	ErrNotFound = errors.New("object not found")

	// ErrAlreadyKnown is returned if the transactions is already contained
	// within the pool.
	ErrAlreadyKnown = errors.New("already known")

	// ErrReplaceUnderpriced is returned if a transaction is attempted to be replaced
	// with a different one without the required price bump.
	ErrReplaceUnderpriced = errors.New("replacement transaction underpriced")
)

// Pool is an implementation of the Pool interface
// that uses a postgres database to store the data
type Pool struct {
	storage
	state                   stateInterface
	l2BridgeAddr            common.Address
	chainID                 uint64
	cfg                     Config
	blockedAddresses        sync.Map
	minSuggestedGasPrice    *big.Int
	minSuggestedGasPriceMux *sync.RWMutex
	eventLog                *event.EventLog
}

type preExecutionResponse struct {
	usedZkCounters state.ZKCounters
	isOOC          bool
	isOOG          bool
	isReverted     bool
}

// NewPool creates and initializes an instance of Pool
<<<<<<< HEAD
func NewPool(cfg Config, s storage, st stateInterface, l2BridgeAddr common.Address, chainID uint64) *Pool {
	p := &Pool{
=======
func NewPool(cfg Config, s storage, st stateInterface, l2BridgeAddr common.Address, chainID uint64, eventLog *event.EventLog) *Pool {
	return &Pool{
>>>>>>> 0949fa23
		cfg:                     cfg,
		storage:                 s,
		state:                   st,
		l2BridgeAddr:            l2BridgeAddr,
		chainID:                 chainID,
		blockedAddresses:        sync.Map{},
		minSuggestedGasPriceMux: new(sync.RWMutex),
		eventLog:                eventLog,
	}

	p.refreshBlockedAddresses()
	go func(cfg *Config, p *Pool) {
		for {
			time.Sleep(cfg.IntervalToRefreshBlockedAddresses.Duration)
			p.refreshBlockedAddresses()
		}
	}(&cfg, p)
	return p
}

// refreshBlockedAddresses refreshes the list of blocked addresses for the provided instance of pool
func (p *Pool) refreshBlockedAddresses() {
	blockedAddresses, err := p.storage.GetAllAddressesBlocked(context.Background())
	if err != nil {
		log.Error("failed to load blocked addresses")
		return
	}

	blockedAddressesMap := sync.Map{}
	for _, blockedAddress := range blockedAddresses {
		blockedAddressesMap.Store(blockedAddress.String(), 1)
		p.blockedAddresses.Store(blockedAddress.String(), 1)
	}

	unblockedAddresses := []string{}
	p.blockedAddresses.Range(func(key, value any) bool {
		addrHex := key.(string)
		_, found := blockedAddressesMap.Load(addrHex)
		if found {
			return true
		}

		unblockedAddresses = append(unblockedAddresses, addrHex)
		return true
	})

	for _, unblockedAddress := range unblockedAddresses {
		p.blockedAddresses.Delete(unblockedAddress)
	}
}

// StartPollingMinSuggestedGasPrice starts polling the minimum suggested gas price
func (p *Pool) StartPollingMinSuggestedGasPrice(ctx context.Context) {
	p.pollMinSuggestedGasPrice(ctx)
	go func() {
		for {
			select {
			case <-ctx.Done():
				return
			case <-time.After(p.cfg.PollMinAllowedGasPriceInterval.Duration):
				p.pollMinSuggestedGasPrice(ctx)
			}
		}
	}()
}

// AddTx adds a transaction to the pool with the pending state
func (p *Pool) AddTx(ctx context.Context, tx types.Transaction, ip string) error {
	poolTx := NewTransaction(tx, ip, false, p)
	if err := p.validateTx(ctx, *poolTx); err != nil {
		return err
	}

	return p.StoreTx(ctx, tx, ip, false)
}

// StoreTx adds a transaction to the pool with the pending state
func (p *Pool) StoreTx(ctx context.Context, tx types.Transaction, ip string, isWIP bool) error {
	poolTx := NewTransaction(tx, ip, isWIP, p)
	// Execute transaction to calculate its zkCounters
	preExecutionResponse, err := p.PreExecuteTx(ctx, tx)
	if err != nil {
		log.Debugf("PreExecuteTx error (this can be ignored): %v", err)
	}

	if preExecutionResponse.isOOC {
		event := &event.Event{
			ReceivedAt:  time.Now(),
			IPAddress:   ip,
			Source:      event.Source_Node,
			Component:   event.Component_Pool,
			Level:       event.Level_Warning,
			EventID:     event.EventID_PreexecutionOOC,
			Description: tx.Hash().String(),
		}

		err := p.eventLog.LogEvent(ctx, event)
		if err != nil {
			log.Errorf("Error adding event: %v", err)
		}
		// Do not add tx to the pool
		return fmt.Errorf("out of counters")
	} else if preExecutionResponse.isOOG {
		event := &event.Event{
			ReceivedAt:  time.Now(),
			IPAddress:   ip,
			Source:      event.Source_Node,
			Component:   event.Component_Pool,
			Level:       event.Level_Warning,
			EventID:     event.EventID_PreexecutionOOG,
			Description: tx.Hash().String(),
		}

		err := p.eventLog.LogEvent(ctx, event)
		if err != nil {
			log.Errorf("Error adding event: %v", err)
		}
	}

	if poolTx.IsClaims {
		isFreeTx := poolTx.GasPrice().Cmp(big.NewInt(0)) <= 0
		if isFreeTx && preExecutionResponse.isReverted {
			return fmt.Errorf("free claim reverted")
		} else {
			depositCount, err := p.extractDepositCountFromClaimTx(poolTx)
			if err != nil {
				return err
			}
			exists, err := p.storage.DepositCountExists(ctx, *depositCount)
			if err != nil && !errors.Is(err, ErrNotFound) {
				return err
			}
			if exists {
				return fmt.Errorf("deposit count already exists")
			}

			poolTx.DepositCount = depositCount
		}
	}

	poolTx.ZKCounters = preExecutionResponse.usedZkCounters

	return p.storage.AddTx(ctx, *poolTx)
}

// extractDepositCountFromClaimTx reads the transaction data if this is a
// proper defined claim transaction, extracts the deposit count parameter
// from its data
func (p *Pool) extractDepositCountFromClaimTx(poolTx *Transaction) (*uint64, error) {
	data := make([]byte, len(poolTx.Data()))
	copy(data, poolTx.Data())

	const methodLength = 4
	const skipParamsLength = 32 * 32
	const depositCountLength = 32
	const minimumDataLength = methodLength + skipParamsLength + depositCountLength
	if len(data) < minimumDataLength {
		return nil, fmt.Errorf("invalid data length")
	}

	depositCountBytes := data[methodLength+skipParamsLength : methodLength+skipParamsLength+depositCountLength]
	depositCountBig := big.NewInt(0).SetBytes(depositCountBytes)
	depositCount := depositCountBig.Uint64()
	return &depositCount, nil
}

// PreExecuteTx executes a transaction to calculate its zkCounters
func (p *Pool) PreExecuteTx(ctx context.Context, tx types.Transaction) (preExecutionResponse, error) {
	response := preExecutionResponse{usedZkCounters: state.ZKCounters{}, isOOC: false, isOOG: false, isReverted: false}

	processBatchResponse, err := p.state.PreProcessTransaction(ctx, &tx, nil)
	if err != nil {
		return response, err
	}

	response.usedZkCounters = processBatchResponse.UsedZkCounters

	if processBatchResponse.IsBatchProcessed {
		if processBatchResponse.Responses != nil && len(processBatchResponse.Responses) > 0 {
			r := processBatchResponse.Responses[0]
			response.isOOC = executor.IsROMOutOfGasError(executor.RomErrorCode(r.RomError))
			response.isReverted = errors.Is(r.RomError, runtime.ErrExecutionReverted)
		}
	} else {
		response.isOOG = !processBatchResponse.IsBatchProcessed
	}

	return response, nil
}

// GetPendingTxs from the pool
// limit parameter is used to limit amount of pending txs from the db,
// if limit = 0, then there is no limit
func (p *Pool) GetPendingTxs(ctx context.Context, isClaims bool, limit uint64) ([]Transaction, error) {
	return p.storage.GetTxsByStatus(ctx, TxStatusPending, isClaims, limit)
}

// GetNonWIPPendingTxs from the pool
// limit parameter is used to limit amount of pending txs from the db,
// if limit = 0, then there is no limit
func (p *Pool) GetNonWIPPendingTxs(ctx context.Context, isClaims bool, limit uint64) ([]Transaction, error) {
	return p.storage.GetNonWIPTxsByStatus(ctx, TxStatusPending, isClaims, limit)
}

// GetSelectedTxs gets selected txs from the pool db
func (p *Pool) GetSelectedTxs(ctx context.Context, limit uint64) ([]Transaction, error) {
	return p.storage.GetTxsByStatus(ctx, TxStatusSelected, false, limit)
}

// GetPendingTxHashesSince returns the hashes of pending tx since the given date.
func (p *Pool) GetPendingTxHashesSince(ctx context.Context, since time.Time) ([]common.Hash, error) {
	return p.storage.GetPendingTxHashesSince(ctx, since)
}

// UpdateTxStatus updates a transaction state accordingly to the
// provided state and hash
func (p *Pool) UpdateTxStatus(ctx context.Context, hash common.Hash, newStatus TxStatus, isWIP bool) error {
	return p.storage.UpdateTxStatus(ctx, hash, newStatus, isWIP)
}

// SetGasPrice allows an external component to define the gas price
func (p *Pool) SetGasPrice(ctx context.Context, gasPrice uint64) error {
	return p.storage.SetGasPrice(ctx, gasPrice)
}

// GetGasPrice returns the current gas price
func (p *Pool) GetGasPrice(ctx context.Context) (uint64, error) {
	return p.storage.GetGasPrice(ctx)
}

// CountPendingTransactions get number of pending transactions
// used in bench tests
func (p *Pool) CountPendingTransactions(ctx context.Context) (uint64, error) {
	return p.storage.CountTransactionsByStatus(ctx, TxStatusPending)
}

// IsTxPending check if tx is still pending
func (p *Pool) IsTxPending(ctx context.Context, hash common.Hash) (bool, error) {
	return p.storage.IsTxPending(ctx, hash)
}

func (p *Pool) validateTx(ctx context.Context, poolTx Transaction) error {
	// check chain id
	txChainID := poolTx.ChainId().Uint64()
	if txChainID != p.chainID && txChainID != 0 {
		return ErrInvalidChainID
	}

	// Accept only legacy transactions until EIP-2718/2930 activates.
	if poolTx.Type() != types.LegacyTxType {
		return ErrTxTypeNotSupported
	}

	// Reject transactions over defined size to prevent DOS attacks
	if poolTx.Size() > p.cfg.MaxTxBytesSize {
		return ErrOversizedData
	}

	// Reject transactions with a gas price lower than the minimum gas price if not a claim (claims are free)
	if !poolTx.IsClaims {
		p.minSuggestedGasPriceMux.RLock()
		gasPriceCmp := poolTx.GasPrice().Cmp(p.minSuggestedGasPrice)
		p.minSuggestedGasPriceMux.RUnlock()
		if gasPriceCmp == -1 {
			return ErrGasPrice
		}
	}

	// Transactions can't be negative. This may never happen using RLP decoded
	// transactions but may occur if you create a transaction using the RPC.
	if poolTx.Value().Sign() < 0 {
		return ErrNegativeValue
	}
	// Make sure the transaction is signed properly.
	if err := state.CheckSignature(poolTx.Transaction); err != nil {
		return ErrInvalidSender
	}
	from, err := state.GetSender(poolTx.Transaction)
	if err != nil {
		return ErrInvalidSender
	}

<<<<<<< HEAD
	// check if sender is blocked
	_, blocked := p.blockedAddresses.Load(from.String())
	if blocked {
		return ErrBlockedSender
	}

	lastL2BlockNumber, err := p.state.GetLastL2BlockNumber(ctx, nil)
=======
	lastL2Block, err := p.state.GetLastL2Block(ctx, nil)
>>>>>>> 0949fa23
	if err != nil {
		return err
	}

	nonce, err := p.state.GetNonce(ctx, from, lastL2Block.Root())
	if err != nil {
		return err
	}
	// Ensure the transaction adheres to nonce ordering
	if nonce > poolTx.Nonce() {
		return ErrNonceTooLow
	}

	// Transactor should have enough funds to cover the costs
	// cost == V + GP * GL
	balance, err := p.state.GetBalance(ctx, from, lastL2Block.Root())
	if err != nil {
		return err
	}

	if balance.Cmp(poolTx.Cost()) < 0 {
		return ErrInsufficientFunds
	}

	// Ensure the transaction has more gas than the basic poolTx fee.
	intrGas, err := IntrinsicGas(poolTx.Transaction)
	if err != nil {
		return err
	}
	if poolTx.Gas() < intrGas {
		return ErrIntrinsicGas
	}

	// try to get a transaction from the pool with the same nonce to check
	// if the new one has a price bump
	oldTxs, err := p.storage.GetTxsByFromAndNonce(ctx, from, poolTx.Nonce())
	if err != nil {
		return err
	}

	// check if the new transaction has more gas than all the other txs in the pool
	// with the same from and nonce to be able to replace the current txs by the new
	// when being selected
	for _, oldTx := range oldTxs {
		// discard invalid txs
		if oldTx.Status == TxStatusInvalid || oldTx.Status == TxStatusFailed {
			continue
		}

		oldTxPrice := new(big.Int).Mul(oldTx.GasPrice(), new(big.Int).SetUint64(oldTx.Gas()))
		txPrice := new(big.Int).Mul(poolTx.GasPrice(), new(big.Int).SetUint64(poolTx.Gas()))

		if oldTx.Hash() == poolTx.Hash() {
			return ErrAlreadyKnown
		}

		// if old Tx Price is higher than the new poolTx price, it returns an error
		if oldTxPrice.Cmp(txPrice) > 0 {
			return ErrReplaceUnderpriced
		}
	}

	// Executor field size requirements check
	if err := p.checkTxFieldCompatibilityWithExecutor(ctx, poolTx.Transaction); err != nil {
		return err
	}

	return nil
}

func (p *Pool) pollMinSuggestedGasPrice(ctx context.Context) {
	fromTimestamp := time.Now().UTC().Add(-p.cfg.MinAllowedGasPriceInterval.Duration)
	gasPrice, err := p.storage.MinGasPriceSince(ctx, fromTimestamp)
	if err != nil {
		p.minSuggestedGasPriceMux.Lock()
		// Ensuring we always have suggested minimum gas price
		if p.minSuggestedGasPrice == nil {
			p.minSuggestedGasPrice = big.NewInt(0).SetUint64(p.cfg.DefaultMinGasPriceAllowed)
			log.Infof("Min allowed gas price updated to: %d", p.cfg.DefaultMinGasPriceAllowed)
		}
		p.minSuggestedGasPriceMux.Unlock()
		if err == state.ErrNotFound {
			log.Warnf("No suggested min gas price since: %v", fromTimestamp)
		} else {
			log.Errorf("Error getting min gas price since: %v", fromTimestamp)
		}
	} else {
		p.minSuggestedGasPriceMux.Lock()
		p.minSuggestedGasPrice = big.NewInt(0).SetUint64(gasPrice)
		p.minSuggestedGasPriceMux.Unlock()
		log.Infof("Min allowed gas price updated to: %d", gasPrice)
	}
}

// checkTxFieldCompatibilityWithExecutor checks the field sizes of the transaction to make sure
// they ar compatible with the Executor needs
// GasLimit: 256 bits
// GasPrice: 256 bits
// Value: 256 bits
// Data: 30000 bytes
// Nonce: 64 bits
// To: 160 bits
// ChainId: 64 bits
func (p *Pool) checkTxFieldCompatibilityWithExecutor(ctx context.Context, tx types.Transaction) error {
	maxUint64BigInt := big.NewInt(0).SetUint64(math.MaxUint64)

	// GasLimit, Nonce and To fields are limited by their types, no need to check
	// Gas Price and Value are checked against the balance, and the max balance allowed
	// by the merkletree service is uint256, in this case, if the transaction has a
	// gas price or value bigger than uint256, the check against the balance will
	// reject the transaction

	dataSize := len(tx.Data())
	if dataSize > p.cfg.MaxTxDataBytesSize {
		return fmt.Errorf("data size bigger than allowed, current size is %v bytes and max allowed is %v bytes", dataSize, p.cfg.MaxTxDataBytesSize)
	}

	if tx.ChainId().Cmp(maxUint64BigInt) == 1 {
		return fmt.Errorf("chain id higher than allowed, max allowed is %v", uint64(math.MaxUint64))
	}

	return nil
}

// DeleteReorgedTransactions deletes transactions from the pool
func (p *Pool) DeleteReorgedTransactions(ctx context.Context, transactions []*types.Transaction) error {
	hashes := []common.Hash{}

	for _, tx := range transactions {
		hashes = append(hashes, tx.Hash())
	}

	return p.storage.DeleteTransactionsByHashes(ctx, hashes)
}

// UpdateTxWIPStatus updates a transaction wip status accordingly to the
// provided WIP status and hash
func (p *Pool) UpdateTxWIPStatus(ctx context.Context, hash common.Hash, isWIP bool) error {
	return p.storage.UpdateTxWIPStatus(ctx, hash, isWIP)
}

const (
	txDataNonZeroGas      uint64 = 16
	txGasContractCreation uint64 = 53000
	txGas                 uint64 = 21000
	txDataZeroGas         uint64 = 4
)

// IntrinsicGas computes the 'intrinsic gas' for a given transaction.
func IntrinsicGas(tx types.Transaction) (uint64, error) {
	// Set the starting gas for the raw transaction
	var gas uint64
	if tx.To() == nil {
		gas = txGasContractCreation
	} else {
		gas = txGas
	}
	dataLen := uint64(len(tx.Data()))
	// Bump the required gas by the amount of transactional data
	if dataLen > 0 {
		// Zero and non-zero bytes are priced differently
		var nz uint64
		for _, byt := range tx.Data() {
			if byt != 0 {
				nz++
			}
		}
		// Make sure we don't exceed uint64 for all data combinations
		nonZeroGas := txDataNonZeroGas
		if (math.MaxUint64-gas)/nonZeroGas < nz {
			return 0, ErrGasUintOverflow
		}
		gas += nz * nonZeroGas

		z := dataLen - nz
		if (math.MaxUint64-gas)/txDataZeroGas < z {
			return 0, ErrGasUintOverflow
		}
		gas += z * txDataZeroGas
	}
	return gas, nil
}<|MERGE_RESOLUTION|>--- conflicted
+++ resolved
@@ -58,13 +58,8 @@
 }
 
 // NewPool creates and initializes an instance of Pool
-<<<<<<< HEAD
-func NewPool(cfg Config, s storage, st stateInterface, l2BridgeAddr common.Address, chainID uint64) *Pool {
+func NewPool(cfg Config, s storage, st stateInterface, l2BridgeAddr common.Address, chainID uint64, eventLog *event.EventLog) *Pool {
 	p := &Pool{
-=======
-func NewPool(cfg Config, s storage, st stateInterface, l2BridgeAddr common.Address, chainID uint64, eventLog *event.EventLog) *Pool {
-	return &Pool{
->>>>>>> 0949fa23
 		cfg:                     cfg,
 		storage:                 s,
 		state:                   st,
@@ -347,17 +342,13 @@
 		return ErrInvalidSender
 	}
 
-<<<<<<< HEAD
 	// check if sender is blocked
 	_, blocked := p.blockedAddresses.Load(from.String())
 	if blocked {
 		return ErrBlockedSender
 	}
 
-	lastL2BlockNumber, err := p.state.GetLastL2BlockNumber(ctx, nil)
-=======
 	lastL2Block, err := p.state.GetLastL2Block(ctx, nil)
->>>>>>> 0949fa23
 	if err != nil {
 		return err
 	}
