package pool

import (
	"context"
	"errors"
	"fmt"
	"math/big"
	"sync"
	"time"

	"github.com/0xPolygonHermez/zkevm-node/event"
	"github.com/0xPolygonHermez/zkevm-node/log"
	"github.com/0xPolygonHermez/zkevm-node/state"
	"github.com/0xPolygonHermez/zkevm-node/state/runtime"
	"github.com/0xPolygonHermez/zkevm-node/state/runtime/executor"
	"github.com/ethereum/go-ethereum/common"
	"github.com/ethereum/go-ethereum/common/math"
	"github.com/ethereum/go-ethereum/core/types"
)

var (
	// ErrNotFound indicates an object has not been found for the search criteria used
	ErrNotFound = errors.New("object not found")

	// ErrAlreadyKnown is returned if the transactions is already contained
	// within the pool.
	ErrAlreadyKnown = errors.New("already known")

	// ErrReplaceUnderpriced is returned if a transaction is attempted to be replaced
	// with a different one without the required price bump.
	ErrReplaceUnderpriced = errors.New("replacement transaction underpriced")
)

// Pool is an implementation of the Pool interface
// that uses a postgres database to store the data
type Pool struct {
	storage
	state                   stateInterface
	chainID                 uint64
	cfg                     Config
	blockedAddresses        sync.Map
	minSuggestedGasPrice    *big.Int
	minSuggestedGasPriceMux *sync.RWMutex
	eventLog                *event.EventLog
}

type preExecutionResponse struct {
	usedZkCounters state.ZKCounters
	isOOC          bool
	isOOG          bool
	isReverted     bool
}

// NewPool creates and initializes an instance of Pool
func NewPool(cfg Config, s storage, st stateInterface, l2BridgeAddr common.Address, chainID uint64, eventLog *event.EventLog) *Pool {
	p := &Pool{
		cfg:                     cfg,
		storage:                 s,
		state:                   st,
		chainID:                 chainID,
		blockedAddresses:        sync.Map{},
		minSuggestedGasPriceMux: new(sync.RWMutex),
		eventLog:                eventLog,
	}

	p.refreshBlockedAddresses()
	go func(cfg *Config, p *Pool) {
		for {
			time.Sleep(cfg.IntervalToRefreshBlockedAddresses.Duration)
			p.refreshBlockedAddresses()
		}
	}(&cfg, p)
	return p
}

// refreshBlockedAddresses refreshes the list of blocked addresses for the provided instance of pool
func (p *Pool) refreshBlockedAddresses() {
	blockedAddresses, err := p.storage.GetAllAddressesBlocked(context.Background())
	if err != nil {
		log.Error("failed to load blocked addresses")
		return
	}

	blockedAddressesMap := sync.Map{}
	for _, blockedAddress := range blockedAddresses {
		blockedAddressesMap.Store(blockedAddress.String(), 1)
		p.blockedAddresses.Store(blockedAddress.String(), 1)
	}

	unblockedAddresses := []string{}
	p.blockedAddresses.Range(func(key, value any) bool {
		addrHex := key.(string)
		_, found := blockedAddressesMap.Load(addrHex)
		if found {
			return true
		}

		unblockedAddresses = append(unblockedAddresses, addrHex)
		return true
	})

	for _, unblockedAddress := range unblockedAddresses {
		p.blockedAddresses.Delete(unblockedAddress)
	}
}

// StartPollingMinSuggestedGasPrice starts polling the minimum suggested gas price
func (p *Pool) StartPollingMinSuggestedGasPrice(ctx context.Context) {
	p.pollMinSuggestedGasPrice(ctx)
	go func() {
		for {
			select {
			case <-ctx.Done():
				return
			case <-time.After(p.cfg.PollMinAllowedGasPriceInterval.Duration):
				p.pollMinSuggestedGasPrice(ctx)
			}
		}
	}()
}

// AddTx adds a transaction to the pool with the pending state
func (p *Pool) AddTx(ctx context.Context, tx types.Transaction, ip string) error {
	poolTx := NewTransaction(tx, ip, false, p)
	if err := p.validateTx(ctx, *poolTx); err != nil {
		return err
	}

	return p.StoreTx(ctx, tx, ip, false)
}

// StoreTx adds a transaction to the pool with the pending state
func (p *Pool) StoreTx(ctx context.Context, tx types.Transaction, ip string, isWIP bool) error {
	poolTx := NewTransaction(tx, ip, isWIP, p)
	// Execute transaction to calculate its zkCounters
	preExecutionResponse, err := p.PreExecuteTx(ctx, tx)
	if errors.Is(err, runtime.ErrIntrinsicInvalidBatchGasLimit) {
		return ErrGasLimit
	} else if err != nil {
		log.Debugf("PreExecuteTx error (this can be ignored): %v", err)
	}

	if preExecutionResponse.isOOC {
		event := &event.Event{
			ReceivedAt:  time.Now(),
			IPAddress:   ip,
			Source:      event.Source_Node,
			Component:   event.Component_Pool,
			Level:       event.Level_Warning,
			EventID:     event.EventID_PreexecutionOOC,
			Description: tx.Hash().String(),
		}

		err := p.eventLog.LogEvent(ctx, event)
		if err != nil {
			log.Errorf("Error adding event: %v", err)
		}
		// Do not add tx to the pool
		return fmt.Errorf("out of counters")
	} else if preExecutionResponse.isOOG {
		event := &event.Event{
			ReceivedAt:  time.Now(),
			IPAddress:   ip,
			Source:      event.Source_Node,
			Component:   event.Component_Pool,
			Level:       event.Level_Warning,
			EventID:     event.EventID_PreexecutionOOG,
			Description: tx.Hash().String(),
		}

		err := p.eventLog.LogEvent(ctx, event)
		if err != nil {
			log.Errorf("Error adding event: %v", err)
		}
	}

	poolTx.ZKCounters = preExecutionResponse.usedZkCounters

	return p.storage.AddTx(ctx, *poolTx)
}

// PreExecuteTx executes a transaction to calculate its zkCounters
func (p *Pool) PreExecuteTx(ctx context.Context, tx types.Transaction) (preExecutionResponse, error) {
	response := preExecutionResponse{usedZkCounters: state.ZKCounters{}, isOOC: false, isOOG: false, isReverted: false}

	processBatchResponse, err := p.state.PreProcessTransaction(ctx, &tx, nil)
	if err != nil {
		return response, err
	}

	if processBatchResponse.Responses != nil && len(processBatchResponse.Responses) > 0 {
		errorToCheck := processBatchResponse.Responses[0].RomError
		response.isReverted = errors.Is(errorToCheck, runtime.ErrExecutionReverted)
		response.isOOC = executor.IsROMOutOfCountersError(executor.RomErrorCode(errorToCheck))
		response.isOOG = errors.Is(errorToCheck, runtime.ErrOutOfGas)
		response.usedZkCounters = processBatchResponse.UsedZkCounters
	}

	return response, nil
}

// GetPendingTxs from the pool
// limit parameter is used to limit amount of pending txs from the db,
// if limit = 0, then there is no limit
func (p *Pool) GetPendingTxs(ctx context.Context, limit uint64) ([]Transaction, error) {
	return p.storage.GetTxsByStatus(ctx, TxStatusPending, limit)
}

// GetNonWIPPendingTxs from the pool
// limit parameter is used to limit amount of pending txs from the db,
// if limit = 0, then there is no limit
func (p *Pool) GetNonWIPPendingTxs(ctx context.Context, limit uint64) ([]Transaction, error) {
	return p.storage.GetNonWIPTxsByStatus(ctx, TxStatusPending, limit)
}

// GetSelectedTxs gets selected txs from the pool db
func (p *Pool) GetSelectedTxs(ctx context.Context, limit uint64) ([]Transaction, error) {
	return p.storage.GetTxsByStatus(ctx, TxStatusSelected, limit)
}

// GetPendingTxHashesSince returns the hashes of pending tx since the given date.
func (p *Pool) GetPendingTxHashesSince(ctx context.Context, since time.Time) ([]common.Hash, error) {
	return p.storage.GetPendingTxHashesSince(ctx, since)
}

// UpdateTxStatus updates a transaction state accordingly to the
// provided state and hash
func (p *Pool) UpdateTxStatus(ctx context.Context, hash common.Hash, newStatus TxStatus, isWIP bool, failedReason *string) error {
	return p.storage.UpdateTxStatus(ctx, TxStatusUpdateInfo{
		Hash:         hash,
		NewStatus:    newStatus,
		IsWIP:        isWIP,
		FailedReason: failedReason,
	})
}

// SetGasPrice allows an external component to define the gas price
func (p *Pool) SetGasPrice(ctx context.Context, gasPrice uint64) error {
	return p.storage.SetGasPrice(ctx, gasPrice)
}

// GetGasPrice returns the current gas price
func (p *Pool) GetGasPrice(ctx context.Context) (uint64, error) {
	return p.storage.GetGasPrice(ctx)
}

// CountPendingTransactions get number of pending transactions
// used in bench tests
func (p *Pool) CountPendingTransactions(ctx context.Context) (uint64, error) {
	return p.storage.CountTransactionsByStatus(ctx, TxStatusPending)
}

// IsTxPending check if tx is still pending
func (p *Pool) IsTxPending(ctx context.Context, hash common.Hash) (bool, error) {
	return p.storage.IsTxPending(ctx, hash)
}

func (p *Pool) validateTx(ctx context.Context, poolTx Transaction) error {
	// Make sure the transaction is signed properly.
	if err := state.CheckSignature(poolTx.Transaction); err != nil {
		return ErrInvalidSender
	}

	// check chain id
	txChainID := poolTx.ChainId().Uint64()
	if txChainID != p.chainID && txChainID != 0 {
		return ErrInvalidChainID
	}

	// Accept only legacy transactions until EIP-2718/2930 activates.
	if poolTx.Type() != types.LegacyTxType {
		return ErrTxTypeNotSupported
	}

	// Reject transactions over defined size to prevent DOS attacks
	if poolTx.Size() > p.cfg.MaxTxBytesSize {
		return ErrOversizedData
	}

	// Transactions can't be negative. This may never happen using RLP decoded
	// transactions but may occur if you create a transaction using the RPC.
	if poolTx.Value().Sign() < 0 {
		return ErrNegativeValue
	}

	from, err := state.GetSender(poolTx.Transaction)
	if err != nil {
		return ErrInvalidSender
	}

	// check if sender is blocked
	_, blocked := p.blockedAddresses.Load(from.String())
	if blocked {
		return ErrBlockedSender
	}

	lastL2Block, err := p.state.GetLastL2Block(ctx, nil)
	if err != nil {
		return err
	}

	currentNonce, err := p.state.GetNonce(ctx, from, lastL2Block.Root())
	if err != nil {
		return err
	}
	// Ensure the transaction adheres to nonce ordering
	if poolTx.Nonce() < currentNonce {
		return ErrNonceTooLow
	}

	// check if sender has reached the limit of transactions in the pool
	if p.cfg.AccountQueue > 0 {
<<<<<<< HEAD
		// txCount, err := p.storage.CountTransactionsByFromAndStatus(ctx, from, TxStatusPending, TxStatusFailed)
=======
		// txCount, err := p.storage.CountTransactionsByFromAndStatus(ctx, from, TxStatusPending)
>>>>>>> bc96fbb2
		// if err != nil {
		// 	return err
		// }
		// if txCount >= p.cfg.AccountQueue {
		// 	return ErrTxPoolAccountOverflow
		// }

		// Ensure the transaction does not jump out of the expected AccountQueue
		if poolTx.Nonce() > currentNonce+p.cfg.AccountQueue-1 {
			return ErrNonceTooHigh
		}
	}

	// check if the pool is full
	if p.cfg.GlobalQueue > 0 {
<<<<<<< HEAD
		txCount, err := p.storage.CountTransactionsByStatus(ctx, TxStatusPending, TxStatusFailed)
=======
		txCount, err := p.storage.CountTransactionsByStatus(ctx, TxStatusPending)
>>>>>>> bc96fbb2
		if err != nil {
			return err
		}
		if txCount >= p.cfg.GlobalQueue {
			return ErrTxPoolOverflow
		}
	}

	// Reject transactions with a gas price lower than the minimum gas price
	p.minSuggestedGasPriceMux.RLock()
	gasPriceCmp := poolTx.GasPrice().Cmp(p.minSuggestedGasPrice)
	p.minSuggestedGasPriceMux.RUnlock()
	if gasPriceCmp == -1 {
		return ErrGasPrice
	}

	// Transactor should have enough funds to cover the costs
	// cost == V + GP * GL
	balance, err := p.state.GetBalance(ctx, from, lastL2Block.Root())
	if err != nil {
		return err
	}

	if balance.Cmp(poolTx.Cost()) < 0 {
		return ErrInsufficientFunds
	}

	// Ensure the transaction has more gas than the basic poolTx fee.
	intrGas, err := IntrinsicGas(poolTx.Transaction)
	if err != nil {
		return err
	}
	if poolTx.Gas() < intrGas {
		return ErrIntrinsicGas
	}

	// try to get a transaction from the pool with the same nonce to check
	// if the new one has a price bump
	oldTxs, err := p.storage.GetTxsByFromAndNonce(ctx, from, poolTx.Nonce())
	if err != nil {
		return err
	}

	// check if the new transaction has more gas than all the other txs in the pool
	// with the same from and nonce to be able to replace the current txs by the new
	// when being selected
	for _, oldTx := range oldTxs {
		// discard invalid txs
		if oldTx.Status == TxStatusInvalid || oldTx.Status == TxStatusFailed {
			continue
		}

		oldTxPrice := new(big.Int).Mul(oldTx.GasPrice(), new(big.Int).SetUint64(oldTx.Gas()))
		txPrice := new(big.Int).Mul(poolTx.GasPrice(), new(big.Int).SetUint64(poolTx.Gas()))

		if oldTx.Hash() == poolTx.Hash() {
			return ErrAlreadyKnown
		}

		// if old Tx Price is higher than the new poolTx price, it returns an error
		if oldTxPrice.Cmp(txPrice) > 0 {
			return ErrReplaceUnderpriced
		}
	}

	// Executor field size requirements check
	if err := p.checkTxFieldCompatibilityWithExecutor(ctx, poolTx.Transaction); err != nil {
		return err
	}

	return nil
}

func (p *Pool) pollMinSuggestedGasPrice(ctx context.Context) {
	fromTimestamp := time.Now().UTC().Add(-p.cfg.MinAllowedGasPriceInterval.Duration)
	gasPrice, err := p.storage.MinGasPriceSince(ctx, fromTimestamp)
	if err != nil {
		p.minSuggestedGasPriceMux.Lock()
		// Ensuring we always have suggested minimum gas price
		if p.minSuggestedGasPrice == nil {
			p.minSuggestedGasPrice = big.NewInt(0).SetUint64(p.cfg.DefaultMinGasPriceAllowed)
			log.Infof("Min allowed gas price updated to: %d", p.cfg.DefaultMinGasPriceAllowed)
		}
		p.minSuggestedGasPriceMux.Unlock()
		if err == state.ErrNotFound {
			log.Warnf("No suggested min gas price since: %v", fromTimestamp)
		} else {
			log.Errorf("Error getting min gas price since: %v", fromTimestamp)
		}
	} else {
		p.minSuggestedGasPriceMux.Lock()
		p.minSuggestedGasPrice = big.NewInt(0).SetUint64(gasPrice)
		p.minSuggestedGasPriceMux.Unlock()
		log.Infof("Min allowed gas price updated to: %d", gasPrice)
	}
}

// checkTxFieldCompatibilityWithExecutor checks the field sizes of the transaction to make sure
// they ar compatible with the Executor needs
// GasLimit: 256 bits
// GasPrice: 256 bits
// Value: 256 bits
// Data: 30000 bytes
// Nonce: 64 bits
// To: 160 bits
// ChainId: 64 bits
func (p *Pool) checkTxFieldCompatibilityWithExecutor(ctx context.Context, tx types.Transaction) error {
	maxUint64BigInt := big.NewInt(0).SetUint64(math.MaxUint64)

	// GasLimit, Nonce and To fields are limited by their types, no need to check
	// Gas Price and Value are checked against the balance, and the max balance allowed
	// by the merkletree service is uint256, in this case, if the transaction has a
	// gas price or value bigger than uint256, the check against the balance will
	// reject the transaction

	dataSize := len(tx.Data())
	if dataSize > p.cfg.MaxTxDataBytesSize {
		return fmt.Errorf("data size bigger than allowed, current size is %v bytes and max allowed is %v bytes", dataSize, p.cfg.MaxTxDataBytesSize)
	}

	if tx.ChainId().Cmp(maxUint64BigInt) == 1 {
		return fmt.Errorf("chain id higher than allowed, max allowed is %v", uint64(math.MaxUint64))
	}

	return nil
}

// DeleteReorgedTransactions deletes transactions from the pool
func (p *Pool) DeleteReorgedTransactions(ctx context.Context, transactions []*types.Transaction) error {
	hashes := []common.Hash{}

	for _, tx := range transactions {
		hashes = append(hashes, tx.Hash())
	}

	return p.storage.DeleteTransactionsByHashes(ctx, hashes)
}

// UpdateTxWIPStatus updates a transaction wip status accordingly to the
// provided WIP status and hash
func (p *Pool) UpdateTxWIPStatus(ctx context.Context, hash common.Hash, isWIP bool) error {
	return p.storage.UpdateTxWIPStatus(ctx, hash, isWIP)
}

const (
	txDataNonZeroGas      uint64 = 16
	txGasContractCreation uint64 = 53000
	txGas                 uint64 = 21000
	txDataZeroGas         uint64 = 4
)

// IntrinsicGas computes the 'intrinsic gas' for a given transaction.
func IntrinsicGas(tx types.Transaction) (uint64, error) {
	// Set the starting gas for the raw transaction
	var gas uint64
	if tx.To() == nil {
		gas = txGasContractCreation
	} else {
		gas = txGas
	}
	dataLen := uint64(len(tx.Data()))
	// Bump the required gas by the amount of transactional data
	if dataLen > 0 {
		// Zero and non-zero bytes are priced differently
		var nz uint64
		for _, byt := range tx.Data() {
			if byt != 0 {
				nz++
			}
		}
		// Make sure we don't exceed uint64 for all data combinations
		nonZeroGas := txDataNonZeroGas
		if (math.MaxUint64-gas)/nonZeroGas < nz {
			return 0, ErrGasUintOverflow
		}
		gas += nz * nonZeroGas

		z := dataLen - nz
		if (math.MaxUint64-gas)/txDataZeroGas < z {
			return 0, ErrGasUintOverflow
		}
		gas += z * txDataZeroGas
	}
	return gas, nil
}<|MERGE_RESOLUTION|>--- conflicted
+++ resolved
@@ -310,11 +310,7 @@
 
 	// check if sender has reached the limit of transactions in the pool
 	if p.cfg.AccountQueue > 0 {
-<<<<<<< HEAD
-		// txCount, err := p.storage.CountTransactionsByFromAndStatus(ctx, from, TxStatusPending, TxStatusFailed)
-=======
 		// txCount, err := p.storage.CountTransactionsByFromAndStatus(ctx, from, TxStatusPending)
->>>>>>> bc96fbb2
 		// if err != nil {
 		// 	return err
 		// }
@@ -330,11 +326,7 @@
 
 	// check if the pool is full
 	if p.cfg.GlobalQueue > 0 {
-<<<<<<< HEAD
-		txCount, err := p.storage.CountTransactionsByStatus(ctx, TxStatusPending, TxStatusFailed)
-=======
 		txCount, err := p.storage.CountTransactionsByStatus(ctx, TxStatusPending)
->>>>>>> bc96fbb2
 		if err != nil {
 			return err
 		}
