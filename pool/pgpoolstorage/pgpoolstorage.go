--- conflicted
+++ resolved
@@ -4,7 +4,6 @@
 	"context"
 	"database/sql"
 	"errors"
-	"math/big"
 	"time"
 
 	"github.com/0xPolygonHermez/zkevm-node/db"
@@ -125,8 +124,7 @@
 		tx.ReceivedAt,
 		fromAddress,
 		tx.IsWIP,
-		tx.IP,
-		tx.BreakEvenGasPrice.String()); err != nil {
+		tx.IP); err != nil {
 		return err
 	}
 	return nil
@@ -142,19 +140,12 @@
 		sql  string
 	)
 	if limit == 0 {
-<<<<<<< HEAD
-		sql = "SELECT encoded, status, received_at, is_wip, ip, failed_reason, break_even_gas_price FROM pool.transaction WHERE status = $1 ORDER BY gas_price DESC"
-		rows, err = p.db.Query(ctx, sql, status.String())
-	} else {
-		sql = "SELECT encoded, status, received_at, is_wip, ip, failed_reason, break_even_gas_price FROM pool.transaction WHERE status = $1 ORDER BY gas_price DESC LIMIT $2"
-=======
 		sql = `SELECT encoded, status, received_at, is_wip, ip, cumulative_gas_used, used_keccak_hashes, used_poseidon_hashes, used_poseidon_paddings, used_mem_aligns,
 				used_arithmetics, used_binaries, used_steps, failed_reason FROM pool.transaction WHERE status = $1 ORDER BY gas_price DESC`
 		rows, err = p.db.Query(ctx, sql, status.String())
 	} else {
 		sql = `SELECT encoded, status, received_at, is_wip, ip, cumulative_gas_used, used_keccak_hashes, used_poseidon_hashes, used_poseidon_paddings, used_mem_aligns,
 				used_arithmetics, used_binaries, used_steps, failed_reason FROM pool.transaction WHERE status = $1 ORDER BY gas_price DESC LIMIT $2`
->>>>>>> e61371ad
 		rows, err = p.db.Query(ctx, sql, status.String(), limit)
 	}
 	if err != nil {
@@ -179,39 +170,17 @@
 // if limit = 0, then there is no limit
 func (p *PostgresPoolStorage) GetNonWIPTxsByStatus(ctx context.Context, status pool.TxStatus, limit uint64) ([]pool.Transaction, error) {
 	var (
-		rows                                pgx.Rows
-		err                                 error
-		sql                                 string
-		encoded, ip, breakEvenGasPriceAsStr string
-		failedReason                        *string
-		cumulativeGasUsed                   uint64
+		rows              pgx.Rows
+		err               error
+		sql               string
+		encoded, ip       string
+		failedReason      *string
+		cumulativeGasUsed uint64
 		usedKeccakHashes, usedPoseidonHashes, usedPoseidonPaddings,
 		usedMemAligns, usedArithmetics, usedBinaries, usedSteps uint32
 		receivedAt time.Time
-		isWIP, ok  bool
+		isWIP      bool
 	)
-<<<<<<< HEAD
-	sql = `SELECT 
-    				encoded,
-					cumulative_gas_used,
-					used_keccak_hashes,
-					used_poseidon_hashes,
-					used_poseidon_paddings,
-					used_mem_aligns,
-					used_arithmetics,
-					used_binaries,
-					used_steps,
-       				received_at,
-       				is_wip,
-       				ip,
-       				failed_reason,
-       				break_even_gas_price
-				FROM pool.transaction WHERE is_wip IS FALSE and status = $1 ORDER BY gas_price DESC`
-	if limit == 0 {
-		rows, err = p.db.Query(ctx, sql, status.String())
-	} else {
-		sql += " LIMIT $2"
-=======
 
 	if limit == 0 {
 		sql = `SELECT encoded, status, received_at, is_wip, ip, cumulative_gas_used, used_keccak_hashes, used_poseidon_hashes, used_poseidon_paddings, used_mem_aligns,
@@ -220,7 +189,6 @@
 	} else {
 		sql = `SELECT encoded, status, received_at, is_wip, ip, cumulative_gas_used, used_keccak_hashes, used_poseidon_hashes, used_poseidon_paddings, used_mem_aligns,
 		used_arithmetics, used_binaries, used_steps, failed_reason FROM pool.transaction WHERE is_wip IS FALSE and status = $1 DESC LIMIT $2`
->>>>>>> e61371ad
 		rows, err = p.db.Query(ctx, sql, status.String(), limit)
 	}
 	if err != nil {
@@ -244,7 +212,6 @@
 			&isWIP,
 			&ip,
 			&failedReason,
-			&breakEvenGasPriceAsStr,
 		)
 
 		if err != nil {
@@ -274,10 +241,6 @@
 		tx.IsWIP = isWIP
 		tx.IP = ip
 		tx.FailedReason = failedReason
-		tx.BreakEvenGasPrice, ok = new(big.Int).SetString(breakEvenGasPriceAsStr, 10) //nolint:gomnd
-		if !ok {
-			return nil, errors.New("invalid break even gas price")
-		}
 
 		txs = append(txs, tx)
 	}
@@ -373,8 +336,8 @@
 		cumulativeGasUsed                           uint64
 		usedKeccakHashes, usedPoseidonHashes, usedPoseidonPaddings,
 		usedMemAligns, usedArithmetics, usedBinaries, usedSteps uint32
-		nonce     uint64
-		isWIP, ok bool
+		nonce uint64
+		isWIP bool
 	)
 
 	args := []interface{}{filterStatus, minGasPrice, limit}
@@ -432,11 +395,6 @@
 		}
 		tx.IsWIP = isWIP
 		tx.IP = ip
-		tx.BreakEvenGasPrice, ok = new(big.Int).SetString(breakEvenGasPriceAsStr, 10) //nolint:gomnd
-		if !ok {
-			return nil, errors.New("invalid break even gas price")
-		}
-
 		txs = append(txs, tx)
 	}
 
@@ -592,12 +550,8 @@
 
 // GetTxsByFromAndNonce get all the transactions from the pool with the same from and nonce
 func (p *PostgresPoolStorage) GetTxsByFromAndNonce(ctx context.Context, from common.Address, nonce uint64) ([]pool.Transaction, error) {
-<<<<<<< HEAD
-	sql := `SELECT encoded, status, received_at, is_wip, ip, failed_reason, break_even_gas_price
-=======
 	sql := `SELECT encoded, status, received_at, is_wip, ip, cumulative_gas_used, used_keccak_hashes, used_poseidon_hashes, 
 				   used_poseidon_paddings, used_mem_aligns,	used_arithmetics, used_binaries, used_steps, failed_reason
->>>>>>> e61371ad
 	          FROM pool.transaction
 			 WHERE from_address = $1
 			   AND nonce = $2`
@@ -716,16 +670,6 @@
 
 func scanTx(rows pgx.Rows) (*pool.Transaction, error) {
 	var (
-<<<<<<< HEAD
-		encoded, status, ip string
-		receivedAt          time.Time
-		isWIP               bool
-		failedReason        *string
-		breakEvenGasPrice   *string
-	)
-
-	if err := rows.Scan(&encoded, &status, &receivedAt, &isWIP, &ip, &failedReason, &breakEvenGasPrice); err != nil {
-=======
 		encoded, status, ip  string
 		receivedAt           time.Time
 		isWIP                bool
@@ -742,7 +686,6 @@
 
 	if err := rows.Scan(&encoded, &status, &receivedAt, &isWIP, &ip, &cumulativeGasUsed, &usedKeccakHashes, &usedPoseidonHashes,
 		&usedPoseidonPaddings, &usedMemAligns, &usedArithmetics, &usedBinaries, &usedSteps, &failedReason); err != nil {
->>>>>>> e61371ad
 		return nil, err
 	}
 
@@ -770,13 +713,6 @@
 	tx.ZKCounters.UsedBinaries = usedBinaries
 	tx.ZKCounters.UsedSteps = usedSteps
 	tx.FailedReason = failedReason
-	if breakEvenGasPrice != nil {
-		var ok bool
-		tx.BreakEvenGasPrice, ok = new(big.Int).SetString(*breakEvenGasPrice, 10) //nolint:gomnd
-		if !ok {
-			return nil, err
-		}
-	}
 
 	return tx, nil
 }
