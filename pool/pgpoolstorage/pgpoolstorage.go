--- conflicted
+++ resolved
@@ -138,17 +138,10 @@
 		sql  string
 	)
 	if limit == 0 {
-<<<<<<< HEAD
-		sql = "SELECT encoded, status, received_at, is_wip, ip FROM pool.transaction WHERE status = $1 ORDER BY gas_price DESC"
-		rows, err = p.db.Query(ctx, sql, status.String())
-	} else {
-		sql = "SELECT encoded, status, received_at, is_wip, ip FROM pool.transaction WHERE status = $1 ORDER BY gas_price DESC LIMIT $2"
-=======
 		sql = "SELECT encoded, status, received_at, is_wip, ip, failed_reason FROM pool.transaction WHERE status = $1 ORDER BY gas_price DESC"
 		rows, err = p.db.Query(ctx, sql, status.String())
 	} else {
 		sql = "SELECT encoded, status, received_at, is_wip, ip, failed_reason FROM pool.transaction WHERE status = $1 ORDER BY gas_price DESC LIMIT $2"
->>>>>>> 413220a2
 		rows, err = p.db.Query(ctx, sql, status.String(), limit)
 	}
 	if err != nil {
@@ -178,17 +171,10 @@
 		sql  string
 	)
 	if limit == 0 {
-<<<<<<< HEAD
-		sql = "SELECT encoded, status, received_at, is_wip, ip FROM pool.transaction WHERE is_wip IS FALSE and status = $1 ORDER BY gas_price DESC"
-		rows, err = p.db.Query(ctx, sql, status.String())
-	} else {
-		sql = "SELECT encoded, status, received_at, is_wip, ip FROM pool.transaction WHERE is_wip IS FALSE and status = $1 ORDER BY gas_price DESC LIMIT $2"
-=======
 		sql = "SELECT encoded, status, received_at, is_wip, ip, failed_reason FROM pool.transaction WHERE is_wip IS FALSE and status = $1 ORDER BY gas_price DESC"
 		rows, err = p.db.Query(ctx, sql, status.String())
 	} else {
 		sql = "SELECT encoded, status, received_at, is_wip, ip, failed_reason FROM pool.transaction WHERE is_wip IS FALSE and status = $1 ORDER BY gas_price DESC LIMIT $2"
->>>>>>> 413220a2
 		rows, err = p.db.Query(ctx, sql, status.String(), limit)
 	}
 	if err != nil {
@@ -481,11 +467,7 @@
 
 // GetTxsByFromAndNonce get all the transactions from the pool with the same from and nonce
 func (p *PostgresPoolStorage) GetTxsByFromAndNonce(ctx context.Context, from common.Address, nonce uint64) ([]pool.Transaction, error) {
-<<<<<<< HEAD
-	sql := `SELECT encoded, status, received_at, is_wip, ip
-=======
 	sql := `SELECT encoded, status, received_at, is_wip, ip, failed_reason
->>>>>>> 413220a2
 	          FROM pool.transaction
 			 WHERE from_address = $1
 			   AND nonce = $2`
@@ -607,16 +589,10 @@
 		encoded, status, ip string
 		receivedAt          time.Time
 		isWIP               bool
-<<<<<<< HEAD
-	)
-
-	if err := rows.Scan(&encoded, &status, &receivedAt, &isWIP, &ip); err != nil {
-=======
 		failedReason        *string
 	)
 
 	if err := rows.Scan(&encoded, &status, &receivedAt, &isWIP, &ip, &failedReason); err != nil {
->>>>>>> 413220a2
 		return nil, err
 	}
 
@@ -635,10 +611,7 @@
 	tx.ReceivedAt = receivedAt
 	tx.IsWIP = isWIP
 	tx.IP = ip
-<<<<<<< HEAD
-=======
 	tx.FailedReason = failedReason
->>>>>>> 413220a2
 
 	return tx, nil
 }
