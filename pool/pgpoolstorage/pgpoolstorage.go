package pgpoolstorage

import (
	"context"
	"database/sql"
	"errors"
	"time"

	"github.com/0xPolygonHermez/zkevm-node/db"
	"github.com/0xPolygonHermez/zkevm-node/hex"
	"github.com/0xPolygonHermez/zkevm-node/pool"
	"github.com/0xPolygonHermez/zkevm-node/state"
	"github.com/ethereum/go-ethereum/common"
	"github.com/jackc/pgx/v4"
	"github.com/jackc/pgx/v4/pgxpool"
)

var (
	// ErrNotFound indicates an object has not been found for the search criteria used
	ErrNotFound = errors.New("object not found")
)

// PostgresPoolStorage is an implementation of the Pool interface
// that uses a postgres database to store the data
type PostgresPoolStorage struct {
	db *pgxpool.Pool
}

// NewPostgresPoolStorage creates and initializes an instance of PostgresPoolStorage
func NewPostgresPoolStorage(cfg db.Config) (*PostgresPoolStorage, error) {
	poolDB, err := db.NewSQLDB(cfg)
	if err != nil {
		return nil, err
	}

	return &PostgresPoolStorage{
		db: poolDB,
	}, nil
}

// AddTx adds a transaction to the pool table with the provided state
func (p *PostgresPoolStorage) AddTx(ctx context.Context, tx pool.Transaction) error {
	hash := tx.Hash().Hex()

	b, err := tx.MarshalBinary()
	if err != nil {
		return err
	}
	encoded := hex.EncodeToHex(b)

	b, err = tx.MarshalJSON()
	if err != nil {
		return err
	}
	decoded := string(b)

	gasPrice := tx.GasPrice().Uint64()
	nonce := tx.Nonce()
	sql := `
		INSERT INTO pool.txs 
		(
			hash,
			encoded,
			decoded,
			state,
			gas_price,
			nonce,
			is_claims,
			cumulative_gas_used,
			used_keccak_hashes,
			used_poseidon_hashes,
			used_poseidon_paddings,
			used_mem_aligns,
			used_arithmetics,
			used_binaries,
			used_steps,
			received_at
		) 
		VALUES 
			($1, $2, $3, $4, $5, $6, $7, $8, $9, $10, $11, $12, $13, $14, $15, $16)
	`
	if _, err := p.db.Exec(ctx, sql,
		hash,
		encoded,
		decoded,
		tx.State,
		gasPrice,
		nonce,
		tx.IsClaims,
		tx.CumulativeGasUsed,
		tx.UsedKeccakHashes,
		tx.UsedPoseidonHashes,
		tx.UsedPoseidonPaddings,
		tx.UsedMemAligns,
		tx.UsedArithmetics,
		tx.UsedBinaries,
		tx.UsedSteps,
		tx.ReceivedAt); err != nil {
		return err
	}
	return nil
}

// MarkReorgedTxsAsPending updated reorged txs state from selected to pending
func (p *PostgresPoolStorage) MarkReorgedTxsAsPending(ctx context.Context) error {
	const updateReorgedTxsToPending = "UPDATE pool.txs pt SET state = $1 WHERE state = $2 AND NOT EXISTS (SELECT hash FROM state.transaction WHERE hash = pt.hash)"
	if _, err := p.db.Exec(ctx, updateReorgedTxsToPending, pool.TxStatePending, pool.TxStateSelected); err != nil {
		return err
	}
	return nil
}

// GetTxsByState returns an array of transactions filtered by state
// limit parameter is used to limit amount txs from the db,
// if limit = 0, then there is no limit
func (p *PostgresPoolStorage) GetTxsByState(ctx context.Context, state pool.TxState, isClaims bool, limit uint64) ([]pool.Transaction, error) {
	var (
		rows pgx.Rows
		err  error
		sql  string
	)
	if limit == 0 {
		sql = "SELECT encoded, state, received_at FROM pool.txs WHERE state = $1 ORDER BY gas_price DESC"
		rows, err = p.db.Query(ctx, sql, state.String())
	} else {
		sql = "SELECT encoded, state, received_at FROM pool.txs WHERE state = $1 AND is_claims = $2 ORDER BY gas_price DESC LIMIT $3"
		rows, err = p.db.Query(ctx, sql, state.String(), isClaims, limit)
	}
	if err != nil {
		return nil, err
	}
	defer rows.Close()

	txs := make([]pool.Transaction, 0, len(rows.RawValues()))
	for rows.Next() {
		var (
			encoded, state string
			receivedAt     time.Time
		)

		if err := rows.Scan(&encoded, &state, &receivedAt); err != nil {
			return nil, err
		}

		tx := new(pool.Transaction)

		b, err := hex.DecodeHex(encoded)
		if err != nil {
			return nil, err
		}

		if err := tx.UnmarshalBinary(b); err != nil {
			return nil, err
		}

		tx.State = pool.TxState(state)
		tx.ReceivedAt = receivedAt
		txs = append(txs, *tx)
	}

	return txs, nil
}

<<<<<<< HEAD
func (p *PostgresPoolStorage) GetTopPendingTxByProfitabilityAndZkCounters(ctx context.Context, maxZkCounters pool.ZkCounters) (*pool.Transaction, error) {
	sql := `
		SELECT 
			encoded, 
			state,
			cumulative_gas_used,
			used_keccak_hashes,
			used_poseidon_hashes,
			used_poseidon_paddings, 
			used_mem_aligns,
			used_arithmetics,
			used_binaries,
			used_steps,
			received_at 
		FROM
			pool.txs 
		WHERE 
			state = $1 AND 
			cumulative_gas_used < $2 AND 
			used_keccak_hashes < $3 AND 
			used_poseidon_hashes < $4 AND 
			used_poseidon_paddings < $5 AND
			used_mem_aligns < $6 AND 
			used_arithmetics < $7 AND
			used_binaries < $8 AND 
			used_steps < $9
		ORDER BY gas_price DESC
		LIMIT 1
	`
	var (
		encoded, state    string
		receivedAt        time.Time
		cumulativeGasUsed int64

		usedKeccakHashes, usedPoseidonHashes, usedPoseidonPaddings,
		usedMemAligns, usedArithmetics, usedBinaries, usedSteps int32
	)
	err := p.db.QueryRow(ctx, sql,
		pool.TxStatePending,
		maxZkCounters.CumulativeGasUsed,
		maxZkCounters.UsedKeccakHashes,
		maxZkCounters.UsedPoseidonHashes,
		maxZkCounters.UsedPoseidonPaddings,
		maxZkCounters.UsedMemAligns,
		maxZkCounters.UsedArithmetics,
		maxZkCounters.UsedBinaries,
		maxZkCounters.UsedSteps).
		Scan(&encoded,
			&state,
			&cumulativeGasUsed,
			&usedKeccakHashes,
			&usedPoseidonHashes,
			&usedPoseidonPaddings,
			&usedMemAligns,
			&usedArithmetics,
			&usedBinaries,
			&usedSteps,
			&receivedAt)

	if errors.Is(err, pgx.ErrNoRows) {
		return nil, ErrNotFound
	} else if err != nil {
		return nil, err
	}

	tx := new(pool.Transaction)
	b, err := hex.DecodeHex(encoded)
	if err != nil {
		return nil, err
	}
	if err := tx.UnmarshalBinary(b); err != nil {
		return nil, err
	}

	tx.State = pool.TxState(state)
	tx.ReceivedAt = receivedAt
	tx.ZkCounters = pool.ZkCounters{
		CumulativeGasUsed:    cumulativeGasUsed,
		UsedKeccakHashes:     usedKeccakHashes,
		UsedPoseidonHashes:   usedPoseidonHashes,
		UsedPoseidonPaddings: usedPoseidonPaddings,
		UsedMemAligns:        usedMemAligns,
		UsedArithmetics:      usedArithmetics,
		UsedBinaries:         usedBinaries,
		UsedSteps:            usedSteps,
	}

	return tx, nil
}

=======
// GetPendingTxHashesSince returns the pending tx since the given time.
>>>>>>> dc6bde85
func (p *PostgresPoolStorage) GetPendingTxHashesSince(ctx context.Context, since time.Time) ([]common.Hash, error) {
	sql := "SELECT hash FROM pool.txs WHERE state = $1 AND received_at >= $2"
	rows, err := p.db.Query(ctx, sql, pool.TxStatePending, since)
	if err != nil {
		return nil, err
	}
	defer rows.Close()

	hashes := make([]common.Hash, 0, len(rows.RawValues()))
	for rows.Next() {
		var hash string
		if err := rows.Scan(&hash); err != nil {
			return nil, err
		}
		hashes = append(hashes, common.HexToHash(hash))
	}

	return hashes, nil
}

// CountTransactionsByState get number of transactions
// accordingly to the provided state
func (p *PostgresPoolStorage) CountTransactionsByState(ctx context.Context, state pool.TxState) (uint64, error) {
	sql := "SELECT COUNT(*) FROM pool.txs WHERE state = $1"
	var counter uint64
	err := p.db.QueryRow(ctx, sql, state.String()).Scan(&counter)
	if err != nil {
		return 0, err
	}
	return counter, nil
}

// UpdateTxState updates a transaction state accordingly to the
// provided state and hash
func (p *PostgresPoolStorage) UpdateTxState(ctx context.Context, hash common.Hash, newState pool.TxState) error {
	sql := "UPDATE pool.txs SET state = $1 WHERE hash = $2"
	if _, err := p.db.Exec(ctx, sql, newState, hash.Hex()); err != nil {
		return err
	}
	return nil
}

// UpdateTxsState updates transactions state accordingly to the provided state and hashes
func (p *PostgresPoolStorage) UpdateTxsState(ctx context.Context, hashes []common.Hash, newState pool.TxState) error {
	hh := make([]string, 0, len(hashes))
	for _, h := range hashes {
		hh = append(hh, h.Hex())
	}

	sql := "UPDATE pool.txs SET state = $1 WHERE hash = ANY ($2)"
	if _, err := p.db.Exec(ctx, sql, newState, hh); err != nil {
		return err
	}
	return nil
}

// DeleteTxsByHashes deletes txs by their hashes
func (p *PostgresPoolStorage) DeleteTxsByHashes(ctx context.Context, hashes []common.Hash) error {
	hh := make([]string, 0, len(hashes))
	for _, h := range hashes {
		hh = append(hh, h.Hex())
	}

	query := "DELETE FROM pool.txs WHERE hash = ANY ($1)"
	if _, err := p.db.Exec(ctx, query, hh); err != nil {
		return err
	}
	return nil
}

// SetGasPrice allows an external component to define the gas price
func (p *PostgresPoolStorage) SetGasPrice(ctx context.Context, gasPrice uint64) error {
	sql := "INSERT INTO pool.gas_price (price, timestamp) VALUES ($1, $2)"
	if _, err := p.db.Exec(ctx, sql, gasPrice, time.Now().UTC()); err != nil {
		return err
	}
	return nil
}

// GetGasPrice returns the current gas price
func (p *PostgresPoolStorage) GetGasPrice(ctx context.Context) (uint64, error) {
	sql := "SELECT price FROM pool.gas_price ORDER BY item_id DESC LIMIT 1"
	rows, err := p.db.Query(ctx, sql)
	if errors.Is(err, pgx.ErrNoRows) {
		return 0, state.ErrNotFound
	} else if err != nil {
		return 0, err
	}

	defer rows.Close()

	gasPrice := uint64(0)

	for rows.Next() {
		err := rows.Scan(&gasPrice)
		if err != nil {
			return 0, err
		}
	}

	return gasPrice, nil
}

// IsTxPending determines if the tx associated to the given hash is pending or
// not.
func (p *PostgresPoolStorage) IsTxPending(ctx context.Context, hash common.Hash) (bool, error) {
	var exists bool
	req := "SELECT exists (SELECT 1 FROM pool.txs WHERE hash = $1 AND state = $2)"
	err := p.db.QueryRow(ctx, req, hash.Hex(), pool.TxStatePending).Scan(&exists)
	if err != nil && err != sql.ErrNoRows {
		return false, err
	}

	return exists, nil
}<|MERGE_RESOLUTION|>--- conflicted
+++ resolved
@@ -161,7 +161,28 @@
 	return txs, nil
 }
 
-<<<<<<< HEAD
+// GetPendingTxHashesSince returns the pending tx since the given time.
+func (p *PostgresPoolStorage) GetPendingTxHashesSince(ctx context.Context, since time.Time) ([]common.Hash, error) {
+	sql := "SELECT hash FROM pool.txs WHERE state = $1 AND received_at >= $2"
+	rows, err := p.db.Query(ctx, sql, pool.TxStatePending, since)
+	if err != nil {
+		return nil, err
+	}
+	defer rows.Close()
+
+	hashes := make([]common.Hash, 0, len(rows.RawValues()))
+	for rows.Next() {
+		var hash string
+		if err := rows.Scan(&hash); err != nil {
+			return nil, err
+		}
+		hashes = append(hashes, common.HexToHash(hash))
+	}
+
+	return hashes, nil
+}
+
+// GetTopPendingTxByProfitabilityAndZkCounters
 func (p *PostgresPoolStorage) GetTopPendingTxByProfitabilityAndZkCounters(ctx context.Context, maxZkCounters pool.ZkCounters) (*pool.Transaction, error) {
 	sql := `
 		SELECT 
@@ -252,29 +273,6 @@
 	return tx, nil
 }
 
-=======
-// GetPendingTxHashesSince returns the pending tx since the given time.
->>>>>>> dc6bde85
-func (p *PostgresPoolStorage) GetPendingTxHashesSince(ctx context.Context, since time.Time) ([]common.Hash, error) {
-	sql := "SELECT hash FROM pool.txs WHERE state = $1 AND received_at >= $2"
-	rows, err := p.db.Query(ctx, sql, pool.TxStatePending, since)
-	if err != nil {
-		return nil, err
-	}
-	defer rows.Close()
-
-	hashes := make([]common.Hash, 0, len(rows.RawValues()))
-	for rows.Next() {
-		var hash string
-		if err := rows.Scan(&hash); err != nil {
-			return nil, err
-		}
-		hashes = append(hashes, common.HexToHash(hash))
-	}
-
-	return hashes, nil
-}
-
 // CountTransactionsByState get number of transactions
 // accordingly to the provided state
 func (p *PostgresPoolStorage) CountTransactionsByState(ctx context.Context, state pool.TxState) (uint64, error) {
