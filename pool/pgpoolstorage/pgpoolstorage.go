package pgpoolstorage

import (
	"context"
	"database/sql"
	"errors"
	"time"

	"github.com/0xPolygonHermez/zkevm-node/db"
	"github.com/0xPolygonHermez/zkevm-node/hex"
	"github.com/0xPolygonHermez/zkevm-node/pool"
	"github.com/0xPolygonHermez/zkevm-node/state"
	"github.com/ethereum/go-ethereum/common"
	"github.com/ethereum/go-ethereum/core/types"
	"github.com/jackc/pgx/v4"
	"github.com/jackc/pgx/v4/pgxpool"
)

var (
	// ErrNotFound indicates an object has not been found for the search criteria used
	ErrNotFound = errors.New("object not found")
)

// PostgresPoolStorage is an implementation of the Pool interface
// that uses a postgres database to store the data
type PostgresPoolStorage struct {
	db *pgxpool.Pool
}

// NewPostgresPoolStorage creates and initializes an instance of PostgresPoolStorage
func NewPostgresPoolStorage(cfg db.Config) (*PostgresPoolStorage, error) {
	poolDB, err := db.NewSQLDB(cfg)
	if err != nil {
		return nil, err
	}

	return &PostgresPoolStorage{
		db: poolDB,
	}, nil
}

// AddTx adds a transaction to the pool table with the provided status
func (p *PostgresPoolStorage) AddTx(ctx context.Context, tx pool.Transaction) error {
	hash := tx.Hash().Hex()

	b, err := tx.MarshalBinary()
	if err != nil {
		return err
	}
	encoded := hex.EncodeToHex(b)

	b, err = tx.MarshalJSON()
	if err != nil {
		return err
	}
	decoded := string(b)

	gasPrice := tx.GasPrice().Uint64()
	nonce := tx.Nonce()
	sql := `
		INSERT INTO pool.txs 
		(
			hash,
			encoded,
			decoded,
			status,
			gas_price,
			nonce,
			is_claims,
			cumulative_gas_used,
			used_keccak_hashes,
			used_poseidon_hashes,
			used_poseidon_paddings,
			used_mem_aligns,
			used_arithmetics,
			used_binaries,
			used_steps,
			received_at,
			from_address
		) 
		VALUES 
			($1, $2, $3, $4, $5, $6, $7, $8, $9, $10, $11, $12, $13, $14, $15, $16, $17)
	`

	// Get FromAddress from the JSON data
	data, err := state.GetSender(tx.Transaction)
	if err != nil {
		return err
	}
	fromAddress := data.String()

	if _, err := p.db.Exec(ctx, sql,
		hash,
		encoded,
		decoded,
		tx.Status,
		gasPrice,
		nonce,
		tx.IsClaims,
		tx.CumulativeGasUsed,
		tx.UsedKeccakHashes,
		tx.UsedPoseidonHashes,
		tx.UsedPoseidonPaddings,
		tx.UsedMemAligns,
		tx.UsedArithmetics,
		tx.UsedBinaries,
		tx.UsedSteps,
		tx.ReceivedAt,
		fromAddress); err != nil {
		return err
	}
	return nil
}

// GetTxsByStatus returns an array of transactions filtered by status
// limit parameter is used to limit amount txs from the db,
// if limit = 0, then there is no limit
func (p *PostgresPoolStorage) GetTxsByStatus(ctx context.Context, status pool.TxStatus, isClaims bool, limit uint64) ([]pool.Transaction, error) {
	var (
		rows pgx.Rows
		err  error
		sql  string
	)
	if limit == 0 {
		sql = "SELECT encoded, status, received_at FROM pool.txs WHERE status = $1 ORDER BY gas_price DESC"
		rows, err = p.db.Query(ctx, sql, status.String())
	} else {
		sql = "SELECT encoded, status, received_at FROM pool.txs WHERE status = $1 AND is_claims = $2 ORDER BY gas_price DESC LIMIT $3"
		rows, err = p.db.Query(ctx, sql, status.String(), isClaims, limit)
	}
	if err != nil {
		return nil, err
	}
	defer rows.Close()

	txs := make([]pool.Transaction, 0, len(rows.RawValues()))
	for rows.Next() {
		tx, err := scanTx(rows)
		if err != nil {
			return nil, err
		}
		txs = append(txs, *tx)
	}

	return txs, nil
}

// GetPendingTxHashesSince returns the pending tx since the given time.
func (p *PostgresPoolStorage) GetPendingTxHashesSince(ctx context.Context, since time.Time) ([]common.Hash, error) {
	sql := "SELECT hash FROM pool.txs WHERE status = $1 AND received_at >= $2"
	rows, err := p.db.Query(ctx, sql, pool.TxStatusPending, since)
	if err != nil {
		return nil, err
	}
	defer rows.Close()

	hashes := make([]common.Hash, 0, len(rows.RawValues()))
	for rows.Next() {
		var hash string
		if err := rows.Scan(&hash); err != nil {
			return nil, err
		}
		hashes = append(hashes, common.HexToHash(hash))
	}

	return hashes, nil
}

// GetTxs gets txs with the lowest nonce
func (p *PostgresPoolStorage) GetTxs(ctx context.Context, filterStatus pool.TxStatus, isClaims bool, minGasPrice, limit uint64) ([]*pool.Transaction, error) {
	query := `
		SELECT
			encoded,
			status,
			cumulative_gas_used,
			used_keccak_hashes,
			used_poseidon_hashes,
			used_poseidon_paddings,
			used_mem_aligns,
			used_arithmetics,
			used_binaries,
			used_steps,
			received_at,
			nonce,
			failed_counter
		FROM
			pool.txs p1
		WHERE 
			status = $1 AND
			gas_price >= $2 AND
			is_claims = $3
		ORDER BY 
			gas_price DESC
		LIMIT $4
	`

	if filterStatus == pool.TxStatusFailed {
		query = `
		SELECT 
		    	encoded,
				status,
				cumulative_gas_used,
				used_keccak_hashes,
				used_poseidon_hashes,
				used_poseidon_paddings,
				used_mem_aligns,
				used_arithmetics,
				used_binaries,
				used_steps,
				received_at,
				nonce
		    FROM (
			SELECT
				encoded,
				status,
				gas_price,
				cumulative_gas_used,
				used_keccak_hashes,
				used_poseidon_hashes,
				used_poseidon_paddings,
				used_mem_aligns,
				used_arithmetics,
				used_binaries,
				used_steps,
				received_at,
				nonce,
				failed_counter
			FROM
				pool.txs p1
			WHERE
				status = $1 AND
				gas_price >= $2 AND 
				is_claims = $3
			ORDER BY 
				failed_counter ASC
			LIMIT $4
			) as tmp
		ORDER BY gas_price DESC
		`
	}

	var (
		encoded, status   string
		receivedAt        time.Time
		cumulativeGasUsed uint64

		usedKeccakHashes, usedPoseidonHashes, usedPoseidonPaddings,
<<<<<<< HEAD
		usedMemAligns, usedArithmetics, usedBinaries, usedSteps uint32
		nonce uint64
=======
		usedMemAligns, usedArithmetics, usedBinaries, usedSteps int32
		nonce, failedCounter uint64
>>>>>>> 2065e6ad
	)

	args := []interface{}{filterStatus, minGasPrice, isClaims, limit}

	rows, err := p.db.Query(ctx, query, args...)
	if errors.Is(err, pgx.ErrNoRows) {
		return nil, ErrNotFound
	} else if err != nil {
		return nil, err
	}

	txs := make([]*pool.Transaction, 0, len(rows.RawValues()))
	for rows.Next() {
		err := rows.Scan(
			&encoded,
			&status,
			&cumulativeGasUsed,
			&usedKeccakHashes,
			&usedPoseidonHashes,
			&usedPoseidonPaddings,
			&usedMemAligns,
			&usedArithmetics,
			&usedBinaries,
			&usedSteps,
			&receivedAt,
			&nonce,
			&failedCounter,
		)

		if err != nil {
			return nil, err
		}
		tx := new(pool.Transaction)
		b, err := hex.DecodeHex(encoded)
		if err != nil {
			return nil, err
		}
		if err := tx.UnmarshalBinary(b); err != nil {
			return nil, err
		}

		tx.Status = pool.TxStatus(status)
		tx.ReceivedAt = receivedAt
		tx.ZkCounters = pool.ZkCounters{
			CumulativeGasUsed:    cumulativeGasUsed,
			UsedKeccakHashes:     usedKeccakHashes,
			UsedPoseidonHashes:   usedPoseidonHashes,
			UsedPoseidonPaddings: usedPoseidonPaddings,
			UsedMemAligns:        usedMemAligns,
			UsedArithmetics:      usedArithmetics,
			UsedBinaries:         usedBinaries,
			UsedSteps:            usedSteps,
		}
		tx.FailedCounter = failedCounter

		txs = append(txs, tx)
	}

	return txs, nil
}

// CountTransactionsByStatus get number of transactions
// accordingly to the provided status
func (p *PostgresPoolStorage) CountTransactionsByStatus(ctx context.Context, status pool.TxStatus) (uint64, error) {
	sql := "SELECT COUNT(*) FROM pool.txs WHERE status = $1"
	var counter uint64
	err := p.db.QueryRow(ctx, sql, status.String()).Scan(&counter)
	if err != nil {
		return 0, err
	}
	return counter, nil
}

// UpdateTxStatus updates a transaction status accordingly to the
// provided status and hash
func (p *PostgresPoolStorage) UpdateTxStatus(ctx context.Context, hash common.Hash, newStatus pool.TxStatus) error {
	sql := "UPDATE pool.txs SET status = $1 WHERE hash = $2"
	if _, err := p.db.Exec(ctx, sql, newStatus, hash.Hex()); err != nil {
		return err
	}
	return nil
}

// UpdateTxsStatus updates transactions status accordingly to the provided status and hashes
func (p *PostgresPoolStorage) UpdateTxsStatus(ctx context.Context, hashes []string, newStatus pool.TxStatus) error {
	sql := "UPDATE pool.txs SET status = $1 WHERE hash = ANY ($2)"
	if _, err := p.db.Exec(ctx, sql, newStatus, hashes); err != nil {
		return err
	}
	return nil
}

// DeleteTxsByHashes deletes txs by their hashes
func (p *PostgresPoolStorage) DeleteTxsByHashes(ctx context.Context, hashes []common.Hash) error {
	hh := make([]string, 0, len(hashes))
	for _, h := range hashes {
		hh = append(hh, h.Hex())
	}

	query := "DELETE FROM pool.txs WHERE hash = ANY ($1)"
	if _, err := p.db.Exec(ctx, query, hh); err != nil {
		return err
	}
	return nil
}

// SetGasPrice allows an external component to define the gas price
func (p *PostgresPoolStorage) SetGasPrice(ctx context.Context, gasPrice uint64) error {
	sql := "INSERT INTO pool.gas_price (price, timestamp) VALUES ($1, $2)"
	if _, err := p.db.Exec(ctx, sql, gasPrice, time.Now().UTC()); err != nil {
		return err
	}
	return nil
}

// GetGasPrice returns the current gas price
func (p *PostgresPoolStorage) GetGasPrice(ctx context.Context) (uint64, error) {
	sql := "SELECT price FROM pool.gas_price ORDER BY item_id DESC LIMIT 1"
	rows, err := p.db.Query(ctx, sql)
	if errors.Is(err, pgx.ErrNoRows) {
		return 0, state.ErrNotFound
	} else if err != nil {
		return 0, err
	}

	defer rows.Close()

	gasPrice := uint64(0)

	for rows.Next() {
		err := rows.Scan(&gasPrice)
		if err != nil {
			return 0, err
		}
	}

	return gasPrice, nil
}

// IsTxPending determines if the tx associated to the given hash is pending or
// not.
func (p *PostgresPoolStorage) IsTxPending(ctx context.Context, hash common.Hash) (bool, error) {
	var exists bool
	req := "SELECT exists (SELECT 1 FROM pool.txs WHERE hash = $1 AND status = $2)"
	err := p.db.QueryRow(ctx, req, hash.Hex(), pool.TxStatusPending).Scan(&exists)
	if err != nil && err != sql.ErrNoRows {
		return false, err
	}

	return exists, nil
}

// GetTxsByFromAndNonce get all the transactions from the pool with the same from and nonce
func (p *PostgresPoolStorage) GetTxsByFromAndNonce(ctx context.Context, from common.Address, nonce uint64) ([]pool.Transaction, error) {
	sql := `SELECT encoded, status, received_at
	          FROM pool.txs
			 WHERE from_address = $1
			   AND nonce = $2`
	rows, err := p.db.Query(ctx, sql, from.String(), nonce)
	if errors.Is(err, pgx.ErrNoRows) {
		return nil, nil
	} else if err != nil {
		return nil, err
	}
	defer rows.Close()

	txs := make([]pool.Transaction, 0, len(rows.RawValues()))
	for rows.Next() {
		tx, err := scanTx(rows)
		if err != nil {
			return nil, err
		}
		txs = append(txs, *tx)
	}

	return txs, nil
}

// GetTxFromAddressFromByHash gets tx from address by hash
func (p *PostgresPoolStorage) GetTxFromAddressFromByHash(ctx context.Context, hash common.Hash) (common.Address, uint64, error) {
	query := `SELECT from_address, nonce
			  FROM pool.txs
			  WHERE hash = $1
	`

	var (
		fromAddr string
		nonce    uint64
	)
	err := p.db.QueryRow(ctx, query, hash.String()).Scan(&fromAddr, &nonce)
	if err != nil {
		return common.Address{}, 0, err
	}

	return common.HexToAddress(fromAddr), nonce, nil
}

// IncrementFailedCounter increment for failed txs failed counter
func (p *PostgresPoolStorage) IncrementFailedCounter(ctx context.Context, hashes []string) error {
	sql := "UPDATE pool.txs SET failed_counter = failed_counter + 1 WHERE hash = ANY ($1)"
	if _, err := p.db.Exec(ctx, sql, hashes); err != nil {
		return err
	}
	return nil
}

// GetNonce gets the nonce to the provided address accordingly to the txs in the pool
func (p *PostgresPoolStorage) GetNonce(ctx context.Context, address common.Address) (uint64, error) {
	sql := `SELECT MAX(nonce)
              FROM pool.txs
             WHERE from_address = $1
               AND (status = $2 OR status = $3)`
	rows, err := p.db.Query(ctx, sql, address.String(), pool.TxStatusPending, pool.TxStatusSelected)
	if errors.Is(err, pgx.ErrNoRows) {
		return 0, nil
	} else if err != nil {
		return 0, err
	}
	defer rows.Close()

	var nonce *uint64
	for rows.Next() {
		err := rows.Scan(&nonce)
		if err != nil {
			return 0, err
		} else if rows.Err() != nil {
			return 0, rows.Err()
		}
	}

	if nonce == nil {
		n := uint64(0)
		nonce = &n
	} else {
		n := *nonce + 1
		nonce = &n
	}

	return *nonce, nil
}

// GetTxByHash gets a transaction in the pool by its hash
func (p *PostgresPoolStorage) GetTxByHash(ctx context.Context, hash common.Hash) (*pool.Transaction, error) {
	var (
		encoded, status string
		receivedAt      time.Time
	)

	sql := `SELECT encoded, status, received_at
	          FROM pool.txs
			 WHERE hash = $1`
	err := p.db.QueryRow(ctx, sql, hash.String()).Scan(&encoded, &status, &receivedAt)
	if errors.Is(err, pgx.ErrNoRows) {
		return nil, ErrNotFound
	} else if err != nil {
		return nil, err
	}

	b, err := hex.DecodeHex(encoded)
	if err != nil {
		return nil, err
	}

	tx := new(types.Transaction)
	if err := tx.UnmarshalBinary(b); err != nil {
		return nil, err
	}
	return &pool.Transaction{
		ReceivedAt:  receivedAt,
		Status:      pool.TxStatus(status),
		Transaction: *tx,
	}, nil
}

func scanTx(rows pgx.Rows) (*pool.Transaction, error) {
	var (
		encoded, status string
		receivedAt      time.Time
	)

	if err := rows.Scan(&encoded, &status, &receivedAt); err != nil {
		return nil, err
	}

	tx := new(pool.Transaction)

	b, err := hex.DecodeHex(encoded)
	if err != nil {
		return nil, err
	}

	if err := tx.UnmarshalBinary(b); err != nil {
		return nil, err
	}

	tx.Status = pool.TxStatus(status)
	tx.ReceivedAt = receivedAt

	return tx, nil
}<|MERGE_RESOLUTION|>--- conflicted
+++ resolved
@@ -208,7 +208,8 @@
 				used_binaries,
 				used_steps,
 				received_at,
-				nonce
+				nonce,
+				failed_counter
 		    FROM (
 			SELECT
 				encoded,
@@ -245,13 +246,8 @@
 		cumulativeGasUsed uint64
 
 		usedKeccakHashes, usedPoseidonHashes, usedPoseidonPaddings,
-<<<<<<< HEAD
 		usedMemAligns, usedArithmetics, usedBinaries, usedSteps uint32
-		nonce uint64
-=======
-		usedMemAligns, usedArithmetics, usedBinaries, usedSteps int32
 		nonce, failedCounter uint64
->>>>>>> 2065e6ad
 	)
 
 	args := []interface{}{filterStatus, minGasPrice, isClaims, limit}
