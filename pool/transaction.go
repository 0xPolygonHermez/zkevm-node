--- conflicted
+++ resolved
@@ -44,10 +44,7 @@
 	PreprocessedStateRoot common.Hash
 	IsWIP                 bool
 	IP                    string
-<<<<<<< HEAD
-=======
 	FailedReason          *string
->>>>>>> 413220a2
 }
 
 // NewTransaction creates a new transaction
