package pool

import (
	"math/big"
	"testing"

	"github.com/0xPolygonHermez/zkevm-node/hex"
	"github.com/ethereum/go-ethereum/common"
	"github.com/ethereum/go-ethereum/core/types"
)

func Test_IsClaimTx(t *testing.T) {
	l2BridgeAddr := common.HexToAddress("0x00000000000000000000000000000001")
	differentAddr := common.HexToAddress("0x00000000000000000000000000000002")
<<<<<<< HEAD
	claimData := hex.DecodeBig(bridgeClaimMethodSignature).Bytes()
=======
	claimData, err := hex.DecodeHex(bridgeClaimMethodSignature)
	if err != nil {
		panic(err)
	}
>>>>>>> 9aaa4b6a

	testCases := []struct {
		Name           string
		Tx             Transaction
		expectedResult bool
	}{
		{
			Name: "To address as nil",
			Tx: Transaction{
				Transaction: *types.NewTx(&types.LegacyTx{Nonce: 1, To: nil, Value: big.NewInt(0), Gas: 0, GasPrice: big.NewInt(0), Data: claimData}),
			},
			expectedResult: false,
		},
		{
			Name: "To address as Zeroaddress",
			Tx: Transaction{
				Transaction: *types.NewTx(&types.LegacyTx{Nonce: 1, To: &common.Address{}, Value: big.NewInt(0), Gas: 0, GasPrice: big.NewInt(0), Data: claimData}),
			},
			expectedResult: false,
		},
		{
			Name: "To address as Any address other than l2BridgeAddr address",
			Tx: Transaction{
				Transaction: *types.NewTx(&types.LegacyTx{Nonce: 1, To: &differentAddr, Value: big.NewInt(0), Gas: 0, GasPrice: big.NewInt(0), Data: claimData}),
			},
			expectedResult: false,
		},
		{
			Name: "To address as l2BridgeAddr address with 0 gas",
			Tx: Transaction{
				Transaction: *types.NewTx(&types.LegacyTx{Nonce: 1, To: &l2BridgeAddr, Value: big.NewInt(0), Gas: 0, GasPrice: big.NewInt(0), Data: claimData}),
			},
<<<<<<< HEAD
			expectedResult: true,
=======
			expectedResult: false,
		},
		{
			Name: "To address as l2BridgeAddr address",
			Tx: Transaction{
				Transaction: *types.NewTx(&types.LegacyTx{Nonce: 1, To: &l2BridgeAddr, Value: big.NewInt(0), Gas: 50000, GasPrice: big.NewInt(0), Data: claimData}),
			},
			expectedResult: true,
		},
		{
			Name: "More Gas than 150K",
			Tx: Transaction{
				Transaction: *types.NewTx(&types.LegacyTx{Nonce: 1, To: &l2BridgeAddr, Value: big.NewInt(0), Gas: 160000, GasPrice: big.NewInt(0), Data: claimData}),
			},
			expectedResult: false,
>>>>>>> 9aaa4b6a
		},
		{
			Name: "Tx with Gas 150K",
			Tx: Transaction{
				Transaction: *types.NewTx(&types.LegacyTx{Nonce: 1, To: &l2BridgeAddr, Value: big.NewInt(0), Gas: 150000, GasPrice: big.NewInt(0), Data: claimData}),
			},
			expectedResult: true,
		},
	}
	const freeClaimGasLimit uint64 = 150000
	for _, testCase := range testCases {
		t.Run(testCase.Name, func(t *testing.T) {
			result := testCase.Tx.IsClaimTx(l2BridgeAddr, freeClaimGasLimit)
			if result != testCase.expectedResult {
				t.Errorf("Invalid result, expected: %v, found: %v", testCase.expectedResult, result)
			}
		})
	}
}<|MERGE_RESOLUTION|>--- conflicted
+++ resolved
@@ -12,14 +12,10 @@
 func Test_IsClaimTx(t *testing.T) {
 	l2BridgeAddr := common.HexToAddress("0x00000000000000000000000000000001")
 	differentAddr := common.HexToAddress("0x00000000000000000000000000000002")
-<<<<<<< HEAD
-	claimData := hex.DecodeBig(bridgeClaimMethodSignature).Bytes()
-=======
 	claimData, err := hex.DecodeHex(bridgeClaimMethodSignature)
 	if err != nil {
 		panic(err)
 	}
->>>>>>> 9aaa4b6a
 
 	testCases := []struct {
 		Name           string
@@ -52,9 +48,6 @@
 			Tx: Transaction{
 				Transaction: *types.NewTx(&types.LegacyTx{Nonce: 1, To: &l2BridgeAddr, Value: big.NewInt(0), Gas: 0, GasPrice: big.NewInt(0), Data: claimData}),
 			},
-<<<<<<< HEAD
-			expectedResult: true,
-=======
 			expectedResult: false,
 		},
 		{
@@ -70,7 +63,6 @@
 				Transaction: *types.NewTx(&types.LegacyTx{Nonce: 1, To: &l2BridgeAddr, Value: big.NewInt(0), Gas: 160000, GasPrice: big.NewInt(0), Data: claimData}),
 			},
 			expectedResult: false,
->>>>>>> 9aaa4b6a
 		},
 		{
 			Name: "Tx with Gas 150K",
