package pool_test

import (
	"context"
	"crypto/ecdsa"
	"crypto/rand"
	"fmt"
	"math"
	"math/big"
	"os"
	"strings"
	"testing"
	"time"

	cfgTypes "github.com/0xPolygonHermez/zkevm-node/config/types"
	"github.com/0xPolygonHermez/zkevm-node/db"
	"github.com/0xPolygonHermez/zkevm-node/encoding"
	"github.com/0xPolygonHermez/zkevm-node/event"
	"github.com/0xPolygonHermez/zkevm-node/event/nileventstorage"
	"github.com/0xPolygonHermez/zkevm-node/hex"
	"github.com/0xPolygonHermez/zkevm-node/log"
	"github.com/0xPolygonHermez/zkevm-node/merkletree"
	"github.com/0xPolygonHermez/zkevm-node/pool"
	"github.com/0xPolygonHermez/zkevm-node/pool/pgpoolstorage"
	"github.com/0xPolygonHermez/zkevm-node/state"
	"github.com/0xPolygonHermez/zkevm-node/state/runtime/executor"
	"github.com/0xPolygonHermez/zkevm-node/test/contracts/bin/Revert"
	"github.com/0xPolygonHermez/zkevm-node/test/dbutils"
	"github.com/0xPolygonHermez/zkevm-node/test/operations"
	"github.com/0xPolygonHermez/zkevm-node/test/testutils"
	"github.com/ethereum/go-ethereum/accounts/abi/bind"
	"github.com/ethereum/go-ethereum/common"
	ethTypes "github.com/ethereum/go-ethereum/core/types"
	"github.com/ethereum/go-ethereum/crypto"
	"github.com/jackc/pgx/v4/pgxpool"
	"github.com/stretchr/testify/assert"
	"github.com/stretchr/testify/require"
)

const (
	forkID5          = 5
	senderPrivateKey = "0x28b2b0318721be8c8339199172cd7cc8f5e273800a35616ec893083a4b32c02e"
	senderAddress    = "0x617b3a3528F9cDd6630fd3301B9c8911F7Bf063D"
)

var (
	stateDBCfg = dbutils.NewStateConfigFromEnv()
	poolDBCfg  = dbutils.NewPoolConfigFromEnv()
	genesis    = state.Genesis{
		GenesisActions: []*state.GenesisAction{
			{
				Address: senderAddress,
				Type:    int(merkletree.LeafTypeBalance),
				Value:   "90000000000000000000000000000000000000000000000000000000000",
			},
		},
	}
	cfg = pool.Config{
		MaxTxBytesSize:                    30132,
		MaxTxDataBytesSize:                30000,
		MinAllowedGasPriceInterval:        cfgTypes.NewDuration(5 * time.Minute),
		PollMinAllowedGasPriceInterval:    cfgTypes.NewDuration(15 * time.Second),
		DefaultMinGasPriceAllowed:         1000000000,
		IntervalToRefreshBlockedAddresses: cfgTypes.NewDuration(5 * time.Minute),
<<<<<<< HEAD
		EffectiveGasPrice: pool.EffectiveGasPrice{
			L1GasPriceFactor: 10,
			ByteGasCost:      16,
			MarginFactor:     10,
		},
=======
		AccountQueue:                      15,
		GlobalQueue:                       20,
>>>>>>> e61371ad
	}
	gasPrice   = big.NewInt(1000000000)
	l1GasPrice = big.NewInt(1000000000000)
	gasLimit   = uint64(21000)
	chainID    = big.NewInt(1337)
)

func TestMain(m *testing.M) {
	log.Init(log.Config{
		Level:   "debug",
		Outputs: []string{"stderr"},
	})

	code := m.Run()
	os.Exit(code)
}

func Test_AddTx(t *testing.T) {
	initOrResetDB(t)

	stateSqlDB, err := db.NewSQLDB(stateDBCfg)
	require.NoError(t, err)
	defer stateSqlDB.Close() //nolint:gosec,errcheck

	poolSqlDB, err := db.NewSQLDB(poolDBCfg)
	require.NoError(t, err)

	defer poolSqlDB.Close() //nolint:gosec,errcheck

	eventStorage, err := nileventstorage.NewNilEventStorage()
	if err != nil {
		log.Fatal(err)
	}
	eventLog := event.NewEventLog(event.Config{}, eventStorage)

	st := newState(stateSqlDB, eventLog)

	genesisBlock := state.Block{
		BlockNumber: 0,
		BlockHash:   state.ZeroHash,
		ParentHash:  state.ZeroHash,
		ReceivedAt:  time.Now(),
	}
	ctx := context.Background()
	dbTx, err := st.BeginStateTransaction(ctx)
	require.NoError(t, err)
	_, err = st.SetGenesis(ctx, genesisBlock, genesis, dbTx)
	require.NoError(t, err)
	require.NoError(t, dbTx.Commit(ctx))

	s, err := pgpoolstorage.NewPostgresPoolStorage(poolDBCfg)
	require.NoError(t, err)

	const chainID = 2576980377
	p := setupPool(t, cfg, s, st, chainID, ctx, eventLog)

	tx := new(ethTypes.Transaction)
	expectedTxEncoded := "0xf86880843b9aca008252089400000000000000000000000000000000000000008080850133333355a03ee24709870c8dbc67884c9c8acb864c1aceaaa7332b9a3db0d7a5d7c68eb8e4a0302980b070f5e3ffca3dc27b07daf69d66ab27d4df648e0b3ed059cf23aa168d"
	b, err := hex.DecodeHex(expectedTxEncoded)
	require.NoError(t, err)
	tx.UnmarshalBinary(b) //nolint:gosec,errcheck

	err = p.AddTx(ctx, *tx, "")
	require.NoError(t, err)

	rows, err := poolSqlDB.Query(ctx, "SELECT hash, encoded, decoded, status, used_steps FROM pool.transaction")
	require.NoError(t, err)
	defer rows.Close() // nolint:staticcheck

	c := 0
	for rows.Next() {
		var hash, encoded, decoded, status string
		var usedSteps int
		err := rows.Scan(&hash, &encoded, &decoded, &status, &usedSteps)
		require.NoError(t, err)
		b, _ := tx.MarshalJSON()

		assert.Equal(t, "0x3c499a6308dbf4e67bd4e949b0b609e3a0a5a7fd6a497acb23e37ae7f0a923cc", hash, "invalid hash")
		assert.Equal(t, expectedTxEncoded, encoded, "invalid encoded")
		assert.JSONEq(t, string(b), decoded, "invalid decoded")
		assert.Equal(t, string(pool.TxStatusPending), status, "invalid tx status")
		assert.Greater(t, usedSteps, 0, "invalid used steps")
		c++
	}

	assert.Equal(t, 1, c, "invalid number of txs in the pool")
}

func Test_AddTx_OversizedData(t *testing.T) {
	initOrResetDB(t)

	stateSqlDB, err := db.NewSQLDB(stateDBCfg)
	if err != nil {
		panic(err)
	}
	defer stateSqlDB.Close() //nolint:gosec,errcheck

	poolSqlDB, err := db.NewSQLDB(poolDBCfg)
	require.NoError(t, err)
	defer poolSqlDB.Close() //nolint:gosec,errcheck

	eventStorage, err := nileventstorage.NewNilEventStorage()
	if err != nil {
		log.Fatal(err)
	}
	eventLog := event.NewEventLog(event.Config{}, eventStorage)

	st := newState(stateSqlDB, eventLog)

	genesisBlock := state.Block{
		BlockNumber: 0,
		BlockHash:   state.ZeroHash,
		ParentHash:  state.ZeroHash,
		ReceivedAt:  time.Now(),
	}
	genesis := state.Genesis{
		GenesisActions: []*state.GenesisAction{
			{
				Address: senderAddress,
				Type:    int(merkletree.LeafTypeBalance),
				Value:   "1000000000000000000000",
			},
		},
	}
	ctx := context.Background()
	dbTx, err := st.BeginStateTransaction(ctx)
	require.NoError(t, err)
	_, err = st.SetGenesis(ctx, genesisBlock, genesis, dbTx)
	require.NoError(t, err)
	require.NoError(t, dbTx.Commit(ctx))

	s, err := pgpoolstorage.NewPostgresPoolStorage(poolDBCfg)
	require.NoError(t, err)

<<<<<<< HEAD
	const chainID = 2576980377
	p := pool.NewPool(cfg, s, st, chainID, eventLog)
=======
	p := pool.NewPool(cfg, s, st, common.Address{}, chainID.Uint64(), eventLog)
>>>>>>> e61371ad

	b := make([]byte, cfg.MaxTxBytesSize+1)
	to := common.HexToAddress(operations.DefaultSequencerAddress)
	tx := ethTypes.NewTransaction(0, to, big.NewInt(0), gasLimit, big.NewInt(0), b)

	// GetAuth configures and returns an auth object.
	auth, err := operations.GetAuth(operations.DefaultSequencerPrivateKey, chainID.Uint64())
	require.NoError(t, err)
	signedTx, err := auth.Signer(auth.From, tx)
	require.NoError(t, err)

	err = p.AddTx(ctx, *signedTx, "")
	require.EqualError(t, err, pool.ErrOversizedData.Error())
}

func Test_AddPreEIP155Tx(t *testing.T) {
	initOrResetDB(t)

	stateSqlDB, err := db.NewSQLDB(stateDBCfg)
	require.NoError(t, err)
	defer stateSqlDB.Close() //nolint:gosec,errcheck

	poolSqlDB, err := db.NewSQLDB(poolDBCfg)
	require.NoError(t, err)
	defer poolSqlDB.Close() //nolint:gosec,errcheck

	eventStorage, err := nileventstorage.NewNilEventStorage()
	if err != nil {
		log.Fatal(err)
	}
	eventLog := event.NewEventLog(event.Config{}, eventStorage)

	st := newState(stateSqlDB, eventLog)

	genesisBlock := state.Block{
		BlockNumber: 0,
		BlockHash:   state.ZeroHash,
		ParentHash:  state.ZeroHash,
		ReceivedAt:  time.Now(),
	}
	genesis := state.Genesis{
		GenesisActions: []*state.GenesisAction{
			{
				Address: senderAddress,
				Type:    int(merkletree.LeafTypeBalance),
				Value:   "1000000000000000000000",
			},
			{
				Address: "0x4d5Cf5032B2a844602278b01199ED191A86c93ff",
				Type:    int(merkletree.LeafTypeBalance),
				Value:   "200000000000000000000",
			},
		},
	}
	ctx := context.Background()
	dbTx, err := st.BeginStateTransaction(ctx)
	require.NoError(t, err)
	_, err = st.SetGenesis(ctx, genesisBlock, genesis, dbTx)
	require.NoError(t, err)
	require.NoError(t, dbTx.Commit(ctx))

	s, err := pgpoolstorage.NewPostgresPoolStorage(poolDBCfg)
	require.NoError(t, err)

	const chainID = 2576980377
	p := setupPool(t, cfg, s, st, chainID, ctx, eventLog)

	batchL2Data := "0xe580843b9aca00830186a0941275fbb540c8efc58b812ba83b0d0b8b9917ae98808464fbb77c6b39bdc5f8e458aba689f2a1ff8c543a94e4817bda40f3fe34080c4ab26c1e3c2fc2cda93bc32f0a79940501fd505dcf48d94abfde932ebf1417f502cb0d9de81bff"
	b, err := hex.DecodeHex(batchL2Data)
	require.NoError(t, err)
	txs, _, _, err := state.DecodeTxs(b, forkID5)
	require.NoError(t, err)

	tx := txs[0]

	err = p.AddTx(ctx, tx, "")
	require.NoError(t, err)

	rows, err := poolSqlDB.Query(ctx, "SELECT hash, encoded, decoded, status FROM pool.transaction")
	require.NoError(t, err)
	defer rows.Close() // nolint:staticcheck

	c := 0
	for rows.Next() {
		var hash, encoded, decoded, status string
		err := rows.Scan(&hash, &encoded, &decoded, &status)
		require.NoError(t, err)

		b, err := tx.MarshalBinary()
		require.NoError(t, err)

		bJSON, err := tx.MarshalJSON()
		require.NoError(t, err)

		assert.Equal(t, tx.Hash().String(), hash, "invalid hash")
		assert.Equal(t, hex.EncodeToHex(b), encoded, "invalid encoded")
		assert.JSONEq(t, string(bJSON), decoded, "invalid decoded")
		assert.Equal(t, string(pool.TxStatusPending), status, "invalid tx status")
		c++
	}

	assert.Equal(t, 1, c, "invalid number of txs in the pool")
}

func Test_GetPendingTxs(t *testing.T) {
	initOrResetDB(t)

	stateSqlDB, err := db.NewSQLDB(stateDBCfg)
	require.NoError(t, err)
	defer stateSqlDB.Close() //nolint:gosec,errcheck

	eventStorage, err := nileventstorage.NewNilEventStorage()
	if err != nil {
		log.Fatal(err)
	}
	eventLog := event.NewEventLog(event.Config{}, eventStorage)

	st := newState(stateSqlDB, eventLog)

	genesisBlock := state.Block{
		BlockNumber: 0,
		BlockHash:   state.ZeroHash,
		ParentHash:  state.ZeroHash,
		ReceivedAt:  time.Now(),
	}
	ctx := context.Background()
	dbTx, err := st.BeginStateTransaction(ctx)
	require.NoError(t, err)
	_, err = st.SetGenesis(ctx, genesisBlock, genesis, dbTx)
	require.NoError(t, err)
	require.NoError(t, dbTx.Commit(ctx))

	s, err := pgpoolstorage.NewPostgresPoolStorage(poolDBCfg)
	require.NoError(t, err)
	p := setupPool(t, cfg, s, st, chainID.Uint64(), ctx, eventLog)

	const txsCount = 10
	const limit = 5

	privateKey, err := crypto.HexToECDSA(strings.TrimPrefix(senderPrivateKey, "0x"))
	require.NoError(t, err)

	auth, err := bind.NewKeyedTransactorWithChainID(privateKey, chainID)
	require.NoError(t, err)

	// insert pending transactions
	for i := 0; i < txsCount; i++ {
		tx := ethTypes.NewTransaction(uint64(i), common.Address{}, big.NewInt(10), gasLimit, gasPrice, []byte{})
		signedTx, err := auth.Signer(auth.From, tx)
		require.NoError(t, err)
		err = p.AddTx(ctx, *signedTx, "")
		require.NoError(t, err)
	}

	txs, err := p.GetPendingTxs(ctx, limit)
	require.NoError(t, err)

	assert.Equal(t, limit, len(txs))

	for i := 0; i < txsCount; i++ {
		assert.Equal(t, pool.TxStatusPending, txs[0].Status)
	}
}

func Test_GetPendingTxsZeroPassed(t *testing.T) {
	initOrResetDB(t)

	stateSqlDB, err := db.NewSQLDB(stateDBCfg)
	require.NoError(t, err)
	defer stateSqlDB.Close() //nolint:gosec,errcheck

	eventStorage, err := nileventstorage.NewNilEventStorage()
	if err != nil {
		log.Fatal(err)
	}
	eventLog := event.NewEventLog(event.Config{}, eventStorage)

	st := newState(stateSqlDB, eventLog)

	genesisBlock := state.Block{
		BlockNumber: 0,
		BlockHash:   state.ZeroHash,
		ParentHash:  state.ZeroHash,
		ReceivedAt:  time.Now(),
	}
	ctx := context.Background()
	dbTx, err := st.BeginStateTransaction(ctx)
	require.NoError(t, err)
	_, err = st.SetGenesis(ctx, genesisBlock, genesis, dbTx)
	require.NoError(t, err)
	require.NoError(t, dbTx.Commit(ctx))

	s, err := pgpoolstorage.NewPostgresPoolStorage(poolDBCfg)
	require.NoError(t, err)
	p := setupPool(t, cfg, s, st, chainID.Uint64(), ctx, eventLog)

	const txsCount = 10
	const limit = 0

	privateKey, err := crypto.HexToECDSA(strings.TrimPrefix(senderPrivateKey, "0x"))
	require.NoError(t, err)

	auth, err := bind.NewKeyedTransactorWithChainID(privateKey, chainID)
	require.NoError(t, err)

	// insert pending transactions
	for i := 0; i < txsCount; i++ {
		tx := ethTypes.NewTransaction(uint64(i), common.Address{}, big.NewInt(10), gasLimit, gasPrice, []byte{})
		signedTx, err := auth.Signer(auth.From, tx)
		require.NoError(t, err)
		err = p.AddTx(ctx, *signedTx, "")
		require.NoError(t, err)
	}

	txs, err := p.GetPendingTxs(ctx, limit)
	require.NoError(t, err)

	assert.Equal(t, txsCount, len(txs))

	for i := 0; i < txsCount; i++ {
		assert.Equal(t, pool.TxStatusPending, txs[0].Status)
	}
}

func Test_GetTopPendingTxByProfitabilityAndZkCounters(t *testing.T) {
	ctx := context.Background()
	initOrResetDB(t)

	stateSqlDB, err := db.NewSQLDB(stateDBCfg)
	require.NoError(t, err)
	defer stateSqlDB.Close()

	eventStorage, err := nileventstorage.NewNilEventStorage()
	if err != nil {
		log.Fatal(err)
	}
	eventLog := event.NewEventLog(event.Config{}, eventStorage)

	st := newState(stateSqlDB, eventLog)

	genesisBlock := state.Block{
		BlockNumber: 0,
		BlockHash:   state.ZeroHash,
		ParentHash:  state.ZeroHash,
		ReceivedAt:  time.Now(),
	}
	dbTx, err := st.BeginStateTransaction(ctx)
	require.NoError(t, err)
	_, err = st.SetGenesis(ctx, genesisBlock, genesis, dbTx)
	require.NoError(t, err)
	require.NoError(t, dbTx.Commit(ctx))

	s, err := pgpoolstorage.NewPostgresPoolStorage(poolDBCfg)
	require.NoError(t, err)
	p := setupPool(t, cfg, s, st, chainID.Uint64(), ctx, eventLog)

	const txsCount = 10

	privateKey, err := crypto.HexToECDSA(strings.TrimPrefix(senderPrivateKey, "0x"))
	require.NoError(t, err)

	auth, err := bind.NewKeyedTransactorWithChainID(privateKey, chainID)
	require.NoError(t, err)

	// insert pending transactions
	for i := 0; i < txsCount; i++ {
		tx := ethTypes.NewTransaction(uint64(i), common.Address{}, big.NewInt(10), gasLimit, big.NewInt(gasPrice.Int64()+int64(i)), []byte{})
		signedTx, err := auth.Signer(auth.From, tx)
		require.NoError(t, err)
		err = p.AddTx(ctx, *signedTx, "")
		require.NoError(t, err)
	}

	txs, err := p.GetTxs(ctx, pool.TxStatusPending, 1, 10)
	require.NoError(t, err)
	// bcs it's sorted by nonce, tx with the lowest nonce is expected here
	assert.Equal(t, txs[0].Transaction.Nonce(), uint64(0))
}

func Test_UpdateTxsStatus(t *testing.T) {
	ctx := context.Background()

	initOrResetDB(t)

	stateSqlDB, err := db.NewSQLDB(stateDBCfg)
	require.NoError(t, err)
	defer stateSqlDB.Close() //nolint:gosec,errcheck

	poolSqlDB, err := db.NewSQLDB(poolDBCfg)
	require.NoError(t, err)
	defer poolSqlDB.Close() //nolint:gosec,errcheck

	eventStorage, err := nileventstorage.NewNilEventStorage()
	if err != nil {
		log.Fatal(err)
	}
	eventLog := event.NewEventLog(event.Config{}, eventStorage)

	st := newState(stateSqlDB, eventLog)

	genesisBlock := state.Block{
		BlockNumber: 0,
		BlockHash:   state.ZeroHash,
		ParentHash:  state.ZeroHash,
		ReceivedAt:  time.Now(),
	}
	dbTx, err := st.BeginStateTransaction(ctx)
	require.NoError(t, err)
	_, err = st.SetGenesis(ctx, genesisBlock, genesis, dbTx)
	require.NoError(t, err)
	require.NoError(t, dbTx.Commit(ctx))

	s, err := pgpoolstorage.NewPostgresPoolStorage(poolDBCfg)
	require.NoError(t, err)
	p := setupPool(t, cfg, s, st, chainID.Uint64(), ctx, eventLog)

	privateKey, err := crypto.HexToECDSA(strings.TrimPrefix(senderPrivateKey, "0x"))
	require.NoError(t, err)

	auth, err := bind.NewKeyedTransactorWithChainID(privateKey, chainID)
	require.NoError(t, err)

	tx1 := ethTypes.NewTransaction(uint64(0), common.Address{}, big.NewInt(10), gasLimit, gasPrice, []byte{})
	signedTx1, err := auth.Signer(auth.From, tx1)
	require.NoError(t, err)
	err = p.AddTx(ctx, *signedTx1, "")
	require.NoError(t, err)

	tx2 := ethTypes.NewTransaction(uint64(1), common.Address{}, big.NewInt(10), gasLimit, gasPrice, []byte{})
	signedTx2, err := auth.Signer(auth.From, tx2)
	require.NoError(t, err)
	err = p.AddTx(ctx, *signedTx2, "")
	require.NoError(t, err)

	expectedFailedReason := "failed"
	newStatus := pool.TxStatusInvalid
	err = p.UpdateTxsStatus(ctx, []pool.TxStatusUpdateInfo{
		{
			Hash:         signedTx1.Hash(),
			NewStatus:    newStatus,
			IsWIP:        false,
			FailedReason: &expectedFailedReason,
		},
		{
			Hash:         signedTx2.Hash(),
			NewStatus:    newStatus,
			IsWIP:        false,
			FailedReason: &expectedFailedReason,
		},
	})
	if err != nil {
		t.Error(err)
	}

	var count int
	rows, err := poolSqlDB.Query(ctx, "SELECT status, failed_reason FROM pool.transaction WHERE hash = ANY($1)", []string{signedTx1.Hash().String(), signedTx2.Hash().String()})
	defer rows.Close() // nolint:staticcheck
	if err != nil {
		t.Error(err)
	}
	var state, failedReason string
	for rows.Next() {
		count++
		if err := rows.Scan(&state, &failedReason); err != nil {
			t.Error(err)
		}
	}
	assert.Equal(t, 2, count)
}

func Test_UpdateTxStatus(t *testing.T) {
	ctx := context.Background()

	initOrResetDB(t)

	stateSqlDB, err := db.NewSQLDB(stateDBCfg)
	require.NoError(t, err)
	defer stateSqlDB.Close() //nolint:gosec,errcheck

	poolSqlDB, err := db.NewSQLDB(poolDBCfg)
	require.NoError(t, err)
	defer poolSqlDB.Close() //nolint:gosec,errcheck

	eventStorage, err := nileventstorage.NewNilEventStorage()
	if err != nil {
		log.Fatal(err)
	}
	eventLog := event.NewEventLog(event.Config{}, eventStorage)

	st := newState(stateSqlDB, eventLog)

	genesisBlock := state.Block{
		BlockNumber: 0,
		BlockHash:   state.ZeroHash,
		ParentHash:  state.ZeroHash,
		ReceivedAt:  time.Now(),
	}
	dbTx, err := st.BeginStateTransaction(ctx)
	require.NoError(t, err)
	_, err = st.SetGenesis(ctx, genesisBlock, genesis, dbTx)
	require.NoError(t, err)
	require.NoError(t, dbTx.Commit(ctx))

	s, err := pgpoolstorage.NewPostgresPoolStorage(poolDBCfg)
	require.NoError(t, err)
	p := setupPool(t, cfg, s, st, chainID.Uint64(), ctx, eventLog)

	privateKey, err := crypto.HexToECDSA(strings.TrimPrefix(senderPrivateKey, "0x"))
	require.NoError(t, err)

	auth, err := bind.NewKeyedTransactorWithChainID(privateKey, chainID)
	require.NoError(t, err)
	tx := ethTypes.NewTransaction(uint64(0), common.Address{}, big.NewInt(10), gasLimit, gasPrice, []byte{})
	signedTx, err := auth.Signer(auth.From, tx)
	require.NoError(t, err)
	if err := p.AddTx(ctx, *signedTx, ""); err != nil {
		t.Error(err)
	}
	expectedFailedReason := "failed"
	err = p.UpdateTxStatus(ctx, signedTx.Hash(), pool.TxStatusInvalid, false, &expectedFailedReason)
	if err != nil {
		t.Error(err)
	}

	rows, err := poolSqlDB.Query(ctx, "SELECT status, failed_reason FROM pool.transaction WHERE hash = $1", signedTx.Hash().Hex())
	require.NoError(t, err)

	defer rows.Close() // nolint:staticcheck
	var state, failedReason string
	rows.Next()
	if err := rows.Scan(&state, &failedReason); err != nil {
		t.Error(err)
	}

	assert.Equal(t, pool.TxStatusInvalid, pool.TxStatus(state))
	assert.Equal(t, expectedFailedReason, failedReason)
}

func Test_SetAndGetGasPrice(t *testing.T) {
	initOrResetDB(t)

	s, err := pgpoolstorage.NewPostgresPoolStorage(poolDBCfg)
	require.NoError(t, err)

	eventStorage, err := nileventstorage.NewNilEventStorage()
	require.NoError(t, err)
	eventLog := event.NewEventLog(event.Config{}, eventStorage)

	p := pool.NewPool(cfg, s, nil, chainID.Uint64(), eventLog)

	nBig, err := rand.Int(rand.Reader, big.NewInt(0).SetUint64(math.MaxUint64))
	require.NoError(t, err)
	expectedGasPrice := pool.GasPrices{nBig.Uint64(), nBig.Uint64()}
	ctx := context.Background()
	err = p.SetGasPrices(ctx, expectedGasPrice.L2GasPrice, expectedGasPrice.L1GasPrice)
	require.NoError(t, err)

	gasPrice, err := p.GetGasPrices(ctx)
	require.NoError(t, err)

	assert.Equal(t, expectedGasPrice, gasPrice)
}

func TestDeleteGasPricesHistoryOlderThan(t *testing.T) {
	initOrResetDB(t)

	s, err := pgpoolstorage.NewPostgresPoolStorage(poolDBCfg)
	require.NoError(t, err)

	eventStorage, err := nileventstorage.NewNilEventStorage()
	require.NoError(t, err)
	eventLog := event.NewEventLog(event.Config{}, eventStorage)

	p := pool.NewPool(cfg, s, nil, chainID.Uint64(), eventLog)

	ctx := context.Background()

	// set first gas price
	expectedL2GasPrice1 := uint64(1)
	expectedL1GasPrice1 := expectedL2GasPrice1 * 2
	err = p.SetGasPrices(ctx, expectedL2GasPrice1, expectedL1GasPrice1)
	require.NoError(t, err)
	gasPrices, err := p.GetGasPrices(ctx)
	require.NoError(t, err)
	assert.Equal(t, expectedL2GasPrice1, gasPrices.L2GasPrice)
	assert.Equal(t, expectedL1GasPrice1, gasPrices.L1GasPrice)

	// set second gas price
	expectedL2GasPrice2 := uint64(2)
	expectedL1GasPrice2 := uint64(2) * 2
	err = p.SetGasPrices(ctx, expectedL2GasPrice2, expectedL1GasPrice2)
	require.NoError(t, err)
	gasPrices, err = p.GetGasPrices(ctx)
	require.NoError(t, err)
	assert.Equal(t, expectedL2GasPrice2, gasPrices.L2GasPrice)
	assert.Equal(t, expectedL1GasPrice2, gasPrices.L1GasPrice)

	// min gas price should be the first one
	date := time.Now().UTC().Add(-time.Second * 2)
	min, err := p.MinL2GasPriceSince(ctx, date)
	require.NoError(t, err)
	require.Equal(t, expectedL2GasPrice1, min)

	// deleting the gas price history should keep at least the last one gas price (the second one)
	err = p.DeleteGasPricesHistoryOlderThan(ctx, time.Now().UTC().Add(time.Second))
	require.NoError(t, err)

	min, err = p.MinL2GasPriceSince(ctx, date)
	require.NoError(t, err)
	require.Equal(t, expectedL2GasPrice2, min)
}

func TestGetPendingTxSince(t *testing.T) {
	initOrResetDB(t)

	stateSqlDB, err := db.NewSQLDB(stateDBCfg)
	require.NoError(t, err)
	defer stateSqlDB.Close() //nolint:gosec,errcheck

	eventStorage, err := nileventstorage.NewNilEventStorage()
	if err != nil {
		log.Fatal(err)
	}
	eventLog := event.NewEventLog(event.Config{}, eventStorage)

	st := newState(stateSqlDB, eventLog)

	genesisBlock := state.Block{
		BlockNumber: 0,
		BlockHash:   state.ZeroHash,
		ParentHash:  state.ZeroHash,
		ReceivedAt:  time.Now(),
	}
	ctx := context.Background()
	dbTx, err := st.BeginStateTransaction(ctx)
	require.NoError(t, err)
	_, err = st.SetGenesis(ctx, genesisBlock, genesis, dbTx)
	require.NoError(t, err)
	require.NoError(t, dbTx.Commit(ctx))

	s, err := pgpoolstorage.NewPostgresPoolStorage(poolDBCfg)
	require.NoError(t, err)
	p := setupPool(t, cfg, s, st, chainID.Uint64(), ctx, eventLog)

	const txsCount = 10

	privateKey, err := crypto.HexToECDSA(strings.TrimPrefix(senderPrivateKey, "0x"))
	require.NoError(t, err)

	auth, err := bind.NewKeyedTransactorWithChainID(privateKey, chainID)
	require.NoError(t, err)

	txsAddedHashes := []common.Hash{}
	txsAddedTime := []time.Time{}

	timeBeforeTxs := time.Now()
	// insert pending transactions
	for i := 0; i < txsCount; i++ {
		tx := ethTypes.NewTransaction(uint64(i), common.Address{}, big.NewInt(10), gasLimit, gasPrice, []byte{})
		signedTx, err := auth.Signer(auth.From, tx)
		require.NoError(t, err)
		txsAddedTime = append(txsAddedTime, time.Now())
		err = p.AddTx(ctx, *signedTx, "")
		require.NoError(t, err)
		txsAddedHashes = append(txsAddedHashes, signedTx.Hash())
		time.Sleep(1 * time.Second)
	}

	txHashes, err := p.GetPendingTxHashesSince(ctx, timeBeforeTxs)
	require.NoError(t, err)
	assert.Equal(t, txsCount, len(txHashes))
	for i, txHash := range txHashes {
		assert.Equal(t, txHash.Hex(), txsAddedHashes[i].Hex())
	}

	txHashes, err = p.GetPendingTxHashesSince(ctx, txsAddedTime[5])
	require.NoError(t, err)
	assert.Equal(t, 5, len(txHashes))
	assert.Equal(t, txHashes[0].Hex(), txsAddedHashes[5].Hex())
	assert.Equal(t, txHashes[1].Hex(), txsAddedHashes[6].Hex())
	assert.Equal(t, txHashes[2].Hex(), txsAddedHashes[7].Hex())
	assert.Equal(t, txHashes[3].Hex(), txsAddedHashes[8].Hex())
	assert.Equal(t, txHashes[4].Hex(), txsAddedHashes[9].Hex())

	txHashes, err = p.GetPendingTxHashesSince(ctx, txsAddedTime[8])
	require.NoError(t, err)
	assert.Equal(t, 2, len(txHashes))
	assert.Equal(t, txHashes[0].Hex(), txsAddedHashes[8].Hex())
	assert.Equal(t, txHashes[1].Hex(), txsAddedHashes[9].Hex())

	txHashes, err = p.GetPendingTxHashesSince(ctx, txsAddedTime[9])
	require.NoError(t, err)
	assert.Equal(t, 1, len(txHashes))
	assert.Equal(t, txHashes[0].Hex(), txsAddedHashes[9].Hex())

	txHashes, err = p.GetPendingTxHashesSince(ctx, txsAddedTime[9].Add(1*time.Second))
	require.NoError(t, err)
	assert.Equal(t, 0, len(txHashes))
}

func Test_DeleteTransactionsByHashes(t *testing.T) {
	ctx := context.Background()
	initOrResetDB(t)
	stateSqlDB, err := db.NewSQLDB(stateDBCfg)
	require.NoError(t, err)
	defer stateSqlDB.Close() //nolint:gosec,errcheck

	poolSqlDB, err := db.NewSQLDB(poolDBCfg)
	require.NoError(t, err)
	defer poolSqlDB.Close() //nolint:gosec,errcheck

	eventStorage, err := nileventstorage.NewNilEventStorage()
	if err != nil {
		log.Fatal(err)
	}
	eventLog := event.NewEventLog(event.Config{}, eventStorage)

	st := newState(stateSqlDB, eventLog)

	genesisBlock := state.Block{
		BlockNumber: 0,
		BlockHash:   state.ZeroHash,
		ParentHash:  state.ZeroHash,
		ReceivedAt:  time.Now(),
	}
	dbTx, err := st.BeginStateTransaction(ctx)
	require.NoError(t, err)

	_, err = st.SetGenesis(ctx, genesisBlock, genesis, dbTx)
	require.NoError(t, err)
	require.NoError(t, dbTx.Commit(ctx))

	s, err := pgpoolstorage.NewPostgresPoolStorage(poolDBCfg)
	require.NoError(t, err)
	p := setupPool(t, cfg, s, st, chainID.Uint64(), ctx, eventLog)

	privateKey, err := crypto.HexToECDSA(strings.TrimPrefix(senderPrivateKey, "0x"))
	require.NoError(t, err)

	auth, err := bind.NewKeyedTransactorWithChainID(privateKey, chainID)
	require.NoError(t, err)

	tx1 := ethTypes.NewTransaction(uint64(0), common.Address{}, big.NewInt(10), gasLimit, gasPrice, []byte{})
	signedTx1, err := auth.Signer(auth.From, tx1)
	require.NoError(t, err)
	err = p.AddTx(ctx, *signedTx1, "")
	require.NoError(t, err)

	tx2 := ethTypes.NewTransaction(uint64(1), common.Address{}, big.NewInt(10), gasLimit, gasPrice, []byte{})
	signedTx2, err := auth.Signer(auth.From, tx2)
	require.NoError(t, err)
	err = p.AddTx(ctx, *signedTx2, "")
	require.NoError(t, err)

	err = p.DeleteTransactionsByHashes(ctx, []common.Hash{signedTx1.Hash(), signedTx2.Hash()})
	require.NoError(t, err)

	var count int
	err = poolSqlDB.QueryRow(ctx, "SELECT COUNT(*) FROM pool.transaction").Scan(&count)
	require.NoError(t, err)
	assert.Equal(t, 0, count)
}

func Test_TryAddIncompatibleTxs(t *testing.T) {
	initOrResetDB(t)

	stateSqlDB, err := db.NewSQLDB(stateDBCfg)
	require.NoError(t, err)
	defer stateSqlDB.Close() //nolint:gosec,errcheck

	poolSqlDB, err := db.NewSQLDB(poolDBCfg)
	require.NoError(t, err)
	defer poolSqlDB.Close() //nolint:gosec,errcheck

	eventStorage, err := nileventstorage.NewNilEventStorage()
	if err != nil {
		log.Fatal(err)
	}
	eventLog := event.NewEventLog(event.Config{}, eventStorage)

	st := newState(stateSqlDB, eventLog)

	genesisBlock := state.Block{
		BlockNumber: 0,
		BlockHash:   state.ZeroHash,
		ParentHash:  state.ZeroHash,
		ReceivedAt:  time.Now(),
	}

	initialBalance, _ := big.NewInt(0).SetString(encoding.MaxUint256StrNumber, encoding.Base10)
	initialBalance = initialBalance.Add(initialBalance, initialBalance)
	genesis := state.Genesis{
		GenesisActions: []*state.GenesisAction{
			{
				Address: operations.DefaultSequencerAddress,
				Type:    int(merkletree.LeafTypeBalance),
				Value:   initialBalance.String(),
			},
		},
	}
	ctx := context.Background()
	dbTx, err := st.BeginStateTransaction(ctx)
	require.NoError(t, err)
	_, err = st.SetGenesis(ctx, genesisBlock, genesis, dbTx)
	require.NoError(t, err)
	require.NoError(t, dbTx.Commit(ctx))

	s, err := pgpoolstorage.NewPostgresPoolStorage(poolDBCfg)
	require.NoError(t, err)

	type testCase struct {
		name                 string
		createIncompatibleTx func() ethTypes.Transaction
		expectedError        error
	}

	auth := operations.MustGetAuth(operations.DefaultSequencerPrivateKey, operations.DefaultL2ChainID)
	require.NoError(t, err)

	privateKey, err := crypto.HexToECDSA(strings.TrimPrefix(operations.DefaultSequencerPrivateKey, "0x"))
	require.NoError(t, err)

	chainIdOver64Bits := big.NewInt(0).SetUint64(math.MaxUint64)
	chainIdOver64Bits = chainIdOver64Bits.Add(chainIdOver64Bits, big.NewInt(1))
	authChainIdOver64Bits, err := bind.NewKeyedTransactorWithChainID(privateKey, chainIdOver64Bits)
	require.NoError(t, err)

	bigIntOver256Bits, _ := big.NewInt(0).SetString(encoding.MaxUint256StrNumber, encoding.Base10)
	bigIntOver256Bits = bigIntOver256Bits.Add(bigIntOver256Bits, big.NewInt(1))

	testCases := []testCase{
		{
			name: "Gas price over 256 bits",
			createIncompatibleTx: func() ethTypes.Transaction {
				tx := ethTypes.NewTransaction(uint64(0),
					common.HexToAddress("0x1"),
					big.NewInt(1), gasLimit, bigIntOver256Bits, nil)
				signedTx, err := auth.Signer(auth.From, tx)
				require.NoError(t, err)
				return *signedTx
			},
			expectedError: pool.ErrInsufficientFunds,
		},
		{
			name: "Value over 256 bits",
			createIncompatibleTx: func() ethTypes.Transaction {
				tx := ethTypes.NewTransaction(uint64(0),
					common.HexToAddress("0x1"),
					bigIntOver256Bits, gasLimit, gasPrice, nil)
				signedTx, err := auth.Signer(auth.From, tx)
				require.NoError(t, err)
				return *signedTx
			},
			expectedError: pool.ErrInsufficientFunds,
		},
		{
			name: "data over 30k bytes",
			createIncompatibleTx: func() ethTypes.Transaction {
				data := [30001]byte{}
				tx := ethTypes.NewTransaction(uint64(0),
					common.HexToAddress("0x1"),
					big.NewInt(1), 141004, gasPrice, data[:])
				signedTx, err := auth.Signer(auth.From, tx)
				require.NoError(t, err)
				return *signedTx
			},
			expectedError: fmt.Errorf("data size bigger than allowed, current size is %v bytes and max allowed is %v bytes", 30001, 30000),
		},
		{
			name: "chain id over 64 bits",
			createIncompatibleTx: func() ethTypes.Transaction {
				tx := ethTypes.NewTransaction(uint64(0),
					common.HexToAddress("0x1"),
					big.NewInt(1), gasLimit, gasPrice, nil)
				signedTx, err := authChainIdOver64Bits.Signer(authChainIdOver64Bits.From, tx)
				require.NoError(t, err)
				return *signedTx
			},
			expectedError: fmt.Errorf("chain id higher than allowed, max allowed is %v", uint64(math.MaxUint64)),
		},
	}
	for _, testCase := range testCases {
		t.Run(testCase.name, func(t *testing.T) {
			incompatibleTx := testCase.createIncompatibleTx()
			p := setupPool(t, cfg, s, st, incompatibleTx.ChainId().Uint64(), ctx, eventLog)
			err = p.AddTx(ctx, incompatibleTx, "")
			assert.Equal(t, testCase.expectedError, err)
		})
	}
}

func newState(sqlDB *pgxpool.Pool, eventLog *event.EventLog) *state.State {
	ctx := context.Background()
	stateDb := state.NewPostgresStorage(sqlDB)
	zkProverURI := testutils.GetEnv("ZKPROVER_URI", "localhost")

	executorServerConfig := executor.Config{URI: fmt.Sprintf("%s:50071", zkProverURI), MaxGRPCMessageSize: 100000000}
	mtDBServerConfig := merkletree.Config{URI: fmt.Sprintf("%s:50061", zkProverURI)}
	executorClient, _, _ := executor.NewExecutorClient(ctx, executorServerConfig)
	stateDBClient, _, _ := merkletree.NewMTDBServiceClient(ctx, mtDBServerConfig)
	stateTree := merkletree.NewStateTree(stateDBClient)

	st := state.NewState(state.Config{MaxCumulativeGasUsed: 800000, ChainID: chainID.Uint64(), ForkIDIntervals: []state.ForkIDInterval{{
		FromBatchNumber: 0,
		ToBatchNumber:   math.MaxUint64,
		ForkId:          5,
		Version:         "",
	}}}, stateDb, executorClient, stateTree, eventLog)
	return st
}

func initOrResetDB(t *testing.T) {
	err := dbutils.InitOrResetState(stateDBCfg)
	require.NoError(t, err)

	err = dbutils.InitOrResetPool(poolDBCfg)
	require.NoError(t, err)
}

func Test_AddTxWithIntrinsicGasTooLow(t *testing.T) {
	initOrResetDB(t)

	stateSqlDB, err := db.NewSQLDB(stateDBCfg)
	require.NoError(t, err)
	defer stateSqlDB.Close() //nolint:gosec,errcheck

	eventStorage, err := nileventstorage.NewNilEventStorage()
	if err != nil {
		log.Fatal(err)
	}
	eventLog := event.NewEventLog(event.Config{}, eventStorage)

	st := newState(stateSqlDB, eventLog)

	genesisBlock := state.Block{
		BlockNumber: 0,
		BlockHash:   state.ZeroHash,
		ParentHash:  state.ZeroHash,
		ReceivedAt:  time.Now(),
	}
	ctx := context.Background()
	dbTx, err := st.BeginStateTransaction(ctx)
	require.NoError(t, err)
	_, err = st.SetGenesis(ctx, genesisBlock, genesis, dbTx)
	require.NoError(t, err)
	require.NoError(t, dbTx.Commit(ctx))

	s, err := pgpoolstorage.NewPostgresPoolStorage(poolDBCfg)
	require.NoError(t, err)
	p := setupPool(t, cfg, s, st, chainID.Uint64(), ctx, eventLog)

	privateKey, err := crypto.HexToECDSA(strings.TrimPrefix(senderPrivateKey, "0x"))
	require.NoError(t, err)

	auth, err := bind.NewKeyedTransactorWithChainID(privateKey, chainID)
	require.NoError(t, err)

	// insert transaction
	tx := ethTypes.NewTx(&ethTypes.LegacyTx{
		Nonce:    uint64(0),
		To:       &common.Address{},
		Value:    big.NewInt(0),
		Gas:      0,
		GasPrice: gasPrice,
		Data:     []byte{},
	})
	signedTx, err := auth.Signer(auth.From, tx)
	require.NoError(t, err)
	err = p.AddTx(ctx, *signedTx, "")
	require.Error(t, err)
	assert.Equal(t, err.Error(), pool.ErrIntrinsicGas.Error())

	tx = ethTypes.NewTx(&ethTypes.LegacyTx{
		Nonce:    uint64(0),
		To:       nil,
		Value:    big.NewInt(10),
		Gas:      0,
		GasPrice: gasPrice,
		Data:     []byte{},
	})
	signedTx, err = auth.Signer(auth.From, tx)
	require.NoError(t, err)
	err = p.AddTx(ctx, *signedTx, "")
	require.Error(t, err)
	assert.Equal(t, err.Error(), pool.ErrIntrinsicGas.Error())

	tx = ethTypes.NewTx(&ethTypes.LegacyTx{
		Nonce:    uint64(0),
		To:       &common.Address{},
		Value:    big.NewInt(10),
		Gas:      uint64(21000),
		GasPrice: gasPrice,
		Data:     []byte{},
	})
	signedTx, err = auth.Signer(auth.From, tx)
	require.NoError(t, err)
	err = p.AddTx(ctx, *signedTx, "")
	require.NoError(t, err)

	tx = ethTypes.NewTx(&ethTypes.LegacyTx{
		Nonce:    uint64(1),
		To:       &common.Address{},
		Value:    big.NewInt(10),
		Gas:      0,
		GasPrice: gasPrice,
		Data:     []byte("data inside tx"),
	})
	signedTx, err = auth.Signer(auth.From, tx)
	require.NoError(t, err)
	err = p.AddTx(ctx, *signedTx, "")
	require.Error(t, err)
	assert.Equal(t, err.Error(), pool.ErrIntrinsicGas.Error())

	tx = ethTypes.NewTx(&ethTypes.LegacyTx{
		Nonce:    uint64(1),
		To:       &common.Address{},
		Value:    big.NewInt(10),
		Gas:      uint64(21223),
		GasPrice: gasPrice,
		Data:     []byte("data inside tx"),
	})
	signedTx, err = auth.Signer(auth.From, tx)
	require.NoError(t, err)
	err = p.AddTx(ctx, *signedTx, "")
	require.Error(t, err)
	assert.Equal(t, err.Error(), pool.ErrIntrinsicGas.Error())

	tx = ethTypes.NewTx(&ethTypes.LegacyTx{
		Nonce:    uint64(1),
		To:       &common.Address{},
		Value:    big.NewInt(10),
		Gas:      uint64(21224),
		GasPrice: gasPrice,
		Data:     []byte("data inside tx"),
	})
	signedTx, err = auth.Signer(auth.From, tx)
	require.NoError(t, err)
	err = p.AddTx(ctx, *signedTx, "")
	require.NoError(t, err)

	txs, err := p.GetPendingTxs(ctx, 0)
	require.NoError(t, err)
	assert.Equal(t, 2, len(txs))

	for i := 0; i < 2; i++ {
		assert.Equal(t, pool.TxStatusPending, txs[0].Status)
	}
}

func Test_AddTx_GasPriceErr(t *testing.T) {
	privateKey, err := crypto.HexToECDSA(strings.TrimPrefix(senderPrivateKey, "0x"))
	require.NoError(t, err)

	auth, err := bind.NewKeyedTransactorWithChainID(privateKey, chainID)
	require.NoError(t, err)

	auth.NoSend = true
	auth.GasLimit = 53000
	auth.GasPrice = big.NewInt(0)
	auth.Nonce = big.NewInt(0)

	require.NoError(t, err)
	testCases := []struct {
		name          string
		nonce         uint64
		to            *common.Address
		gasLimit      uint64
		gasPrice      *big.Int
		data          []byte
		expectedError error
	}{
		{
			name:          "GasPriceTooLowErr",
			nonce:         0,
			to:            nil,
			gasLimit:      gasLimit,
			gasPrice:      big.NewInt(0).SetUint64(gasPrice.Uint64() - uint64(1)),
			data:          []byte{},
			expectedError: pool.ErrGasPrice,
		},
	}

	eventStorage, err := nileventstorage.NewNilEventStorage()
	if err != nil {
		log.Fatal(err)
	}
	eventLog := event.NewEventLog(event.Config{}, eventStorage)

	for _, tc := range testCases {
		t.Run(tc.name, func(t *testing.T) {
			initOrResetDB(t)

			stateSqlDB, err := db.NewSQLDB(stateDBCfg)
			if err != nil {
				panic(err)
			}
			defer stateSqlDB.Close() //nolint:gosec,errcheck

			poolSqlDB, err := db.NewSQLDB(poolDBCfg)
			require.NoError(t, err)
			defer poolSqlDB.Close() //nolint:gosec,errcheck

			st := newState(stateSqlDB, eventLog)

			genesisBlock := state.Block{
				BlockNumber: 0,
				BlockHash:   state.ZeroHash,
				ParentHash:  state.ZeroHash,
				ReceivedAt:  time.Now(),
			}
			genesis := state.Genesis{
				GenesisActions: []*state.GenesisAction{
					{
						Address: senderAddress,
						Type:    int(merkletree.LeafTypeBalance),
						Value:   "1000000000000000000000",
					},
				},
			}
			ctx := context.Background()
			dbTx, err := st.BeginStateTransaction(ctx)
			require.NoError(t, err)
			_, err = st.SetGenesis(ctx, genesisBlock, genesis, dbTx)
			require.NoError(t, err)
			require.NoError(t, dbTx.Commit(ctx))

			s, err := pgpoolstorage.NewPostgresPoolStorage(poolDBCfg)
			require.NoError(t, err)

			p := setupPool(t, cfg, s, st, chainID.Uint64(), ctx, eventLog)
			tx := ethTypes.NewTx(&ethTypes.LegacyTx{
				Nonce:    tc.nonce,
				To:       tc.to,
				Value:    big.NewInt(0),
				Gas:      tc.gasLimit,
				GasPrice: tc.gasPrice,
				Data:     tc.data,
			})
			privateKey, err := crypto.HexToECDSA(strings.TrimPrefix(senderPrivateKey, "0x"))
			require.NoError(t, err)

			auth, err := bind.NewKeyedTransactorWithChainID(privateKey, big.NewInt(int64(chainID.Uint64())))
			require.NoError(t, err)

			signedTx, err := auth.Signer(auth.From, tx)
			require.NoError(t, err)

			err = p.AddTx(ctx, *signedTx, "")
			if tc.expectedError != nil {
				require.ErrorIs(t, err, tc.expectedError)
			} else {
				require.NoError(t, err)
			}
		})
	}
}

func Test_AddRevertedTx(t *testing.T) {
	initOrResetDB(t)

	stateSqlDB, err := db.NewSQLDB(stateDBCfg)
	require.NoError(t, err)
	defer stateSqlDB.Close() //nolint:gosec,errcheck

	eventStorage, err := nileventstorage.NewNilEventStorage()
	if err != nil {
		log.Fatal(err)
	}
	eventLog := event.NewEventLog(event.Config{}, eventStorage)

	st := newState(stateSqlDB, eventLog)

	genesisBlock := state.Block{
		BlockNumber: 0,
		BlockHash:   state.ZeroHash,
		ParentHash:  state.ZeroHash,
		ReceivedAt:  time.Now(),
	}
	ctx := context.Background()
	dbTx, err := st.BeginStateTransaction(ctx)
	require.NoError(t, err)
	_, err = st.SetGenesis(ctx, genesisBlock, genesis, dbTx)
	require.NoError(t, err)
	require.NoError(t, dbTx.Commit(ctx))

	s, err := pgpoolstorage.NewPostgresPoolStorage(poolDBCfg)

	require.NoError(t, err)
	p := setupPool(t, cfg, s, st, chainID.Uint64(), ctx, eventLog)

	privateKey, err := crypto.HexToECDSA(strings.TrimPrefix(senderPrivateKey, "0x"))
	require.NoError(t, err)

	auth, err := bind.NewKeyedTransactorWithChainID(privateKey, chainID)
	require.NoError(t, err)

	// insert transaction
	revertScData, err := hex.DecodeHex(Revert.RevertBin)
	require.NoError(t, err)
	tx := ethTypes.NewTx(&ethTypes.LegacyTx{
		Nonce:    uint64(0),
		Gas:      uint64(1000000),
		GasPrice: gasPrice,
		Data:     revertScData,
	})
	signedTx, err := auth.Signer(auth.From, tx)
	require.NoError(t, err)

	err = p.AddTx(ctx, *signedTx, "")
	require.NoError(t, err)

	txs, err := p.GetPendingTxs(ctx, 0)
	require.NoError(t, err)
	assert.Equal(t, 1, len(txs))

	for i := 0; i < 1; i++ {
		assert.Equal(t, pool.TxStatusPending, txs[0].Status)
	}
}

func Test_BlockedAddress(t *testing.T) {
	initOrResetDB(t)

	stateSqlDB, err := db.NewSQLDB(stateDBCfg)
	require.NoError(t, err)
	defer stateSqlDB.Close() //nolint:gosec,errcheck

	poolSqlDB, err := db.NewSQLDB(poolDBCfg)
	require.NoError(t, err)
	defer poolSqlDB.Close() //nolint:gosec,errcheck

	eventStorage, err := nileventstorage.NewNilEventStorage()
	if err != nil {
		log.Fatal(err)
	}
	eventLog := event.NewEventLog(event.Config{}, eventStorage)

	st := newState(stateSqlDB, eventLog)

	auth := operations.MustGetAuth(operations.DefaultSequencerPrivateKey, chainID.Uint64())

	genesisBlock := state.Block{
		BlockNumber: 0,
		BlockHash:   state.ZeroHash,
		ParentHash:  state.ZeroHash,
		ReceivedAt:  time.Now(),
	}

	genesis := state.Genesis{
		GenesisActions: []*state.GenesisAction{
			{
				Address: auth.From.String(),
				Type:    int(merkletree.LeafTypeBalance),
				Value:   "1000000000000000000000",
			},
		},
	}
	ctx := context.Background()
	dbTx, err := st.BeginStateTransaction(ctx)
	require.NoError(t, err)

	_, err = st.SetGenesis(ctx, genesisBlock, genesis, dbTx)
	require.NoError(t, err)
	require.NoError(t, dbTx.Commit(ctx))

	s, err := pgpoolstorage.NewPostgresPoolStorage(poolDBCfg)

	require.NoError(t, err)

	cfg := pool.Config{
		MaxTxBytesSize:                    30132,
		MaxTxDataBytesSize:                30000,
		MinAllowedGasPriceInterval:        cfgTypes.NewDuration(5 * time.Minute),
		PollMinAllowedGasPriceInterval:    cfgTypes.NewDuration(15 * time.Second),
		DefaultMinGasPriceAllowed:         1000000000,
		IntervalToRefreshBlockedAddresses: cfgTypes.NewDuration(5 * time.Second),
<<<<<<< HEAD
		EffectiveGasPrice: pool.EffectiveGasPrice{
			L1GasPriceFactor: 10,
			ByteGasCost:      16,
			MarginFactor:     10,
		},
	}

	p := setupPool(t, cfg, s, st, chainID, ctx, eventLog)
=======
		AccountQueue:                      64,
		GlobalQueue:                       1024,
	}
	p := setupPool(t, cfg, s, st, chainID.Uint64(), ctx, eventLog)
>>>>>>> e61371ad

	gasPrices, err := p.GetGasPrices(ctx)
	require.NoError(t, err)

	// Add tx while address is not blocked
	tx := ethTypes.NewTx(&ethTypes.LegacyTx{
		Nonce:    0,
		GasPrice: big.NewInt(0).SetInt64(int64(gasPrices.L2GasPrice)),
		Gas:      24000,
		To:       &auth.From,
		Value:    big.NewInt(1000),
	})
	signedTx, err := auth.Signer(auth.From, tx)
	require.NoError(t, err)

	err = p.AddTx(ctx, *signedTx, "")
	require.NoError(t, err)

	// block address
	_, err = poolSqlDB.Exec(ctx, "INSERT INTO pool.blocked(addr) VALUES($1)", auth.From.String())
	require.NoError(t, err)

	// wait it to refresh
	time.Sleep(cfg.IntervalToRefreshBlockedAddresses.Duration)

	// get blocked when try to add new tx
	tx = ethTypes.NewTx(&ethTypes.LegacyTx{
		Nonce:    1,
		GasPrice: big.NewInt(0).SetInt64(int64(gasPrices.L2GasPrice)),
		Gas:      24000,
		To:       &auth.From,
		Value:    big.NewInt(1000),
	})
	signedTx, err = auth.Signer(auth.From, tx)
	require.NoError(t, err)

	err = p.AddTx(ctx, *signedTx, "")
	require.Equal(t, pool.ErrBlockedSender, err)

	// remove block
	_, err = poolSqlDB.Exec(ctx, "DELETE FROM pool.blocked WHERE addr = $1", auth.From.String())
	require.NoError(t, err)

	// wait it to refresh
	time.Sleep(cfg.IntervalToRefreshBlockedAddresses.Duration)

	// allowed to add tx again
	err = p.AddTx(ctx, *signedTx, "")
	require.NoError(t, err)
}

<<<<<<< HEAD
func TestCalculateTxBreakEvenGasPrice(t *testing.T) {
	normalCfg := pool.Config{
		MinAllowedGasPriceInterval:        cfgTypes.NewDuration(5 * time.Minute),
		PollMinAllowedGasPriceInterval:    cfgTypes.NewDuration(15 * time.Second),
		DefaultMinGasPriceAllowed:         1000000000,
		IntervalToRefreshBlockedAddresses: cfgTypes.NewDuration(5 * time.Second),
		EffectiveGasPrice: pool.EffectiveGasPrice{
			ByteGasCost:      16,
			L1GasPriceFactor: 10,
			MarginFactor:     10,
		},
	}
	l1MinGasPricePercentageZeroCfg := normalCfg
	l1MinGasPricePercentageZeroCfg.EffectiveGasPrice.L1GasPriceFactor = 0
	testCases := []struct {
		desc                      string
		txDataLength              uint64
		gasUsed                   uint64
		l1GasPrice                *big.Int
		expectedBreakEvenGasPrice *big.Int
		expectError               error
		cfg                       pool.Config
	}{
		{
			desc:                      "Normal scenario",
			txDataLength:              1000,
			gasUsed:                   5000,
			expectedBreakEvenGasPrice: big.NewInt(1330000000000),
			cfg:                       normalCfg,
		},
		{
			desc:        "L1 gas price is zero",
			l1GasPrice:  big.NewInt(0),
			expectError: pool.ErrReceivedZeroL1GasPrice,
			gasUsed:     5000,
			cfg:         normalCfg,
		},
	}

	for _, tc := range testCases {
		t.Run(tc.desc, func(t *testing.T) {
			if tc.l1GasPrice != nil {
				oldL1GasPrice := gasPrice
				l1GasPrice = tc.l1GasPrice
				defer func() {
					l1GasPrice = oldL1GasPrice
				}()
			}

			ctx := context.Background()
			initOrResetDB(t)

			stateSqlDB, err := db.NewSQLDB(stateDBCfg)
			require.NoError(t, err)
=======
func Test_AddTx_GasOverBatchLimit(t *testing.T) {
	testCases := []struct {
		name          string
		nonce         uint64
		to            *common.Address
		value         *big.Int
		gasLimit      uint64
		gasPrice      *big.Int
		data          []byte
		expectedError error
	}{
		{
			name:          "Gas over batch limit",
			nonce:         0,
			to:            nil,
			value:         big.NewInt(0),
			gasLimit:      uint64(30000001),
			gasPrice:      big.NewInt(1000000000000),
			data:          []byte{},
			expectedError: pool.ErrGasLimit,
		},
	}

	eventStorage, err := nileventstorage.NewNilEventStorage()
	if err != nil {
		log.Fatal(err)
	}
	eventLog := event.NewEventLog(event.Config{}, eventStorage)

	for _, tc := range testCases {
		t.Run(tc.name, func(t *testing.T) {
			initOrResetDB(t)

			stateSqlDB, err := db.NewSQLDB(stateDBCfg)
			if err != nil {
				panic(err)
			}
>>>>>>> e61371ad
			defer stateSqlDB.Close() //nolint:gosec,errcheck

			poolSqlDB, err := db.NewSQLDB(poolDBCfg)
			require.NoError(t, err)
<<<<<<< HEAD

			defer poolSqlDB.Close() //nolint:gosec,errcheck

			eventStorage, err := nileventstorage.NewNilEventStorage()
			if err != nil {
				t.Fatal(err)
			}
			eventLog := event.NewEventLog(event.Config{}, eventStorage)

=======
			defer poolSqlDB.Close() //nolint:gosec,errcheck

>>>>>>> e61371ad
			st := newState(stateSqlDB, eventLog)

			genesisBlock := state.Block{
				BlockNumber: 0,
				BlockHash:   state.ZeroHash,
				ParentHash:  state.ZeroHash,
				ReceivedAt:  time.Now(),
			}
<<<<<<< HEAD
=======
			genesis := state.Genesis{
				GenesisActions: []*state.GenesisAction{
					{
						Address: senderAddress,
						Type:    int(merkletree.LeafTypeBalance),
						Value:   "1000000000000000000000",
					},
				},
			}
			ctx := context.Background()
>>>>>>> e61371ad
			dbTx, err := st.BeginStateTransaction(ctx)
			require.NoError(t, err)
			_, err = st.SetGenesis(ctx, genesisBlock, genesis, dbTx)
			require.NoError(t, err)
			require.NoError(t, dbTx.Commit(ctx))

			s, err := pgpoolstorage.NewPostgresPoolStorage(poolDBCfg)
			require.NoError(t, err)

<<<<<<< HEAD
			const chainID = 2576980377
			p := setupPool(t, tc.cfg, s, st, chainID, ctx, eventLog)

			breakEvenGasPrice, err := p.CalculateTxBreakEvenGasPrice(ctx, tc.txDataLength, tc.gasUsed)
			if tc.expectError != nil {
				assert.ErrorIs(t, err, tc.expectError)
			} else {
				assert.NoError(t, err)
				assert.Equal(t, tc.expectedBreakEvenGasPrice, breakEvenGasPrice)
			}
		})
	}
}

=======
			p := setupPool(t, cfg, s, st, chainID.Uint64(), ctx, eventLog)
			tx := ethTypes.NewTx(&ethTypes.LegacyTx{
				Nonce:    tc.nonce,
				To:       tc.to,
				Value:    tc.value,
				Gas:      tc.gasLimit,
				GasPrice: tc.gasPrice,
				Data:     tc.data,
			})
			privateKey, err := crypto.HexToECDSA(strings.TrimPrefix(senderPrivateKey, "0x"))
			require.NoError(t, err)

			auth, err := bind.NewKeyedTransactorWithChainID(privateKey, chainID)
			require.NoError(t, err)

			signedTx, err := auth.Signer(auth.From, tx)
			require.NoError(t, err)

			err = p.AddTx(ctx, *signedTx, "")
			if tc.expectedError != nil {
				require.ErrorIs(t, err, tc.expectedError)
			} else {
				require.NoError(t, err)
			}
		})
	}
}

func Test_AddTx_AccountQueueLimit(t *testing.T) {
	eventStorage, err := nileventstorage.NewNilEventStorage()
	if err != nil {
		log.Fatal(err)
	}
	eventLog := event.NewEventLog(event.Config{}, eventStorage)

	initOrResetDB(t)

	stateSqlDB, err := db.NewSQLDB(stateDBCfg)
	if err != nil {
		panic(err)
	}
	defer stateSqlDB.Close() //nolint:gosec,errcheck

	poolSqlDB, err := db.NewSQLDB(poolDBCfg)
	require.NoError(t, err)
	defer poolSqlDB.Close() //nolint:gosec,errcheck

	st := newState(stateSqlDB, eventLog)

	genesisBlock := state.Block{
		BlockNumber: 0,
		BlockHash:   state.ZeroHash,
		ParentHash:  state.ZeroHash,
		ReceivedAt:  time.Now(),
	}
	genesis := state.Genesis{
		GenesisActions: []*state.GenesisAction{
			{
				Address: senderAddress,
				Type:    int(merkletree.LeafTypeBalance),
				Value:   "1000000000000000000000",
			},
		},
	}
	ctx := context.Background()
	dbTx, err := st.BeginStateTransaction(ctx)
	require.NoError(t, err)
	_, err = st.SetGenesis(ctx, genesisBlock, genesis, dbTx)
	require.NoError(t, err)
	require.NoError(t, dbTx.Commit(ctx))

	s, err := pgpoolstorage.NewPostgresPoolStorage(poolDBCfg)
	require.NoError(t, err)

	p := setupPool(t, cfg, s, st, chainID.Uint64(), ctx, eventLog)

	privateKey, err := crypto.HexToECDSA(strings.TrimPrefix(senderPrivateKey, "0x"))
	require.NoError(t, err)

	auth, err := bind.NewKeyedTransactorWithChainID(privateKey, chainID)
	require.NoError(t, err)

	nonce := uint64(0)
	for nonce < cfg.AccountQueue {
		tx := ethTypes.NewTx(&ethTypes.LegacyTx{
			Nonce:    nonce,
			Value:    big.NewInt(0),
			Gas:      uint64(1000000),
			GasPrice: gasPrice,
		})

		signedTx, err := auth.Signer(auth.From, tx)
		require.NoError(t, err)

		err = p.AddTx(ctx, *signedTx, "")
		require.NoError(t, err)
		nonce++
	}

	tx := ethTypes.NewTx(&ethTypes.LegacyTx{
		Nonce:    nonce,
		Value:    big.NewInt(0),
		Gas:      uint64(1000000),
		GasPrice: gasPrice,
	})

	signedTx, err := auth.Signer(auth.From, tx)
	require.NoError(t, err)

	err = p.AddTx(ctx, *signedTx, "")
	require.Error(t, err, pool.ErrNonceTooHigh)
}

func Test_AddTx_GlobalQueueLimit(t *testing.T) {
	eventStorage, err := nileventstorage.NewNilEventStorage()
	if err != nil {
		log.Fatal(err)
	}
	eventLog := event.NewEventLog(event.Config{}, eventStorage)

	initOrResetDB(t)

	stateSqlDB, err := db.NewSQLDB(stateDBCfg)
	if err != nil {
		panic(err)
	}
	defer stateSqlDB.Close() //nolint:gosec,errcheck

	poolSqlDB, err := db.NewSQLDB(poolDBCfg)
	require.NoError(t, err)
	defer poolSqlDB.Close() //nolint:gosec,errcheck

	st := newState(stateSqlDB, eventLog)

	// generate accounts
	accounts := map[common.Address]*ecdsa.PrivateKey{}
	genesisActions := []*state.GenesisAction{
		{
			Address: senderAddress,
			Type:    int(merkletree.LeafTypeBalance),
			Value:   "1000000000000000000000",
		},
	}
	for i := 0; i < int(cfg.GlobalQueue); i++ {
		privateKey, err := crypto.GenerateKey()
		require.NoError(t, err)
		publicKey := privateKey.Public().(*ecdsa.PublicKey)
		fromAddress := crypto.PubkeyToAddress(*publicKey)
		accounts[fromAddress] = privateKey
		genesisActions = append(genesisActions, &state.GenesisAction{
			Address: fromAddress.String(),
			Type:    int(merkletree.LeafTypeBalance),
			Value:   "1000000000000000000000",
		})
	}

	genesisBlock := state.Block{
		BlockNumber: 0,
		BlockHash:   state.ZeroHash,
		ParentHash:  state.ZeroHash,
		ReceivedAt:  time.Now(),
	}
	genesis := state.Genesis{
		GenesisActions: genesisActions,
	}
	ctx := context.Background()
	dbTx, err := st.BeginStateTransaction(ctx)
	require.NoError(t, err)
	_, err = st.SetGenesis(ctx, genesisBlock, genesis, dbTx)
	require.NoError(t, err)
	require.NoError(t, dbTx.Commit(ctx))

	s, err := pgpoolstorage.NewPostgresPoolStorage(poolDBCfg)
	require.NoError(t, err)

	p := setupPool(t, cfg, s, st, chainID.Uint64(), ctx, eventLog)

	for _, privateKey := range accounts {
		auth, err := bind.NewKeyedTransactorWithChainID(privateKey, chainID)
		require.NoError(t, err)
		tx := ethTypes.NewTx(&ethTypes.LegacyTx{
			Nonce:    0,
			Value:    big.NewInt(0),
			Gas:      uint64(1000000),
			GasPrice: gasPrice,
		})

		signedTx, err := auth.Signer(auth.From, tx)
		require.NoError(t, err)

		err = p.AddTx(ctx, *signedTx, "")
		require.NoError(t, err)
	}

	tx := ethTypes.NewTx(&ethTypes.LegacyTx{
		Nonce:    0,
		Value:    big.NewInt(0),
		Gas:      uint64(1000000),
		GasPrice: big.NewInt(1),
	})

	privateKey, err := crypto.HexToECDSA(strings.TrimPrefix(senderPrivateKey, "0x"))
	require.NoError(t, err)

	auth, err := bind.NewKeyedTransactorWithChainID(privateKey, chainID)
	require.NoError(t, err)

	signedTx, err := auth.Signer(auth.From, tx)
	require.NoError(t, err)

	err = p.AddTx(ctx, *signedTx, "")
	require.Error(t, err, pool.ErrTxPoolOverflow)
}

func Test_AddTx_NonceTooHigh(t *testing.T) {
	eventStorage, err := nileventstorage.NewNilEventStorage()
	if err != nil {
		log.Fatal(err)
	}
	eventLog := event.NewEventLog(event.Config{}, eventStorage)

	initOrResetDB(t)

	stateSqlDB, err := db.NewSQLDB(stateDBCfg)
	if err != nil {
		panic(err)
	}
	defer stateSqlDB.Close() //nolint:gosec,errcheck

	poolSqlDB, err := db.NewSQLDB(poolDBCfg)
	require.NoError(t, err)
	defer poolSqlDB.Close() //nolint:gosec,errcheck

	st := newState(stateSqlDB, eventLog)

	// generate accounts
	genesisBlock := state.Block{
		BlockNumber: 0,
		BlockHash:   state.ZeroHash,
		ParentHash:  state.ZeroHash,
		ReceivedAt:  time.Now(),
	}
	genesis := state.Genesis{
		GenesisActions: []*state.GenesisAction{
			{
				Address: senderAddress,
				Type:    int(merkletree.LeafTypeBalance),
				Value:   "1000000000000000000000",
			},
		},
	}
	ctx := context.Background()
	dbTx, err := st.BeginStateTransaction(ctx)
	require.NoError(t, err)
	_, err = st.SetGenesis(ctx, genesisBlock, genesis, dbTx)
	require.NoError(t, err)
	require.NoError(t, dbTx.Commit(ctx))

	s, err := pgpoolstorage.NewPostgresPoolStorage(poolDBCfg)
	require.NoError(t, err)

	p := setupPool(t, cfg, s, st, chainID.Uint64(), ctx, eventLog)

	tx := ethTypes.NewTx(&ethTypes.LegacyTx{
		Nonce:    cfg.AccountQueue,
		Value:    big.NewInt(0),
		Gas:      uint64(1000000),
		GasPrice: big.NewInt(1),
	})

	privateKey, err := crypto.HexToECDSA(strings.TrimPrefix(senderPrivateKey, "0x"))
	require.NoError(t, err)

	auth, err := bind.NewKeyedTransactorWithChainID(privateKey, chainID)
	require.NoError(t, err)

	signedTx, err := auth.Signer(auth.From, tx)
	require.NoError(t, err)

	err = p.AddTx(ctx, *signedTx, "")
	require.Error(t, err, pool.ErrNonceTooHigh)
}

>>>>>>> e61371ad
func setupPool(t *testing.T, cfg pool.Config, s *pgpoolstorage.PostgresPoolStorage, st *state.State, chainID uint64, ctx context.Context, eventLog *event.EventLog) *pool.Pool {
	p := pool.NewPool(cfg, s, st, chainID, eventLog)

	err := p.SetGasPrices(ctx, gasPrice.Uint64(), l1GasPrice.Uint64())
	require.NoError(t, err)
	p.StartPollingMinSuggestedGasPrice(ctx)
	return p
}<|MERGE_RESOLUTION|>--- conflicted
+++ resolved
@@ -62,16 +62,13 @@
 		PollMinAllowedGasPriceInterval:    cfgTypes.NewDuration(15 * time.Second),
 		DefaultMinGasPriceAllowed:         1000000000,
 		IntervalToRefreshBlockedAddresses: cfgTypes.NewDuration(5 * time.Minute),
-<<<<<<< HEAD
 		EffectiveGasPrice: pool.EffectiveGasPrice{
 			L1GasPriceFactor: 10,
 			ByteGasCost:      16,
 			MarginFactor:     10,
 		},
-=======
-		AccountQueue:                      15,
-		GlobalQueue:                       20,
->>>>>>> e61371ad
+		AccountQueue: 15,
+		GlobalQueue:  20,
 	}
 	gasPrice   = big.NewInt(1000000000)
 	l1GasPrice = big.NewInt(1000000000000)
@@ -206,19 +203,15 @@
 	s, err := pgpoolstorage.NewPostgresPoolStorage(poolDBCfg)
 	require.NoError(t, err)
 
-<<<<<<< HEAD
 	const chainID = 2576980377
 	p := pool.NewPool(cfg, s, st, chainID, eventLog)
-=======
-	p := pool.NewPool(cfg, s, st, common.Address{}, chainID.Uint64(), eventLog)
->>>>>>> e61371ad
 
 	b := make([]byte, cfg.MaxTxBytesSize+1)
 	to := common.HexToAddress(operations.DefaultSequencerAddress)
 	tx := ethTypes.NewTransaction(0, to, big.NewInt(0), gasLimit, big.NewInt(0), b)
 
 	// GetAuth configures and returns an auth object.
-	auth, err := operations.GetAuth(operations.DefaultSequencerPrivateKey, chainID.Uint64())
+	auth, err := operations.GetAuth(operations.DefaultSequencerPrivateKey, chainID)
 	require.NoError(t, err)
 	signedTx, err := auth.Signer(auth.From, tx)
 	require.NoError(t, err)
@@ -1388,21 +1381,16 @@
 		PollMinAllowedGasPriceInterval:    cfgTypes.NewDuration(15 * time.Second),
 		DefaultMinGasPriceAllowed:         1000000000,
 		IntervalToRefreshBlockedAddresses: cfgTypes.NewDuration(5 * time.Second),
-<<<<<<< HEAD
 		EffectiveGasPrice: pool.EffectiveGasPrice{
 			L1GasPriceFactor: 10,
 			ByteGasCost:      16,
 			MarginFactor:     10,
 		},
-	}
-
-	p := setupPool(t, cfg, s, st, chainID, ctx, eventLog)
-=======
-		AccountQueue:                      64,
-		GlobalQueue:                       1024,
-	}
+		AccountQueue: 64,
+		GlobalQueue:  1024,
+	}
+
 	p := setupPool(t, cfg, s, st, chainID.Uint64(), ctx, eventLog)
->>>>>>> e61371ad
 
 	gasPrices, err := p.GetGasPrices(ctx)
 	require.NoError(t, err)
@@ -1454,62 +1442,6 @@
 	require.NoError(t, err)
 }
 
-<<<<<<< HEAD
-func TestCalculateTxBreakEvenGasPrice(t *testing.T) {
-	normalCfg := pool.Config{
-		MinAllowedGasPriceInterval:        cfgTypes.NewDuration(5 * time.Minute),
-		PollMinAllowedGasPriceInterval:    cfgTypes.NewDuration(15 * time.Second),
-		DefaultMinGasPriceAllowed:         1000000000,
-		IntervalToRefreshBlockedAddresses: cfgTypes.NewDuration(5 * time.Second),
-		EffectiveGasPrice: pool.EffectiveGasPrice{
-			ByteGasCost:      16,
-			L1GasPriceFactor: 10,
-			MarginFactor:     10,
-		},
-	}
-	l1MinGasPricePercentageZeroCfg := normalCfg
-	l1MinGasPricePercentageZeroCfg.EffectiveGasPrice.L1GasPriceFactor = 0
-	testCases := []struct {
-		desc                      string
-		txDataLength              uint64
-		gasUsed                   uint64
-		l1GasPrice                *big.Int
-		expectedBreakEvenGasPrice *big.Int
-		expectError               error
-		cfg                       pool.Config
-	}{
-		{
-			desc:                      "Normal scenario",
-			txDataLength:              1000,
-			gasUsed:                   5000,
-			expectedBreakEvenGasPrice: big.NewInt(1330000000000),
-			cfg:                       normalCfg,
-		},
-		{
-			desc:        "L1 gas price is zero",
-			l1GasPrice:  big.NewInt(0),
-			expectError: pool.ErrReceivedZeroL1GasPrice,
-			gasUsed:     5000,
-			cfg:         normalCfg,
-		},
-	}
-
-	for _, tc := range testCases {
-		t.Run(tc.desc, func(t *testing.T) {
-			if tc.l1GasPrice != nil {
-				oldL1GasPrice := gasPrice
-				l1GasPrice = tc.l1GasPrice
-				defer func() {
-					l1GasPrice = oldL1GasPrice
-				}()
-			}
-
-			ctx := context.Background()
-			initOrResetDB(t)
-
-			stateSqlDB, err := db.NewSQLDB(stateDBCfg)
-			require.NoError(t, err)
-=======
 func Test_AddTx_GasOverBatchLimit(t *testing.T) {
 	testCases := []struct {
 		name          string
@@ -1547,25 +1479,12 @@
 			if err != nil {
 				panic(err)
 			}
->>>>>>> e61371ad
 			defer stateSqlDB.Close() //nolint:gosec,errcheck
 
 			poolSqlDB, err := db.NewSQLDB(poolDBCfg)
 			require.NoError(t, err)
-<<<<<<< HEAD
-
 			defer poolSqlDB.Close() //nolint:gosec,errcheck
 
-			eventStorage, err := nileventstorage.NewNilEventStorage()
-			if err != nil {
-				t.Fatal(err)
-			}
-			eventLog := event.NewEventLog(event.Config{}, eventStorage)
-
-=======
-			defer poolSqlDB.Close() //nolint:gosec,errcheck
-
->>>>>>> e61371ad
 			st := newState(stateSqlDB, eventLog)
 
 			genesisBlock := state.Block{
@@ -1574,8 +1493,6 @@
 				ParentHash:  state.ZeroHash,
 				ReceivedAt:  time.Now(),
 			}
-<<<<<<< HEAD
-=======
 			genesis := state.Genesis{
 				GenesisActions: []*state.GenesisAction{
 					{
@@ -1586,7 +1503,6 @@
 				},
 			}
 			ctx := context.Background()
->>>>>>> e61371ad
 			dbTx, err := st.BeginStateTransaction(ctx)
 			require.NoError(t, err)
 			_, err = st.SetGenesis(ctx, genesisBlock, genesis, dbTx)
@@ -1596,22 +1512,6 @@
 			s, err := pgpoolstorage.NewPostgresPoolStorage(poolDBCfg)
 			require.NoError(t, err)
 
-<<<<<<< HEAD
-			const chainID = 2576980377
-			p := setupPool(t, tc.cfg, s, st, chainID, ctx, eventLog)
-
-			breakEvenGasPrice, err := p.CalculateTxBreakEvenGasPrice(ctx, tc.txDataLength, tc.gasUsed)
-			if tc.expectError != nil {
-				assert.ErrorIs(t, err, tc.expectError)
-			} else {
-				assert.NoError(t, err)
-				assert.Equal(t, tc.expectedBreakEvenGasPrice, breakEvenGasPrice)
-			}
-		})
-	}
-}
-
-=======
 			p := setupPool(t, cfg, s, st, chainID.Uint64(), ctx, eventLog)
 			tx := ethTypes.NewTx(&ethTypes.LegacyTx{
 				Nonce:    tc.nonce,
@@ -1895,7 +1795,6 @@
 	require.Error(t, err, pool.ErrNonceTooHigh)
 }
 
->>>>>>> e61371ad
 func setupPool(t *testing.T, cfg pool.Config, s *pgpoolstorage.PostgresPoolStorage, st *state.State, chainID uint64, ctx context.Context, eventLog *event.EventLog) *pool.Pool {
 	p := pool.NewPool(cfg, s, st, chainID, eventLog)
 
