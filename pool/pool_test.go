--- conflicted
+++ resolved
@@ -11,11 +11,7 @@
 	"testing"
 	"time"
 
-<<<<<<< HEAD
-	"github.com/0xPolygonHermez/zkevm-node/config/types"
-=======
 	cfgTypes "github.com/0xPolygonHermez/zkevm-node/config/types"
->>>>>>> f8f54cd6
 	"github.com/0xPolygonHermez/zkevm-node/db"
 	"github.com/0xPolygonHermez/zkevm-node/encoding"
 	bridge "github.com/0xPolygonHermez/zkevm-node/etherman/smartcontracts/polygonzkevmbridge"
@@ -61,12 +57,13 @@
 		},
 	}
 	cfg = pool.Config{
-		FreeClaimGasLimit:              150000,
-		MaxTxBytesSize:                 30132,
-		MaxTxDataBytesSize:             30000,
-		MinAllowedGasPriceInterval:     cfgTypes.NewDuration(5 * time.Minute),
-		PollMinAllowedGasPriceInterval: cfgTypes.NewDuration(15 * time.Second),
-		DefaultMinGasPriceAllowed:      1000000000,
+		FreeClaimGasLimit:                 150000,
+		MaxTxBytesSize:                    30132,
+		MaxTxDataBytesSize:                30000,
+		MinAllowedGasPriceInterval:        cfgTypes.NewDuration(5 * time.Minute),
+		PollMinAllowedGasPriceInterval:    cfgTypes.NewDuration(15 * time.Second),
+		DefaultMinGasPriceAllowed:         1000000000,
+		IntervalToRefreshBlockedAddresses: cfgTypes.NewDuration(5 * time.Minute),
 	}
 	gasPrice = big.NewInt(1000000000)
 	gasLimit = uint64(21000)
@@ -114,28 +111,14 @@
 	require.NoError(t, err)
 
 	const chainID = 2576980377
-<<<<<<< HEAD
-	cfg := pool.Config{
-		FreeClaimGasLimit:                 150000,
-		IntervalToRefreshBlockedAddresses: types.NewDuration(5 * time.Minute),
-	}
-	p := pool.NewPool(cfg, s, st, common.Address{}, chainID)
-
-	txRLPHash := "0xf86e8212658082520894fd8b27a263e19f0e9592180e61f0f8c9dfeb1ff6880de0b6b3a764000080850133333355a01eac4c2defc7ed767ae36bbd02613c581b8fb87d0e4f579c9ee3a7cfdb16faa7a043ce30f43d952b9d034cf8f04fecb631192a5dbc7ee2a47f1f49c0d022a8849d"
-	b, err := hex.DecodeHex(txRLPHash)
-	require.NoError(t, err)
+	p := setupPool(t, s, st, chainID, ctx)
 
 	tx := new(ethTypes.Transaction)
-=======
-	p := setupPool(t, s, st, chainID, ctx)
-
-	tx := new(types.Transaction)
 	expectedTxEncoded := "0xf86880843b9aca008252089400000000000000000000000000000000000000008080850133333355a03ee24709870c8dbc67884c9c8acb864c1aceaaa7332b9a3db0d7a5d7c68eb8e4a0302980b070f5e3ffca3dc27b07daf69d66ab27d4df648e0b3ed059cf23aa168d"
 	b, err := hex.DecodeHex(expectedTxEncoded)
 	if err != nil {
 		t.Error(err)
 	}
->>>>>>> f8f54cd6
 	tx.UnmarshalBinary(b) //nolint:gosec,errcheck
 
 	err = p.AddTx(ctx, *tx, "")
@@ -165,7 +148,7 @@
 }
 
 func Test_AddTx_OversizedData(t *testing.T) {
-	initOrResetDB()
+	initOrResetDB(t)
 
 	stateSqlDB, err := db.NewSQLDB(stateDBCfg)
 	if err != nil {
@@ -213,7 +196,7 @@
 
 	b := make([]byte, cfg.MaxTxBytesSize+1)
 	to := common.HexToAddress(operations.DefaultSequencerAddress)
-	tx := types.NewTransaction(0, to, big.NewInt(0), gasLimit, big.NewInt(0), b)
+	tx := ethTypes.NewTransaction(0, to, big.NewInt(0), gasLimit, big.NewInt(0), b)
 
 	// GetAuth configures and returns an auth object.
 	auth, err := operations.GetAuth(operations.DefaultSequencerPrivateKey, chainID)
@@ -269,15 +252,7 @@
 	require.NoError(t, err)
 
 	const chainID = 2576980377
-<<<<<<< HEAD
-	cfg := pool.Config{
-		FreeClaimGasLimit:                 150000,
-		IntervalToRefreshBlockedAddresses: types.NewDuration(5 * time.Minute),
-	}
-	p := pool.NewPool(cfg, s, st, common.Address{}, chainID)
-=======
 	p := setupPool(t, s, st, chainID, ctx)
->>>>>>> f8f54cd6
 
 	batchL2Data := "0xe580843b9aca00830186a0941275fbb540c8efc58b812ba83b0d0b8b9917ae98808464fbb77c6b39bdc5f8e458aba689f2a1ff8c543a94e4817bda40f3fe34080c4ab26c1e3c2fc2cda93bc32f0a79940501fd505dcf48d94abfde932ebf1417f502cb0d9de81b"
 	b, err := hex.DecodeHex(batchL2Data)
@@ -339,20 +314,10 @@
 	require.NoError(t, dbTx.Commit(ctx))
 
 	s, err := pgpoolstorage.NewPostgresPoolStorage(poolDBCfg)
-<<<<<<< HEAD
-	require.NoError(t, err)
-
-	cfg := pool.Config{
-		FreeClaimGasLimit:                 150000,
-		IntervalToRefreshBlockedAddresses: types.NewDuration(5 * time.Minute),
-	}
-	p := pool.NewPool(cfg, s, st, common.Address{}, chainID.Uint64())
-=======
 	if err != nil {
 		t.Error(err)
 	}
 	p := setupPool(t, s, st, chainID.Uint64(), ctx)
->>>>>>> f8f54cd6
 
 	const txsCount = 10
 	const limit = 5
@@ -365,11 +330,7 @@
 
 	// insert pending transactions
 	for i := 0; i < txsCount; i++ {
-<<<<<<< HEAD
-		tx := ethTypes.NewTransaction(uint64(i), common.Address{}, big.NewInt(10), uint64(100000), big.NewInt(10), []byte{})
-=======
-		tx := types.NewTransaction(uint64(i), common.Address{}, big.NewInt(10), gasLimit, gasPrice, []byte{})
->>>>>>> f8f54cd6
+		tx := ethTypes.NewTransaction(uint64(i), common.Address{}, big.NewInt(10), gasLimit, gasPrice, []byte{})
 		signedTx, err := auth.Signer(auth.From, tx)
 		require.NoError(t, err)
 		err = p.AddTx(ctx, *signedTx, "")
@@ -377,14 +338,8 @@
 	}
 
 	txs, err := p.GetPendingTxs(ctx, false, limit)
-<<<<<<< HEAD
-	require.NoError(t, err)
-
-=======
-	if err != nil {
-		t.Error(err)
-	}
->>>>>>> f8f54cd6
+	require.NoError(t, err)
+
 	assert.Equal(t, limit, len(txs))
 
 	for i := 0; i < txsCount; i++ {
@@ -415,19 +370,10 @@
 	require.NoError(t, dbTx.Commit(ctx))
 
 	s, err := pgpoolstorage.NewPostgresPoolStorage(poolDBCfg)
-<<<<<<< HEAD
-	require.NoError(t, err)
-	cfg := pool.Config{
-		FreeClaimGasLimit:                 150000,
-		IntervalToRefreshBlockedAddresses: types.NewDuration(5 * time.Minute),
-	}
-	p := pool.NewPool(cfg, s, st, common.Address{}, chainID.Uint64())
-=======
 	if err != nil {
 		t.Error(err)
 	}
 	p := setupPool(t, s, st, chainID.Uint64(), ctx)
->>>>>>> f8f54cd6
 
 	const txsCount = 10
 	const limit = 0
@@ -440,11 +386,7 @@
 
 	// insert pending transactions
 	for i := 0; i < txsCount; i++ {
-<<<<<<< HEAD
-		tx := ethTypes.NewTransaction(uint64(i), common.Address{}, big.NewInt(10), uint64(100000), big.NewInt(10), []byte{})
-=======
-		tx := types.NewTransaction(uint64(i), common.Address{}, big.NewInt(10), gasLimit, gasPrice, []byte{})
->>>>>>> f8f54cd6
+		tx := ethTypes.NewTransaction(uint64(i), common.Address{}, big.NewInt(10), gasLimit, gasPrice, []byte{})
 		signedTx, err := auth.Signer(auth.From, tx)
 		require.NoError(t, err)
 		err = p.AddTx(ctx, *signedTx, "")
@@ -484,19 +426,10 @@
 	require.NoError(t, dbTx.Commit(ctx))
 
 	s, err := pgpoolstorage.NewPostgresPoolStorage(poolDBCfg)
-<<<<<<< HEAD
-	require.NoError(t, err)
-	cfg := pool.Config{
-		FreeClaimGasLimit:                 150000,
-		IntervalToRefreshBlockedAddresses: types.NewDuration(5 * time.Minute),
-	}
-	p := pool.NewPool(cfg, s, st, common.Address{}, chainID.Uint64())
-=======
 	if err != nil {
 		t.Error(err)
 	}
 	p := setupPool(t, s, st, chainID.Uint64(), ctx)
->>>>>>> f8f54cd6
 
 	const txsCount = 10
 
@@ -508,11 +441,7 @@
 
 	// insert pending transactions
 	for i := 0; i < txsCount; i++ {
-<<<<<<< HEAD
-		tx := ethTypes.NewTransaction(uint64(i), common.Address{}, big.NewInt(10), uint64(100000), big.NewInt(10+int64(i)), []byte{})
-=======
-		tx := types.NewTransaction(uint64(i), common.Address{}, big.NewInt(10), gasLimit, big.NewInt(gasPrice.Int64()+int64(i)), []byte{})
->>>>>>> f8f54cd6
+		tx := ethTypes.NewTransaction(uint64(i), common.Address{}, big.NewInt(10), gasLimit, big.NewInt(gasPrice.Int64()+int64(i)), []byte{})
 		signedTx, err := auth.Signer(auth.From, tx)
 		require.NoError(t, err)
 		err = p.AddTx(ctx, *signedTx, "")
@@ -553,19 +482,10 @@
 	require.NoError(t, dbTx.Commit(ctx))
 
 	s, err := pgpoolstorage.NewPostgresPoolStorage(poolDBCfg)
-<<<<<<< HEAD
-	require.NoError(t, err)
-	cfg := pool.Config{
-		FreeClaimGasLimit:                 150000,
-		IntervalToRefreshBlockedAddresses: types.NewDuration(5 * time.Minute),
-	}
-	p := pool.NewPool(cfg, s, st, common.Address{}, chainID.Uint64())
-=======
 	if err != nil {
 		t.Error(err)
 	}
 	p := setupPool(t, s, st, chainID.Uint64(), ctx)
->>>>>>> f8f54cd6
 
 	privateKey, err := crypto.HexToECDSA(strings.TrimPrefix(senderPrivateKey, "0x"))
 	require.NoError(t, err)
@@ -573,21 +493,13 @@
 	auth, err := bind.NewKeyedTransactorWithChainID(privateKey, chainID)
 	require.NoError(t, err)
 
-<<<<<<< HEAD
-	tx1 := ethTypes.NewTransaction(uint64(0), common.Address{}, big.NewInt(10), uint64(100000), big.NewInt(10), []byte{})
-=======
-	tx1 := types.NewTransaction(uint64(0), common.Address{}, big.NewInt(10), gasLimit, gasPrice, []byte{})
->>>>>>> f8f54cd6
+	tx1 := ethTypes.NewTransaction(uint64(0), common.Address{}, big.NewInt(10), gasLimit, gasPrice, []byte{})
 	signedTx1, err := auth.Signer(auth.From, tx1)
 	require.NoError(t, err)
 	err = p.AddTx(ctx, *signedTx1, "")
 	require.NoError(t, err)
 
-<<<<<<< HEAD
-	tx2 := ethTypes.NewTransaction(uint64(1), common.Address{}, big.NewInt(10), uint64(100000), big.NewInt(10), []byte{})
-=======
-	tx2 := types.NewTransaction(uint64(1), common.Address{}, big.NewInt(10), gasLimit, gasPrice, []byte{})
->>>>>>> f8f54cd6
+	tx2 := ethTypes.NewTransaction(uint64(1), common.Address{}, big.NewInt(10), gasLimit, gasPrice, []byte{})
 	signedTx2, err := auth.Signer(auth.From, tx2)
 	require.NoError(t, err)
 	err = p.AddTx(ctx, *signedTx2, "")
@@ -630,31 +542,17 @@
 	require.NoError(t, dbTx.Commit(ctx))
 
 	s, err := pgpoolstorage.NewPostgresPoolStorage(poolDBCfg)
-<<<<<<< HEAD
-	require.NoError(t, err)
-	cfg := pool.Config{
-		FreeClaimGasLimit:                 150000,
-		IntervalToRefreshBlockedAddresses: types.NewDuration(5 * time.Minute),
-	}
-	p := pool.NewPool(cfg, s, st, common.Address{}, chainID.Uint64())
-=======
 	if err != nil {
 		t.Error(err)
 	}
 	p := setupPool(t, s, st, chainID.Uint64(), ctx)
->>>>>>> f8f54cd6
 
 	privateKey, err := crypto.HexToECDSA(strings.TrimPrefix(senderPrivateKey, "0x"))
 	require.NoError(t, err)
 
 	auth, err := bind.NewKeyedTransactorWithChainID(privateKey, chainID)
 	require.NoError(t, err)
-<<<<<<< HEAD
-
-	tx := ethTypes.NewTransaction(uint64(0), common.Address{}, big.NewInt(10), uint64(100000), big.NewInt(10), []byte{})
-=======
-	tx := types.NewTransaction(uint64(0), common.Address{}, big.NewInt(10), gasLimit, gasPrice, []byte{})
->>>>>>> f8f54cd6
+	tx := ethTypes.NewTransaction(uint64(0), common.Address{}, big.NewInt(10), gasLimit, gasPrice, []byte{})
 	signedTx, err := auth.Signer(auth.From, tx)
 	require.NoError(t, err)
 	err = p.AddTx(ctx, *signedTx, "")
@@ -679,15 +577,8 @@
 	initOrResetDB(t)
 
 	s, err := pgpoolstorage.NewPostgresPoolStorage(poolDBCfg)
-<<<<<<< HEAD
-	require.NoError(t, err)
-	cfg := pool.Config{
-		FreeClaimGasLimit:                 150000,
-		IntervalToRefreshBlockedAddresses: types.NewDuration(5 * time.Minute),
-=======
-	if err != nil {
-		t.Error(err)
->>>>>>> f8f54cd6
+	if err != nil {
+		t.Error(err)
 	}
 	p := pool.NewPool(cfg, s, nil, common.Address{}, chainID.Uint64())
 
@@ -729,19 +620,10 @@
 	require.NoError(t, dbTx.Commit(ctx))
 
 	s, err := pgpoolstorage.NewPostgresPoolStorage(poolDBCfg)
-<<<<<<< HEAD
-	require.NoError(t, err)
-	cfg := pool.Config{
-		FreeClaimGasLimit:                 150000,
-		IntervalToRefreshBlockedAddresses: types.NewDuration(5 * time.Minute),
-	}
-	p := pool.NewPool(cfg, s, st, common.Address{}, chainID.Uint64())
-=======
 	if err != nil {
 		t.Error(err)
 	}
 	p := setupPool(t, s, st, chainID.Uint64(), ctx)
->>>>>>> f8f54cd6
 
 	const txsCount = 10
 
@@ -757,11 +639,7 @@
 	timeBeforeTxs := time.Now()
 	// insert pending transactions
 	for i := 0; i < txsCount; i++ {
-<<<<<<< HEAD
-		tx := ethTypes.NewTransaction(uint64(i), common.Address{}, big.NewInt(10), uint64(100000), big.NewInt(10), []byte{})
-=======
-		tx := types.NewTransaction(uint64(i), common.Address{}, big.NewInt(10), gasLimit, gasPrice, []byte{})
->>>>>>> f8f54cd6
+		tx := ethTypes.NewTransaction(uint64(i), common.Address{}, big.NewInt(10), gasLimit, gasPrice, []byte{})
 		signedTx, err := auth.Signer(auth.From, tx)
 		require.NoError(t, err)
 		txsAddedTime = append(txsAddedTime, time.Now())
@@ -830,19 +708,10 @@
 	require.NoError(t, dbTx.Commit(ctx))
 
 	s, err := pgpoolstorage.NewPostgresPoolStorage(poolDBCfg)
-<<<<<<< HEAD
-	require.NoError(t, err)
-	cfg := pool.Config{
-		FreeClaimGasLimit:                 150000,
-		IntervalToRefreshBlockedAddresses: types.NewDuration(5 * time.Minute),
-	}
-	p := pool.NewPool(cfg, s, st, common.Address{}, chainID.Uint64())
-=======
 	if err != nil {
 		t.Error(err)
 	}
 	p := setupPool(t, s, st, chainID.Uint64(), ctx)
->>>>>>> f8f54cd6
 
 	privateKey, err := crypto.HexToECDSA(strings.TrimPrefix(senderPrivateKey, "0x"))
 	require.NoError(t, err)
@@ -850,21 +719,13 @@
 	auth, err := bind.NewKeyedTransactorWithChainID(privateKey, chainID)
 	require.NoError(t, err)
 
-<<<<<<< HEAD
-	tx1 := ethTypes.NewTransaction(uint64(0), common.Address{}, big.NewInt(10), uint64(100000), big.NewInt(10), []byte{})
-=======
-	tx1 := types.NewTransaction(uint64(0), common.Address{}, big.NewInt(10), gasLimit, gasPrice, []byte{})
->>>>>>> f8f54cd6
+	tx1 := ethTypes.NewTransaction(uint64(0), common.Address{}, big.NewInt(10), gasLimit, gasPrice, []byte{})
 	signedTx1, err := auth.Signer(auth.From, tx1)
 	require.NoError(t, err)
 	err = p.AddTx(ctx, *signedTx1, "")
 	require.NoError(t, err)
 
-<<<<<<< HEAD
-	tx2 := ethTypes.NewTransaction(uint64(1), common.Address{}, big.NewInt(10), uint64(100000), big.NewInt(10), []byte{})
-=======
-	tx2 := types.NewTransaction(uint64(1), common.Address{}, big.NewInt(10), gasLimit, gasPrice, []byte{})
->>>>>>> f8f54cd6
+	tx2 := ethTypes.NewTransaction(uint64(1), common.Address{}, big.NewInt(10), gasLimit, gasPrice, []byte{})
 	signedTx2, err := auth.Signer(auth.From, tx2)
 	require.NoError(t, err)
 	err = p.AddTx(ctx, *signedTx2, "")
@@ -991,13 +852,6 @@
 			expectedError: fmt.Errorf("chain id higher than allowed, max allowed is %v", uint64(math.MaxUint64)),
 		},
 	}
-<<<<<<< HEAD
-	cfg := pool.Config{
-		FreeClaimGasLimit:                 150000,
-		IntervalToRefreshBlockedAddresses: types.NewDuration(5 * time.Minute),
-	}
-=======
->>>>>>> f8f54cd6
 	for _, testCase := range testCases {
 		t.Run(testCase.name, func(t *testing.T) {
 			incompatibleTx := testCase.createIncompatibleTx()
@@ -1058,19 +912,10 @@
 	require.NoError(t, dbTx.Commit(ctx))
 
 	s, err := pgpoolstorage.NewPostgresPoolStorage(poolDBCfg)
-<<<<<<< HEAD
-	require.NoError(t, err)
-	cfg := pool.Config{
-		FreeClaimGasLimit:                 150000,
-		IntervalToRefreshBlockedAddresses: types.NewDuration(5 * time.Minute),
-	}
-	p := pool.NewPool(cfg, s, st, common.Address{}, chainID.Uint64())
-=======
 	if err != nil {
 		t.Error(err)
 	}
 	p := setupPool(t, s, st, chainID.Uint64(), ctx)
->>>>>>> f8f54cd6
 
 	privateKey, err := crypto.HexToECDSA(strings.TrimPrefix(senderPrivateKey, "0x"))
 	require.NoError(t, err)
@@ -1222,7 +1067,7 @@
 
 	for _, tc := range testCases {
 		t.Run(tc.name, func(t *testing.T) {
-			initOrResetDB()
+			initOrResetDB(t)
 
 			stateSqlDB, err := db.NewSQLDB(stateDBCfg)
 			if err != nil {
@@ -1267,7 +1112,7 @@
 
 			const chainID = 2576980377
 			p := setupPool(t, s, st, chainID, ctx)
-			tx := types.NewTx(&types.LegacyTx{
+			tx := ethTypes.NewTx(&ethTypes.LegacyTx{
 				Nonce:    tc.nonce,
 				To:       tc.to,
 				Value:    big.NewInt(0),
@@ -1317,19 +1162,10 @@
 	require.NoError(t, dbTx.Commit(ctx))
 
 	s, err := pgpoolstorage.NewPostgresPoolStorage(poolDBCfg)
-<<<<<<< HEAD
-	require.NoError(t, err)
-	cfg := pool.Config{
-		FreeClaimGasLimit:                 150000,
-		IntervalToRefreshBlockedAddresses: types.NewDuration(5 * time.Minute),
-	}
-	p := pool.NewPool(cfg, s, st, common.Address{}, chainID.Uint64())
-=======
 	if err != nil {
 		t.Error(err)
 	}
 	p := setupPool(t, s, st, chainID.Uint64(), ctx)
->>>>>>> f8f54cd6
 
 	privateKey, err := crypto.HexToECDSA(strings.TrimPrefix(senderPrivateKey, "0x"))
 	require.NoError(t, err)
@@ -1361,7 +1197,6 @@
 	}
 }
 
-<<<<<<< HEAD
 func Test_BlockedAddress(t *testing.T) {
 	initOrResetDB(t)
 
@@ -1378,36 +1213,13 @@
 	const chainID = 2576980377
 	auth := operations.MustGetAuth(operations.DefaultSequencerPrivateKey, chainID)
 
-=======
-func setupPool(t *testing.T, s *pgpoolstorage.PostgresPoolStorage, st *state.State, chainID uint64, ctx context.Context) *pool.Pool {
-	p := pool.NewPool(cfg, s, st, l2BridgeAddr, chainID)
-	err := p.SetGasPrice(ctx, gasPrice.Uint64())
-	if err != nil {
-		t.Error(err)
-	}
-	p.StartPollingMinSuggestedGasPrice(ctx)
-	return p
-}
-
-func Test_AvoidDuplicatedClaims(t *testing.T) {
-	initOrResetDB()
-
-	stateSqlDB, err := db.NewSQLDB(stateDBCfg)
-	if err != nil {
-		t.Error(err)
-	}
-	defer stateSqlDB.Close() //nolint:gosec,errcheck
-
-	st := newState(stateSqlDB)
-
->>>>>>> f8f54cd6
-	genesisBlock := state.Block{
-		BlockNumber: 0,
-		BlockHash:   state.ZeroHash,
-		ParentHash:  state.ZeroHash,
-		ReceivedAt:  time.Now(),
-	}
-<<<<<<< HEAD
+	genesisBlock := state.Block{
+		BlockNumber: 0,
+		BlockHash:   state.ZeroHash,
+		ParentHash:  state.ZeroHash,
+		ReceivedAt:  time.Now(),
+	}
+
 	genesis := state.Genesis{
 		Actions: []*state.GenesisAction{
 			{
@@ -1420,21 +1232,16 @@
 	ctx := context.Background()
 	dbTx, err := st.BeginStateTransaction(ctx)
 	require.NoError(t, err)
-=======
-	ctx := context.Background()
-	dbTx, err := st.BeginStateTransaction(ctx)
-	require.NoError(t, err)
-
->>>>>>> f8f54cd6
-	_, err = st.SetGenesis(ctx, genesisBlock, genesis, dbTx)
-	require.NoError(t, err)
-	require.NoError(t, dbTx.Commit(ctx))
-
-	s, err := pgpoolstorage.NewPostgresPoolStorage(poolDBCfg)
-<<<<<<< HEAD
-	require.NoError(t, err)
-
-	cfg := pool.Config{FreeClaimGasLimit: 150000, IntervalToRefreshBlockedAddresses: types.NewDuration(5 * time.Second)}
+
+	_, err = st.SetGenesis(ctx, genesisBlock, genesis, dbTx)
+	require.NoError(t, err)
+	require.NoError(t, dbTx.Commit(ctx))
+
+	s, err := pgpoolstorage.NewPostgresPoolStorage(poolDBCfg)
+
+	require.NoError(t, err)
+
+	cfg := pool.Config{FreeClaimGasLimit: 150000, IntervalToRefreshBlockedAddresses: cfgTypes.NewDuration(5 * time.Second)}
 	p := pool.NewPool(cfg, s, st, common.Address{}, chainID)
 
 	gasPrice, err := p.GetGasPrice(ctx)
@@ -1485,7 +1292,46 @@
 	// allowed to add tx again
 	err = p.AddTx(ctx, *signedTx, "")
 	require.NoError(t, err)
-=======
+}
+
+func setupPool(t *testing.T, s *pgpoolstorage.PostgresPoolStorage, st *state.State, chainID uint64, ctx context.Context) *pool.Pool {
+	p := pool.NewPool(cfg, s, st, l2BridgeAddr, chainID)
+	err := p.SetGasPrice(ctx, gasPrice.Uint64())
+	if err != nil {
+		t.Error(err)
+	}
+	p.StartPollingMinSuggestedGasPrice(ctx)
+	return p
+}
+
+func Test_AvoidDuplicatedClaims(t *testing.T) {
+	initOrResetDB(t)
+
+	stateSqlDB, err := db.NewSQLDB(stateDBCfg)
+	if err != nil {
+		t.Error(err)
+	}
+	defer stateSqlDB.Close() //nolint:gosec,errcheck
+
+	st := newState(stateSqlDB)
+
+	genesisBlock := state.Block{
+		BlockNumber: 0,
+		BlockHash:   state.ZeroHash,
+		ParentHash:  state.ZeroHash,
+		ReceivedAt:  time.Now(),
+	}
+
+	ctx := context.Background()
+	dbTx, err := st.BeginStateTransaction(ctx)
+	require.NoError(t, err)
+
+	_, err = st.SetGenesis(ctx, genesisBlock, genesis, dbTx)
+	require.NoError(t, err)
+	require.NoError(t, dbTx.Commit(ctx))
+
+	s, err := pgpoolstorage.NewPostgresPoolStorage(poolDBCfg)
+
 	if err != nil {
 		t.Error(err)
 	}
@@ -1518,5 +1364,4 @@
 
 	err = p.AddTx(ctx, *signedTx, "")
 	require.Equal(t, err.Error(), "deposit count already exists")
->>>>>>> f8f54cd6
 }