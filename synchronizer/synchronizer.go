--- conflicted
+++ resolved
@@ -374,11 +374,6 @@
 					return err
 				}
 			case etherman.SequenceForceBatchesOrder:
-<<<<<<< HEAD
-				s.processSequenceForceBatch(blocks[i].SequencedForceBatches[element.Pos], blocks[i], dbTx)
-			case etherman.TrustedVerifyBatchOrder:
-				s.processTrustedVerifyBatches(blocks[i].VerifiedBatches[element.Pos], dbTx)
-=======
 				err = s.processSequenceForceBatch(blocks[i].SequencedForceBatches[element.Pos], blocks[i], dbTx)
 				if err != nil {
 					return err
@@ -388,7 +383,6 @@
 				if err != nil {
 					return err
 				}
->>>>>>> a8f63181
 			}
 		}
 		err = dbTx.Commit(s.ctx)
@@ -867,11 +861,7 @@
 	return nil
 }
 
-<<<<<<< HEAD
-func (s *ClientSynchronizer) processTrustedVerifyBatches(lastVerifiedBatch etherman.VerifiedBatch, dbTx pgx.Tx) {
-=======
 func (s *ClientSynchronizer) processTrustedVerifyBatches(lastVerifiedBatch etherman.VerifiedBatch, dbTx pgx.Tx) error {
->>>>>>> a8f63181
 	lastVBatch, err := s.state.GetLastVerifiedBatch(s.ctx, dbTx)
 	if err != nil {
 		log.Errorf("error getting lastVerifiedBatch stored in db in processTrustedVerifyBatches. Processing synced blockNumber: %d", lastVerifiedBatch.BlockNumber)
@@ -880,12 +870,8 @@
 			log.Errorf("error rolling back state. Processing synced blockNumber: %d, rollbackErr: %s, error : %w", lastVerifiedBatch.BlockNumber, rollbackErr.Error(), err)
 			return rollbackErr
 		}
-<<<<<<< HEAD
-		log.Fatalf("error getting lastVerifiedBatch stored in db in processTrustedVerifyBatches. Processing synced blockNumber: %d, error: %w", lastVerifiedBatch.BlockNumber, err)
-=======
 		log.Errorf("error getting lastVerifiedBatch stored in db in processTrustedVerifyBatches. Processing synced blockNumber: %d, error: %w", lastVerifiedBatch.BlockNumber, err)
 		return err
->>>>>>> a8f63181
 	}
 	nbatches := lastVerifiedBatch.BatchNumber - lastVBatch.BatchNumber
 	batch, err := s.state.GetBatchByNumber(s.ctx, lastVerifiedBatch.BatchNumber, dbTx)
@@ -896,12 +882,8 @@
 			log.Errorf("error rolling back state. Processing blockNumber: %d, rollbackErr: %s, error : %w", lastVerifiedBatch.BatchNumber, rollbackErr.Error(), err)
 			return rollbackErr
 		}
-<<<<<<< HEAD
-		log.Fatalf("error getting GetBatchByNumber stored in db in processTrustedVerifyBatches. Processing blockNumber: %d, error: %w", lastVerifiedBatch.BatchNumber, err)
-=======
 		log.Errorf("error getting GetBatchByNumber stored in db in processTrustedVerifyBatches. Processing blockNumber: %d, error: %w", lastVerifiedBatch.BatchNumber, err)
 		return err
->>>>>>> a8f63181
 	}
 
 	// Checks that calculated state root matches with the verified state root in the smc
@@ -915,12 +897,8 @@
 			log.Errorf("error rolling back state. Processing blockNumber: %d, rollbackErr: %w", lastVerifiedBatch.BatchNumber, rollbackErr)
 			return rollbackErr
 		}
-<<<<<<< HEAD
-		log.Fatalf("error: stateRoot calculated and state root verified don't match in processTrustedVerifyBatches. Processing blockNumber: %d", lastVerifiedBatch.BatchNumber)
-=======
 		log.Errorf("error: stateRoot calculated and state root verified don't match in processTrustedVerifyBatches. Processing blockNumber: %d", lastVerifiedBatch.BatchNumber)
 		return fmt.Errorf("error: stateRoot calculated and state root verified don't match in processTrustedVerifyBatches. Processing blockNumber: %d", lastVerifiedBatch.BatchNumber)
->>>>>>> a8f63181
 	}
 	var i uint64
 	for i = 1; i <= nbatches; i++ {
@@ -939,12 +917,8 @@
 				log.Errorf("error rolling back state. BlockNumber: %d, rollbackErr: %s, error : %w", lastVerifiedBatch.BlockNumber, rollbackErr.Error(), err)
 				return rollbackErr
 			}
-<<<<<<< HEAD
-			log.Fatalf("error storing the verifiedB in processTrustedVerifyBatches. BlockNumber: %d, error: %w", lastVerifiedBatch.BlockNumber, err)
-=======
 			log.Errorf("error storing the verifiedB in processTrustedVerifyBatches. BlockNumber: %d, error: %w", lastVerifiedBatch.BlockNumber, err)
 			return err
->>>>>>> a8f63181
 		}
 	}
 	return nil
