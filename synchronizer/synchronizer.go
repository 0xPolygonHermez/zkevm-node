--- conflicted
+++ resolved
@@ -32,45 +32,20 @@
 // ClientSynchronizer connects L1 and L2
 type ClientSynchronizer struct {
 	isTrustedSequencer bool
-<<<<<<< HEAD
 
 	etherMan EthermanInterface
 	// List of client to be use for L1 synchronization
 	etherManForL1            []EthermanInterface
-=======
-	latestFlushID      uint64
-	// If true the lastFlushID is stored in DB and we don't need to check again
-	latestFlushIDIsFulfilled bool
-	etherMan                 ethermanInterface
->>>>>>> 077fb50d
 	state                    stateInterface
 	pool                     poolInterface
 	ethTxManager             ethTxManager
 	zkEVMClient              zkEVMClientInterface
-<<<<<<< HEAD
-=======
-	eventLog                 *event.EventLog
->>>>>>> 077fb50d
 	ctx                      context.Context
 	cancelCtx                context.CancelFunc
 	genesis                  state.Genesis
 	cfg                      Config
-<<<<<<< HEAD
 	trustedBatchSynchronizer TrustedBatchSynchronizer
 	flushIDController        FlushIDController
-=======
-	trustedState             struct {
-		lastTrustedBatches []*state.Batch
-		lastStateRoot      *common.Hash
-	}
-	// Id of the 'process' of the executor. Each time that it starts this value changes
-	// This value is obtained from the call state.GetStoredFlushID
-	// It starts as an empty string and it is filled in the first call
-	// later the value is checked to be the same (in function checkFlushID)
-	proverID string
-	// Previous value returned by state.GetStoredFlushID, is used for decide if write a log or not
-	previousExecutorFlushID uint64
->>>>>>> 077fb50d
 }
 
 const (
@@ -97,7 +72,6 @@
 	flushIDController := NewFlushIDController(cstate, ctx, eventLog)
 
 	return &ClientSynchronizer{
-<<<<<<< HEAD
 		isTrustedSequencer:       isTrustedSequencer,
 		state:                    cstate,
 		etherMan:                 ethMan,
@@ -111,21 +85,6 @@
 		cfg:                      cfg,
 		trustedBatchSynchronizer: NewClientTrustedBatchSynchronizer(cstate, ctx, flushIDController),
 		flushIDController:        flushIDController,
-=======
-		isTrustedSequencer:      isTrustedSequencer,
-		state:                   st,
-		etherMan:                ethMan,
-		pool:                    pool,
-		ctx:                     ctx,
-		cancelCtx:               cancel,
-		ethTxManager:            ethTxManager,
-		zkEVMClient:             zkEVMClient,
-		eventLog:                eventLog,
-		genesis:                 genesis,
-		cfg:                     cfg,
-		proverID:                "",
-		previousExecutorFlushID: 0,
->>>>>>> 077fb50d
 	}, nil
 }
 
@@ -496,11 +455,7 @@
 			return err
 		}
 		log.Debug("Checking FlushID to commit trustedState data to db")
-<<<<<<< HEAD
 		err = s.flushIDController.BlockUntilLastFlushIDIsWritten(dbTx)
-=======
-		err = s.checkFlushID(dbTx)
->>>>>>> 077fb50d
 		if err != nil {
 			log.Errorf("error checking flushID. Error: %v", err)
 			rollbackErr := dbTx.Rollback(s.ctx)
@@ -584,11 +539,7 @@
 			}
 		}
 		log.Debug("Checking FlushID to commit L1 data to db")
-<<<<<<< HEAD
 		err = s.flushIDController.BlockUntilLastFlushIDIsWritten(dbTx)
-=======
-		err = s.checkFlushID(dbTx)
->>>>>>> 077fb50d
 		if err != nil {
 			log.Errorf("error checking flushID. Error: %v", err)
 			rollbackErr := dbTx.Rollback(s.ctx)
@@ -938,11 +889,7 @@
 			if errors.Is(err, state.ErrNotFound) || errors.Is(err, state.ErrStateNotSynchronized) {
 				log.Debugf("BatchNumber: %d, not found in trusted state. Storing it...", batch.BatchNumber)
 				// If it is not found, store batch
-<<<<<<< HEAD
-				newStateRoot, flushID, proverID, err := s.state.ProcessAndStoreClosedBatch(s.ctx, processCtx, batch.BatchL2Data, dbTx, stateMetrics.SynchronizerCallerLabel)
-=======
 				newStateRoot, flushID, proverID, err := s.state.ProcessAndStoreClosedBatch(s.ctx, processCtx, dbTx, stateMetrics.SynchronizerCallerLabel)
->>>>>>> 077fb50d
 				if err != nil {
 					log.Errorf("error storing trustedBatch. BatchNumber: %d, BlockNumber: %d, error: %v", batch.BatchNumber, blockNumber, err)
 					rollbackErr := dbTx.Rollback(s.ctx)
@@ -953,11 +900,7 @@
 					log.Errorf("error storing batch. BatchNumber: %d, BlockNumber: %d, error: %v", batch.BatchNumber, blockNumber, err)
 					return err
 				}
-<<<<<<< HEAD
 				s.flushIDController.SetPendingFlushIDAndCheckProverID(flushID, proverID, fmt.Sprintf("processSequenceBatch(%v)", batch.BatchNumber))
-=======
-				s.pendingFlushID(flushID, proverID)
->>>>>>> 077fb50d
 
 				newRoot = newStateRoot
 				tBatch = &batch
@@ -1028,11 +971,7 @@
 				log.Errorf("error resetting trusted state. BatchNumber: %d, BlockNumber: %d, error: %v", batch.BatchNumber, blockNumber, err)
 				return err
 			}
-<<<<<<< HEAD
-			_, flushID, proverID, err := s.state.ProcessAndStoreClosedBatch(s.ctx, processCtx, batch.BatchL2Data, dbTx, stateMetrics.SynchronizerCallerLabel)
-=======
 			_, flushID, proverID, err := s.state.ProcessAndStoreClosedBatch(s.ctx, processCtx, dbTx, stateMetrics.SynchronizerCallerLabel)
->>>>>>> 077fb50d
 			if err != nil {
 				log.Errorf("error storing trustedBatch. BatchNumber: %d, BlockNumber: %d, error: %v", batch.BatchNumber, blockNumber, err)
 				rollbackErr := dbTx.Rollback(s.ctx)
@@ -1043,11 +982,7 @@
 				log.Errorf("error storing batch. BatchNumber: %d, BlockNumber: %d, error: %v", batch.BatchNumber, blockNumber, err)
 				return err
 			}
-<<<<<<< HEAD
 			s.flushIDController.SetPendingFlushIDAndCheckProverID(flushID, proverID, fmt.Sprintf("ProcessAndStoreClosedBatch(%v)", batch.BatchNumber))
-=======
-			s.pendingFlushID(flushID, proverID)
->>>>>>> 077fb50d
 		}
 
 		// Store virtualBatch
@@ -1162,11 +1097,7 @@
 			BatchL2Data:    &forcedBatches[i].RawTxsData,
 		}
 		// Process batch
-<<<<<<< HEAD
-		_, flushID, proverID, err := s.state.ProcessAndStoreClosedBatch(s.ctx, batch, forcedBatches[i].RawTxsData, dbTx, stateMetrics.SynchronizerCallerLabel)
-=======
 		_, flushID, proverID, err := s.state.ProcessAndStoreClosedBatch(s.ctx, batch, dbTx, stateMetrics.SynchronizerCallerLabel)
->>>>>>> 077fb50d
 		if err != nil {
 			log.Errorf("error processing batch in processSequenceForceBatch. BatchNumber: %d, BlockNumber: %d, error: %v", batch.BatchNumber, block.BlockNumber, err)
 			rollbackErr := dbTx.Rollback(s.ctx)
@@ -1177,11 +1108,7 @@
 			log.Errorf("error processing batch in processSequenceForceBatch. BatchNumber: %d, BlockNumber: %d, error: %v", batch.BatchNumber, block.BlockNumber, err)
 			return err
 		}
-<<<<<<< HEAD
 		s.flushIDController.SetPendingFlushIDAndCheckProverID(flushID, proverID, fmt.Sprintf("forced/ProcessAndStoreClosedBatch(%v)", batch.BatchNumber))
-=======
-		s.pendingFlushID(flushID, proverID)
->>>>>>> 077fb50d
 
 		// Store virtualBatch
 		err = s.state.AddVirtualBatch(s.ctx, &virtualBatch, dbTx)
@@ -1325,192 +1252,6 @@
 	return nil
 }
 
-<<<<<<< HEAD
-=======
-func (s *ClientSynchronizer) processTrustedBatch(trustedBatch *types.Batch, dbTx pgx.Tx) ([]*state.Batch, *common.Hash, error) {
-	log.Debugf("Processing trusted batch: %v", trustedBatch.Number)
-	trustedBatchL2Data := trustedBatch.BatchL2Data
-	batches := s.trustedState.lastTrustedBatches
-	log.Debug("len(batches): ", len(batches))
-	batches, err := s.getCurrentBatches(batches, trustedBatch, dbTx)
-	if err != nil {
-		log.Error("error getting currentBatches. Error: ", err)
-		return nil, nil, err
-	}
-	if s.trustedState.lastStateRoot == nil && (batches[0] == nil || (batches[0].StateRoot == common.Hash{})) {
-		log.Debug("Setting stateRoot of previous batch. StateRoot: ", batches[1].StateRoot)
-		// Previous synchronization incomplete. Needs to reprocess all txs again
-		s.trustedState.lastStateRoot = &batches[1].StateRoot
-	} else if batches[0] != nil && (batches[0].StateRoot != common.Hash{}) {
-		// Previous synchronization completed
-		s.trustedState.lastStateRoot = &batches[0].StateRoot
-	}
-
-	request := state.ProcessRequest{
-		BatchNumber:     uint64(trustedBatch.Number),
-		OldStateRoot:    *s.trustedState.lastStateRoot,
-		OldAccInputHash: batches[1].AccInputHash,
-		Coinbase:        common.HexToAddress(trustedBatch.Coinbase.String()),
-		Timestamp:       time.Unix(int64(trustedBatch.Timestamp), 0),
-	}
-	// check if batch needs to be synchronized
-	if batches[0] != nil {
-		if checkIfSynced(batches, trustedBatch) {
-			log.Debugf("Batch %v already synchronized", trustedBatch.Number)
-			return batches, s.trustedState.lastStateRoot, nil
-		}
-		log.Infof("Batch %v needs to be updated", trustedBatch.Number)
-
-		// Find txs to be processed and included in the trusted state
-		if *s.trustedState.lastStateRoot == batches[1].StateRoot {
-			// Delete txs that were stored before restart. We need to reprocess all txs because the intermediary stateRoot is only stored in memory
-			err := s.state.ResetTrustedState(s.ctx, uint64(trustedBatch.Number)-1, dbTx)
-			if err != nil {
-				log.Error("error resetting trusted state. Error: ", err)
-				return nil, nil, err
-			}
-			// All txs need to be processed
-			request.Transactions = trustedBatchL2Data
-			// Reopen batch
-			err = s.openBatch(trustedBatch, dbTx)
-			if err != nil {
-				log.Error("error openning batch. Error: ", err)
-				return nil, nil, err
-			}
-			request.GlobalExitRoot = trustedBatch.GlobalExitRoot
-			request.Transactions = trustedBatchL2Data
-		} else {
-			// Only new txs need to be processed
-			storedTxs, syncedTxs, _, syncedEfficiencyPercentages, err := s.decodeTxs(trustedBatchL2Data, batches)
-			if err != nil {
-				return nil, nil, err
-			}
-			if len(storedTxs) < len(syncedTxs) {
-				forkID := s.state.GetForkIDByBatchNumber(batches[0].BatchNumber)
-				txsToBeAdded := syncedTxs[len(storedTxs):]
-				if forkID >= forkID5 {
-					syncedEfficiencyPercentages = syncedEfficiencyPercentages[len(storedTxs):]
-				}
-
-				request.Transactions, err = state.EncodeTransactions(txsToBeAdded, syncedEfficiencyPercentages, forkID)
-				if err != nil {
-					log.Error("error encoding txs (%d) to be added to the state. Error: %v", len(txsToBeAdded), err)
-					return nil, nil, err
-				}
-				log.Debug("request.Transactions: ", common.Bytes2Hex(request.Transactions))
-			} else {
-				log.Info("Nothing to sync. Node updated. Checking if it is closed")
-				isBatchClosed := trustedBatch.StateRoot.String() != state.ZeroHash.String()
-				if isBatchClosed {
-					receipt := state.ProcessingReceipt{
-						BatchNumber:   uint64(trustedBatch.Number),
-						StateRoot:     trustedBatch.StateRoot,
-						LocalExitRoot: trustedBatch.LocalExitRoot,
-						BatchL2Data:   trustedBatchL2Data,
-						AccInputHash:  trustedBatch.AccInputHash,
-					}
-					log.Debugf("closing batch %v", trustedBatch.Number)
-					if err := s.state.CloseBatch(s.ctx, receipt, dbTx); err != nil {
-						// This is a workaround to avoid closing a batch that was already closed
-						if err.Error() != state.ErrBatchAlreadyClosed.Error() {
-							log.Errorf("error closing batch %d", trustedBatch.Number)
-							return nil, nil, err
-						} else {
-							log.Warnf("CASE 02: the batch [%d] was already closed", trustedBatch.Number)
-							log.Info("batches[0].BatchNumber: ", batches[0].BatchNumber)
-							log.Info("batches[0].AccInputHash: ", batches[0].AccInputHash)
-							log.Info("batches[0].StateRoot: ", batches[0].StateRoot)
-							log.Info("batches[0].LocalExitRoot: ", batches[0].LocalExitRoot)
-							log.Info("batches[0].GlobalExitRoot: ", batches[0].GlobalExitRoot)
-							log.Info("batches[0].Coinbase: ", batches[0].Coinbase)
-							log.Info("batches[0].ForcedBatchNum: ", batches[0].ForcedBatchNum)
-							log.Info("####################################")
-							log.Info("batches[1].BatchNumber: ", batches[1].BatchNumber)
-							log.Info("batches[1].AccInputHash: ", batches[1].AccInputHash)
-							log.Info("batches[1].StateRoot: ", batches[1].StateRoot)
-							log.Info("batches[1].LocalExitRoot: ", batches[1].LocalExitRoot)
-							log.Info("batches[1].GlobalExitRoot: ", batches[1].GlobalExitRoot)
-							log.Info("batches[1].Coinbase: ", batches[1].Coinbase)
-							log.Info("batches[1].ForcedBatchNum: ", batches[1].ForcedBatchNum)
-							log.Info("###############################")
-							log.Info("trustedBatch.BatchNumber: ", trustedBatch.Number)
-							log.Info("trustedBatch.AccInputHash: ", trustedBatch.AccInputHash)
-							log.Info("trustedBatch.StateRoot: ", trustedBatch.StateRoot)
-							log.Info("trustedBatch.LocalExitRoot: ", trustedBatch.LocalExitRoot)
-							log.Info("trustedBatch.GlobalExitRoot: ", trustedBatch.GlobalExitRoot)
-							log.Info("trustedBatch.Coinbase: ", trustedBatch.Coinbase)
-							log.Info("trustedBatch.ForcedBatchNum: ", trustedBatch.ForcedBatchNumber)
-						}
-					}
-					batches[0].AccInputHash = trustedBatch.AccInputHash
-					batches[0].StateRoot = trustedBatch.StateRoot
-					batches[0].LocalExitRoot = trustedBatch.LocalExitRoot
-				}
-				return batches, &trustedBatch.StateRoot, nil
-			}
-		}
-		// Update batchL2Data
-		err := s.state.UpdateBatchL2Data(s.ctx, batches[0].BatchNumber, trustedBatchL2Data, dbTx)
-		if err != nil {
-			log.Errorf("error opening batch %d", trustedBatch.Number)
-			return nil, nil, err
-		}
-		batches[0].BatchL2Data = trustedBatchL2Data
-		log.Debug("BatchL2Data updated for batch: ", batches[0].BatchNumber)
-	} else {
-		log.Infof("Batch %v needs to be synchronized", trustedBatch.Number)
-		err := s.openBatch(trustedBatch, dbTx)
-		if err != nil {
-			log.Error("error openning batch. Error: ", err)
-			return nil, nil, err
-		}
-		request.GlobalExitRoot = trustedBatch.GlobalExitRoot
-		request.Transactions = trustedBatchL2Data
-	}
-
-	log.Debugf("Processing sequencer for batch %v", trustedBatch.Number)
-
-	processBatchResp, err := s.processAndStoreTxs(trustedBatch, request, dbTx)
-	if err != nil {
-		log.Error("error procesingAndStoringTxs. Error: ", err)
-		return nil, nil, err
-	}
-
-	log.Debug("TrustedBatch.StateRoot ", trustedBatch.StateRoot)
-	isBatchClosed := trustedBatch.StateRoot.String() != state.ZeroHash.String()
-	if isBatchClosed {
-		receipt := state.ProcessingReceipt{
-			BatchNumber:   uint64(trustedBatch.Number),
-			StateRoot:     processBatchResp.NewStateRoot,
-			LocalExitRoot: processBatchResp.NewLocalExitRoot,
-			BatchL2Data:   trustedBatchL2Data,
-			AccInputHash:  trustedBatch.AccInputHash,
-		}
-
-		log.Debugf("closing batch %v", trustedBatch.Number)
-		if err := s.state.CloseBatch(s.ctx, receipt, dbTx); err != nil {
-			// This is a workarround to avoid closing a batch that was already closed
-			if err.Error() != state.ErrBatchAlreadyClosed.Error() {
-				log.Errorf("error closing batch %d", trustedBatch.Number)
-				return nil, nil, err
-			} else {
-				log.Warnf("CASE 01: batch [%d] was already closed", trustedBatch.Number)
-			}
-		}
-		log.Info("Batch closed right after processing some tx")
-		if batches[0] != nil {
-			log.Debug("Updating batches[0] values...")
-			batches[0].AccInputHash = trustedBatch.AccInputHash
-			batches[0].StateRoot = trustedBatch.StateRoot
-			batches[0].LocalExitRoot = trustedBatch.LocalExitRoot
-		}
-	}
-
-	log.Infof("Batch %v synchronized", trustedBatch.Number)
-	return batches, &processBatchResp.NewStateRoot, nil
-}
-
->>>>>>> 077fb50d
 func (s *ClientSynchronizer) reorgPool(dbTx pgx.Tx) error {
 	latestBatchNum, err := s.etherMan.GetLatestBatchNumber()
 	if err != nil {
@@ -1546,187 +1287,4 @@
 		log.Debug("Reorged transactions inserted in the pool: ", tx.Hash())
 	}
 	return nil
-<<<<<<< HEAD
-=======
-}
-
-func (s *ClientSynchronizer) processAndStoreTxs(trustedBatch *types.Batch, request state.ProcessRequest, dbTx pgx.Tx) (*state.ProcessBatchResponse, error) {
-	processBatchResp, err := s.state.ProcessBatch(s.ctx, request, true)
-	if err != nil {
-		log.Errorf("error processing sequencer batch for batch: %v", trustedBatch.Number)
-		return nil, err
-	}
-	s.pendingFlushID(processBatchResp.FlushID, processBatchResp.ProverID)
-
-	log.Debugf("Storing transactions %d for batch %v", len(processBatchResp.Responses), trustedBatch.Number)
-	for _, tx := range processBatchResp.Responses {
-		if err = s.state.StoreTransaction(s.ctx, uint64(trustedBatch.Number), tx, trustedBatch.Coinbase, uint64(trustedBatch.Timestamp), dbTx); err != nil {
-			log.Errorf("failed to store transactions for batch: %v", trustedBatch.Number)
-			return nil, err
-		}
-	}
-	return processBatchResp, nil
-}
-
-func (s *ClientSynchronizer) openBatch(trustedBatch *types.Batch, dbTx pgx.Tx) error {
-	log.Debugf("Opening batch %d", trustedBatch.Number)
-	var batchL2Data []byte = trustedBatch.BatchL2Data
-	processCtx := state.ProcessingContext{
-		BatchNumber:    uint64(trustedBatch.Number),
-		Coinbase:       common.HexToAddress(trustedBatch.Coinbase.String()),
-		Timestamp:      time.Unix(int64(trustedBatch.Timestamp), 0),
-		GlobalExitRoot: trustedBatch.GlobalExitRoot,
-		BatchL2Data:    &batchL2Data,
-	}
-	if trustedBatch.ForcedBatchNumber != nil {
-		fb := uint64(*trustedBatch.ForcedBatchNumber)
-		processCtx.ForcedBatchNum = &fb
-	}
-	err := s.state.OpenBatch(s.ctx, processCtx, dbTx)
-	if err != nil {
-		log.Error("error opening batch: ", trustedBatch.Number)
-		return err
-	}
-	return nil
-}
-
-func (s *ClientSynchronizer) decodeTxs(trustedBatchL2Data types.ArgBytes, batches []*state.Batch) ([]ethTypes.Transaction, []ethTypes.Transaction, []uint8, []uint8, error) {
-	forkID := s.state.GetForkIDByBatchNumber(batches[0].BatchNumber)
-	syncedTxs, _, syncedEfficiencyPercentages, err := state.DecodeTxs(trustedBatchL2Data, forkID)
-	if err != nil {
-		log.Errorf("error decoding synced txs from trustedstate. Error: %v, TrustedBatchL2Data: %s", err, trustedBatchL2Data.Hex())
-		return nil, nil, nil, nil, err
-	}
-	storedTxs, _, storedEfficiencyPercentages, err := state.DecodeTxs(batches[0].BatchL2Data, forkID)
-	if err != nil {
-		log.Errorf("error decoding stored txs from trustedstate. Error: %v, batch.BatchL2Data: %s", err, common.Bytes2Hex(batches[0].BatchL2Data))
-		return nil, nil, nil, nil, err
-	}
-	log.Debug("len(storedTxs): ", len(storedTxs))
-	log.Debug("len(syncedTxs): ", len(syncedTxs))
-	return storedTxs, syncedTxs, storedEfficiencyPercentages, syncedEfficiencyPercentages, nil
-}
-
-func checkIfSynced(batches []*state.Batch, trustedBatch *types.Batch) bool {
-	matchNumber := batches[0].BatchNumber == uint64(trustedBatch.Number)
-	matchGER := batches[0].GlobalExitRoot.String() == trustedBatch.GlobalExitRoot.String()
-	matchLER := batches[0].LocalExitRoot.String() == trustedBatch.LocalExitRoot.String()
-	matchSR := batches[0].StateRoot.String() == trustedBatch.StateRoot.String()
-	matchCoinbase := batches[0].Coinbase.String() == trustedBatch.Coinbase.String()
-	matchTimestamp := uint64(batches[0].Timestamp.Unix()) == uint64(trustedBatch.Timestamp)
-	matchL2Data := hex.EncodeToString(batches[0].BatchL2Data) == hex.EncodeToString(trustedBatch.BatchL2Data)
-
-	if matchNumber && matchGER && matchLER && matchSR &&
-		matchCoinbase && matchTimestamp && matchL2Data {
-		return true
-	}
-	log.Infof("matchNumber %v %d %d", matchNumber, batches[0].BatchNumber, uint64(trustedBatch.Number))
-	log.Infof("matchGER %v %s %s", matchGER, batches[0].GlobalExitRoot.String(), trustedBatch.GlobalExitRoot.String())
-	log.Infof("matchLER %v %s %s", matchLER, batches[0].LocalExitRoot.String(), trustedBatch.LocalExitRoot.String())
-	log.Infof("matchSR %v %s %s", matchSR, batches[0].StateRoot.String(), trustedBatch.StateRoot.String())
-	log.Infof("matchCoinbase %v %s %s", matchCoinbase, batches[0].Coinbase.String(), trustedBatch.Coinbase.String())
-	log.Infof("matchTimestamp %v %d %d", matchTimestamp, uint64(batches[0].Timestamp.Unix()), uint64(trustedBatch.Timestamp))
-	log.Infof("matchL2Data %v", matchL2Data)
-	return false
-}
-
-func (s *ClientSynchronizer) getCurrentBatches(batches []*state.Batch, trustedBatch *types.Batch, dbTx pgx.Tx) ([]*state.Batch, error) {
-	if len(batches) == 0 || batches[0] == nil || (batches[0] != nil && uint64(trustedBatch.Number) != batches[0].BatchNumber) {
-		log.Debug("Updating batch[0] value!")
-		batch, err := s.state.GetBatchByNumber(s.ctx, uint64(trustedBatch.Number), dbTx)
-		if err != nil && err != state.ErrStateNotSynchronized {
-			log.Warnf("failed to get batch %v from local trusted state. Error: %v", trustedBatch.Number, err)
-			return nil, err
-		}
-		var prevBatch *state.Batch
-		if len(batches) == 0 || batches[0] == nil || (batches[0] != nil && uint64(trustedBatch.Number-1) != batches[0].BatchNumber) {
-			log.Debug("Updating batch[1] value!")
-			prevBatch, err = s.state.GetBatchByNumber(s.ctx, uint64(trustedBatch.Number-1), dbTx)
-			if err != nil && err != state.ErrStateNotSynchronized {
-				log.Warnf("failed to get prevBatch %v from local trusted state. Error: %v", trustedBatch.Number-1, err)
-				return nil, err
-			}
-		} else {
-			prevBatch = batches[0]
-		}
-		log.Debug("batch: ", batch)
-		log.Debug("prevBatch: ", prevBatch)
-		batches = []*state.Batch{batch, prevBatch}
-	}
-	return batches, nil
-}
-
-func (s *ClientSynchronizer) pendingFlushID(flushID uint64, proverID string) {
-	log.Infof("pending flushID: %d", flushID)
-	s.latestFlushID = flushID
-	s.latestFlushIDIsFulfilled = false
-	s.updateAndCheckProverID(proverID)
-}
-
-func (s *ClientSynchronizer) updateAndCheckProverID(proverID string) {
-	if s.proverID == "" {
-		log.Infof("Current proverID is %s", proverID)
-		s.proverID = proverID
-		return
-	}
-	if s.proverID != proverID {
-		event := &event.Event{
-			ReceivedAt:  time.Now(),
-			Source:      event.Source_Node,
-			Component:   event.Component_Synchronizer,
-			Level:       event.Level_Critical,
-			EventID:     event.EventID_SynchronizerRestart,
-			Description: fmt.Sprintf("proverID changed from %s to %s, restarting Synchronizer ", s.proverID, proverID),
-		}
-
-		err := s.eventLog.LogEvent(context.Background(), event)
-		if err != nil {
-			log.Errorf("error storing event payload: %v", err)
-		}
-
-		log.Fatal("restarting synchronizer because  executor have restarted (old=%s, new=%s)", s.proverID, proverID)
-	}
-}
-
-func (s *ClientSynchronizer) checkFlushID(dbTx pgx.Tx) error {
-	if s.latestFlushIDIsFulfilled {
-		log.Debugf("no pending flushID, nothing to do. Last pending fulfilled flushID: %d, last executor flushId received: %d", s.latestFlushID, s.latestFlushID)
-		return nil
-	}
-	storedFlushID, proverID, err := s.state.GetStoredFlushID(s.ctx)
-	if err != nil {
-		log.Error("error getting stored flushID. Error: ", err)
-		return err
-	}
-	if (s.previousExecutorFlushID != storedFlushID) || (s.proverID != proverID) {
-		log.Infof("executor vs local: flushid=%d/%d, proverID=%s/%s", storedFlushID,
-			s.latestFlushID, proverID, s.proverID)
-	} else {
-		log.Debugf("executor vs local: flushid=%d/%d, proverID=%s/%s", storedFlushID,
-			s.latestFlushID, proverID, s.proverID)
-	}
-	s.updateAndCheckProverID(proverID)
-	log.Debugf("storedFlushID (executor reported): %d, latestFlushID (pending): %d", storedFlushID, s.latestFlushID)
-	if storedFlushID < s.latestFlushID {
-		log.Infof("Synchronized BLOCKED!: Wating for the flushID to be stored. FlushID to be stored: %d. Latest flushID stored: %d", s.latestFlushID, storedFlushID)
-		iteration := 0
-		start := time.Now()
-		for storedFlushID < s.latestFlushID {
-			log.Debugf("Waiting for the flushID to be stored. FlushID to be stored: %d. Latest flushID stored: %d iteration:%d elpased:%s",
-				s.latestFlushID, storedFlushID, iteration, time.Since(start))
-			time.Sleep(100 * time.Millisecond) //nolint:gomnd
-			storedFlushID, _, err = s.state.GetStoredFlushID(s.ctx)
-			if err != nil {
-				log.Error("error getting stored flushID. Error: ", err)
-				return err
-			}
-			iteration++
-		}
-		log.Infof("Synchronizer resumed, flushID stored: %d", s.latestFlushID)
-	}
-	log.Infof("Pending Flushid fullfiled: %d, executor have write %d", s.latestFlushID, storedFlushID)
-	s.latestFlushIDIsFulfilled = true
-	s.previousExecutorFlushID = storedFlushID
-	return nil
->>>>>>> 077fb50d
 }