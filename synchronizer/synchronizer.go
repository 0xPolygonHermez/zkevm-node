package synchronizer

import (
	"context"
	"errors"
	"fmt"
	"math/big"
	"strings"
	"time"

	"github.com/0xPolygonHermez/zkevm-node/etherman"
	"github.com/0xPolygonHermez/zkevm-node/hex"
	"github.com/0xPolygonHermez/zkevm-node/jsonrpc/types"
	"github.com/0xPolygonHermez/zkevm-node/log"
	"github.com/0xPolygonHermez/zkevm-node/state"
	stateMetrics "github.com/0xPolygonHermez/zkevm-node/state/metrics"
	"github.com/0xPolygonHermez/zkevm-node/synchronizer/metrics"
	"github.com/ethereum/go-ethereum/common"
	ethTypes "github.com/ethereum/go-ethereum/core/types"
	"github.com/jackc/pgx/v4"
)

// Synchronizer connects L1 and L2
type Synchronizer interface {
	Sync() error
	Stop()
}

// ClientSynchronizer connects L1 and L2
type ClientSynchronizer struct {
<<<<<<< HEAD
	isTrustedSequencer bool
	etherMan           ethermanInterface
	state              stateInterface
	pool               poolInterface
	ethTxManager       ethTxManager
	zkEVMClient        zkEVMClientInterface
	ctx                context.Context
	cancelCtx          context.CancelFunc
	genesis            state.Genesis
	cfg                Config
	trustedState       struct {
		lastTrustedBatches []*state.Batch
		lastStateRoot      *common.Hash
	}
=======
	isTrustedSequencer  bool
	etherMan            ethermanInterface
	state               stateInterface
	pool                poolInterface
	ethTxManager        ethTxManager
	zkEVMClient         zkEVMClientInterface
	ctx                 context.Context
	cancelCtx           context.CancelFunc
	genesis             state.Genesis
	cfg                 Config
	CurrentTrustedBatch *state.Batch
>>>>>>> 99cd6bdd
}

// NewSynchronizer creates and initializes an instance of Synchronizer
func NewSynchronizer(
	isTrustedSequencer bool,
	ethMan ethermanInterface,
	st stateInterface,
	pool poolInterface,
	ethTxManager ethTxManager,
	zkEVMClient zkEVMClientInterface,
	genesis state.Genesis,
	cfg Config) (Synchronizer, error) {
	ctx, cancel := context.WithCancel(context.Background())
	metrics.Register()

	return &ClientSynchronizer{
		isTrustedSequencer: isTrustedSequencer,
		state:              st,
		etherMan:           ethMan,
		pool:               pool,
		ctx:                ctx,
		cancelCtx:          cancel,
		ethTxManager:       ethTxManager,
		zkEVMClient:        zkEVMClient,
		genesis:            genesis,
		cfg:                cfg,
	}, nil
}

var waitDuration = time.Duration(0)

// Sync function will read the last state synced and will continue from that point.
// Sync() will read blockchain events to detect rollup updates
func (s *ClientSynchronizer) Sync() error {
	startInitialization := time.Now()
	// If there is no lastEthereumBlock means that sync from the beginning is necessary. If not, it continues from the retrieved ethereum block
	// Get the latest synced block. If there is no block on db, use genesis block
	log.Info("Sync started")
	dbTx, err := s.state.BeginStateTransaction(s.ctx)
	if err != nil {
		log.Errorf("error creating db transaction to get latest block. Error: %v", err)
		return err
	}
	lastEthBlockSynced, err := s.state.GetLastBlock(s.ctx, dbTx)
	if err != nil {
		if errors.Is(err, state.ErrStateNotSynchronized) {
			log.Info("State is empty, verifying genesis block")
			valid, err := s.etherMan.VerifyGenBlockNumber(s.ctx, s.genesis.GenesisBlockNum)
			if err != nil {
				log.Error("error checking genesis block number. Error: ", err)
				rollbackErr := dbTx.Rollback(s.ctx)
				if rollbackErr != nil {
					log.Errorf("error rolling back state. RollbackErr: %v, err: %s", rollbackErr, err.Error())
					return rollbackErr
				}
				return err
			} else if !valid {
				log.Error("genesis Block number configured is not valid. It is required the block number where the PolygonZkEVM smc was deployed")
				rollbackErr := dbTx.Rollback(s.ctx)
				if rollbackErr != nil {
					log.Errorf("error rolling back state. RollbackErr: %v", rollbackErr)
					return rollbackErr
				}
				return fmt.Errorf("genesis Block number configured is not valid. It is required the block number where the PolygonZkEVM smc was deployed")
			}
			log.Info("Setting genesis block")
			header, err := s.etherMan.HeaderByNumber(s.ctx, big.NewInt(0).SetUint64(s.genesis.GenesisBlockNum))
			if err != nil {
				log.Errorf("error getting l1 block header for block %d. Error: %v", s.genesis.GenesisBlockNum, err)
				rollbackErr := dbTx.Rollback(s.ctx)
				if rollbackErr != nil {
					log.Errorf("error rolling back state. RollbackErr: %v, err: %s", rollbackErr, err.Error())
					return rollbackErr
				}
				return err
			}
			lastEthBlockSynced = &state.Block{
				BlockNumber: header.Number.Uint64(),
				BlockHash:   header.Hash(),
				ParentHash:  header.ParentHash,
				ReceivedAt:  time.Unix(int64(header.Time), 0),
			}
			newRoot, err := s.state.SetGenesis(s.ctx, *lastEthBlockSynced, s.genesis, dbTx)
			if err != nil {
				log.Error("error setting genesis: ", err)
				rollbackErr := dbTx.Rollback(s.ctx)
				if rollbackErr != nil {
					log.Errorf("error rolling back state. RollbackErr: %v, err: %s", rollbackErr, err.Error())
					return rollbackErr
				}
				return err
			}
			var root common.Hash
			root.SetBytes(newRoot)
			if root != s.genesis.Root {
				log.Errorf("Calculated newRoot should be %s instead of %s", s.genesis.Root.String(), root.String())
				rollbackErr := dbTx.Rollback(s.ctx)
				if rollbackErr != nil {
					log.Errorf("error rolling back state. RollbackErr: %v", rollbackErr)
					return rollbackErr
				}
				return fmt.Errorf("Calculated newRoot should be %s instead of %s", s.genesis.Root.String(), root.String())
			}
			log.Debug("Genesis root matches!")
		} else {
			log.Error("unexpected error getting the latest ethereum block. Error: ", err)
			rollbackErr := dbTx.Rollback(s.ctx)
			if rollbackErr != nil {
				log.Errorf("error rolling back state. RollbackErr: %v, err: %s", rollbackErr, err.Error())
				return rollbackErr
			}
			return err
		}
	}
	initBatchNumber, err := s.state.GetLastBatchNumber(s.ctx, dbTx)
	if err != nil {
		log.Error("error getting latest batchNumber synced. Error: ", err)
		rollbackErr := dbTx.Rollback(s.ctx)
		if rollbackErr != nil {
			log.Errorf("error rolling back state. RollbackErr: %v, err: %s", rollbackErr, err.Error())
			return rollbackErr
		}
		return err
	}
	err = s.state.SetInitSyncBatch(s.ctx, initBatchNumber, dbTx)
	if err != nil {
		log.Error("error setting initial batch number. Error: ", err)
		rollbackErr := dbTx.Rollback(s.ctx)
		if rollbackErr != nil {
			log.Errorf("error rolling back state. RollbackErr: %v, err: %s", rollbackErr, err.Error())
			return rollbackErr
		}
		return err
	}
	if err := dbTx.Commit(s.ctx); err != nil {
		log.Errorf("error committing dbTx, err: %v", err)
		rollbackErr := dbTx.Rollback(s.ctx)
		if rollbackErr != nil {
			log.Errorf("error rolling back state. RollbackErr: %v, err: %s", rollbackErr, err.Error())
			return rollbackErr
		}
		return err
	}
	metrics.InitializationTime(time.Since(startInitialization))

	for {
		select {
		case <-s.ctx.Done():
			return nil
		case <-time.After(waitDuration):
			start := time.Now()
			latestSequencedBatchNumber, err := s.etherMan.GetLatestBatchNumber()
			if err != nil {
				log.Warn("error getting latest sequenced batch in the rollup. Error: ", err)
				continue
			}
			latestSyncedBatch, err := s.state.GetLastBatchNumber(s.ctx, nil)
			if err != nil {
				log.Warn("error getting latest batch synced in the db. Error: ", err)
				continue
			}
			// Check the latest verified Batch number in the smc
			lastVerifiedBatchNumber, err := s.etherMan.GetLatestVerifiedBatchNum()
			if err != nil {
				log.Warn("error getting last verified batch in the rollup. Error: ", err)
				continue
			}
			err = s.state.SetLastBatchInfoSeenOnEthereum(s.ctx, latestSequencedBatchNumber, lastVerifiedBatchNumber, nil)
			if err != nil {
				log.Warn("error setting latest batch info into db. Error: ", err)
				continue
			}

			// Sync trusted state
			if latestSyncedBatch >= latestSequencedBatchNumber {
				log.Info("L1 state fully synchronized")
				startTrusted := time.Now()
				err = s.syncTrustedState(latestSyncedBatch)
				metrics.FullTrustedSyncTime(time.Since(startTrusted))
				if err != nil {
					log.Warn("error syncing trusted state. Error: ", err)
					continue
				}
				waitDuration = s.cfg.SyncInterval.Duration
			}
			//Sync L1Blocks
			startL1 := time.Now()
			lastEthBlockSynced, err = s.syncBlocks(lastEthBlockSynced)
			metrics.FullL1SyncTime(time.Since(startL1))
			if err != nil {
				log.Warn("error syncing blocks: ", err)
				lastEthBlockSynced, err = s.state.GetLastBlock(s.ctx, nil)
				if err != nil {
					log.Fatal("error getting lastEthBlockSynced to resume the synchronization... Error: ", err)
				}
				if s.ctx.Err() != nil {
					continue
				}
			}
			metrics.FullSyncIterationTime(time.Since(start))
		}
	}
}

// This function syncs the node from a specific block to the latest
func (s *ClientSynchronizer) syncBlocks(lastEthBlockSynced *state.Block) (*state.Block, error) {
	// This function will read events fromBlockNum to latestEthBlock. Check reorg to be sure that everything is ok.
	block, err := s.checkReorg(lastEthBlockSynced)
	if err != nil {
		log.Errorf("error checking reorgs. Retrying... Err: %v", err)
		return lastEthBlockSynced, fmt.Errorf("error checking reorgs")
	}
	if block != nil {
		err = s.resetState(block.BlockNumber)
		if err != nil {
			log.Errorf("error resetting the state to a previous block. Retrying... Err: %v", err)
			return lastEthBlockSynced, fmt.Errorf("error resetting the state to a previous block")
		}
		return block, nil
	}

	// Call the blockchain to retrieve data
	header, err := s.etherMan.HeaderByNumber(s.ctx, nil)
	if err != nil {
		return lastEthBlockSynced, err
	}
	lastKnownBlock := header.Number

	var fromBlock uint64
	if lastEthBlockSynced.BlockNumber > 0 {
		fromBlock = lastEthBlockSynced.BlockNumber + 1
	}

	for {
		toBlock := fromBlock + s.cfg.SyncChunkSize
		log.Infof("Syncing block %d of %d", fromBlock, lastKnownBlock.Uint64())
		log.Infof("Getting rollup info from block %d to block %d", fromBlock, toBlock)
		// This function returns the rollup information contained in the ethereum blocks and an extra param called order.
		// Order param is a map that contains the event order to allow the synchronizer store the info in the same order that is readed.
		// Name can be different in the order struct. For instance: Batches or Name:NewSequencers. This name is an identifier to check
		// if the next info that must be stored in the db is a new sequencer or a batch. The value pos (position) tells what is the
		// array index where this value is.
		start := time.Now()
		blocks, order, err := s.etherMan.GetRollupInfoByBlockRange(s.ctx, fromBlock, &toBlock)
		metrics.ReadL1DataTime(time.Since(start))
		if err != nil {
			return lastEthBlockSynced, err
		}
		start = time.Now()
		err = s.processBlockRange(blocks, order)
		metrics.ProcessL1DataTime(time.Since(start))
		if err != nil {
			return lastEthBlockSynced, err
		}
		if len(blocks) > 0 {
			lastEthBlockSynced = &state.Block{
				BlockNumber: blocks[len(blocks)-1].BlockNumber,
				BlockHash:   blocks[len(blocks)-1].BlockHash,
				ParentHash:  blocks[len(blocks)-1].ParentHash,
				ReceivedAt:  blocks[len(blocks)-1].ReceivedAt,
			}
			for i := range blocks {
				log.Debug("Position: ", i, ". BlockNumber: ", blocks[i].BlockNumber, ". BlockHash: ", blocks[i].BlockHash)
			}
		}
		fromBlock = toBlock + 1

		if lastKnownBlock.Cmp(new(big.Int).SetUint64(toBlock)) < 1 {
			waitDuration = s.cfg.SyncInterval.Duration
			break
		}
		if len(blocks) == 0 { // If there is no events in the checked blocks range and lastKnownBlock > fromBlock.
			// Store the latest block of the block range. Get block info and process the block
			fb, err := s.etherMan.EthBlockByNumber(s.ctx, toBlock)
			if err != nil {
				return lastEthBlockSynced, err
			}
			b := etherman.Block{
				BlockNumber: fb.NumberU64(),
				BlockHash:   fb.Hash(),
				ParentHash:  fb.ParentHash(),
				ReceivedAt:  time.Unix(int64(fb.Time()), 0),
			}
			err = s.processBlockRange([]etherman.Block{b}, order)
			if err != nil {
				return lastEthBlockSynced, err
			}
			block := state.Block{
				BlockNumber: fb.NumberU64(),
				BlockHash:   fb.Hash(),
				ParentHash:  fb.ParentHash(),
				ReceivedAt:  time.Unix(int64(fb.Time()), 0),
			}
			lastEthBlockSynced = &block
			log.Debug("Storing empty block. BlockNumber: ", b.BlockNumber, ". BlockHash: ", b.BlockHash)
		}
	}

	return lastEthBlockSynced, nil
}

// syncTrustedState synchronizes information from the trusted sequencer
// related to the trusted state when the node has all the information from
// l1 synchronized
func (s *ClientSynchronizer) syncTrustedState(latestSyncedBatch uint64) error {
	if s.isTrustedSequencer {
		return nil
	}

	log.Info("Getting trusted state info")
	start := time.Now()
	lastTrustedStateBatchNumber, err := s.zkEVMClient.BatchNumber(s.ctx)
	metrics.GetTrustedBatchNumberTime(time.Since(start))
	if err != nil {
		log.Warn("error syncing trusted state. Error: ", err)
		return err
	}

	log.Debug("lastTrustedStateBatchNumber ", lastTrustedStateBatchNumber)
	log.Debug("latestSyncedBatch ", latestSyncedBatch)
	if lastTrustedStateBatchNumber < latestSyncedBatch {
		return nil
	}

	batchNumberToSync := latestSyncedBatch
	for batchNumberToSync <= lastTrustedStateBatchNumber {
		if batchNumberToSync == 0 {
			batchNumberToSync++
			continue
		}
		start = time.Now()
		batchToSync, err := s.zkEVMClient.BatchByNumber(s.ctx, big.NewInt(0).SetUint64(batchNumberToSync))
		metrics.GetTrustedBatchInfoTime(time.Since(start))
		if err != nil {
			log.Warnf("failed to get batch %d from trusted state. Error: %v", batchNumberToSync, err)
			return err
		}

		dbTx, err := s.state.BeginStateTransaction(s.ctx)
		if err != nil {
			log.Errorf("error creating db transaction to sync trusted batch %d: %v", batchNumberToSync, err)
			return err
		}
		start = time.Now()
<<<<<<< HEAD
		cbatches, lastStateRoot, err := s.processTrustedBatch(batchToSync, dbTx)
=======
		cbatch, err := s.processTrustedBatch(batchToSync, dbTx)
>>>>>>> 99cd6bdd
		metrics.ProcessTrustedBatchTime(time.Since(start))
		if err != nil {
			log.Errorf("error processing trusted batch %d: %v", batchNumberToSync, err)
			rollbackErr := dbTx.Rollback(s.ctx)
			if rollbackErr != nil {
				log.Errorf("error rolling back db transaction to sync trusted batch %d: %v", batchNumberToSync, rollbackErr)
				return rollbackErr
			}
			return err
		}

		if err := dbTx.Commit(s.ctx); err != nil {
			log.Errorf("error committing db transaction to sync trusted batch %v: %v", batchNumberToSync, err)
			return err
		}
<<<<<<< HEAD
		s.trustedState.lastTrustedBatches = cbatches
		s.trustedState.lastStateRoot = lastStateRoot
=======
		s.CurrentTrustedBatch = cbatch
>>>>>>> 99cd6bdd
		batchNumberToSync++
	}

	log.Info("Trusted state fully synchronized")
	return nil
}

func (s *ClientSynchronizer) processBlockRange(blocks []etherman.Block, order map[common.Hash][]etherman.Order) error {
	// New info has to be included into the db using the state
	for i := range blocks {
		// Begin db transaction
		dbTx, err := s.state.BeginStateTransaction(s.ctx)
		if err != nil {
			log.Errorf("error creating db transaction to store block. BlockNumber: %d, error: %v", blocks[i].BlockNumber, err)
			return err
		}
		b := state.Block{
			BlockNumber: blocks[i].BlockNumber,
			BlockHash:   blocks[i].BlockHash,
			ParentHash:  blocks[i].ParentHash,
			ReceivedAt:  blocks[i].ReceivedAt,
		}
		// Add block information
		err = s.state.AddBlock(s.ctx, &b, dbTx)
		if err != nil {
			log.Errorf("error storing block. BlockNumber: %d, error: %v", blocks[i].BlockNumber, err)
			rollbackErr := dbTx.Rollback(s.ctx)
			if rollbackErr != nil {
				log.Errorf("error rolling back state to store block. BlockNumber: %d, rollbackErr: %s, error : %v", blocks[i].BlockNumber, rollbackErr.Error(), err)
				return rollbackErr
			}
			return err
		}
		for _, element := range order[blocks[i].BlockHash] {
			switch element.Name {
			case etherman.SequenceBatchesOrder:
				err = s.processSequenceBatches(blocks[i].SequencedBatches[element.Pos], blocks[i].BlockNumber, dbTx)
				if err != nil {
					return err
				}
			case etherman.ForcedBatchesOrder:
				err = s.processForcedBatch(blocks[i].ForcedBatches[element.Pos], dbTx)
				if err != nil {
					return err
				}
			case etherman.GlobalExitRootsOrder:
				err = s.processGlobalExitRoot(blocks[i].GlobalExitRoots[element.Pos], dbTx)
				if err != nil {
					return err
				}
			case etherman.SequenceForceBatchesOrder:
				err = s.processSequenceForceBatch(blocks[i].SequencedForceBatches[element.Pos], blocks[i], dbTx)
				if err != nil {
					return err
				}
			case etherman.TrustedVerifyBatchOrder:
				err = s.processTrustedVerifyBatches(blocks[i].VerifiedBatches[element.Pos], dbTx)
				if err != nil {
					return err
				}
			case etherman.ForkIDsOrder:
				err = s.processForkID(blocks[i].ForkIDs[element.Pos], blocks[i].BlockNumber, dbTx)
				if err != nil {
					return err
				}
			}
		}
		err = dbTx.Commit(s.ctx)
		if err != nil {
			log.Errorf("error committing state to store block. BlockNumber: %d, err: %v", blocks[i].BlockNumber, err)
			rollbackErr := dbTx.Rollback(s.ctx)
			if rollbackErr != nil {
				log.Errorf("error rolling back state to store block. BlockNumber: %d, rollbackErr: %s, error : %v", blocks[i].BlockNumber, rollbackErr.Error(), err)
				return rollbackErr
			}
			return err
		}
	}
	return nil
}

// This function allows reset the state until an specific ethereum block
func (s *ClientSynchronizer) resetState(blockNumber uint64) error {
	log.Info("Reverting synchronization to block: ", blockNumber)
	dbTx, err := s.state.BeginStateTransaction(s.ctx)
	if err != nil {
		log.Error("error starting a db transaction to reset the state. Error: ", err)
		return err
	}
	err = s.state.Reset(s.ctx, blockNumber, dbTx)
	if err != nil {
		rollbackErr := dbTx.Rollback(s.ctx)
		if rollbackErr != nil {
			log.Errorf("error rolling back state to store block. BlockNumber: %d, rollbackErr: %s, error : %v", blockNumber, rollbackErr.Error(), err)
			return rollbackErr
		}
		log.Error("error resetting the state. Error: ", err)
		return err
	}
	err = s.ethTxManager.Reorg(s.ctx, blockNumber+1, dbTx)
	if err != nil {
		rollbackErr := dbTx.Rollback(s.ctx)
		if rollbackErr != nil {
			log.Errorf("error rolling back eth tx manager when reorg detected. BlockNumber: %d, rollbackErr: %s, error : %v", blockNumber, rollbackErr.Error(), err)
			return rollbackErr
		}
		log.Error("error processing reorg on eth tx manager. Error: ", err)
		return err
	}
	err = dbTx.Commit(s.ctx)
	if err != nil {
		rollbackErr := dbTx.Rollback(s.ctx)
		if rollbackErr != nil {
			log.Errorf("error rolling back state to store block. BlockNumber: %d, rollbackErr: %s, error : %v", blockNumber, rollbackErr.Error(), err)
			return rollbackErr
		}
		log.Error("error committing the resetted state. Error: ", err)
		return err
	}

	return nil
}

/*
This function will check if there is a reorg.
As input param needs the last ethereum block synced. Retrieve the block info from the blockchain
to compare it with the stored info. If hash and hash parent matches, then no reorg is detected and return a nil.
If hash or hash parent don't match, reorg detected and the function will return the block until the sync process
must be reverted. Then, check the previous ethereum block synced, get block info from the blockchain and check
hash and has parent. This operation has to be done until a match is found.
*/
func (s *ClientSynchronizer) checkReorg(latestBlock *state.Block) (*state.Block, error) {
	// This function only needs to worry about reorgs if some of the reorganized blocks contained rollup info.
	latestEthBlockSynced := *latestBlock
	var depth uint64
	for {
		block, err := s.etherMan.EthBlockByNumber(s.ctx, latestBlock.BlockNumber)
		if err != nil {
			log.Errorf("error getting latest block synced from blockchain. Block: %d, error: %v", latestBlock.BlockNumber, err)
			return nil, err
		}
		if block.NumberU64() != latestBlock.BlockNumber {
			err = fmt.Errorf("wrong ethereum block retrieved from blockchain. Block numbers don't match. BlockNumber stored: %d. BlockNumber retrieved: %d",
				latestBlock.BlockNumber, block.NumberU64())
			log.Error("error: ", err)
			return nil, err
		}
		// Compare hashes
		if (block.Hash() != latestBlock.BlockHash || block.ParentHash() != latestBlock.ParentHash) && latestBlock.BlockNumber > s.genesis.GenesisBlockNum {
			log.Debug("[checkReorg function] => latestBlockNumber: ", latestBlock.BlockNumber)
			log.Debug("[checkReorg function] => latestBlockHash: ", latestBlock.BlockHash)
			log.Debug("[checkReorg function] => latestBlockHashParent: ", latestBlock.ParentHash)
			log.Debug("[checkReorg function] => BlockNumber: ", latestBlock.BlockNumber, block.NumberU64())
			log.Debug("[checkReorg function] => BlockHash: ", block.Hash())
			log.Debug("[checkReorg function] => BlockHashParent: ", block.ParentHash())
			depth++
			log.Debug("REORG: Looking for the latest correct ethereum block. Depth: ", depth)
			// Reorg detected. Getting previous block
			dbTx, err := s.state.BeginStateTransaction(s.ctx)
			if err != nil {
				log.Errorf("error creating db transaction to get prevoius blocks")
				return nil, err
			}
			latestBlock, err = s.state.GetPreviousBlock(s.ctx, depth, dbTx)
			errC := dbTx.Commit(s.ctx)
			if errC != nil {
				log.Errorf("error committing dbTx, err: %v", errC)
				rollbackErr := dbTx.Rollback(s.ctx)
				if rollbackErr != nil {
					log.Errorf("error rolling back state. RollbackErr: %v", rollbackErr)
					return nil, rollbackErr
				}
				log.Errorf("error committing dbTx, err: %v", errC)
				return nil, errC
			}
			if errors.Is(err, state.ErrNotFound) {
				log.Warn("error checking reorg: previous block not found in db: ", err)
				return &state.Block{}, nil
			} else if err != nil {
				return nil, err
			}
		} else {
			break
		}
	}
	if latestEthBlockSynced.BlockHash != latestBlock.BlockHash {
		log.Info("Reorg detected in block: ", latestEthBlockSynced.BlockNumber)
		return latestBlock, nil
	}
	return nil, nil
}

// Stop function stops the synchronizer
func (s *ClientSynchronizer) Stop() {
	s.cancelCtx()
}

func (s *ClientSynchronizer) checkTrustedState(batch state.Batch, tBatch *state.Batch, newRoot common.Hash, dbTx pgx.Tx) bool {
	//Compare virtual state with trusted state
	var reorgReasons strings.Builder
	if newRoot != tBatch.StateRoot {
		log.Warnf("Different field StateRoot. Virtual: %s, Trusted: %s\n", newRoot.String(), tBatch.StateRoot.String())
		reorgReasons.WriteString(fmt.Sprintf("Different field StateRoot. Virtual: %s, Trusted: %s\n", newRoot.String(), tBatch.StateRoot.String()))
	}
	if hex.EncodeToString(batch.BatchL2Data) != hex.EncodeToString(tBatch.BatchL2Data) {
		log.Warnf("Different field BatchL2Data. Virtual: %s, Trusted: %s\n", hex.EncodeToString(batch.BatchL2Data), hex.EncodeToString(tBatch.BatchL2Data))
		reorgReasons.WriteString(fmt.Sprintf("Different field BatchL2Data. Virtual: %s, Trusted: %s\n", hex.EncodeToString(batch.BatchL2Data), hex.EncodeToString(tBatch.BatchL2Data)))
	}
	if batch.GlobalExitRoot.String() != tBatch.GlobalExitRoot.String() {
		log.Warnf("Different field GlobalExitRoot. Virtual: %s, Trusted: %s\n", batch.GlobalExitRoot.String(), tBatch.GlobalExitRoot.String())
		reorgReasons.WriteString(fmt.Sprintf("Different field GlobalExitRoot. Virtual: %s, Trusted: %s\n", batch.GlobalExitRoot.String(), tBatch.GlobalExitRoot.String()))
	}
	if batch.Timestamp.Unix() != tBatch.Timestamp.Unix() {
		log.Warnf("Different field Timestamp. Virtual: %d, Trusted: %d\n", batch.Timestamp.Unix(), tBatch.Timestamp.Unix())
		reorgReasons.WriteString(fmt.Sprintf("Different field Timestamp. Virtual: %d, Trusted: %d\n", batch.Timestamp.Unix(), tBatch.Timestamp.Unix()))
	}
	if batch.Coinbase.String() != tBatch.Coinbase.String() {
		log.Warnf("Different field Coinbase. Virtual: %s, Trusted: %s\n", batch.Coinbase.String(), tBatch.Coinbase.String())
		reorgReasons.WriteString(fmt.Sprintf("Different field Coinbase. Virtual: %s, Trusted: %s\n", batch.Coinbase.String(), tBatch.Coinbase.String()))
	}

	if reorgReasons.Len() > 0 {
		reason := reorgReasons.String()
		log.Warnf("Trusted Reorg detected for Batch Number: %d. Reasons: %s", tBatch.BatchNumber, reason)
		if s.isTrustedSequencer {
			for {
				log.Error("TRUSTED REORG DETECTED! Batch: ", batch.BatchNumber)
				time.Sleep(5 * time.Second) //nolint:gomnd
			}
		}
		// Store trusted reorg register
		tr := state.TrustedReorg{
			BatchNumber: tBatch.BatchNumber,
			Reason:      reason,
		}
		err := s.state.AddTrustedReorg(s.ctx, &tr, dbTx)
		if err != nil {
			log.Error("error storing tursted reorg register into the db. Error: ", err)
		}
		return true
	}
	return false
}

func (s *ClientSynchronizer) processForkID(forkID etherman.ForkID, blockNumber uint64, dbTx pgx.Tx) error {
	//If the forkID.batchnumber is a future batch
	latestBatchNumber, err := s.state.GetLastBatchNumber(s.ctx, dbTx)
	if err != nil {
		log.Error("error getting last batch number. Error: ", err)
		rollbackErr := dbTx.Rollback(s.ctx)
		if rollbackErr != nil {
			log.Errorf("error rolling back state. BlockNumber: %d, rollbackErr: %s, error : %v", blockNumber, rollbackErr.Error(), err)
			return rollbackErr
		}
		return err
	}
	if latestBatchNumber < forkID.BatchNumber { //If the forkID will start in a future batch
		// Read Fork ID FROM POE SC
		forkIDIntervals, err := s.etherMan.GetForks(s.ctx, s.genesis.GenesisBlockNum)
		if err != nil || len(forkIDIntervals) == 0 {
			log.Error("error getting all forkIDs: ", err)
			rollbackErr := dbTx.Rollback(s.ctx)
			if rollbackErr != nil {
				log.Errorf("error rolling back state. BlockNumber: %d, rollbackErr: %s, error : %v", blockNumber, rollbackErr.Error(), err)
				return rollbackErr
			}
			return err
		}
		// Update forkID intervals in the state
		s.state.UpdateForkIDIntervals(forkIDIntervals)
		return nil
	}

	// If forkID affects to a batch from the past. State must be reseted.
	log.Debugf("ForkID: %d, Reverting synchronization to batch: %d", forkID.ForkID, forkID.BatchNumber+1)
	count, err := s.state.GetForkIDTrustedReorgCount(s.ctx, forkID.ForkID, forkID.Version, dbTx)
	if err != nil {
		log.Error("error getting ForkIDTrustedReorg. Error: ", err)
		rollbackErr := dbTx.Rollback(s.ctx)
		if rollbackErr != nil {
			log.Errorf("error rolling back state get forkID trusted state. BlockNumber: %d, rollbackErr: %s, error : %v", blockNumber, rollbackErr.Error(), err)
			return rollbackErr
		}
		return err
	}
	if count > 0 { // If the forkID reset was already done
		return nil
	}

	// Read Fork ID FROM POE SC
	forkIDIntervals, err := s.etherMan.GetForks(s.ctx, s.genesis.GenesisBlockNum)
	if err != nil || len(forkIDIntervals) == 0 {
		log.Error("error getting all forkIDs: ", err)
		rollbackErr := dbTx.Rollback(s.ctx)
		if rollbackErr != nil {
			log.Errorf("error rolling back state. BlockNumber: %d, rollbackErr: %s, error : %v", blockNumber, rollbackErr.Error(), err)
			return rollbackErr
		}
		return err
	}

	//Reset DB
	err = s.state.ResetForkID(s.ctx, forkID.BatchNumber+1, forkID.ForkID, forkID.Version, dbTx)
	if err != nil {
		log.Error("error resetting the state. Error: ", err)
		rollbackErr := dbTx.Rollback(s.ctx)
		if rollbackErr != nil {
			log.Errorf("error rolling back state to store block. BlockNumber: %d, rollbackErr: %s, error : %v", blockNumber, rollbackErr.Error(), err)
			return rollbackErr
		}
		return err
	}
	err = dbTx.Commit(s.ctx)
	if err != nil {
		log.Error("error committing the resetted state. Error: ", err)
		rollbackErr := dbTx.Rollback(s.ctx)
		if rollbackErr != nil {
			log.Errorf("error rolling back state to store block. BlockNumber: %d, rollbackErr: %s, error : %v", blockNumber, rollbackErr.Error(), err)
			return rollbackErr
		}
		return err
	}

	// Update forkID intervals in the state
	s.state.UpdateForkIDIntervals(forkIDIntervals)

	return fmt.Errorf("new ForkID detected, reseting synchronizarion")
}

func (s *ClientSynchronizer) processSequenceBatches(sequencedBatches []etherman.SequencedBatch, blockNumber uint64, dbTx pgx.Tx) error {
	if len(sequencedBatches) == 0 {
		log.Warn("Empty sequencedBatches array detected, ignoring...")
		return nil
	}
	for _, sbatch := range sequencedBatches {
		virtualBatch := state.VirtualBatch{
			BatchNumber:   sbatch.BatchNumber,
			TxHash:        sbatch.TxHash,
			Coinbase:      sbatch.Coinbase,
			BlockNumber:   blockNumber,
			SequencerAddr: sbatch.SequencerAddr,
		}
		batch := state.Batch{
			BatchNumber:    sbatch.BatchNumber,
			GlobalExitRoot: sbatch.GlobalExitRoot,
			Timestamp:      time.Unix(int64(sbatch.Timestamp), 0),
			Coinbase:       sbatch.Coinbase,
			BatchL2Data:    sbatch.Transactions,
		}
		// ForcedBatch must be processed
		if sbatch.MinForcedTimestamp > 0 { // If this is true means that the batch is forced
			log.Debug("FORCED BATCH SEQUENCED!")
			// Read forcedBatches from db
			forcedBatches, err := s.state.GetNextForcedBatches(s.ctx, 1, dbTx)
			if err != nil {
				log.Errorf("error getting forcedBatches. BatchNumber: %d", virtualBatch.BatchNumber)
				rollbackErr := dbTx.Rollback(s.ctx)
				if rollbackErr != nil {
					log.Errorf("error rolling back state. BatchNumber: %d, BlockNumber: %d, rollbackErr: %s, error : %v", virtualBatch.BatchNumber, blockNumber, rollbackErr.Error(), err)
					return rollbackErr
				}
				return err
			}
			if len(forcedBatches) == 0 {
				log.Errorf("error: empty forcedBatches array read from db. BatchNumber: %d", sbatch.BatchNumber)
				rollbackErr := dbTx.Rollback(s.ctx)
				if rollbackErr != nil {
					log.Errorf("error rolling back state. BatchNumber: %d, BlockNumber: %d, rollbackErr: %v", sbatch.BatchNumber, blockNumber, rollbackErr)
					return rollbackErr
				}
				return fmt.Errorf("error: empty forcedBatches array read from db. BatchNumber: %d", sbatch.BatchNumber)
			}
			if uint64(forcedBatches[0].ForcedAt.Unix()) != sbatch.MinForcedTimestamp ||
				forcedBatches[0].GlobalExitRoot != sbatch.GlobalExitRoot ||
				common.Bytes2Hex(forcedBatches[0].RawTxsData) != common.Bytes2Hex(sbatch.Transactions) {
				log.Warnf("ForcedBatch stored: %+v. RawTxsData: %s", forcedBatches, common.Bytes2Hex(forcedBatches[0].RawTxsData))
				log.Warnf("ForcedBatch sequenced received: %+v. RawTxsData: %s", sbatch, common.Bytes2Hex(sbatch.Transactions))
				log.Errorf("error: forcedBatch received doesn't match with the next expected forcedBatch stored in db. Expected: %+v, Synced: %+v", forcedBatches, sbatch)
				rollbackErr := dbTx.Rollback(s.ctx)
				if rollbackErr != nil {
					log.Errorf("error rolling back state. BatchNumber: %d, BlockNumber: %d, rollbackErr: %v", virtualBatch.BatchNumber, blockNumber, rollbackErr)
					return rollbackErr
				}
				return fmt.Errorf("error: forcedBatch received doesn't match with the next expected forcedBatch stored in db. Expected: %+v, Synced: %+v", forcedBatches, sbatch)
			}
			log.Debug("Setting forcedBatchNum: ", forcedBatches[0].ForcedBatchNumber)
			batch.ForcedBatchNum = &forcedBatches[0].ForcedBatchNumber
		}

		// Now we need to check the batch. ForcedBatches should be already stored in the batch table because this is done by the sequencer
		processCtx := state.ProcessingContext{
			BatchNumber:    batch.BatchNumber,
			Coinbase:       batch.Coinbase,
			Timestamp:      batch.Timestamp,
			GlobalExitRoot: batch.GlobalExitRoot,
			ForcedBatchNum: batch.ForcedBatchNum,
		}

		var newRoot common.Hash

		// First get trusted batch from db
		tBatch, err := s.state.GetBatchByNumber(s.ctx, batch.BatchNumber, dbTx)
		if err != nil {
			if errors.Is(err, state.ErrNotFound) || errors.Is(err, state.ErrStateNotSynchronized) {
				log.Debugf("BatchNumber: %d, not found in trusted state. Storing it...", batch.BatchNumber)
				// If it is not found, store batch
				newStateRoot, err := s.state.ProcessAndStoreClosedBatch(s.ctx, processCtx, batch.BatchL2Data, dbTx, stateMetrics.SynchronizerCallerLabel)
				if err != nil {
					log.Errorf("error storing trustedBatch. BatchNumber: %d, BlockNumber: %d, error: %v", batch.BatchNumber, blockNumber, err)
					rollbackErr := dbTx.Rollback(s.ctx)
					if rollbackErr != nil {
						log.Errorf("error rolling back state. BatchNumber: %d, BlockNumber: %d, rollbackErr: %s, error : %v", batch.BatchNumber, blockNumber, rollbackErr.Error(), err)
						return rollbackErr
					}
					log.Errorf("error storing batch. BatchNumber: %d, BlockNumber: %d, error: %v", batch.BatchNumber, blockNumber, err)
					return err
				}
				newRoot = newStateRoot
				tBatch = &batch
				tBatch.StateRoot = newRoot
			} else {
				log.Error("error checking trusted state: ", err)
				rollbackErr := dbTx.Rollback(s.ctx)
				if rollbackErr != nil {
					log.Errorf("error rolling back state. BatchNumber: %d, BlockNumber: %d, rollbackErr: %v", batch.BatchNumber, blockNumber, rollbackErr)
					return rollbackErr
				}
				return err
			}
		} else {
			// Reprocess batch to compare the stateRoot with tBatch.StateRoot and get accInputHash
			p, err := s.state.ExecuteBatch(s.ctx, batch, false, dbTx)
			if err != nil {
				log.Errorf("error executing L1 batch: %+v, error: %v", batch, err)
				rollbackErr := dbTx.Rollback(s.ctx)
				if rollbackErr != nil {
					log.Errorf("error rolling back state. BatchNumber: %d, BlockNumber: %d, rollbackErr: %s, error : %v", batch.BatchNumber, blockNumber, rollbackErr.Error(), err)
					return rollbackErr
				}
				return err
			}
			newRoot = common.BytesToHash(p.NewStateRoot)
			accumulatedInputHash := common.BytesToHash(p.NewAccInputHash)

			//AddAccumulatedInputHash
			err = s.state.AddAccumulatedInputHash(s.ctx, batch.BatchNumber, accumulatedInputHash, dbTx)
			if err != nil {
				log.Errorf("error adding accumulatedInputHash for batch: %d. Error; %v", batch.BatchNumber, err)
				rollbackErr := dbTx.Rollback(s.ctx)
				if rollbackErr != nil {
					log.Errorf("error rolling back state. BatchNumber: %d, BlockNumber: %d, rollbackErr: %v", batch.BatchNumber, blockNumber, rollbackErr)
					return rollbackErr
				}
				return err
			}
		}

		// Call the check trusted state method to compare trusted and virtual state
		status := s.checkTrustedState(batch, tBatch, newRoot, dbTx)
		if status {
			// Reorg Pool
			err := s.reorgPool(dbTx)
			if err != nil {
				rollbackErr := dbTx.Rollback(s.ctx)
				if rollbackErr != nil {
					log.Errorf("error rolling back state. BatchNumber: %d, BlockNumber: %d, rollbackErr: %s, error : %v", tBatch.BatchNumber, blockNumber, rollbackErr.Error(), err)
					return rollbackErr
				}
				log.Errorf("error: %v. BatchNumber: %d, BlockNumber: %d", err, tBatch.BatchNumber, blockNumber)
				return err
			}

			// Reset trusted state
			previousBatchNumber := batch.BatchNumber - 1
			log.Warnf("Trusted reorg detected, discarding batches until batchNum %d", previousBatchNumber)
			err = s.state.ResetTrustedState(s.ctx, previousBatchNumber, dbTx) // This method has to reset the forced batches deleting the batchNumber for higher batchNumbers
			if err != nil {
				log.Errorf("error resetting trusted state. BatchNumber: %d, BlockNumber: %d, error: %v", batch.BatchNumber, blockNumber, err)
				rollbackErr := dbTx.Rollback(s.ctx)
				if rollbackErr != nil {
					log.Errorf("error rolling back state. BatchNumber: %d, BlockNumber: %d, rollbackErr: %s, error : %v", batch.BatchNumber, blockNumber, rollbackErr.Error(), err)
					return rollbackErr
				}
				log.Errorf("error resetting trusted state. BatchNumber: %d, BlockNumber: %d, error: %v", batch.BatchNumber, blockNumber, err)
				return err
			}
			_, err = s.state.ProcessAndStoreClosedBatch(s.ctx, processCtx, batch.BatchL2Data, dbTx, stateMetrics.SynchronizerCallerLabel)
			if err != nil {
				log.Errorf("error storing trustedBatch. BatchNumber: %d, BlockNumber: %d, error: %v", batch.BatchNumber, blockNumber, err)
				rollbackErr := dbTx.Rollback(s.ctx)
				if rollbackErr != nil {
					log.Errorf("error rolling back state. BatchNumber: %d, BlockNumber: %d, rollbackErr: %s, error : %v", batch.BatchNumber, blockNumber, rollbackErr.Error(), err)
					return rollbackErr
				}
				log.Errorf("error storing batch. BatchNumber: %d, BlockNumber: %d, error: %v", batch.BatchNumber, blockNumber, err)
				return err
			}
		}

		// Store virtualBatch
		err = s.state.AddVirtualBatch(s.ctx, &virtualBatch, dbTx)
		if err != nil {
			log.Errorf("error storing virtualBatch. BatchNumber: %d, BlockNumber: %d, error: %v", virtualBatch.BatchNumber, blockNumber, err)
			rollbackErr := dbTx.Rollback(s.ctx)
			if rollbackErr != nil {
				log.Errorf("error rolling back state. BatchNumber: %d, BlockNumber: %d, rollbackErr: %s, error : %v", virtualBatch.BatchNumber, blockNumber, rollbackErr.Error(), err)
				return rollbackErr
			}
			log.Errorf("error storing virtualBatch. BatchNumber: %d, BlockNumber: %d, error: %v", virtualBatch.BatchNumber, blockNumber, err)
			return err
		}
	}
	// Insert the sequence to allow the aggregator verify the sequence batches
	seq := state.Sequence{
		FromBatchNumber: sequencedBatches[0].BatchNumber,
		ToBatchNumber:   sequencedBatches[len(sequencedBatches)-1].BatchNumber,
	}
	err := s.state.AddSequence(s.ctx, seq, dbTx)
	if err != nil {
		log.Errorf("error adding sequence. Sequence: %+v", seq)
		rollbackErr := dbTx.Rollback(s.ctx)
		if rollbackErr != nil {
			log.Errorf("error rolling back state. BlockNumber: %d, rollbackErr: %s, error : %v", blockNumber, rollbackErr.Error(), err)
			return rollbackErr
		}
		log.Errorf("error getting adding sequence. BlockNumber: %d, error: %v", blockNumber, err)
		return err
	}
	return nil
}

func (s *ClientSynchronizer) processSequenceForceBatch(sequenceForceBatch []etherman.SequencedForceBatch, block etherman.Block, dbTx pgx.Tx) error {
	if len(sequenceForceBatch) == 0 {
		log.Warn("Empty sequenceForceBatch array detected, ignoring...")
		return nil
	}
	// First, get last virtual batch number
	lastVirtualizedBatchNumber, err := s.state.GetLastVirtualBatchNum(s.ctx, dbTx)
	if err != nil {
		log.Errorf("error getting lastVirtualBatchNumber. BlockNumber: %d, error: %v", block.BlockNumber, err)
		rollbackErr := dbTx.Rollback(s.ctx)
		if rollbackErr != nil {
			log.Errorf("error rolling back state. BatchNumber: %d, BlockNumber: %d, rollbackErr: %s, error : %v", lastVirtualizedBatchNumber, block.BlockNumber, rollbackErr.Error(), err)
			return rollbackErr
		}
		log.Errorf("error getting lastVirtualBatchNumber. BlockNumber: %d, error: %v", block.BlockNumber, err)
		return err
	}
	// Second, reset trusted state
	err = s.state.ResetTrustedState(s.ctx, lastVirtualizedBatchNumber, dbTx) // This method has to reset the forced batches deleting the batchNumber for higher batchNumbers
	if err != nil {
		log.Errorf("error resetting trusted state. BatchNumber: %d, BlockNumber: %d, error: %v", lastVirtualizedBatchNumber, block.BlockNumber, err)
		rollbackErr := dbTx.Rollback(s.ctx)
		if rollbackErr != nil {
			log.Errorf("error rolling back state. BatchNumber: %d, BlockNumber: %d, rollbackErr: %s, error : %v", lastVirtualizedBatchNumber, block.BlockNumber, rollbackErr.Error(), err)
			return rollbackErr
		}
		log.Errorf("error resetting trusted state. BatchNumber: %d, BlockNumber: %d, error: %v", lastVirtualizedBatchNumber, block.BlockNumber, err)
		return err
	}
	// Read forcedBatches from db
	forcedBatches, err := s.state.GetNextForcedBatches(s.ctx, len(sequenceForceBatch), dbTx)
	if err != nil {
		log.Errorf("error getting forcedBatches in processSequenceForceBatch. BlockNumber: %d", block.BlockNumber)
		rollbackErr := dbTx.Rollback(s.ctx)
		if rollbackErr != nil {
			log.Errorf("error rolling back state. BlockNumber: %d, rollbackErr: %s, error : %v", block.BlockNumber, rollbackErr.Error(), err)
			return rollbackErr
		}
		log.Errorf("error getting forcedBatches in processSequenceForceBatch. BlockNumber: %d, error: %v", block.BlockNumber, err)
		return err
	}
	if len(sequenceForceBatch) != len(forcedBatches) {
		rollbackErr := dbTx.Rollback(s.ctx)
		if rollbackErr != nil {
			log.Errorf("error rolling back state. BlockNumber: %d, rollbackErr: %v", block.BlockNumber, rollbackErr)
			return rollbackErr
		}
		log.Error("error number of forced batches doesn't match")
		return fmt.Errorf("error number of forced batches doesn't match")
	}
	for i, fbatch := range sequenceForceBatch {
		if uint64(forcedBatches[i].ForcedAt.Unix()) != fbatch.MinForcedTimestamp ||
			forcedBatches[i].GlobalExitRoot != fbatch.GlobalExitRoot ||
			common.Bytes2Hex(forcedBatches[i].RawTxsData) != common.Bytes2Hex(fbatch.Transactions) {
			log.Warnf("ForcedBatch stored: %+v", forcedBatches)
			log.Warnf("ForcedBatch sequenced received: %+v", fbatch)
			log.Errorf("error: forcedBatch received doesn't match with the next expected forcedBatch stored in db. Expected: %+v, Synced: %+v", forcedBatches[i], fbatch)
			rollbackErr := dbTx.Rollback(s.ctx)
			if rollbackErr != nil {
				log.Errorf("error rolling back state. BatchNumber: %d, BlockNumber: %d, rollbackErr: %v", fbatch.BatchNumber, block.BlockNumber, rollbackErr)
				return rollbackErr
			}
			return fmt.Errorf("error: forcedBatch received doesn't match with the next expected forcedBatch stored in db. Expected: %+v, Synced: %+v", forcedBatches[i], fbatch)
		}
		virtualBatch := state.VirtualBatch{
			BatchNumber:   fbatch.BatchNumber,
			TxHash:        fbatch.TxHash,
			Coinbase:      fbatch.Coinbase,
			SequencerAddr: fbatch.Coinbase,
			BlockNumber:   block.BlockNumber,
		}
		batch := state.ProcessingContext{
			BatchNumber:    fbatch.BatchNumber,
			GlobalExitRoot: fbatch.GlobalExitRoot,
			Timestamp:      block.ReceivedAt,
			Coinbase:       fbatch.Coinbase,
			ForcedBatchNum: &forcedBatches[i].ForcedBatchNumber,
		}
		// Process batch
		_, err := s.state.ProcessAndStoreClosedBatch(s.ctx, batch, forcedBatches[i].RawTxsData, dbTx, stateMetrics.SynchronizerCallerLabel)
		if err != nil {
			log.Errorf("error processing batch in processSequenceForceBatch. BatchNumber: %d, BlockNumber: %d, error: %v", batch.BatchNumber, block.BlockNumber, err)
			rollbackErr := dbTx.Rollback(s.ctx)
			if rollbackErr != nil {
				log.Errorf("error rolling back state. BatchNumber: %d, BlockNumber: %d, rollbackErr: %s, error : %v", batch.BatchNumber, block.BlockNumber, rollbackErr.Error(), err)
				return rollbackErr
			}
			log.Errorf("error processing batch in processSequenceForceBatch. BatchNumber: %d, BlockNumber: %d, error: %v", batch.BatchNumber, block.BlockNumber, err)
			return err
		}
		// Store virtualBatch
		err = s.state.AddVirtualBatch(s.ctx, &virtualBatch, dbTx)
		if err != nil {
			log.Errorf("error storing virtualBatch in processSequenceForceBatch. BatchNumber: %d, BlockNumber: %d, error: %v", virtualBatch.BatchNumber, block.BlockNumber, err)
			rollbackErr := dbTx.Rollback(s.ctx)
			if rollbackErr != nil {
				log.Errorf("error rolling back state. BatchNumber: %d, BlockNumber: %d, rollbackErr: %s, error : %v", virtualBatch.BatchNumber, block.BlockNumber, rollbackErr.Error(), err)
				return rollbackErr
			}
			log.Errorf("error storing virtualBatch in processSequenceForceBatch. BatchNumber: %d, BlockNumber: %d, error: %v", virtualBatch.BatchNumber, block.BlockNumber, err)
			return err
		}
	}
	// Insert the sequence to allow the aggregator verify the sequence batches
	seq := state.Sequence{
		FromBatchNumber: sequenceForceBatch[0].BatchNumber,
		ToBatchNumber:   sequenceForceBatch[len(sequenceForceBatch)-1].BatchNumber,
	}
	err = s.state.AddSequence(s.ctx, seq, dbTx)
	if err != nil {
		log.Errorf("error adding sequence. Sequence: %+v", seq)
		rollbackErr := dbTx.Rollback(s.ctx)
		if rollbackErr != nil {
			log.Errorf("error rolling back state. BlockNumber: %d, rollbackErr: %s, error : %v", block.BlockNumber, rollbackErr.Error(), err)
			return rollbackErr
		}
		log.Errorf("error getting adding sequence. BlockNumber: %d, error: %v", block.BlockNumber, err)
		return err
	}
	return nil
}

func (s *ClientSynchronizer) processForcedBatch(forcedBatch etherman.ForcedBatch, dbTx pgx.Tx) error {
	// Store forced batch into the db
	forcedB := state.ForcedBatch{
		BlockNumber:       forcedBatch.BlockNumber,
		ForcedBatchNumber: forcedBatch.ForcedBatchNumber,
		Sequencer:         forcedBatch.Sequencer,
		GlobalExitRoot:    forcedBatch.GlobalExitRoot,
		RawTxsData:        forcedBatch.RawTxsData,
		ForcedAt:          forcedBatch.ForcedAt,
	}
	err := s.state.AddForcedBatch(s.ctx, &forcedB, dbTx)
	if err != nil {
		log.Errorf("error storing the forcedBatch in processForcedBatch. BlockNumber: %d", forcedBatch.BlockNumber)
		rollbackErr := dbTx.Rollback(s.ctx)
		if rollbackErr != nil {
			log.Errorf("error rolling back state. BlockNumber: %d, rollbackErr: %s, error : %v", forcedBatch.BlockNumber, rollbackErr.Error(), err)
			return rollbackErr
		}
		log.Errorf("error storing the forcedBatch in processForcedBatch. BlockNumber: %d, error: %v", forcedBatch.BlockNumber, err)
		return err
	}
	return nil
}

func (s *ClientSynchronizer) processGlobalExitRoot(globalExitRoot etherman.GlobalExitRoot, dbTx pgx.Tx) error {
	// Store GlobalExitRoot
	ger := state.GlobalExitRoot{
		BlockNumber:     globalExitRoot.BlockNumber,
		MainnetExitRoot: globalExitRoot.MainnetExitRoot,
		RollupExitRoot:  globalExitRoot.RollupExitRoot,
		GlobalExitRoot:  globalExitRoot.GlobalExitRoot,
	}
	err := s.state.AddGlobalExitRoot(s.ctx, &ger, dbTx)
	if err != nil {
		log.Errorf("error storing the globalExitRoot in processGlobalExitRoot. BlockNumber: %d", globalExitRoot.BlockNumber)
		rollbackErr := dbTx.Rollback(s.ctx)
		if rollbackErr != nil {
			log.Errorf("error rolling back state. BlockNumber: %d, rollbackErr: %s, error : %v", globalExitRoot.BlockNumber, rollbackErr.Error(), err)
			return rollbackErr
		}
		log.Errorf("error storing the GlobalExitRoot in processGlobalExitRoot. BlockNumber: %d, error: %v", globalExitRoot.BlockNumber, err)
		return err
	}
	return nil
}

func (s *ClientSynchronizer) processTrustedVerifyBatches(lastVerifiedBatch etherman.VerifiedBatch, dbTx pgx.Tx) error {
	lastVBatch, err := s.state.GetLastVerifiedBatch(s.ctx, dbTx)
	if err != nil {
		log.Errorf("error getting lastVerifiedBatch stored in db in processTrustedVerifyBatches. Processing synced blockNumber: %d", lastVerifiedBatch.BlockNumber)
		rollbackErr := dbTx.Rollback(s.ctx)
		if rollbackErr != nil {
			log.Errorf("error rolling back state. Processing synced blockNumber: %d, rollbackErr: %s, error : %v", lastVerifiedBatch.BlockNumber, rollbackErr.Error(), err)
			return rollbackErr
		}
		log.Errorf("error getting lastVerifiedBatch stored in db in processTrustedVerifyBatches. Processing synced blockNumber: %d, error: %v", lastVerifiedBatch.BlockNumber, err)
		return err
	}
	nbatches := lastVerifiedBatch.BatchNumber - lastVBatch.BatchNumber
	batch, err := s.state.GetBatchByNumber(s.ctx, lastVerifiedBatch.BatchNumber, dbTx)
	if err != nil {
		log.Errorf("error getting GetBatchByNumber stored in db in processTrustedVerifyBatches. Processing blockNumber: %d", lastVerifiedBatch.BatchNumber)
		rollbackErr := dbTx.Rollback(s.ctx)
		if rollbackErr != nil {
			log.Errorf("error rolling back state. Processing blockNumber: %d, rollbackErr: %s, error : %v", lastVerifiedBatch.BatchNumber, rollbackErr.Error(), err)
			return rollbackErr
		}
		log.Errorf("error getting GetBatchByNumber stored in db in processTrustedVerifyBatches. Processing blockNumber: %d, error: %v", lastVerifiedBatch.BatchNumber, err)
		return err
	}

	// Checks that calculated state root matches with the verified state root in the smc
	if batch.StateRoot != lastVerifiedBatch.StateRoot {
		log.Warn("nbatches: ", nbatches)
		log.Warnf("Batch from db: %+v", batch)
		log.Warnf("Verified Batch: %+v", lastVerifiedBatch)
		log.Errorf("error: stateRoot calculated and state root verified don't match in processTrustedVerifyBatches. Processing blockNumber: %d", lastVerifiedBatch.BatchNumber)
		rollbackErr := dbTx.Rollback(s.ctx)
		if rollbackErr != nil {
			log.Errorf("error rolling back state. Processing blockNumber: %d, rollbackErr: %v", lastVerifiedBatch.BatchNumber, rollbackErr)
			return rollbackErr
		}
		log.Errorf("error: stateRoot calculated and state root verified don't match in processTrustedVerifyBatches. Processing blockNumber: %d", lastVerifiedBatch.BatchNumber)
		return fmt.Errorf("error: stateRoot calculated and state root verified don't match in processTrustedVerifyBatches. Processing blockNumber: %d", lastVerifiedBatch.BatchNumber)
	}
	var i uint64
	for i = 1; i <= nbatches; i++ {
		verifiedB := state.VerifiedBatch{
			BlockNumber: lastVerifiedBatch.BlockNumber,
			BatchNumber: lastVBatch.BatchNumber + i,
			Aggregator:  lastVerifiedBatch.Aggregator,
			StateRoot:   lastVerifiedBatch.StateRoot,
			TxHash:      lastVerifiedBatch.TxHash,
			IsTrusted:   true,
		}
		err = s.state.AddVerifiedBatch(s.ctx, &verifiedB, dbTx)
		if err != nil {
			log.Errorf("error storing the verifiedB in processTrustedVerifyBatches. verifiedBatch: %+v, lastVerifiedBatch: %+v", verifiedB, lastVerifiedBatch)
			rollbackErr := dbTx.Rollback(s.ctx)
			if rollbackErr != nil {
				log.Errorf("error rolling back state. BlockNumber: %d, rollbackErr: %s, error : %v", lastVerifiedBatch.BlockNumber, rollbackErr.Error(), err)
				return rollbackErr
			}
			log.Errorf("error storing the verifiedB in processTrustedVerifyBatches. BlockNumber: %d, error: %v", lastVerifiedBatch.BlockNumber, err)
			return err
		}
	}
	return nil
}

<<<<<<< HEAD
func (s *ClientSynchronizer) processTrustedBatch(trustedBatch *types.Batch, dbTx pgx.Tx) ([]*state.Batch, *common.Hash, error) {
	log.Debugf("Processing trusted batch: %v", trustedBatch.Number)
	trustedBatchL2Data := trustedBatch.BatchL2Data
	batches := s.trustedState.lastTrustedBatches
	log.Debug("len(batches): ", len(batches))
	batches, err := s.getCurrentBatches(batches, trustedBatch, dbTx)
	if err != nil {
		log.Error("error getting currentBatches. Error: ", err)
		return nil, nil, err
	}
	if s.trustedState.lastStateRoot == nil && (batches[0] == nil || (batches[0].StateRoot == common.Hash{})) {
		log.Debug("Setting stateRoot of previous batch. StateRoot: ", batches[1].StateRoot)
		// Previous synchronization incomplete. Needs to reprocess all txs again
		s.trustedState.lastStateRoot = &batches[1].StateRoot
	} else if batches[0] != nil && (batches[0].StateRoot != common.Hash{}) {
		// Previous synchronization completed
		s.trustedState.lastStateRoot = &batches[0].StateRoot
	}

	request := state.ProcessRequest{
		BatchNumber:     uint64(trustedBatch.Number),
		OldStateRoot:    *s.trustedState.lastStateRoot,
		OldAccInputHash: batches[1].AccInputHash,
		Coinbase:        common.HexToAddress(trustedBatch.Coinbase.String()),
		Timestamp:       time.Unix(int64(trustedBatch.Timestamp), 0),
	}
	// check if batch needs to be synchronized
	if batches[0] != nil {
		if checkIfSynced(batches, trustedBatch) {
			log.Debugf("Batch %v already synchronized", trustedBatch.Number)
			return batches, s.trustedState.lastStateRoot, nil
		}
		log.Infof("Batch %v needs to be updated", trustedBatch.Number)

		// Find txs to be processed and included in the trusted state
		if *s.trustedState.lastStateRoot == batches[1].StateRoot {
			// All txs need to be processed
			request.Transactions = trustedBatchL2Data
		} else {
			// Only new txs need to be processed
			storedTxs, syncedTxs, err := decodeTxs(trustedBatchL2Data, batches)
			if err != nil {
				return nil, nil, err
			}
			if len(storedTxs) < len(syncedTxs) {
				txsToBeAdded := syncedTxs[len(storedTxs):]
				request.Transactions, err = state.EncodeTransactions(txsToBeAdded)
				if err != nil {
					log.Error("error encoding txs (%d) to be added to the state. Error: %v", len(txsToBeAdded), err)
					return nil, nil, err
				}
				log.Debug("request.Transactions: ", common.Bytes2Hex(request.Transactions))
			} else {
				log.Info("Nothing to sync. Node updated. Checking if it is closed")
				isBatchClosed := trustedBatch.StateRoot.String() != state.ZeroHash.String()
				if isBatchClosed {
					receipt := state.ProcessingReceipt{
						BatchNumber:   uint64(trustedBatch.Number),
						StateRoot:     trustedBatch.StateRoot,
						LocalExitRoot: trustedBatch.LocalExitRoot,
						BatchL2Data:   trustedBatchL2Data,
						AccInputHash:  trustedBatch.AccInputHash,
					}
					log.Debugf("closing batch %v", trustedBatch.Number)
					if err := s.state.CloseBatch(s.ctx, receipt, dbTx); err != nil {
						log.Errorf("error closing batch %d", trustedBatch.Number)
						return nil, nil, err
					}
				}
				return batches, &trustedBatch.StateRoot, nil
			}
		}
		// Update batchL2Data
		err := s.state.UpdateBatchL2Data(s.ctx, batches[0].BatchNumber, trustedBatchL2Data, dbTx)
		if err != nil {
			log.Errorf("error opening batch %d", trustedBatch.Number)
			return nil, nil, err
		}
		batches[0].BatchL2Data = trustedBatchL2Data
		log.Debug("BatchL2Data updated for batch: ", batches[0].BatchNumber)
	} else {
		log.Infof("Batch %v needs to be synchronized", trustedBatch.Number)
		err := s.openBatch(trustedBatch, dbTx)
		if err != nil {
			log.Error("error openning batch. Error: ", err)
			return nil, nil, err
		}
		request.GlobalExitRoot = trustedBatch.GlobalExitRoot
		request.Transactions = trustedBatchL2Data
=======
func (s *ClientSynchronizer) processTrustedBatch(trustedBatch *types.Batch, dbTx pgx.Tx) (*state.Batch, error) {
	log.Debugf("Processing trusted batch: %v", trustedBatch.Number)
	trustedBatchL2Data := trustedBatch.BatchL2Data
	batch := s.CurrentTrustedBatch
	if batch == nil || uint64(trustedBatch.Number) != batch.BatchNumber {
		var err error
		batch, err = s.state.GetBatchByNumber(s.ctx, uint64(trustedBatch.Number), nil)
		if err != nil && err != state.ErrStateNotSynchronized {
			log.Warnf("failed to get batch %v from local trusted state. Error: %v", trustedBatch.Number, err)
			return nil, err
		}
	}

	processCtx := state.ProcessingContext{
		BatchNumber:    uint64(trustedBatch.Number),
		Coinbase:       common.HexToAddress(trustedBatch.Coinbase.String()),
		Timestamp:      time.Unix(int64(trustedBatch.Timestamp), 0),
		GlobalExitRoot: trustedBatch.GlobalExitRoot,
	}
	// check if batch needs to be synchronized
	if batch != nil {
		matchNumber := batch.BatchNumber == uint64(trustedBatch.Number)
		matchGER := batch.GlobalExitRoot.String() == trustedBatch.GlobalExitRoot.String()
		matchLER := batch.LocalExitRoot.String() == trustedBatch.LocalExitRoot.String()
		matchSR := batch.StateRoot.String() == trustedBatch.StateRoot.String()
		matchCoinbase := batch.Coinbase.String() == trustedBatch.Coinbase.String()
		matchTimestamp := uint64(batch.Timestamp.Unix()) == uint64(trustedBatch.Timestamp)
		matchL2Data := hex.EncodeToString(batch.BatchL2Data) == hex.EncodeToString(trustedBatchL2Data)

		if matchNumber && matchGER && matchLER && matchSR &&
			matchCoinbase && matchTimestamp && matchL2Data {
			log.Debugf("Batch %v already synchronized", trustedBatch.Number)
			return batch, nil
		}
		log.Infof("Batch %v needs to be updated", trustedBatch.Number)

		// Update batchL2Data
		err := s.state.UpdateBatchL2Data(s.ctx, batch.BatchNumber, trustedBatchL2Data, dbTx)
		if err != nil {
			log.Errorf("error opening batch %d", trustedBatch.Number)
			return nil, err
		}
		batch.BatchL2Data = trustedBatchL2Data
		log.Debug("BatchL2Data updated for batch: ", batch.BatchNumber)
	} else {
		log.Infof("Batch %v needs to be synchronized", trustedBatch.Number)
		log.Debugf("Opening batch %v", trustedBatch.Number)

		if trustedBatch.ForcedBatchNumber != nil {
			fb := uint64(*trustedBatch.ForcedBatchNumber)
			processCtx.ForcedBatchNum = &fb
		}
		err := s.state.OpenBatch(s.ctx, processCtx, dbTx)
		if err != nil {
			log.Errorf("error opening batch %d", trustedBatch.Number)
			return nil, err
		}
>>>>>>> 99cd6bdd
	}

	log.Debugf("Processing sequencer for batch %v", trustedBatch.Number)

	processBatchResp, err := s.processAndStoreTxs(trustedBatch, request, dbTx)
	if err != nil {
<<<<<<< HEAD
		log.Error("error procesingAndStoringTxs. Error: ", err)
		return nil, nil, err
	}

=======
		log.Errorf("error processing sequencer batch for batch: %v", trustedBatch.Number)
		return nil, err
	}

	log.Debugf("Storing transactions for batch %v", trustedBatch.Number)
	if err = s.state.StoreTransactions(s.ctx, uint64(trustedBatch.Number), processBatchResp.Responses, dbTx); err != nil {
		log.Errorf("failed to store transactions for batch: %v", trustedBatch.Number)
		return nil, err
	}

>>>>>>> 99cd6bdd
	log.Debug("TrustedBatch.StateRoot ", trustedBatch.StateRoot)
	isBatchClosed := trustedBatch.StateRoot.String() != state.ZeroHash.String()
	if isBatchClosed {
		receipt := state.ProcessingReceipt{
			BatchNumber:   uint64(trustedBatch.Number),
			StateRoot:     processBatchResp.NewStateRoot,
			LocalExitRoot: processBatchResp.NewLocalExitRoot,
			BatchL2Data:   trustedBatchL2Data,
			AccInputHash:  trustedBatch.AccInputHash,
		}
		log.Debugf("closing batch %v", trustedBatch.Number)
		if err := s.state.CloseBatch(s.ctx, receipt, dbTx); err != nil {
			log.Errorf("error closing batch %d", trustedBatch.Number)
<<<<<<< HEAD
			return nil, nil, err
=======
			return nil, err
>>>>>>> 99cd6bdd
		}
	}

	log.Infof("Batch %v synchronized", trustedBatch.Number)
<<<<<<< HEAD
	return batches, &processBatchResp.NewStateRoot, nil
=======
	return batch, nil
>>>>>>> 99cd6bdd
}

func (s *ClientSynchronizer) reorgPool(dbTx pgx.Tx) error {
	latestBatchNum, err := s.etherMan.GetLatestBatchNumber()
	if err != nil {
		log.Error("error getting the latestBatchNumber virtualized in the smc. Error: ", err)
		return err
	}
	batchNumber := latestBatchNum + 1
	// Get transactions that have to be included in the pool again
	txs, err := s.state.GetReorgedTransactions(s.ctx, batchNumber, dbTx)
	if err != nil {
		log.Errorf("error getting txs from trusted state. BatchNumber: %d, error: %v", batchNumber, err)
		return err
	}
	log.Debug("Reorged transactions: ", txs)

	// Remove txs from the pool
	err = s.pool.DeleteReorgedTransactions(s.ctx, txs)
	if err != nil {
		log.Errorf("error deleting txs from the pool. BatchNumber: %d, error: %v", batchNumber, err)
		return err
	}
	log.Debug("Delete reorged transactions")

	// Add txs to the pool
	for _, tx := range txs {
		// Insert tx in WIP status to avoid the sequencer to grab them before it gets restarted
		// When the sequencer restarts, it will update the status to pending non-wip
		err = s.pool.StoreTx(s.ctx, *tx, "", true)
		if err != nil {
			log.Errorf("error storing tx into the pool again. TxHash: %s. BatchNumber: %d, error: %v", tx.Hash().String(), batchNumber, err)
			return err
		}
		log.Debug("Reorged transactions inserted in the pool: ", tx.Hash())
	}
	return nil
}

func (s *ClientSynchronizer) processAndStoreTxs(trustedBatch *types.Batch, request state.ProcessRequest, dbTx pgx.Tx) (*state.ProcessBatchResponse, error) {
	processBatchResp, err := s.state.ProcessBatch(s.ctx, request, true)
	if err != nil {
		log.Errorf("error processing sequencer batch for batch: %v", trustedBatch.Number)
		return nil, err
	}

	log.Debugf("Storing transactions %d for batch %v", len(processBatchResp.Responses), trustedBatch.Number)
	for _, tx := range processBatchResp.Responses {
		if err = s.state.StoreTransaction(s.ctx, uint64(trustedBatch.Number), tx, trustedBatch.Coinbase, uint64(trustedBatch.Timestamp), dbTx); err != nil {
			log.Errorf("failed to store transactions for batch: %v", trustedBatch.Number)
			return nil, err
		}
	}
	return processBatchResp, nil
}

func (s *ClientSynchronizer) openBatch(trustedBatch *types.Batch, dbTx pgx.Tx) error {
	log.Debugf("Opening batch %d", trustedBatch.Number)
	processCtx := state.ProcessingContext{
		BatchNumber:    uint64(trustedBatch.Number),
		Coinbase:       common.HexToAddress(trustedBatch.Coinbase.String()),
		Timestamp:      time.Unix(int64(trustedBatch.Timestamp), 0),
		GlobalExitRoot: trustedBatch.GlobalExitRoot,
	}
	if trustedBatch.ForcedBatchNumber != nil {
		fb := uint64(*trustedBatch.ForcedBatchNumber)
		processCtx.ForcedBatchNum = &fb
	}
	err := s.state.OpenBatch(s.ctx, processCtx, dbTx)
	if err != nil {
		log.Error("error opening batch: ", trustedBatch.Number)
		return err
	}
	return nil
}

func decodeTxs(trustedBatchL2Data types.ArgBytes, batches []*state.Batch) ([]ethTypes.Transaction, []ethTypes.Transaction, error) {
	syncedTxs, _, err := state.DecodeTxs(trustedBatchL2Data)
	if err != nil {
		log.Errorf("error decoding synced txs from trustedstate. Error: %v, TrustedBatchL2Data: %s", err, trustedBatchL2Data.Hex())
		return nil, nil, err
	}
	storedTxs, _, err := state.DecodeTxs(batches[0].BatchL2Data)
	if err != nil {
		log.Errorf("error decoding stored txs from trustedstate. Error: %v, batch.BatchL2Data: %s", err, common.Bytes2Hex(batches[0].BatchL2Data))
		return nil, nil, err
	}
	log.Debug("len(storedTxs): ", len(storedTxs))
	log.Debug("len(syncedTxs): ", len(syncedTxs))
	return storedTxs, syncedTxs, nil
}

func checkIfSynced(batches []*state.Batch, trustedBatch *types.Batch) bool {
	matchNumber := batches[0].BatchNumber == uint64(trustedBatch.Number)
	matchGER := batches[0].GlobalExitRoot.String() == trustedBatch.GlobalExitRoot.String()
	matchLER := batches[0].LocalExitRoot.String() == trustedBatch.LocalExitRoot.String()
	matchSR := batches[0].StateRoot.String() == trustedBatch.StateRoot.String()
	matchCoinbase := batches[0].Coinbase.String() == trustedBatch.Coinbase.String()
	matchTimestamp := uint64(batches[0].Timestamp.Unix()) == uint64(trustedBatch.Timestamp)
	matchL2Data := hex.EncodeToString(batches[0].BatchL2Data) == hex.EncodeToString(trustedBatch.BatchL2Data)

	if matchNumber && matchGER && matchLER && matchSR &&
		matchCoinbase && matchTimestamp && matchL2Data {
		return true
	}
	return false
}

func (s *ClientSynchronizer) getCurrentBatches(batches []*state.Batch, trustedBatch *types.Batch, dbTx pgx.Tx) ([]*state.Batch, error) {
	if len(batches) == 0 || batches[0] == nil || (batches[0] != nil && uint64(trustedBatch.Number) != batches[0].BatchNumber) {
		log.Debug("Updating batch[0] value!")
		batch, err := s.state.GetBatchByNumber(s.ctx, uint64(trustedBatch.Number), dbTx)
		if err != nil && err != state.ErrStateNotSynchronized {
			log.Warnf("failed to get batch %v from local trusted state. Error: %v", trustedBatch.Number, err)
			return nil, err
		}
		var prevBatch *state.Batch
		if len(batches) == 0 || batches[0] == nil || (batches[0] != nil && uint64(trustedBatch.Number-1) != batches[0].BatchNumber) {
			log.Debug("Updating batch[1] value!")
			prevBatch, err = s.state.GetBatchByNumber(s.ctx, uint64(trustedBatch.Number-1), dbTx)
			if err != nil && err != state.ErrStateNotSynchronized {
				log.Warnf("failed to get prevBatch %v from local trusted state. Error: %v", trustedBatch.Number-1, err)
				return nil, err
			}
		} else {
			prevBatch = batches[0]
		}
		log.Debug("batch: ", batch)
		log.Debug("prevBatch: ", prevBatch)
		batches = []*state.Batch{batch, prevBatch}
	}
	return batches, nil
}<|MERGE_RESOLUTION|>--- conflicted
+++ resolved
@@ -28,7 +28,6 @@
 
 // ClientSynchronizer connects L1 and L2
 type ClientSynchronizer struct {
-<<<<<<< HEAD
 	isTrustedSequencer bool
 	etherMan           ethermanInterface
 	state              stateInterface
@@ -43,19 +42,6 @@
 		lastTrustedBatches []*state.Batch
 		lastStateRoot      *common.Hash
 	}
-=======
-	isTrustedSequencer  bool
-	etherMan            ethermanInterface
-	state               stateInterface
-	pool                poolInterface
-	ethTxManager        ethTxManager
-	zkEVMClient         zkEVMClientInterface
-	ctx                 context.Context
-	cancelCtx           context.CancelFunc
-	genesis             state.Genesis
-	cfg                 Config
-	CurrentTrustedBatch *state.Batch
->>>>>>> 99cd6bdd
 }
 
 // NewSynchronizer creates and initializes an instance of Synchronizer
@@ -400,11 +386,7 @@
 			return err
 		}
 		start = time.Now()
-<<<<<<< HEAD
 		cbatches, lastStateRoot, err := s.processTrustedBatch(batchToSync, dbTx)
-=======
-		cbatch, err := s.processTrustedBatch(batchToSync, dbTx)
->>>>>>> 99cd6bdd
 		metrics.ProcessTrustedBatchTime(time.Since(start))
 		if err != nil {
 			log.Errorf("error processing trusted batch %d: %v", batchNumberToSync, err)
@@ -420,12 +402,8 @@
 			log.Errorf("error committing db transaction to sync trusted batch %v: %v", batchNumberToSync, err)
 			return err
 		}
-<<<<<<< HEAD
 		s.trustedState.lastTrustedBatches = cbatches
 		s.trustedState.lastStateRoot = lastStateRoot
-=======
-		s.CurrentTrustedBatch = cbatch
->>>>>>> 99cd6bdd
 		batchNumberToSync++
 	}
 
@@ -1189,7 +1167,6 @@
 	return nil
 }
 
-<<<<<<< HEAD
 func (s *ClientSynchronizer) processTrustedBatch(trustedBatch *types.Batch, dbTx pgx.Tx) ([]*state.Batch, *common.Hash, error) {
 	log.Debugf("Processing trusted batch: %v", trustedBatch.Number)
 	trustedBatchL2Data := trustedBatch.BatchL2Data
@@ -1279,88 +1256,16 @@
 		}
 		request.GlobalExitRoot = trustedBatch.GlobalExitRoot
 		request.Transactions = trustedBatchL2Data
-=======
-func (s *ClientSynchronizer) processTrustedBatch(trustedBatch *types.Batch, dbTx pgx.Tx) (*state.Batch, error) {
-	log.Debugf("Processing trusted batch: %v", trustedBatch.Number)
-	trustedBatchL2Data := trustedBatch.BatchL2Data
-	batch := s.CurrentTrustedBatch
-	if batch == nil || uint64(trustedBatch.Number) != batch.BatchNumber {
-		var err error
-		batch, err = s.state.GetBatchByNumber(s.ctx, uint64(trustedBatch.Number), nil)
-		if err != nil && err != state.ErrStateNotSynchronized {
-			log.Warnf("failed to get batch %v from local trusted state. Error: %v", trustedBatch.Number, err)
-			return nil, err
-		}
-	}
-
-	processCtx := state.ProcessingContext{
-		BatchNumber:    uint64(trustedBatch.Number),
-		Coinbase:       common.HexToAddress(trustedBatch.Coinbase.String()),
-		Timestamp:      time.Unix(int64(trustedBatch.Timestamp), 0),
-		GlobalExitRoot: trustedBatch.GlobalExitRoot,
-	}
-	// check if batch needs to be synchronized
-	if batch != nil {
-		matchNumber := batch.BatchNumber == uint64(trustedBatch.Number)
-		matchGER := batch.GlobalExitRoot.String() == trustedBatch.GlobalExitRoot.String()
-		matchLER := batch.LocalExitRoot.String() == trustedBatch.LocalExitRoot.String()
-		matchSR := batch.StateRoot.String() == trustedBatch.StateRoot.String()
-		matchCoinbase := batch.Coinbase.String() == trustedBatch.Coinbase.String()
-		matchTimestamp := uint64(batch.Timestamp.Unix()) == uint64(trustedBatch.Timestamp)
-		matchL2Data := hex.EncodeToString(batch.BatchL2Data) == hex.EncodeToString(trustedBatchL2Data)
-
-		if matchNumber && matchGER && matchLER && matchSR &&
-			matchCoinbase && matchTimestamp && matchL2Data {
-			log.Debugf("Batch %v already synchronized", trustedBatch.Number)
-			return batch, nil
-		}
-		log.Infof("Batch %v needs to be updated", trustedBatch.Number)
-
-		// Update batchL2Data
-		err := s.state.UpdateBatchL2Data(s.ctx, batch.BatchNumber, trustedBatchL2Data, dbTx)
-		if err != nil {
-			log.Errorf("error opening batch %d", trustedBatch.Number)
-			return nil, err
-		}
-		batch.BatchL2Data = trustedBatchL2Data
-		log.Debug("BatchL2Data updated for batch: ", batch.BatchNumber)
-	} else {
-		log.Infof("Batch %v needs to be synchronized", trustedBatch.Number)
-		log.Debugf("Opening batch %v", trustedBatch.Number)
-
-		if trustedBatch.ForcedBatchNumber != nil {
-			fb := uint64(*trustedBatch.ForcedBatchNumber)
-			processCtx.ForcedBatchNum = &fb
-		}
-		err := s.state.OpenBatch(s.ctx, processCtx, dbTx)
-		if err != nil {
-			log.Errorf("error opening batch %d", trustedBatch.Number)
-			return nil, err
-		}
->>>>>>> 99cd6bdd
 	}
 
 	log.Debugf("Processing sequencer for batch %v", trustedBatch.Number)
 
 	processBatchResp, err := s.processAndStoreTxs(trustedBatch, request, dbTx)
 	if err != nil {
-<<<<<<< HEAD
 		log.Error("error procesingAndStoringTxs. Error: ", err)
 		return nil, nil, err
 	}
 
-=======
-		log.Errorf("error processing sequencer batch for batch: %v", trustedBatch.Number)
-		return nil, err
-	}
-
-	log.Debugf("Storing transactions for batch %v", trustedBatch.Number)
-	if err = s.state.StoreTransactions(s.ctx, uint64(trustedBatch.Number), processBatchResp.Responses, dbTx); err != nil {
-		log.Errorf("failed to store transactions for batch: %v", trustedBatch.Number)
-		return nil, err
-	}
-
->>>>>>> 99cd6bdd
 	log.Debug("TrustedBatch.StateRoot ", trustedBatch.StateRoot)
 	isBatchClosed := trustedBatch.StateRoot.String() != state.ZeroHash.String()
 	if isBatchClosed {
@@ -1374,20 +1279,12 @@
 		log.Debugf("closing batch %v", trustedBatch.Number)
 		if err := s.state.CloseBatch(s.ctx, receipt, dbTx); err != nil {
 			log.Errorf("error closing batch %d", trustedBatch.Number)
-<<<<<<< HEAD
 			return nil, nil, err
-=======
-			return nil, err
->>>>>>> 99cd6bdd
 		}
 	}
 
 	log.Infof("Batch %v synchronized", trustedBatch.Number)
-<<<<<<< HEAD
 	return batches, &processBatchResp.NewStateRoot, nil
-=======
-	return batch, nil
->>>>>>> 99cd6bdd
 }
 
 func (s *ClientSynchronizer) reorgPool(dbTx pgx.Tx) error {
