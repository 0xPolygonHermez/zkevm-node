--- conflicted
+++ resolved
@@ -1581,12 +1581,9 @@
 
 func (s *ClientSynchronizer) pendingFlushID(flushID uint64, proverID string) {
 	log.Infof("pending flushID: %d", flushID)
-<<<<<<< HEAD
 	if flushID == 0 {
 		log.Fatal("flushID is 0. Please check that prover/executor config parameter dbReadOnly is false")
 	}
-=======
->>>>>>> 648af0a0
 	s.latestFlushID = flushID
 	s.latestFlushIDIsFulfilled = false
 	s.updateAndCheckProverID(proverID)
@@ -1613,11 +1610,7 @@
 			log.Errorf("error storing event payload: %v", err)
 		}
 
-<<<<<<< HEAD
 		log.Fatal("restarting synchronizer because executor has been restarted (old=%s, new=%s)", s.proverID, proverID)
-=======
-		log.Fatal("restarting synchronizer because  executor have restarted (old=%s, new=%s)", s.proverID, proverID)
->>>>>>> 648af0a0
 	}
 }
 
@@ -1631,11 +1624,7 @@
 		log.Error("error getting stored flushID. Error: ", err)
 		return err
 	}
-<<<<<<< HEAD
 	if s.previousExecutorFlushID != storedFlushID || s.proverID != proverID {
-=======
-	if (s.previousExecutorFlushID != storedFlushID) || (s.proverID != proverID) {
->>>>>>> 648af0a0
 		log.Infof("executor vs local: flushid=%d/%d, proverID=%s/%s", storedFlushID,
 			s.latestFlushID, proverID, s.proverID)
 	} else {
@@ -1665,7 +1654,6 @@
 	s.latestFlushIDIsFulfilled = true
 	s.previousExecutorFlushID = storedFlushID
 	return nil
-<<<<<<< HEAD
 }
 
 // halt halts the Synchronizer
@@ -1689,6 +1677,4 @@
 		log.Error("halting the Synchronizer")
 		time.Sleep(5 * time.Second) //nolint:gomnd
 	}
-=======
->>>>>>> 648af0a0
 }