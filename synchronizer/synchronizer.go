package synchronizer

import (
	"context"
	"encoding/json"
	"errors"
	"fmt"
	"math/big"
	"time"

	"github.com/0xPolygonHermez/zkevm-node/etherman"
	"github.com/0xPolygonHermez/zkevm-node/hex"
	"github.com/0xPolygonHermez/zkevm-node/jsonrpc"
	"github.com/0xPolygonHermez/zkevm-node/log"
	"github.com/0xPolygonHermez/zkevm-node/sequencer/broadcast"
	"github.com/0xPolygonHermez/zkevm-node/sequencer/broadcast/pb"
	"github.com/0xPolygonHermez/zkevm-node/state"
	"github.com/ethereum/go-ethereum/common"
	"github.com/ethereum/go-ethereum/core/types"
	"github.com/jackc/pgx/v4"
	"google.golang.org/protobuf/types/known/emptypb"
)

// Synchronizer connects L1 and L2
type Synchronizer interface {
	Sync() error
	Stop()
}

// ClientSynchronizer connects L1 and L2
type ClientSynchronizer struct {
	isTrustedSequencer bool
	etherMan           ethermanInterface
	state              stateInterface
	ethTxManager       ethTxManager
	ctx                context.Context
	cancelCtx          context.CancelFunc
	genesis            state.Genesis
	cfg                Config
}

// NewSynchronizer creates and initializes an instance of Synchronizer
func NewSynchronizer(
	isTrustedSequencer bool,
	ethMan ethermanInterface,
	st stateInterface,
	ethTxManager ethTxManager,
	genesis state.Genesis,
	cfg Config) (Synchronizer, error) {
	ctx, cancel := context.WithCancel(context.Background())

	return &ClientSynchronizer{
		isTrustedSequencer: isTrustedSequencer,
		state:              st,
		etherMan:           ethMan,
		ctx:                ctx,
		cancelCtx:          cancel,
		ethTxManager:       ethTxManager,
		genesis:            genesis,
		cfg:                cfg,
	}, nil
}

var waitDuration = time.Duration(0)

// Sync function will read the last state synced and will continue from that point.
// Sync() will read blockchain events to detect rollup updates
func (s *ClientSynchronizer) Sync() error {
	// If there is no lastEthereumBlock means that sync from the beginning is necessary. If not, it continues from the retrieved ethereum block
	// Get the latest synced block. If there is no block on db, use genesis block
	log.Info("Sync started")
	dbTx, err := s.state.BeginStateTransaction(s.ctx)
	if err != nil {
		log.Fatalf("error creating db transaction to get latest block")
	}
	lastEthBlockSynced, err := s.state.GetLastBlock(s.ctx, dbTx)
	if err != nil {
		if errors.Is(err, state.ErrStateNotSynchronized) {
			log.Info("State is empty, setting genesis block")
			header, err := s.etherMan.HeaderByNumber(s.ctx, big.NewInt(0).SetUint64(s.cfg.GenBlockNumber))
			if err != nil {
				log.Fatal("error getting l1 block header for block ", s.cfg.GenBlockNumber, " : ", err)
			}
			lastEthBlockSynced = &state.Block{
				BlockNumber: header.Number.Uint64(),
				BlockHash:   header.Hash(),
				ParentHash:  header.ParentHash,
				ReceivedAt:  time.Unix(int64(header.Time), 0),
			}
			newRoot, err := s.state.SetGenesis(s.ctx, *lastEthBlockSynced, s.genesis, dbTx)
			if err != nil {
				log.Fatal("error setting genesis: ", err)
			}
			var root common.Hash
			root.SetBytes(newRoot)
			if root != s.genesis.Root {
				log.Fatal("Calculated newRoot should be ", s.genesis.Root, " instead of ", root)
			}
			log.Debug("Genesis root matches!")
		} else {
			log.Fatal("unexpected error getting the latest ethereum block. Error: ", err)
		}
	}
	if err := dbTx.Commit(s.ctx); err != nil {
		log.Errorf("error committing dbTx, err: %w", err)
		rollbackErr := dbTx.Rollback(s.ctx)
		if rollbackErr != nil {
			log.Fatalf("error rolling back state. RollbackErr: %s, err: %w",
				rollbackErr.Error(), err)
		}
		log.Fatalf("error committing dbTx, err: %w", err)
	}

	for {
		select {
		case <-s.ctx.Done():
			return nil
		case <-time.After(waitDuration):
			//Sync L1Blocks
			if lastEthBlockSynced, err = s.syncBlocks(lastEthBlockSynced); err != nil {
				log.Warn("error syncing blocks: ", err)
				if s.ctx.Err() != nil {
					continue
				}
			}
			latestSequencedBatchNumber, err := s.etherMan.GetLatestBatchNumber()
			if err != nil {
				log.Warn("error getting latest sequenced batch in the rollup. Error: ", err)
				continue
			}
			latestSyncedBatch, err := s.state.GetLastBatchNumber(s.ctx, nil)
			if err != nil {
				log.Warn("error getting latest batch synced. Error: ", err)
				continue
			}
			if latestSyncedBatch >= latestSequencedBatchNumber {
				log.Info("L1 state fully synchronized")
				err = s.syncTrustedState(latestSyncedBatch)
				if err != nil {
					log.Warn("error syncing trusted state. Error: ", err)
					continue
				}
				log.Info("Trusted state fully synchronized")
				waitDuration = s.cfg.SyncInterval.Duration
			}
		}
	}
}

// This function syncs the node from a specific block to the latest
func (s *ClientSynchronizer) syncBlocks(lastEthBlockSynced *state.Block) (*state.Block, error) {
	// This function will read events fromBlockNum to latestEthBlock. Check reorg to be sure that everything is ok.
	block, err := s.checkReorg(lastEthBlockSynced)
	if err != nil {
		log.Errorf("error checking reorgs. Retrying... Err: %w", err)
		return lastEthBlockSynced, fmt.Errorf("error checking reorgs")
	}
	if block != nil {
		err = s.resetState(block.BlockNumber)
		if err != nil {
			log.Errorf("error resetting the state to a previous block. Retrying... Err: %w", err)
			return lastEthBlockSynced, fmt.Errorf("error resetting the state to a previous block")
		}
		return block, nil
	}

	// Call the blockchain to retrieve data
	header, err := s.etherMan.HeaderByNumber(s.ctx, nil)
	if err != nil {
		return lastEthBlockSynced, err
	}
	lastKnownBlock := header.Number

	var fromBlock uint64
	if lastEthBlockSynced.BlockNumber > 0 {
		fromBlock = lastEthBlockSynced.BlockNumber + 1
	}

	for {
		toBlock := fromBlock + s.cfg.SyncChunkSize
		log.Infof("Syncing block %d of %d", fromBlock, lastKnownBlock.Uint64())
		log.Infof("Getting rollup info from block %d to block %d", fromBlock, toBlock)
		// This function returns the rollup information contained in the ethereum blocks and an extra param called order.
		// Order param is a map that contains the event order to allow the synchronizer store the info in the same order that is readed.
		// Name can be defferent in the order struct. For instance: Batches or Name:NewSequencers. This name is an identifier to check
		// if the next info that must be stored in the db is a new sequencer or a batch. The value pos (position) tells what is the
		// array index where this value is.
		blocks, order, err := s.etherMan.GetRollupInfoByBlockRange(s.ctx, fromBlock, &toBlock)
		if err != nil {
			return lastEthBlockSynced, err
		}
		err = s.processBlockRange(blocks, order)
		if err != nil {
			return lastEthBlockSynced, err
		}
		if len(blocks) > 0 {
			lastEthBlockSynced = &state.Block{
				BlockNumber: blocks[len(blocks)-1].BlockNumber,
				BlockHash:   blocks[len(blocks)-1].BlockHash,
				ParentHash:  blocks[len(blocks)-1].ParentHash,
				ReceivedAt:  blocks[len(blocks)-1].ReceivedAt,
			}
			for i := range blocks {
				log.Debug("Position: ", i, ". BlockNumber: ", blocks[i].BlockNumber, ". BlockHash: ", blocks[i].BlockHash)
			}
		}
		fromBlock = toBlock + 1

		if lastKnownBlock.Cmp(new(big.Int).SetUint64(toBlock)) < 1 {
			waitDuration = s.cfg.SyncInterval.Duration
			break
		}
		if len(blocks) == 0 { // If there is no events in the checked blocks range and lastKnownBlock > fromBlock.
			// Store the latest block of the block range. Get block info and process the block
			fb, err := s.etherMan.EthBlockByNumber(s.ctx, toBlock)
			if err != nil {
				return lastEthBlockSynced, err
			}
			b := etherman.Block{
				BlockNumber: fb.NumberU64(),
				BlockHash:   fb.Hash(),
				ParentHash:  fb.ParentHash(),
				ReceivedAt:  time.Unix(int64(fb.Time()), 0),
			}
			err = s.processBlockRange([]etherman.Block{b}, order)
			if err != nil {
				return lastEthBlockSynced, err
			}
			block := state.Block{
				BlockNumber: fb.NumberU64(),
				BlockHash:   fb.Hash(),
				ParentHash:  fb.ParentHash(),
				ReceivedAt:  time.Unix(int64(fb.Time()), 0),
			}
			lastEthBlockSynced = &block
			log.Debug("Storing empty block. BlockNumber: ", b.BlockNumber, ". BlockHash: ", b.BlockHash)
		}
	}

	return lastEthBlockSynced, nil
}

// syncTrustedState synchronizes information from the trusted sequencer
// related to the trusted state when the node has all the information from
// l1 synchronized
func (s *ClientSynchronizer) syncTrustedState(latestSyncedBatch uint64) error {
	if s.isTrustedSequencer {
		return nil
	}

	log.Debug("Getting broadcast URI")
	broadcastURI, err := s.getBroadcastURI()
	if err != nil {
		log.Errorf("error getting broadcast URI. Error: %v", err)
		return err
	}
	log.Debug("broadcastURI ", broadcastURI)
	broadcastClient, _, _ := broadcast.NewClient(s.ctx, broadcastURI)

	log.Info("Getting trusted state info")
	lastTrustedStateBatch, err := broadcastClient.GetLastBatch(s.ctx, &emptypb.Empty{})
	if err != nil {
		log.Warn("error syncing trusted state. Error: ", err)
		return err
	}

	log.Debug("lastTrustedStateBatch.BatchNumber ", lastTrustedStateBatch.BatchNumber)
	log.Debug("latestSyncedBatch ", latestSyncedBatch)
	if lastTrustedStateBatch.BatchNumber < latestSyncedBatch {
		return nil
	}

	batchNumberToSync := latestSyncedBatch
	for batchNumberToSync <= lastTrustedStateBatch.BatchNumber {
		batchToSync, err := broadcastClient.GetBatch(s.ctx, &pb.GetBatchRequest{BatchNumber: batchNumberToSync})
		if err != nil {
			log.Warnf("failed to get batch %v from trusted state via broadcast. Error: %v", batchNumberToSync, err)
			return err
		}

		dbTx, err := s.state.BeginStateTransaction(s.ctx)
		if err != nil {
			log.Errorf("error creating db transaction to sync trusted batch %v: %v", batchNumberToSync, err)
			return err
		}

		if err := s.processTrustedBatch(batchToSync, dbTx); err != nil {
			log.Errorf("error processing trusted batch %v: %v", batchNumberToSync, err)
			err := dbTx.Rollback(s.ctx)
			if err != nil {
				log.Errorf("error rolling back db transaction to sync trusted batch %v: %v", batchNumberToSync, err)
				return err
			}
			break
		}

		if err := dbTx.Commit(s.ctx); err != nil {
			log.Errorf("error committing db transaction to sync trusted batch %v: %v", batchNumberToSync, err)
			return err
		}

		batchNumberToSync++
	}

	return nil
}

// gets the broadcast URI from trusted sequencer JSON RPC server
func (s *ClientSynchronizer) getBroadcastURI() (string, error) {
	log.Debug("getting trusted sequencer URL from smc")
	trustedSequencerURL, err := s.etherMan.GetTrustedSequencerURL()
	if err != nil {
		return "", err
	}
	log.Debug("trustedSequencerURL ", trustedSequencerURL)

	log.Debug("getting broadcast URI from Trusted Sequencer JSON RPC Server")
	res, err := jsonrpc.JSONRPCCall(trustedSequencerURL, "zkevm_getBroadcastURI")
	if err != nil {
		return "", err
	}

	if res.Error != nil {
		errMsg := fmt.Sprintf("%v:%v", res.Error.Code, res.Error.Message)
		return "", errors.New(errMsg)
	}

	var url string
	if err := json.Unmarshal(res.Result, &url); err != nil {
		return "", err
	}

	return url, nil
}

func (s *ClientSynchronizer) processBlockRange(blocks []etherman.Block, order map[common.Hash][]etherman.Order) error {
	// New info has to be included into the db using the state
	for i := range blocks {
		// Begin db transaction
		dbTx, err := s.state.BeginStateTransaction(s.ctx)
		if err != nil {
			log.Errorf("error creating db transaction to store block. BlockNumber: %d, error: %w", blocks[i].BlockNumber, err)
			return err
		}
		b := state.Block{
			BlockNumber: blocks[i].BlockNumber,
			BlockHash:   blocks[i].BlockHash,
			ParentHash:  blocks[i].ParentHash,
			ReceivedAt:  blocks[i].ReceivedAt,
		}
		// Add block information
		err = s.state.AddBlock(s.ctx, &b, dbTx)
		if err != nil {
			log.Errorf("error storing block. BlockNumber: %d, error: %w", blocks[i].BlockNumber, err)
			rollbackErr := dbTx.Rollback(s.ctx)
			if rollbackErr != nil {
				log.Errorf("error rolling back state to store block. BlockNumber: %d, rollbackErr: %s, error : %w", blocks[i].BlockNumber, rollbackErr.Error(), err)
				return rollbackErr
			}
			return err
		}
		for _, element := range order[blocks[i].BlockHash] {
			switch element.Name {
			case etherman.SequenceBatchesOrder:
				err = s.processSequenceBatches(blocks[i].SequencedBatches[element.Pos], blocks[i].BlockNumber, dbTx)
				if err != nil {
					return err
				}
			case etherman.ForcedBatchesOrder:
				err = s.processForcedBatch(blocks[i].ForcedBatches[element.Pos], dbTx)
				if err != nil {
					return err
				}
			case etherman.GlobalExitRootsOrder:
				err = s.processGlobalExitRoot(blocks[i].GlobalExitRoots[element.Pos], dbTx)
				if err != nil {
					return err
				}
			case etherman.SequenceForceBatchesOrder:
				err = s.processSequenceForceBatch(blocks[i].SequencedForceBatches[element.Pos], blocks[i], dbTx)
				if err != nil {
					return err
				}
			case etherman.TrustedVerifyBatchOrder:
				err = s.processTrustedVerifyBatches(blocks[i].VerifiedBatches[element.Pos], dbTx)
				if err != nil {
					return err
				}
			}
		}
		err = dbTx.Commit(s.ctx)
		if err != nil {
			log.Errorf("error committing state to store block. BlockNumber: %d, err: %w", blocks[i].BlockNumber, err)
			rollbackErr := dbTx.Rollback(s.ctx)
			if rollbackErr != nil {
				log.Errorf("error rolling back state to store block. BlockNumber: %d, rollbackErr: %s, error : %w", blocks[i].BlockNumber, rollbackErr.Error(), err)
				return rollbackErr
			}
			return err
		}
	}
	return nil
}

// This function allows reset the state until an specific ethereum block
func (s *ClientSynchronizer) resetState(blockNumber uint64) error {
	log.Debug("Reverting synchronization to block: ", blockNumber)
	dbTx, err := s.state.BeginStateTransaction(s.ctx)
	if err != nil {
		log.Error("error starting a db transaction to reset the state. Error: ", err)
		return err
	}
	err = s.state.Reset(s.ctx, blockNumber, dbTx)
	if err != nil {
		rollbackErr := dbTx.Rollback(s.ctx)
		if rollbackErr != nil {
			log.Errorf("error rolling back state to store block. BlockNumber: %d, rollbackErr: %s, error : %w", blockNumber, rollbackErr.Error(), err)
			return rollbackErr
		}
		log.Error("error resetting the state. Error: ", err)
		return err
	}
	err = s.ethTxManager.Reorg(s.ctx, blockNumber+1, dbTx)
	if err != nil {
		rollbackErr := dbTx.Rollback(s.ctx)
		if rollbackErr != nil {
			log.Errorf("error rolling back eth tx manager when reorg detected. BlockNumber: %d, rollbackErr: %s, error : %w", blockNumber, rollbackErr.Error(), err)
			return rollbackErr
		}
		log.Error("error processing reorg on eth tx manager. Error: ", err)
		return err
	}
	err = dbTx.Commit(s.ctx)
	if err != nil {
		rollbackErr := dbTx.Rollback(s.ctx)
		if rollbackErr != nil {
			log.Errorf("error rolling back state to store block. BlockNumber: %d, rollbackErr: %s, error : %w", blockNumber, rollbackErr.Error(), err)
			return rollbackErr
		}
		log.Error("error committing the resetted state. Error: ", err)
		return err
	}

	return nil
}

/*
This function will check if there is a reorg.
As input param needs the last ethereum block synced. Retrieve the block info from the blockchain
to compare it with the stored info. If hash and hash parent matches, then no reorg is detected and return a nil.
If hash or hash parent don't match, reorg detected and the function will return the block until the sync process
must be reverted. Then, check the previous ethereum block synced, get block info from the blockchain and check
hash and has parent. This operation has to be done until a match is found.
*/
func (s *ClientSynchronizer) checkReorg(latestBlock *state.Block) (*state.Block, error) {
	// This function only needs to worry about reorgs if some of the reorganized blocks contained rollup info.
	latestEthBlockSynced := *latestBlock
	var depth uint64
	for {
		block, err := s.etherMan.EthBlockByNumber(s.ctx, latestBlock.BlockNumber)
		if err != nil {
			log.Errorf("error getting latest block synced from blockchain. Block: %d, error: %w", latestBlock.BlockNumber, err)
			return nil, err
		}
		if block.NumberU64() != latestBlock.BlockNumber {
			err = fmt.Errorf("Wrong ethereum block retrieved from blockchain. Block numbers don't match. BlockNumber stored: %d. BlockNumber retrieved: %d",
				latestBlock.BlockNumber, block.NumberU64())
			log.Error("error: ", err)
			return nil, err
		}
		// Compare hashes
		if (block.Hash() != latestBlock.BlockHash || block.ParentHash() != latestBlock.ParentHash) && latestBlock.BlockNumber > s.cfg.GenBlockNumber {
			log.Debug("[checkReorg function] => latestBlockNumber: ", latestBlock.BlockNumber)
			log.Debug("[checkReorg function] => latestBlockHash: ", latestBlock.BlockHash)
			log.Debug("[checkReorg function] => latestBlockHashParent: ", latestBlock.ParentHash)
			log.Debug("[checkReorg function] => BlockNumber: ", latestBlock.BlockNumber, block.NumberU64())
			log.Debug("[checkReorg function] => BlockHash: ", block.Hash())
			log.Debug("[checkReorg function] => BlockHashParent: ", block.ParentHash())
			depth++
			log.Debug("REORG: Looking for the latest correct ethereum block. Depth: ", depth)
			// Reorg detected. Getting previous block
			dbTx, err := s.state.BeginStateTransaction(s.ctx)
			if err != nil {
				log.Errorf("error creating db transaction to get prevoius blocks")
				return nil, err
			}
			latestBlock, err = s.state.GetPreviousBlock(s.ctx, depth, dbTx)
			errC := dbTx.Commit(s.ctx)
			if errC != nil {
				log.Errorf("error committing dbTx, err: %w", errC)
				rollbackErr := dbTx.Rollback(s.ctx)
				if rollbackErr != nil {
					log.Errorf("error rolling back state. RollbackErr: %w", rollbackErr)
					return nil, rollbackErr
				}
				log.Errorf("error committing dbTx, err: %w", errC)
				return nil, errC
			}
			if errors.Is(err, state.ErrNotFound) {
				log.Warn("error checking reorg: previous block not found in db: ", err)
				return &state.Block{}, nil
			} else if err != nil {
				return nil, err
			}
		} else {
			break
		}
	}
	if latestEthBlockSynced.BlockHash != latestBlock.BlockHash {
		log.Debug("Reorg detected in block: ", latestEthBlockSynced.BlockNumber)
		return latestBlock, nil
	}
	return nil, nil
}

// Stop function stops the synchronizer
func (s *ClientSynchronizer) Stop() {
	s.cancelCtx()
}

func (s *ClientSynchronizer) checkTrustedState(batch state.Batch, tBatch *state.Batch, newRoot common.Hash, dbTx pgx.Tx) bool {
	//Compare virtual state with trusted state
	if hex.EncodeToString(batch.BatchL2Data) == hex.EncodeToString(tBatch.BatchL2Data) &&
		batch.GlobalExitRoot.String() == tBatch.GlobalExitRoot.String() &&
		batch.Timestamp.Unix() == tBatch.Timestamp.Unix() &&
		batch.Coinbase.String() == tBatch.Coinbase.String() &&
		newRoot == tBatch.StateRoot {
		return false
	}
	log.Warn("Trusted Reorg detected")
	log.Debug("batch.BatchL2Data: ", hex.EncodeToString(batch.BatchL2Data))
	log.Debug("batch.globalExitRoot: ", batch.GlobalExitRoot)
	log.Debug("batch.Timestamp: ", batch.Timestamp)
	log.Debug("batch.Coinbase: ", batch.Coinbase)
	log.Debug("newRoot: ", newRoot)
	log.Debug("tBatch.BatchL2Data: ", hex.EncodeToString(tBatch.BatchL2Data))
	log.Debug("tBatch.globalExitRoot: ", tBatch.GlobalExitRoot)
	log.Debug("tBatch.Timestamp: ", tBatch.Timestamp)
	log.Debug("tBatch.Coinbase: ", tBatch.Coinbase)
	log.Debug("tBatch.StateRoot: ", tBatch.StateRoot)
	return true
}

func (s *ClientSynchronizer) processSequenceBatches(sequencedBatches []etherman.SequencedBatch, blockNumber uint64, dbTx pgx.Tx) error {
	if len(sequencedBatches) == 0 {
		log.Warn("Empty sequencedBatches array detected, ignoring...")
		return nil
	}
	for _, sbatch := range sequencedBatches {
		virtualBatch := state.VirtualBatch{
			BatchNumber: sbatch.BatchNumber,
			TxHash:      sbatch.TxHash,
			Coinbase:    sbatch.Coinbase,
			BlockNumber: blockNumber,
		}
		batch := state.Batch{
			BatchNumber:    sbatch.BatchNumber,
			GlobalExitRoot: sbatch.GlobalExitRoot,
			Timestamp:      time.Unix(int64(sbatch.Timestamp), 0),
			Coinbase:       sbatch.Coinbase,
			BatchL2Data:    sbatch.Transactions,
		}
		// ForcedBatch must be processed
		if sbatch.MinForcedTimestamp > 0 { // If this is true means that the batch is forced
			// Read forcedBatches from db
			forcedBatches, err := s.state.GetNextForcedBatches(s.ctx, 1, dbTx)
			if err != nil {
				log.Errorf("error getting forcedBatches. BatchNumber: %d", virtualBatch.BatchNumber)
				rollbackErr := dbTx.Rollback(s.ctx)
				if rollbackErr != nil {
					log.Errorf("error rolling back state. BatchNumber: %d, BlockNumber: %d, rollbackErr: %s, error : %w", virtualBatch.BatchNumber, blockNumber, rollbackErr.Error(), err)
					return rollbackErr
				}
				return err
			}
			if len(forcedBatches) == 0 {
				log.Errorf("error: empty forcedBatches array read from db. BatchNumber: %d", sbatch.BatchNumber)
				rollbackErr := dbTx.Rollback(s.ctx)
				if rollbackErr != nil {
					log.Errorf("error rolling back state. BatchNumber: %d, BlockNumber: %d, rollbackErr: %w", sbatch.BatchNumber, blockNumber, rollbackErr)
					return rollbackErr
				}
				return fmt.Errorf("error: empty forcedBatches array read from db. BatchNumber: %d", sbatch.BatchNumber)
			}
			if uint64(forcedBatches[0].ForcedAt.Unix()) != sbatch.MinForcedTimestamp ||
				forcedBatches[0].GlobalExitRoot != sbatch.GlobalExitRoot ||
				common.Bytes2Hex(forcedBatches[0].RawTxsData) != common.Bytes2Hex(sbatch.Transactions) {
				log.Warnf("ForcedBatch stored: %+v", forcedBatches)
				log.Warnf("ForcedBatch sequenced received: %+v", sbatch)
				log.Errorf("error: forcedBatch received doesn't match with the next expected forcedBatch stored in db. Expected: %+v, Synced: %+v", forcedBatches, sbatch)
				rollbackErr := dbTx.Rollback(s.ctx)
				if rollbackErr != nil {
					log.Errorf("error rolling back state. BatchNumber: %d, BlockNumber: %d, rollbackErr: %w", virtualBatch.BatchNumber, blockNumber, rollbackErr)
					return rollbackErr
				}
				return fmt.Errorf("error: forcedBatch received doesn't match with the next expected forcedBatch stored in db. Expected: %+v, Synced: %+v", forcedBatches, sbatch)
			}
			batch.ForcedBatchNum = &forcedBatches[0].ForcedBatchNumber
		}

		// Now we need to check the batch. ForcedBatches should be already stored in the batch table because this is done by the sequencer
		processCtx := state.ProcessingContext{
			BatchNumber:    batch.BatchNumber,
			Coinbase:       batch.Coinbase,
			Timestamp:      batch.Timestamp,
			GlobalExitRoot: batch.GlobalExitRoot,
			ForcedBatchNum: batch.ForcedBatchNum,
		}

		// Reprocess batch to compare the stateRoot with tBatch.StateRoot and get accInputHash
		p, err := s.state.ExecuteBatch(s.ctx, batch.BatchNumber, batch.BatchL2Data, dbTx)
		if err != nil {
			log.Errorf("error executing L1 batch: %+v, error: %w", batch, err)
			rollbackErr := dbTx.Rollback(s.ctx)
			if rollbackErr != nil {
				log.Fatalf("error rolling back state. BatchNumber: %d, BlockNumber: %d, rollbackErr: %s, error : %w", batch.BatchNumber, blockNumber, rollbackErr.Error(), err)
			}
			log.Fatalf("error executing L1 batch: %+v, error: %w", batch, err)
		}
		newRoot := common.BytesToHash(p.NewStateRoot)
		accumulatedInputHash := common.BytesToHash(p.NewAccInputHash)

		// First get trusted batch from db
		tBatch, err := s.state.GetBatchByNumber(s.ctx, batch.BatchNumber, dbTx)
		if err != nil {
			if errors.Is(err, state.ErrNotFound) || errors.Is(err, state.ErrStateNotSynchronized) {
				log.Debugf("BatchNumber: %d, not found in trusted state. Storing it...", batch.BatchNumber)
				// If it is not found, store batch
				err = s.state.ProcessAndStoreClosedBatch(s.ctx, processCtx, batch.BatchL2Data, dbTx, state.SynchronizerCallerLabel)
				if err != nil {
					log.Errorf("error storing trustedBatch. BatchNumber: %d, BlockNumber: %d, error: %w", batch.BatchNumber, blockNumber, err)
					rollbackErr := dbTx.Rollback(s.ctx)
					if rollbackErr != nil {
						log.Errorf("error rolling back state. BatchNumber: %d, BlockNumber: %d, rollbackErr: %s, error : %w", batch.BatchNumber, blockNumber, rollbackErr.Error(), err)
						return rollbackErr
					}
					log.Errorf("error storing batch. BatchNumber: %d, BlockNumber: %d, error: %w", batch.BatchNumber, blockNumber, err)
					return err
				}
				tBatch = &batch
			} else {
				log.Error("error checking trusted state: ", err)
<<<<<<< HEAD
				rollbackErr := dbTx.Rollback(s.ctx)
				if rollbackErr != nil {
					log.Errorf("error rolling back state. BatchNumber: %d, BlockNumber: %d, rollbackErr: %w", batch.BatchNumber, blockNumber, rollbackErr)
					return rollbackErr
				}
				return err
			}
		} else {
			//AddAccumulatedInputHash
			err = s.state.AddAccumulatedInputHash(s.ctx, batch.BatchNumber, accumulatedInputHash, dbTx)
			if err != nil {
				log.Errorf("error adding accumulatedInputHash for batch: %d. Error; %w", batch.BatchNumber, err)
=======
>>>>>>> 01ca3326
				rollbackErr := dbTx.Rollback(s.ctx)
				if rollbackErr != nil {
					log.Errorf("error rolling back state. BatchNumber: %d, BlockNumber: %d, rollbackErr: %w", batch.BatchNumber, blockNumber, rollbackErr)
					return rollbackErr
				}
<<<<<<< HEAD
				log.Fatalf("error adding accumulatedInputHash for batch: %d. Error; %w", batch.BatchNumber, err)
=======
				return err
>>>>>>> 01ca3326
			}
		}

		// Call the check trusted state method to compare trusted and virtual state
		status := s.checkTrustedState(batch, tBatch, newRoot, dbTx)
		if status {
			// Reset trusted state
			previousBatchNumber := batch.BatchNumber - 1
			log.Warnf("Trusted reorg detected, discarding batches until batchNum %d", previousBatchNumber)
			err := s.state.ResetTrustedState(s.ctx, previousBatchNumber, dbTx) // This method has to reset the forced batches deleting the batchNumber for higher batchNumbers
			if err != nil {
				log.Errorf("error resetting trusted state. BatchNumber: %d, BlockNumber: %d, error: %w", batch.BatchNumber, blockNumber, err)
				rollbackErr := dbTx.Rollback(s.ctx)
				if rollbackErr != nil {
					log.Errorf("error rolling back state. BatchNumber: %d, BlockNumber: %d, rollbackErr: %s, error : %w", batch.BatchNumber, blockNumber, rollbackErr.Error(), err)
					return rollbackErr
				}
				log.Errorf("error resetting trusted state. BatchNumber: %d, BlockNumber: %d, error: %w", batch.BatchNumber, blockNumber, err)
				return err
			}
			err = s.state.ProcessAndStoreClosedBatch(s.ctx, processCtx, batch.BatchL2Data, dbTx, state.SynchronizerCallerLabel)
			if err != nil {
				log.Errorf("error storing trustedBatch. BatchNumber: %d, BlockNumber: %d, error: %w", batch.BatchNumber, blockNumber, err)
				rollbackErr := dbTx.Rollback(s.ctx)
				if rollbackErr != nil {
					log.Errorf("error rolling back state. BatchNumber: %d, BlockNumber: %d, rollbackErr: %s, error : %w", batch.BatchNumber, blockNumber, rollbackErr.Error(), err)
					return rollbackErr
				}
				log.Errorf("error storing batch. BatchNumber: %d, BlockNumber: %d, error: %w", batch.BatchNumber, blockNumber, err)
				return err
			}
		}

		// Store virtualBatch
		err = s.state.AddVirtualBatch(s.ctx, &virtualBatch, dbTx)
		if err != nil {
			log.Errorf("error storing virtualBatch. BatchNumber: %d, BlockNumber: %d, error: %w", virtualBatch.BatchNumber, blockNumber, err)
			rollbackErr := dbTx.Rollback(s.ctx)
			if rollbackErr != nil {
				log.Errorf("error rolling back state. BatchNumber: %d, BlockNumber: %d, rollbackErr: %s, error : %w", virtualBatch.BatchNumber, blockNumber, rollbackErr.Error(), err)
				return rollbackErr
			}
			log.Errorf("error storing virtualBatch. BatchNumber: %d, BlockNumber: %d, error: %w", virtualBatch.BatchNumber, blockNumber, err)
			return err
		}
	}
	// Insert the sequence to allow the aggregator verify the sequence batches
	seq := state.Sequence{
		FromBatchNumber: sequencedBatches[0].BatchNumber,
		ToBatchNumber:   sequencedBatches[len(sequencedBatches)-1].BatchNumber,
	}
	err := s.state.AddSequence(s.ctx, seq, dbTx)
	if err != nil {
		log.Errorf("error adding sequence. Sequence: %+v", seq)
		rollbackErr := dbTx.Rollback(s.ctx)
		if rollbackErr != nil {
			log.Errorf("error rolling back state. BlockNumber: %d, rollbackErr: %s, error : %w", blockNumber, rollbackErr.Error(), err)
			return rollbackErr
		}
		log.Errorf("error getting adding sequence. BlockNumber: %d, error: %w", blockNumber, err)
		return err
	}
	return nil
}

func (s *ClientSynchronizer) processSequenceForceBatch(sequenceForceBatch []etherman.SequencedForceBatch, block etherman.Block, dbTx pgx.Tx) error {
	if len(sequenceForceBatch) == 0 {
		log.Warn("Empty sequenceForceBatch array detected, ignoring...")
		return nil
	}
	// First, get last virtual batch number
	lastVirtualizedBatchNumber, err := s.state.GetLastVirtualBatchNum(s.ctx, dbTx)
	if err != nil {
		log.Errorf("error getting lastVirtualBatchNumber. BlockNumber: %d, error: %w", block.BlockNumber, err)
		rollbackErr := dbTx.Rollback(s.ctx)
		if rollbackErr != nil {
			log.Errorf("error rolling back state. BatchNumber: %d, BlockNumber: %d, rollbackErr: %s, error : %w", lastVirtualizedBatchNumber, block.BlockNumber, rollbackErr.Error(), err)
			return rollbackErr
		}
		log.Errorf("error getting lastVirtualBatchNumber. BlockNumber: %d, error: %w", block.BlockNumber, err)
		return err
	}
	// Second, reset trusted state
	err = s.state.ResetTrustedState(s.ctx, lastVirtualizedBatchNumber, dbTx) // This method has to reset the forced batches deleting the batchNumber for higher batchNumbers
	if err != nil {
		log.Errorf("error resetting trusted state. BatchNumber: %d, BlockNumber: %d, error: %w", lastVirtualizedBatchNumber, block.BlockNumber, err)
		rollbackErr := dbTx.Rollback(s.ctx)
		if rollbackErr != nil {
			log.Errorf("error rolling back state. BatchNumber: %d, BlockNumber: %d, rollbackErr: %s, error : %w", lastVirtualizedBatchNumber, block.BlockNumber, rollbackErr.Error(), err)
			return rollbackErr
		}
		log.Errorf("error resetting trusted state. BatchNumber: %d, BlockNumber: %d, error: %w", lastVirtualizedBatchNumber, block.BlockNumber, err)
		return err
	}
	// Read forcedBatches from db
	forcedBatches, err := s.state.GetNextForcedBatches(s.ctx, len(sequenceForceBatch), dbTx)
	if err != nil {
		log.Errorf("error getting forcedBatches in processSequenceForceBatch. BlockNumber: %d", block.BlockNumber)
		rollbackErr := dbTx.Rollback(s.ctx)
		if rollbackErr != nil {
			log.Errorf("error rolling back state. BlockNumber: %d, rollbackErr: %s, error : %w", block.BlockNumber, rollbackErr.Error(), err)
			return rollbackErr
		}
		log.Errorf("error getting forcedBatches in processSequenceForceBatch. BlockNumber: %d, error: %w", block.BlockNumber, err)
		return err
	}
	if len(sequenceForceBatch) != len(forcedBatches) {
		rollbackErr := dbTx.Rollback(s.ctx)
		if rollbackErr != nil {
			log.Errorf("error rolling back state. BlockNumber: %d, rollbackErr: %w", block.BlockNumber, rollbackErr)
			return rollbackErr
		}
		log.Error("error number of forced batches doesn't match")
		return fmt.Errorf("error number of forced batches doesn't match")
	}
	for i, fbatch := range sequenceForceBatch {
		if uint64(forcedBatches[i].ForcedAt.Unix()) != fbatch.MinForcedTimestamp ||
			forcedBatches[i].GlobalExitRoot != fbatch.GlobalExitRoot ||
			common.Bytes2Hex(forcedBatches[i].RawTxsData) != common.Bytes2Hex(fbatch.Transactions) {
			log.Warnf("ForcedBatch stored: %+v", forcedBatches)
			log.Warnf("ForcedBatch sequenced received: %+v", fbatch)
			log.Errorf("error: forcedBatch received doesn't match with the next expected forcedBatch stored in db. Expected: %+v, Synced: %+v", forcedBatches[i], fbatch)
			rollbackErr := dbTx.Rollback(s.ctx)
			if rollbackErr != nil {
				log.Errorf("error rolling back state. BatchNumber: %d, BlockNumber: %d, rollbackErr: %w", fbatch.BatchNumber, block.BlockNumber, rollbackErr)
				return rollbackErr
			}
			return fmt.Errorf("error: forcedBatch received doesn't match with the next expected forcedBatch stored in db. Expected: %+v, Synced: %+v", forcedBatches[i], fbatch)
		}
		virtualBatch := state.VirtualBatch{
			BatchNumber: fbatch.BatchNumber,
			TxHash:      fbatch.TxHash,
			Coinbase:    fbatch.Coinbase,
			BlockNumber: block.BlockNumber,
		}
		batch := state.ProcessingContext{
			BatchNumber:    fbatch.BatchNumber,
			GlobalExitRoot: fbatch.GlobalExitRoot,
			Timestamp:      block.ReceivedAt,
			Coinbase:       fbatch.Coinbase,
			ForcedBatchNum: &forcedBatches[i].ForcedBatchNumber,
		}
		// Process batch
		err := s.state.ProcessAndStoreClosedBatch(s.ctx, batch, forcedBatches[i].RawTxsData, dbTx, state.SynchronizerCallerLabel)
		if err != nil {
			log.Errorf("error processing batch in processSequenceForceBatch. BatchNumber: %d, BlockNumber: %d, error: %w", batch.BatchNumber, block.BlockNumber, err)
			rollbackErr := dbTx.Rollback(s.ctx)
			if rollbackErr != nil {
				log.Errorf("error rolling back state. BatchNumber: %d, BlockNumber: %d, rollbackErr: %s, error : %w", batch.BatchNumber, block.BlockNumber, rollbackErr.Error(), err)
				return rollbackErr
			}
			log.Errorf("error processing batch in processSequenceForceBatch. BatchNumber: %d, BlockNumber: %d, error: %w", batch.BatchNumber, block.BlockNumber, err)
			return err
		}
		// Store virtualBatch
		err = s.state.AddVirtualBatch(s.ctx, &virtualBatch, dbTx)
		if err != nil {
			log.Errorf("error storing virtualBatch in processSequenceForceBatch. BatchNumber: %d, BlockNumber: %d, error: %w", virtualBatch.BatchNumber, block.BlockNumber, err)
			rollbackErr := dbTx.Rollback(s.ctx)
			if rollbackErr != nil {
				log.Errorf("error rolling back state. BatchNumber: %d, BlockNumber: %d, rollbackErr: %s, error : %w", virtualBatch.BatchNumber, block.BlockNumber, rollbackErr.Error(), err)
				return rollbackErr
			}
			log.Errorf("error storing virtualBatch in processSequenceForceBatch. BatchNumber: %d, BlockNumber: %d, error: %w", virtualBatch.BatchNumber, block.BlockNumber, err)
			return err
		}
	}
	// Insert the sequence to allow the aggregator verify the sequence batches
	seq := state.Sequence{
		FromBatchNumber: sequenceForceBatch[0].BatchNumber,
		ToBatchNumber:   sequenceForceBatch[len(sequenceForceBatch)-1].BatchNumber,
	}
	err = s.state.AddSequence(s.ctx, seq, dbTx)
	if err != nil {
		log.Errorf("error adding sequence. Sequence: %+v", seq)
		rollbackErr := dbTx.Rollback(s.ctx)
		if rollbackErr != nil {
			log.Errorf("error rolling back state. BlockNumber: %d, rollbackErr: %s, error : %w", block.BlockNumber, rollbackErr.Error(), err)
			return rollbackErr
		}
		log.Errorf("error getting adding sequence. BlockNumber: %d, error: %w", block.BlockNumber, err)
		return err
	}
	return nil
}

func (s *ClientSynchronizer) processForcedBatch(forcedBatch etherman.ForcedBatch, dbTx pgx.Tx) error {
	// Store forced batch into the db
	forcedB := state.ForcedBatch{
		BlockNumber:       forcedBatch.BlockNumber,
		ForcedBatchNumber: forcedBatch.ForcedBatchNumber,
		Sequencer:         forcedBatch.Sequencer,
		GlobalExitRoot:    forcedBatch.GlobalExitRoot,
		RawTxsData:        forcedBatch.RawTxsData,
		ForcedAt:          forcedBatch.ForcedAt,
	}
	err := s.state.AddForcedBatch(s.ctx, &forcedB, dbTx)
	if err != nil {
		log.Errorf("error storing the forcedBatch in processForcedBatch. BlockNumber: %d", forcedBatch.BlockNumber)
		rollbackErr := dbTx.Rollback(s.ctx)
		if rollbackErr != nil {
			log.Errorf("error rolling back state. BlockNumber: %d, rollbackErr: %s, error : %w", forcedBatch.BlockNumber, rollbackErr.Error(), err)
			return rollbackErr
		}
		log.Errorf("error storing the forcedBatch in processForcedBatch. BlockNumber: %d, error: %w", forcedBatch.BlockNumber, err)
		return err
	}
	return nil
}

func (s *ClientSynchronizer) processGlobalExitRoot(globalExitRoot etherman.GlobalExitRoot, dbTx pgx.Tx) error {
	// Store GlobalExitRoot
	ger := state.GlobalExitRoot{
		BlockNumber:     globalExitRoot.BlockNumber,
		MainnetExitRoot: globalExitRoot.MainnetExitRoot,
		RollupExitRoot:  globalExitRoot.RollupExitRoot,
		GlobalExitRoot:  globalExitRoot.GlobalExitRoot,
	}
	err := s.state.AddGlobalExitRoot(s.ctx, &ger, dbTx)
	if err != nil {
		log.Errorf("error storing the globalExitRoot in processGlobalExitRoot. BlockNumber: %d", globalExitRoot.BlockNumber)
		rollbackErr := dbTx.Rollback(s.ctx)
		if rollbackErr != nil {
			log.Errorf("error rolling back state. BlockNumber: %d, rollbackErr: %s, error : %w", globalExitRoot.BlockNumber, rollbackErr.Error(), err)
			return rollbackErr
		}
		log.Errorf("error storing the GlobalExitRoot in processGlobalExitRoot. BlockNumber: %d, error: %w", globalExitRoot.BlockNumber, err)
		return err
	}
	return nil
}

func (s *ClientSynchronizer) processTrustedVerifyBatches(lastVerifiedBatch etherman.VerifiedBatch, dbTx pgx.Tx) error {
	lastVBatch, err := s.state.GetLastVerifiedBatch(s.ctx, dbTx)
	if err != nil {
		log.Errorf("error getting lastVerifiedBatch stored in db in processTrustedVerifyBatches. Processing synced blockNumber: %d", lastVerifiedBatch.BlockNumber)
		rollbackErr := dbTx.Rollback(s.ctx)
		if rollbackErr != nil {
			log.Errorf("error rolling back state. Processing synced blockNumber: %d, rollbackErr: %s, error : %w", lastVerifiedBatch.BlockNumber, rollbackErr.Error(), err)
			return rollbackErr
		}
		log.Errorf("error getting lastVerifiedBatch stored in db in processTrustedVerifyBatches. Processing synced blockNumber: %d, error: %w", lastVerifiedBatch.BlockNumber, err)
		return err
	}
	nbatches := lastVerifiedBatch.BatchNumber - lastVBatch.BatchNumber
	batch, err := s.state.GetBatchByNumber(s.ctx, lastVerifiedBatch.BatchNumber, dbTx)
	if err != nil {
		log.Errorf("error getting GetBatchByNumber stored in db in processTrustedVerifyBatches. Processing blockNumber: %d", lastVerifiedBatch.BatchNumber)
		rollbackErr := dbTx.Rollback(s.ctx)
		if rollbackErr != nil {
			log.Errorf("error rolling back state. Processing blockNumber: %d, rollbackErr: %s, error : %w", lastVerifiedBatch.BatchNumber, rollbackErr.Error(), err)
			return rollbackErr
		}
		log.Errorf("error getting GetBatchByNumber stored in db in processTrustedVerifyBatches. Processing blockNumber: %d, error: %w", lastVerifiedBatch.BatchNumber, err)
		return err
	}

	// Checks that calculated state root matches with the verified state root in the smc
	if batch.StateRoot != lastVerifiedBatch.StateRoot {
		log.Warn("nbatches: ", nbatches)
		log.Warnf("Batch from db: %+v", batch)
		log.Warnf("Verified Batch: %+v", lastVerifiedBatch)
		log.Errorf("error: stateRoot calculated and state root verified don't match in processTrustedVerifyBatches. Processing blockNumber: %d", lastVerifiedBatch.BatchNumber)
		rollbackErr := dbTx.Rollback(s.ctx)
		if rollbackErr != nil {
			log.Errorf("error rolling back state. Processing blockNumber: %d, rollbackErr: %w", lastVerifiedBatch.BatchNumber, rollbackErr)
			return rollbackErr
		}
		log.Errorf("error: stateRoot calculated and state root verified don't match in processTrustedVerifyBatches. Processing blockNumber: %d", lastVerifiedBatch.BatchNumber)
		return fmt.Errorf("error: stateRoot calculated and state root verified don't match in processTrustedVerifyBatches. Processing blockNumber: %d", lastVerifiedBatch.BatchNumber)
	}
	var i uint64
	for i = 1; i <= nbatches; i++ {
		verifiedB := state.VerifiedBatch{
			BlockNumber: lastVerifiedBatch.BlockNumber,
			BatchNumber: lastVBatch.BatchNumber + i,
			Aggregator:  lastVerifiedBatch.Aggregator,
			StateRoot:   lastVerifiedBatch.StateRoot,
			TxHash:      lastVerifiedBatch.TxHash,
			IsTrusted:   true,
		}
		err = s.state.AddVerifiedBatch(s.ctx, &verifiedB, dbTx)
		if err != nil {
			log.Errorf("error storing the verifiedB in processTrustedVerifyBatches. verifiedBatch: %+v, lastVerifiedBatch: %+v", verifiedB, lastVerifiedBatch)
			rollbackErr := dbTx.Rollback(s.ctx)
			if rollbackErr != nil {
				log.Errorf("error rolling back state. BlockNumber: %d, rollbackErr: %s, error : %w", lastVerifiedBatch.BlockNumber, rollbackErr.Error(), err)
				return rollbackErr
			}
			log.Errorf("error storing the verifiedB in processTrustedVerifyBatches. BlockNumber: %d, error: %w", lastVerifiedBatch.BlockNumber, err)
			return err
		}
	}
	return nil
}

func (s *ClientSynchronizer) processTrustedBatch(trustedBatch *pb.GetBatchResponse, dbTx pgx.Tx) error {
	log.Debugf("processing trusted batch: %v", trustedBatch.BatchNumber)
	txs := []types.Transaction{}
	for _, transaction := range trustedBatch.Transactions {
		tx, err := state.DecodeTx(transaction.Encoded)
		if err != nil {
			return err
		}
		txs = append(txs, *tx)
	}
	trustedBatchL2Data, err := state.EncodeTransactions(txs)
	if err != nil {
		return err
	}

	batch, err := s.state.GetBatchByNumber(s.ctx, trustedBatch.BatchNumber, nil)
	if err != nil && err != state.ErrStateNotSynchronized {
		log.Warnf("failed to get batch %v from local trusted state. Error: %v", trustedBatch.BatchNumber, err)
		return err
	}

	// check if batch needs to be synchronized
	if batch != nil {
		matchNumber := batch.BatchNumber == trustedBatch.BatchNumber
		matchGER := batch.GlobalExitRoot.String() == trustedBatch.GlobalExitRoot
		matchLER := batch.LocalExitRoot.String() == trustedBatch.LocalExitRoot
		matchSR := batch.StateRoot.String() == trustedBatch.StateRoot
		matchCoinbase := batch.Coinbase.String() == trustedBatch.Sequencer
		matchTimestamp := uint64(batch.Timestamp.Unix()) == trustedBatch.Timestamp
		matchL2Data := hex.EncodeToString(batch.BatchL2Data) == hex.EncodeToString(trustedBatchL2Data)

		if matchNumber && matchGER && matchLER && matchSR &&
			matchCoinbase && matchTimestamp && matchL2Data {
			log.Debugf("batch %v already synchronized", trustedBatch.BatchNumber)
			return nil
		}
		log.Infof("batch %v needs to be updated", trustedBatch.BatchNumber)
	} else {
		log.Infof("batch %v needs to be synchronized", trustedBatch.BatchNumber)
	}

	log.Debugf("resetting trusted state from batch %v", trustedBatch.BatchNumber)
	previousBatchNumber := trustedBatch.BatchNumber - 1
	if err := s.state.ResetTrustedState(s.ctx, previousBatchNumber, dbTx); err != nil {
		log.Errorf("failed to reset trusted state", trustedBatch.BatchNumber)
		return err
	}

	log.Debugf("opening batch %v", trustedBatch.BatchNumber)
	processCtx := state.ProcessingContext{
		BatchNumber:    trustedBatch.BatchNumber,
		Coinbase:       common.HexToAddress(trustedBatch.Sequencer),
		Timestamp:      time.Unix(int64(trustedBatch.Timestamp), 0),
		GlobalExitRoot: common.HexToHash(trustedBatch.GlobalExitRoot),
	}
	if err := s.state.OpenBatch(s.ctx, processCtx, dbTx); err != nil {
		log.Errorf("error opening batch %d", trustedBatch.BatchNumber)
		return err
	}

	log.Debugf("processing sequencer for batch %v", trustedBatch.BatchNumber)

	processBatchResp, err := s.state.ProcessSequencerBatch(s.ctx, trustedBatch.BatchNumber, trustedBatchL2Data, state.SynchronizerCallerLabel, dbTx)
	if err != nil {
		log.Errorf("error processing sequencer batch for batch: %d", trustedBatch.BatchNumber)
		return err
	}

	log.Debugf("storing transactions for batch %v", trustedBatch.BatchNumber)
	if err = s.state.StoreTransactions(s.ctx, trustedBatch.BatchNumber, processBatchResp.Responses, dbTx); err != nil {
		log.Errorf("failed to store transactions for batch: %d", trustedBatch.BatchNumber)
		return err
	}

	log.Debug("trustedBatch.StateRoot ", trustedBatch.StateRoot)
	isBatchClosed := trustedBatch.StateRoot != state.ZeroHash.String()
	if isBatchClosed {
		receipt := state.ProcessingReceipt{
			BatchNumber:   trustedBatch.BatchNumber,
			StateRoot:     processBatchResp.NewStateRoot,
			LocalExitRoot: processBatchResp.NewLocalExitRoot,
		}
		log.Debugf("closing batch %v", trustedBatch.BatchNumber)
		if err := s.state.CloseBatch(s.ctx, receipt, dbTx); err != nil {
			log.Errorf("error closing batch %d", trustedBatch.BatchNumber)
			return err
		}
	}

	log.Infof("batch %v synchronized", trustedBatch.BatchNumber)
	return nil
}<|MERGE_RESOLUTION|>--- conflicted
+++ resolved
@@ -640,7 +640,6 @@
 				tBatch = &batch
 			} else {
 				log.Error("error checking trusted state: ", err)
-<<<<<<< HEAD
 				rollbackErr := dbTx.Rollback(s.ctx)
 				if rollbackErr != nil {
 					log.Errorf("error rolling back state. BatchNumber: %d, BlockNumber: %d, rollbackErr: %w", batch.BatchNumber, blockNumber, rollbackErr)
@@ -653,18 +652,12 @@
 			err = s.state.AddAccumulatedInputHash(s.ctx, batch.BatchNumber, accumulatedInputHash, dbTx)
 			if err != nil {
 				log.Errorf("error adding accumulatedInputHash for batch: %d. Error; %w", batch.BatchNumber, err)
-=======
->>>>>>> 01ca3326
 				rollbackErr := dbTx.Rollback(s.ctx)
 				if rollbackErr != nil {
 					log.Errorf("error rolling back state. BatchNumber: %d, BlockNumber: %d, rollbackErr: %w", batch.BatchNumber, blockNumber, rollbackErr)
 					return rollbackErr
 				}
-<<<<<<< HEAD
-				log.Fatalf("error adding accumulatedInputHash for batch: %d. Error; %w", batch.BatchNumber, err)
-=======
 				return err
->>>>>>> 01ca3326
 			}
 		}
 
