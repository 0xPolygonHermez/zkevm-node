--- conflicted
+++ resolved
@@ -697,23 +697,7 @@
 			ForcedBatchNum: batch.ForcedBatchNum,
 		}
 
-<<<<<<< HEAD
 		var newRoot common.Hash
-=======
-		// Reprocess batch to compare the stateRoot with tBatch.StateRoot and get accInputHash
-		p, err := s.state.ExecuteBatch(s.ctx, batch, false, dbTx)
-		if err != nil {
-			log.Errorf("error executing L1 batch: %+v, error: %v", batch, err)
-			rollbackErr := dbTx.Rollback(s.ctx)
-			if rollbackErr != nil {
-				log.Errorf("error rolling back state. BatchNumber: %d, BlockNumber: %d, rollbackErr: %s, error : %v", batch.BatchNumber, blockNumber, rollbackErr.Error(), err)
-				return rollbackErr
-			}
-			return err
-		}
-		newRoot := common.BytesToHash(p.NewStateRoot)
-		accumulatedInputHash := common.BytesToHash(p.NewAccInputHash)
->>>>>>> 3060d8e2
 
 		// First get trusted batch from db
 		tBatch, err := s.state.GetBatchByNumber(s.ctx, batch.BatchNumber, dbTx)
