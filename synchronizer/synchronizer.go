package synchronizer

import (
	"context"
	"encoding/json"
	"errors"
	"fmt"
	"math/big"
	"time"

	"github.com/0xPolygonHermez/zkevm-node/etherman"
	"github.com/0xPolygonHermez/zkevm-node/hex"
	"github.com/0xPolygonHermez/zkevm-node/jsonrpc"
	"github.com/0xPolygonHermez/zkevm-node/log"
	"github.com/0xPolygonHermez/zkevm-node/sequencer/broadcast"
	"github.com/0xPolygonHermez/zkevm-node/sequencer/broadcast/pb"
	"github.com/0xPolygonHermez/zkevm-node/state"
	"github.com/ethereum/go-ethereum/common"
	"github.com/ethereum/go-ethereum/core/types"
	"github.com/jackc/pgx/v4"
	"google.golang.org/protobuf/types/known/emptypb"
)

// Synchronizer connects L1 and L2
type Synchronizer interface {
	Sync() error
	Stop()
}

// ClientSynchronizer connects L1 and L2
type ClientSynchronizer struct {
	isTrustedSequencer bool
	etherMan           ethermanInterface
	state              stateInterface
	ctx                context.Context
	cancelCtx          context.CancelFunc
	genesis            state.Genesis
	cfg                Config
}

// NewSynchronizer creates and initializes an instance of Synchronizer
func NewSynchronizer(
	isTrustedSequencer bool,
	ethMan ethermanInterface,
	st stateInterface,
	genesis state.Genesis,
	cfg Config) (Synchronizer, error) {
	ctx, cancel := context.WithCancel(context.Background())

	return &ClientSynchronizer{
		isTrustedSequencer: isTrustedSequencer,
		state:              st,
		etherMan:           ethMan,
		ctx:                ctx,
		cancelCtx:          cancel,
		genesis:            genesis,
		cfg:                cfg,
	}, nil
}

var waitDuration = time.Duration(0)

// Sync function will read the last state synced and will continue from that point.
// Sync() will read blockchain events to detect rollup updates
func (s *ClientSynchronizer) Sync() error {
	// If there is no lastEthereumBlock means that sync from the beginning is necessary. If not, it continues from the retrieved ethereum block
	// Get the latest synced block. If there is no block on db, use genesis block
	log.Info("Sync started")
	dbTx, err := s.state.BeginStateTransaction(s.ctx)
	if err != nil {
		log.Fatalf("error creating db transaction to get latest block")
	}
	lastEthBlockSynced, err := s.state.GetLastBlock(s.ctx, dbTx)
	if err != nil {
		if errors.Is(err, state.ErrStateNotSynchronized) {
			log.Info("State is empty, setting genesis block")
			header, err := s.etherMan.HeaderByNumber(s.ctx, big.NewInt(0).SetUint64(s.cfg.GenBlockNumber))
			if err != nil {
				log.Fatal("error getting l1 block header for block ", s.cfg.GenBlockNumber, " : ", err)
			}
			lastEthBlockSynced = &state.Block{
				BlockNumber: header.Number.Uint64(),
				BlockHash:   header.Hash(),
				ParentHash:  header.ParentHash,
				ReceivedAt:  time.Unix(int64(header.Time), 0),
			}
			newRoot, err := s.state.SetGenesis(s.ctx, *lastEthBlockSynced, s.genesis, dbTx)
			if err != nil {
				log.Fatal("error setting genesis: ", err)
			}
			var root common.Hash
			root.SetBytes(newRoot)
			if root != s.genesis.Root {
				log.Fatal("Calculated newRoot should be ", s.genesis.Root, " instead of ", root)
			}
			log.Debug("Genesis root matches!")
		} else {
			log.Fatal("unexpected error getting the latest ethereum block. Error: ", err)
		}
	}
	if err := dbTx.Commit(s.ctx); err != nil {
		log.Errorf("error committing dbTx, err: %w", err)
		rollbackErr := dbTx.Rollback(s.ctx)
		if rollbackErr != nil {
			log.Fatalf("error rolling back state. RollbackErr: %s, err: %w",
				rollbackErr.Error(), err)
		}
		log.Fatalf("error committing dbTx, err: %w", err)
	}

	for {
		select {
		case <-s.ctx.Done():
			return nil
		case <-time.After(waitDuration):
			//Sync L1Blocks
			if lastEthBlockSynced, err = s.syncBlocks(lastEthBlockSynced); err != nil {
				log.Warn("error syncing blocks: ", err)
				if s.ctx.Err() != nil {
					continue
				}
			}
			latestSequencedBatchNumber, err := s.etherMan.GetLatestBatchNumber()
			if err != nil {
				log.Warn("error getting latest sequenced batch in the rollup. Error: ", err)
				continue
			}
			latestSyncedBatch, err := s.state.GetLastBatchNumber(s.ctx, nil)
			if err != nil {
				log.Warn("error getting latest batch synced. Error: ", err)
				continue
			}
			if latestSyncedBatch >= latestSequencedBatchNumber {
				log.Info("L1 state fully synchronized")
				err = s.syncTrustedState(latestSyncedBatch)
				if err != nil {
					log.Warn("error syncing trusted state. Error: ", err)
					continue
				}
				log.Info("Trusted state fully synchronized")
				waitDuration = s.cfg.SyncInterval.Duration
			}
		}
	}
}

// This function syncs the node from a specific block to the latest
func (s *ClientSynchronizer) syncBlocks(lastEthBlockSynced *state.Block) (*state.Block, error) {
	// This function will read events fromBlockNum to latestEthBlock. Check reorg to be sure that everything is ok.
	block, err := s.checkReorg(lastEthBlockSynced)
	if err != nil {
		log.Errorf("error checking reorgs. Retrying... Err: %w", err)
		return lastEthBlockSynced, fmt.Errorf("error checking reorgs")
	}
	if block != nil {
		err = s.resetState(block.BlockNumber)
		if err != nil {
			log.Errorf("error resetting the state to a previous block. Retrying... Err: %w", err)
			return lastEthBlockSynced, fmt.Errorf("error resetting the state to a previous block")
		}
		return block, nil
	}

	// Call the blockchain to retrieve data
	header, err := s.etherMan.HeaderByNumber(s.ctx, nil)
	if err != nil {
		return lastEthBlockSynced, err
	}
	lastKnownBlock := header.Number

	var fromBlock uint64
	if lastEthBlockSynced.BlockNumber > 0 {
		fromBlock = lastEthBlockSynced.BlockNumber + 1
	}

	for {
		toBlock := fromBlock + s.cfg.SyncChunkSize

		log.Infof("Getting rollup info from block %d to block %d", fromBlock, toBlock)
		// This function returns the rollup information contained in the ethereum blocks and an extra param called order.
		// Order param is a map that contains the event order to allow the synchronizer store the info in the same order that is readed.
		// Name can be defferent in the order struct. For instance: Batches or Name:NewSequencers. This name is an identifier to check
		// if the next info that must be stored in the db is a new sequencer or a batch. The value pos (position) tells what is the
		// array index where this value is.
		blocks, order, err := s.etherMan.GetRollupInfoByBlockRange(s.ctx, fromBlock, &toBlock)
		if err != nil {
			return lastEthBlockSynced, err
		}
		err = s.processBlockRange(blocks, order)
		if err != nil {
			return lastEthBlockSynced, err
		}
		if len(blocks) > 0 {
			lastEthBlockSynced = &state.Block{
				BlockNumber: blocks[len(blocks)-1].BlockNumber,
				BlockHash:   blocks[len(blocks)-1].BlockHash,
				ParentHash:  blocks[len(blocks)-1].ParentHash,
				ReceivedAt:  blocks[len(blocks)-1].ReceivedAt,
			}
			for i := range blocks {
				log.Debug("Position: ", i, ". BlockNumber: ", blocks[i].BlockNumber, ". BlockHash: ", blocks[i].BlockHash)
			}
		}
		fromBlock = toBlock + 1

		if lastKnownBlock.Cmp(new(big.Int).SetUint64(toBlock)) < 1 {
			waitDuration = s.cfg.SyncInterval.Duration
			break
		}
		if len(blocks) == 0 { // If there is no events in the checked blocks range and lastKnownBlock > fromBlock.
			// Store the latest block of the block range. Get block info and process the block
			fb, err := s.etherMan.EthBlockByNumber(s.ctx, toBlock)
			if err != nil {
				return lastEthBlockSynced, err
			}
			b := etherman.Block{
				BlockNumber: fb.NumberU64(),
				BlockHash:   fb.Hash(),
				ParentHash:  fb.ParentHash(),
				ReceivedAt:  time.Unix(int64(fb.Time()), 0),
			}
			err = s.processBlockRange([]etherman.Block{b}, order)
			if err != nil {
				return lastEthBlockSynced, err
			}
			block := state.Block{
				BlockNumber: fb.NumberU64(),
				BlockHash:   fb.Hash(),
				ParentHash:  fb.ParentHash(),
				ReceivedAt:  time.Unix(int64(fb.Time()), 0),
			}
			lastEthBlockSynced = &block
			log.Debug("Storing empty block. BlockNumber: ", b.BlockNumber, ". BlockHash: ", b.BlockHash)
		}
	}

	return lastEthBlockSynced, nil
}

// syncTrustedState synchronizes information from the trusted sequencer
// related to the trusted state when the node has all the information from
// l1 synchronized
func (s *ClientSynchronizer) syncTrustedState(latestSyncedBatch uint64) error {
	if s.isTrustedSequencer {
		return nil
	}

	log.Debug("Getting broadcast URI")
	broadcastURI, err := s.getBroadcastURI()
	if err != nil {
		log.Errorf("error getting broadcast URI. Error: %v", err)
		return err
	}
	log.Debug("broadcastURI ", broadcastURI)
	broadcastClient, _, _ := broadcast.NewClient(s.ctx, broadcastURI)

	log.Info("Getting trusted state info")
	lastTrustedStateBatch, err := broadcastClient.GetLastBatch(s.ctx, &emptypb.Empty{})
	if err != nil {
		log.Warn("error syncing trusted state. Error: ", err)
		return err
	}

	log.Debug("lastTrustedStateBatch.BatchNumber ", lastTrustedStateBatch.BatchNumber)
	log.Debug("latestSyncedBatch ", latestSyncedBatch)
	if lastTrustedStateBatch.BatchNumber < latestSyncedBatch {
		return nil
	}

	batchNumberToSync := latestSyncedBatch
	for batchNumberToSync <= lastTrustedStateBatch.BatchNumber {
		batchToSync, err := broadcastClient.GetBatch(s.ctx, &pb.GetBatchRequest{BatchNumber: batchNumberToSync})
		if err != nil {
			log.Warnf("failed to get batch %v from trusted state via broadcast. Error: %v", batchNumberToSync, err)
			return err
		}

		dbTx, err := s.state.BeginStateTransaction(s.ctx)
		if err != nil {
			log.Errorf("error creating db transaction to sync trusted batch %v: %v", batchNumberToSync, err)
			return err
		}

		if err := s.processTrustedBatch(batchToSync, dbTx); err != nil {
			log.Errorf("error processing trusted batch %v: %v", batchNumberToSync, err)
			err := dbTx.Rollback(s.ctx)
			if err != nil {
				log.Errorf("error rolling back db transaction to sync trusted batch %v: %v", batchNumberToSync, err)
				return err
			}
			break
		}

		if err := dbTx.Commit(s.ctx); err != nil {
			log.Errorf("error committing db transaction to sync trusted batch %v: %v", batchNumberToSync, err)
			return err
		}

		batchNumberToSync++
	}

	return nil
}

// gets the broadcast URI from trusted sequencer JSON RPC server
func (s *ClientSynchronizer) getBroadcastURI() (string, error) {
	log.Debug("getting trusted sequencer URL from smc")
	trustedSequencerURL, err := s.etherMan.GetTrustedSequencerURL()
	if err != nil {
		return "", err
	}
	log.Debug("trustedSequencerURL ", trustedSequencerURL)

	log.Debug("getting broadcast URI from Trusted Sequencer JSON RPC Server")
	res, err := jsonrpc.JSONRPCCall(trustedSequencerURL, "zkevm_getBroadcastURI")
	if err != nil {
		return "", err
	}

	if res.Error != nil {
		errMsg := fmt.Sprintf("%v:%v", res.Error.Code, res.Error.Message)
		return "", errors.New(errMsg)
	}

	var url string
	if err := json.Unmarshal(res.Result, &url); err != nil {
		return "", err
	}

	return url, nil
}

func (s *ClientSynchronizer) processBlockRange(blocks []etherman.Block, order map[common.Hash][]etherman.Order) error {
	// New info has to be included into the db using the state
	for i := range blocks {
		// Begin db transaction
		dbTx, err := s.state.BeginStateTransaction(s.ctx)
		if err != nil {
			log.Errorf("error creating db transaction to store block. BlockNumber: %d, error: %w", blocks[i].BlockNumber, err)
			return err
		}
		b := state.Block{
			BlockNumber: blocks[i].BlockNumber,
			BlockHash:   blocks[i].BlockHash,
			ParentHash:  blocks[i].ParentHash,
			ReceivedAt:  blocks[i].ReceivedAt,
		}
		// Add block information
		err = s.state.AddBlock(s.ctx, &b, dbTx)
		if err != nil {
			log.Errorf("error storing block. BlockNumber: %d, error: %w", blocks[i].BlockNumber, err)
			rollbackErr := dbTx.Rollback(s.ctx)
			if rollbackErr != nil {
				log.Errorf("error rolling back state to store block. BlockNumber: %d, rollbackErr: %s, error : %w", blocks[i].BlockNumber, rollbackErr.Error(), err)
				return rollbackErr
			}
			return err
		}
		for _, element := range order[blocks[i].BlockHash] {
			switch element.Name {
			case etherman.SequenceBatchesOrder:
				err = s.processSequenceBatches(blocks[i].SequencedBatches[element.Pos], blocks[i].BlockNumber, dbTx)
				if err != nil {
					return err
				}
			case etherman.ForcedBatchesOrder:
				err = s.processForcedBatch(blocks[i].ForcedBatches[element.Pos], dbTx)
				if err != nil {
					return err
				}
			case etherman.GlobalExitRootsOrder:
				err = s.processGlobalExitRoot(blocks[i].GlobalExitRoots[element.Pos], dbTx)
				if err != nil {
					return err
				}
			case etherman.SequenceForceBatchesOrder:
<<<<<<< HEAD
				s.processSequenceForceBatch(blocks[i].SequencedForceBatches[element.Pos], blocks[i], dbTx)
			case etherman.TrustedVerifyBatchOrder:
				s.processTrustedVerifyBatches(blocks[i].VerifiedBatches[element.Pos], dbTx)
=======
				err = s.processSequenceForceBatch(blocks[i].SequencedForceBatches[element.Pos], blocks[i], dbTx)
				if err != nil {
					return err
				}
			case etherman.TrustedVerifyBatchOrder:
				err = s.processTrustedVerifyBatches(blocks[i].VerifiedBatches[element.Pos], dbTx)
				if err != nil {
					return err
				}
>>>>>>> dae5060a
			}
		}
		err = dbTx.Commit(s.ctx)
		if err != nil {
			log.Errorf("error committing state to store block. BlockNumber: %d, err: %w", blocks[i].BlockNumber, err)
			rollbackErr := dbTx.Rollback(s.ctx)
			if rollbackErr != nil {
				log.Errorf("error rolling back state to store block. BlockNumber: %d, rollbackErr: %s, error : %w", blocks[i].BlockNumber, rollbackErr.Error(), err)
				return rollbackErr
			}
			return err
		}
	}
	return nil
}

// This function allows reset the state until an specific ethereum block
func (s *ClientSynchronizer) resetState(blockNumber uint64) error {
	log.Debug("Reverting synchronization to block: ", blockNumber)
	dbTx, err := s.state.BeginStateTransaction(s.ctx)
	if err != nil {
		log.Error("error starting a db transaction to reset the state. Error: ", err)
		return err
	}
	err = s.state.Reset(s.ctx, blockNumber, dbTx)
	if err != nil {
		rollbackErr := dbTx.Rollback(s.ctx)
		if rollbackErr != nil {
			log.Errorf("error rolling back state to store block. BlockNumber: %d, rollbackErr: %s, error : %w", blockNumber, rollbackErr.Error(), err)
			return rollbackErr
		}
		log.Error("error resetting the state. Error: ", err)
		return err
	}
	err = dbTx.Commit(s.ctx)
	if err != nil {
		rollbackErr := dbTx.Rollback(s.ctx)
		if rollbackErr != nil {
			log.Errorf("error rolling back state to store block. BlockNumber: %d, rollbackErr: %s, error : %w", blockNumber, rollbackErr.Error(), err)
			return rollbackErr
		}
		log.Error("error committing the resetted state. Error: ", err)
		return err
	}

	return nil
}

/*
This function will check if there is a reorg.
As input param needs the last ethereum block synced. Retrieve the block info from the blockchain
to compare it with the stored info. If hash and hash parent matches, then no reorg is detected and return a nil.
If hash or hash parent don't match, reorg detected and the function will return the block until the sync process
must be reverted. Then, check the previous ethereum block synced, get block info from the blockchain and check
hash and has parent. This operation has to be done until a match is found.
*/
func (s *ClientSynchronizer) checkReorg(latestBlock *state.Block) (*state.Block, error) {
	// This function only needs to worry about reorgs if some of the reorganized blocks contained rollup info.
	latestEthBlockSynced := *latestBlock
	var depth uint64
	for {
		block, err := s.etherMan.EthBlockByNumber(s.ctx, latestBlock.BlockNumber)
		if err != nil {
			log.Errorf("error getting latest block synced from blockchain. Block: %d, error: %w", latestBlock.BlockNumber, err)
			return nil, err
		}
		if block.NumberU64() != latestBlock.BlockNumber {
			err = fmt.Errorf("Wrong ethereum block retrieved from blockchain. Block numbers don't match. BlockNumber stored: %d. BlockNumber retrieved: %d",
				latestBlock.BlockNumber, block.NumberU64())
			log.Error("error: ", err)
			return nil, err
		}
		// Compare hashes
		if (block.Hash() != latestBlock.BlockHash || block.ParentHash() != latestBlock.ParentHash) && latestBlock.BlockNumber > s.cfg.GenBlockNumber {
			log.Debug("[checkReorg function] => latestBlockNumber: ", latestBlock.BlockNumber)
			log.Debug("[checkReorg function] => latestBlockHash: ", latestBlock.BlockHash)
			log.Debug("[checkReorg function] => latestBlockHashParent: ", latestBlock.ParentHash)
			log.Debug("[checkReorg function] => BlockNumber: ", latestBlock.BlockNumber, block.NumberU64())
			log.Debug("[checkReorg function] => BlockHash: ", block.Hash())
			log.Debug("[checkReorg function] => BlockHashParent: ", block.ParentHash())
			depth++
			log.Debug("REORG: Looking for the latest correct ethereum block. Depth: ", depth)
			// Reorg detected. Getting previous block
			dbTx, err := s.state.BeginStateTransaction(s.ctx)
			if err != nil {
				log.Errorf("error creating db transaction to get prevoius blocks")
				return nil, err
			}
			latestBlock, err = s.state.GetPreviousBlock(s.ctx, depth, dbTx)
			errC := dbTx.Commit(s.ctx)
			if errC != nil {
				log.Errorf("error committing dbTx, err: %w", errC)
				rollbackErr := dbTx.Rollback(s.ctx)
				if rollbackErr != nil {
					log.Errorf("error rolling back state. RollbackErr: %w", rollbackErr)
					return nil, rollbackErr
				}
				log.Errorf("error committing dbTx, err: %w", errC)
				return nil, errC
			}
			if errors.Is(err, state.ErrNotFound) {
				log.Warn("error checking reorg: previous block not found in db: ", err)
				return &state.Block{}, nil
			} else if err != nil {
				return nil, err
			}
		} else {
			break
		}
	}
	if latestEthBlockSynced.BlockHash != latestBlock.BlockHash {
		log.Debug("Reorg detected in block: ", latestEthBlockSynced.BlockNumber)
		return latestBlock, nil
	}
	return nil, nil
}

// Stop function stops the synchronizer
func (s *ClientSynchronizer) Stop() {
	s.cancelCtx()
}

func (s *ClientSynchronizer) checkTrustedState(batch state.Batch, dbTx pgx.Tx) (bool, error) {
	// First get trusted batch from db
	tBatch, err := s.state.GetBatchByNumber(s.ctx, batch.BatchNumber, dbTx)
	if err != nil {
		return false, err
	}

	// Reprocess batch and compare the stateRoot with tBatch.StateRoot
	p, err := s.state.ExecuteBatch(s.ctx, batch.BatchNumber, batch.BatchL2Data, dbTx)
	if err != nil {
		log.Errorf("error executing L1 batch: %+v, error: %w", batch, err)
		return false, err
	}
	newRoot := common.BytesToHash(p.NewStateRoot)

	//Compare virtual state with trusted state
	if hex.EncodeToString(batch.BatchL2Data) == hex.EncodeToString(tBatch.BatchL2Data) &&
		batch.GlobalExitRoot.String() == tBatch.GlobalExitRoot.String() &&
		batch.Timestamp.Unix() == tBatch.Timestamp.Unix() &&
		batch.Coinbase.String() == tBatch.Coinbase.String() &&
		newRoot == tBatch.StateRoot {
		return true, nil
	}
	log.Warn("Trusted Reorg detected")
	log.Debug("batch.BatchL2Data: ", hex.EncodeToString(batch.BatchL2Data))
	log.Debug("batch.GlobalExitRoot: ", batch.GlobalExitRoot)
	log.Debug("batch.Timestamp: ", batch.Timestamp)
	log.Debug("batch.Coinbase: ", batch.Coinbase)
	log.Debug("newRoot: ", newRoot)
	log.Debug("tBatch.BatchL2Data: ", hex.EncodeToString(tBatch.BatchL2Data))
	log.Debug("tBatch.GlobalExitRoot: ", tBatch.GlobalExitRoot)
	log.Debug("tBatch.Timestamp: ", tBatch.Timestamp)
	log.Debug("tBatch.Coinbase: ", tBatch.Coinbase)
	log.Debug("tBatch.StateRoot: ", tBatch.StateRoot)
	return false, nil
}

func (s *ClientSynchronizer) processSequenceBatches(sequencedBatches []etherman.SequencedBatch, blockNumber uint64, dbTx pgx.Tx) error {
	if len(sequencedBatches) == 0 {
		log.Warn("Empty sequencedBatches array detected, ignoring...")
		return nil
	}
	for _, sbatch := range sequencedBatches {
		virtualBatch := state.VirtualBatch{
			BatchNumber: sbatch.BatchNumber,
			TxHash:      sbatch.TxHash,
			Coinbase:    sbatch.Coinbase,
			BlockNumber: blockNumber,
		}
		batch := state.Batch{
			BatchNumber:    sbatch.BatchNumber,
			GlobalExitRoot: sbatch.GlobalExitRoot,
			Timestamp:      time.Unix(int64(sbatch.Timestamp), 0),
			Coinbase:       sbatch.Coinbase,
			BatchL2Data:    sbatch.Transactions,
		}
		// ForcedBatch must be processed
		if sbatch.MinForcedTimestamp > 0 {
			// Read forcedBatches from db
			forcedBatches, err := s.state.GetNextForcedBatches(s.ctx, 1, dbTx)
			if err != nil {
				log.Errorf("error getting forcedBatches. BatchNumber: %d", virtualBatch.BatchNumber)
				rollbackErr := dbTx.Rollback(s.ctx)
				if rollbackErr != nil {
					log.Errorf("error rolling back state. BatchNumber: %d, BlockNumber: %d, rollbackErr: %s, error : %w", virtualBatch.BatchNumber, blockNumber, rollbackErr.Error(), err)
					return rollbackErr
				}
				return err
			}
			if len(forcedBatches) == 0 {
				log.Errorf("error: empty forcedBatches array read from db. BatchNumber: %d", sbatch.BatchNumber)
				rollbackErr := dbTx.Rollback(s.ctx)
				if rollbackErr != nil {
					log.Errorf("error rolling back state. BatchNumber: %d, BlockNumber: %d, rollbackErr: %w", sbatch.BatchNumber, blockNumber, rollbackErr)
					return rollbackErr
				}
				log.Errorf("error: empty forcedBatches array read from db. BatchNumber: %d", sbatch.BatchNumber)
				return fmt.Errorf("error: empty forcedBatches array read from db. BatchNumber: %d", sbatch.BatchNumber)
			}
			if uint64(forcedBatches[0].ForcedAt.Unix()) != sbatch.MinForcedTimestamp ||
				forcedBatches[0].GlobalExitRoot != sbatch.GlobalExitRoot ||
				common.Bytes2Hex(forcedBatches[0].RawTxsData) != common.Bytes2Hex(sbatch.Transactions) ||
				forcedBatches[0].Sequencer != sbatch.Coinbase {
				log.Errorf("error: forcedBatch received doesn't match with the next expected forcedBatch stored in db. Expected: %+v, Synced: %+v", forcedBatches, sbatch)
				rollbackErr := dbTx.Rollback(s.ctx)
				if rollbackErr != nil {
					log.Errorf("error rolling back state. BatchNumber: %d, BlockNumber: %d, rollbackErr: %w", virtualBatch.BatchNumber, blockNumber, rollbackErr)
					return rollbackErr
				}
				log.Errorf("error: forcedBatch received doesn't match with the next expected forcedBatch stored in db. Expected: %+v, Synced: %+v", forcedBatches, sbatch)
				return fmt.Errorf("error: forcedBatch received doesn't match with the next expected forcedBatch stored in db. Expected: %+v, Synced: %+v", forcedBatches, sbatch)
			}
			// Store batchNumber in forced_batch table
			err = s.state.AddBatchNumberInForcedBatch(s.ctx, forcedBatches[0].ForcedBatchNumber, sbatch.BatchNumber, dbTx)
			if err != nil {
				log.Errorf("error adding the batchNumber to forcedBatch in processSequenceBatches. BlockNumber: %d", blockNumber)
				rollbackErr := dbTx.Rollback(s.ctx)
				if rollbackErr != nil {
					log.Errorf("error rolling back state. BlockNumber: %d, rollbackErr: %s, error : %w", blockNumber, rollbackErr.Error(), err)
					return rollbackErr
				}
				log.Errorf("error adding the batchNumber to forcedBatch in processSequenceBatches. BlockNumber: %d, error: %w", blockNumber, err)
				return err
			}
		}

		// Now we need to check the batch. ForcedBatches should be already stored in the batch table because this is done by the sequencer
		processCtx := state.ProcessingContext{
			BatchNumber:    batch.BatchNumber,
			Coinbase:       batch.Coinbase,
			Timestamp:      batch.Timestamp,
			GlobalExitRoot: batch.GlobalExitRoot,
		}
		// Call the check trusted state method to compare trusted and virtual state
		status, err := s.checkTrustedState(batch, dbTx)
		if err != nil {
			if errors.Is(err, state.ErrNotFound) || errors.Is(err, state.ErrStateNotSynchronized) {
				log.Debugf("BatchNumber: %d, not found in trusted state. Storing it...", batch.BatchNumber)
				// If it is not found, store batch
				err = s.state.ProcessAndStoreClosedBatch(s.ctx, processCtx, batch.BatchL2Data, dbTx, state.SynchronizerCallerLabel)
				if err != nil {
					log.Errorf("error storing trustedBatch. BatchNumber: %d, BlockNumber: %d, error: %w", batch.BatchNumber, blockNumber, err)
					rollbackErr := dbTx.Rollback(s.ctx)
					if rollbackErr != nil {
						log.Errorf("error rolling back state. BatchNumber: %d, BlockNumber: %d, rollbackErr: %s, error : %w", batch.BatchNumber, blockNumber, rollbackErr.Error(), err)
						return rollbackErr
					}
					log.Errorf("error storing batch. BatchNumber: %d, BlockNumber: %d, error: %w", batch.BatchNumber, blockNumber, err)
					return err
				}
				status = true
			} else {
				log.Error("error checking trusted state: ", err)
				rollbackErr := dbTx.Rollback(s.ctx)
				if rollbackErr != nil {
					log.Errorf("error rolling back state. BatchNumber: %d, BlockNumber: %d, rollbackErr: %w", batch.BatchNumber, blockNumber, rollbackErr)
					return rollbackErr
				}
				return err
			}
		}
		if !status {
			// Reset trusted state
			previousBatchNumber := batch.BatchNumber - 1
			log.Warnf("Trusted reorg detected, discarding batches until batchNum %d", previousBatchNumber)
			err := s.state.ResetTrustedState(s.ctx, previousBatchNumber, dbTx) // This method has to reset the forced batches deleting the batchNumber for higher batchNumbers
			if err != nil {
				log.Errorf("error resetting trusted state. BatchNumber: %d, BlockNumber: %d, error: %w", batch.BatchNumber, blockNumber, err)
				rollbackErr := dbTx.Rollback(s.ctx)
				if rollbackErr != nil {
					log.Errorf("error rolling back state. BatchNumber: %d, BlockNumber: %d, rollbackErr: %s, error : %w", batch.BatchNumber, blockNumber, rollbackErr.Error(), err)
					return rollbackErr
				}
				log.Errorf("error resetting trusted state. BatchNumber: %d, BlockNumber: %d, error: %w", batch.BatchNumber, blockNumber, err)
				return err
			}
			err = s.state.ProcessAndStoreClosedBatch(s.ctx, processCtx, batch.BatchL2Data, dbTx, state.SynchronizerCallerLabel)
			if err != nil {
				log.Errorf("error storing trustedBatch. BatchNumber: %d, BlockNumber: %d, error: %w", batch.BatchNumber, blockNumber, err)
				rollbackErr := dbTx.Rollback(s.ctx)
				if rollbackErr != nil {
					log.Errorf("error rolling back state. BatchNumber: %d, BlockNumber: %d, rollbackErr: %s, error : %w", batch.BatchNumber, blockNumber, rollbackErr.Error(), err)
					return rollbackErr
				}
				log.Errorf("error storing batch. BatchNumber: %d, BlockNumber: %d, error: %w", batch.BatchNumber, blockNumber, err)
				return err
			}
		}
		// Store virtualBatch
		err = s.state.AddVirtualBatch(s.ctx, &virtualBatch, dbTx)
		if err != nil {
			log.Errorf("error storing virtualBatch. BatchNumber: %d, BlockNumber: %d, error: %w", virtualBatch.BatchNumber, blockNumber, err)
			rollbackErr := dbTx.Rollback(s.ctx)
			if rollbackErr != nil {
				log.Errorf("error rolling back state. BatchNumber: %d, BlockNumber: %d, rollbackErr: %s, error : %w", virtualBatch.BatchNumber, blockNumber, rollbackErr.Error(), err)
				return rollbackErr
			}
			log.Errorf("error storing virtualBatch. BatchNumber: %d, BlockNumber: %d, error: %w", virtualBatch.BatchNumber, blockNumber, err)
			return err
		}
	}
	// Insert the sequence to allow the aggregator verify the sequence batches
	seq := state.Sequence{
		FromBatchNumber: sequencedBatches[0].BatchNumber,
		ToBatchNumber:   sequencedBatches[len(sequencedBatches)-1].BatchNumber,
	}
	err := s.state.AddSequence(s.ctx, seq, dbTx)
	if err != nil {
		log.Errorf("error adding sequence. Sequence: %+v", seq)
		rollbackErr := dbTx.Rollback(s.ctx)
		if rollbackErr != nil {
			log.Errorf("error rolling back state. BlockNumber: %d, rollbackErr: %s, error : %w", blockNumber, rollbackErr.Error(), err)
			return rollbackErr
		}
		log.Errorf("error getting adding sequence. BlockNumber: %d, error: %w", blockNumber, err)
		return err
	}
	return nil
}

func (s *ClientSynchronizer) processSequenceForceBatch(sequenceForceBatch []etherman.SequencedForceBatch, block etherman.Block, dbTx pgx.Tx) error {
	if len(sequenceForceBatch) == 0 {
		log.Warn("Empty sequenceForceBatch array detected, ignoring...")
		return nil
	}
	// First, get last virtual batch number
	lastVirtualizedBatchNumber, err := s.state.GetLastVirtualBatchNum(s.ctx, dbTx)
	if err != nil {
		log.Errorf("error getting lastVirtualBatchNumber. BlockNumber: %d, error: %w", block.BlockNumber, err)
		rollbackErr := dbTx.Rollback(s.ctx)
		if rollbackErr != nil {
			log.Errorf("error rolling back state. BatchNumber: %d, BlockNumber: %d, rollbackErr: %s, error : %w", lastVirtualizedBatchNumber, block.BlockNumber, rollbackErr.Error(), err)
			return rollbackErr
		}
		log.Errorf("error getting lastVirtualBatchNumber. BlockNumber: %d, error: %w", block.BlockNumber, err)
		return err
	}
	// Second, reset trusted state
	err = s.state.ResetTrustedState(s.ctx, lastVirtualizedBatchNumber, dbTx) // This method has to reset the forced batches deleting the batchNumber for higher batchNumbers
	if err != nil {
		log.Errorf("error resetting trusted state. BatchNumber: %d, BlockNumber: %d, error: %w", lastVirtualizedBatchNumber, block.BlockNumber, err)
		rollbackErr := dbTx.Rollback(s.ctx)
		if rollbackErr != nil {
			log.Errorf("error rolling back state. BatchNumber: %d, BlockNumber: %d, rollbackErr: %s, error : %w", lastVirtualizedBatchNumber, block.BlockNumber, rollbackErr.Error(), err)
			return rollbackErr
		}
		log.Errorf("error resetting trusted state. BatchNumber: %d, BlockNumber: %d, error: %w", lastVirtualizedBatchNumber, block.BlockNumber, err)
		return err
	}
	// Read forcedBatches from db
	forcedBatches, err := s.state.GetNextForcedBatches(s.ctx, len(sequenceForceBatch), dbTx)
	if err != nil {
		log.Errorf("error getting forcedBatches in processSequenceForceBatch. BlockNumber: %d", block.BlockNumber)
		rollbackErr := dbTx.Rollback(s.ctx)
		if rollbackErr != nil {
			log.Errorf("error rolling back state. BlockNumber: %d, rollbackErr: %s, error : %w", block.BlockNumber, rollbackErr.Error(), err)
			return rollbackErr
		}
		log.Errorf("error getting forcedBatches in processSequenceForceBatch. BlockNumber: %d, error: %w", block.BlockNumber, err)
		return err
	}
	if len(sequenceForceBatch) != len(forcedBatches) {
		rollbackErr := dbTx.Rollback(s.ctx)
		if rollbackErr != nil {
			log.Errorf("error rolling back state. BlockNumber: %d, rollbackErr: %w", block.BlockNumber, rollbackErr)
			return rollbackErr
		}
		log.Error("error number of forced batches doesn't match")
		return fmt.Errorf("error number of forced batches doesn't match")
	}
	for i, fbatch := range sequenceForceBatch {
		if uint64(forcedBatches[i].ForcedAt.Unix()) != fbatch.MinForcedTimestamp ||
			forcedBatches[i].GlobalExitRoot != fbatch.GlobalExitRoot ||
			common.Bytes2Hex(forcedBatches[i].RawTxsData) != common.Bytes2Hex(fbatch.Transactions) ||
			forcedBatches[i].Sequencer != fbatch.Coinbase {
			log.Errorf("error: forcedBatch received doesn't match with the next expected forcedBatch stored in db. Expected: %+v, Synced: %+v", forcedBatches[i], fbatch)
			rollbackErr := dbTx.Rollback(s.ctx)
			if rollbackErr != nil {
				log.Errorf("error rolling back state. BatchNumber: %d, BlockNumber: %d, rollbackErr: %w", fbatch.BatchNumber, block.BlockNumber, rollbackErr)
				return rollbackErr
			}
			log.Errorf("error: forcedBatch received doesn't match with the next expected forcedBatch stored in db. Expected: %+v, Synced: %+v", forcedBatches[i], fbatch)
			return fmt.Errorf("error: forcedBatch received doesn't match with the next expected forcedBatch stored in db. Expected: %+v, Synced: %+v", forcedBatches[i], fbatch)
		}
		virtualBatch := state.VirtualBatch{
			BatchNumber: fbatch.BatchNumber,
			TxHash:      fbatch.TxHash,
			Coinbase:    fbatch.Coinbase,
			BlockNumber: block.BlockNumber,
		}
		batch := state.ProcessingContext{
			BatchNumber:    fbatch.BatchNumber,
			GlobalExitRoot: fbatch.GlobalExitRoot,
			Timestamp:      block.ReceivedAt,
			Coinbase:       fbatch.Coinbase,
		}
		// Process batch
		err := s.state.ProcessAndStoreClosedBatch(s.ctx, batch, forcedBatches[i].RawTxsData, dbTx, state.SynchronizerCallerLabel)
		if err != nil {
			log.Errorf("error processing batch in processSequenceForceBatch. BatchNumber: %d, BlockNumber: %d, error: %w", batch.BatchNumber, block.BlockNumber, err)
			rollbackErr := dbTx.Rollback(s.ctx)
			if rollbackErr != nil {
				log.Errorf("error rolling back state. BatchNumber: %d, BlockNumber: %d, rollbackErr: %s, error : %w", batch.BatchNumber, block.BlockNumber, rollbackErr.Error(), err)
				return rollbackErr
			}
			log.Errorf("error processing batch in processSequenceForceBatch. BatchNumber: %d, BlockNumber: %d, error: %w", batch.BatchNumber, block.BlockNumber, err)
			return err
		}
		// Store virtualBatch
		err = s.state.AddVirtualBatch(s.ctx, &virtualBatch, dbTx)
		if err != nil {
			log.Errorf("error storing virtualBatch in processSequenceForceBatch. BatchNumber: %d, BlockNumber: %d, error: %w", virtualBatch.BatchNumber, block.BlockNumber, err)
			rollbackErr := dbTx.Rollback(s.ctx)
			if rollbackErr != nil {
				log.Errorf("error rolling back state. BatchNumber: %d, BlockNumber: %d, rollbackErr: %s, error : %w", virtualBatch.BatchNumber, block.BlockNumber, rollbackErr.Error(), err)
				return rollbackErr
			}
			log.Errorf("error storing virtualBatch in processSequenceForceBatch. BatchNumber: %d, BlockNumber: %d, error: %w", virtualBatch.BatchNumber, block.BlockNumber, err)
			return err
		}
		// Store batchNumber in forced_batch table
		err = s.state.AddBatchNumberInForcedBatch(s.ctx, forcedBatches[i].ForcedBatchNumber, virtualBatch.BatchNumber, dbTx)
		if err != nil {
			log.Errorf("error adding the batchNumber to forcedBatch in processSequenceForceBatch. BlockNumber: %d", block.BlockNumber)
			rollbackErr := dbTx.Rollback(s.ctx)
			if rollbackErr != nil {
				log.Errorf("error rolling back state. BlockNumber: %d, rollbackErr: %s, error : %w", block.BlockNumber, rollbackErr.Error(), err)
				return rollbackErr
			}
			log.Errorf("error adding the batchNumber to forcedBatch in processSequenceForceBatch. BlockNumber: %d, error: %w", block.BlockNumber, err)
			return err
		}
	}
	// Insert the sequence to allow the aggregator verify the sequence batches
	seq := state.Sequence{
		FromBatchNumber: sequenceForceBatch[0].BatchNumber,
		ToBatchNumber:   sequenceForceBatch[len(sequenceForceBatch)-1].BatchNumber,
	}
	err = s.state.AddSequence(s.ctx, seq, dbTx)
	if err != nil {
		log.Errorf("error adding sequence. Sequence: %+v", seq)
		rollbackErr := dbTx.Rollback(s.ctx)
		if rollbackErr != nil {
			log.Errorf("error rolling back state. BlockNumber: %d, rollbackErr: %s, error : %w", block.BlockNumber, rollbackErr.Error(), err)
			return rollbackErr
		}
		log.Errorf("error getting adding sequence. BlockNumber: %d, error: %w", block.BlockNumber, err)
		return err
	}
	return nil
}

func (s *ClientSynchronizer) processForcedBatch(forcedBatch etherman.ForcedBatch, dbTx pgx.Tx) error {
	// Store forced batch into the db
	forcedB := state.ForcedBatch{
		BlockNumber:       forcedBatch.BlockNumber,
		BatchNumber:       nil,
		ForcedBatchNumber: forcedBatch.ForcedBatchNumber,
		Sequencer:         forcedBatch.Sequencer,
		GlobalExitRoot:    forcedBatch.GlobalExitRoot,
		RawTxsData:        forcedBatch.RawTxsData,
		ForcedAt:          forcedBatch.ForcedAt,
	}
	err := s.state.AddForcedBatch(s.ctx, &forcedB, dbTx)
	if err != nil {
		log.Errorf("error storing the forcedBatch in processForcedBatch. BlockNumber: %d", forcedBatch.BlockNumber)
		rollbackErr := dbTx.Rollback(s.ctx)
		if rollbackErr != nil {
			log.Errorf("error rolling back state. BlockNumber: %d, rollbackErr: %s, error : %w", forcedBatch.BlockNumber, rollbackErr.Error(), err)
			return rollbackErr
		}
		log.Errorf("error storing the forcedBatch in processForcedBatch. BlockNumber: %d, error: %w", forcedBatch.BlockNumber, err)
		return err
	}
	return nil
}

func (s *ClientSynchronizer) processGlobalExitRoot(globalExitRoot etherman.GlobalExitRoot, dbTx pgx.Tx) error {
	// Store GlobalExitRoot
	ger := state.GlobalExitRoot{
		BlockNumber:     globalExitRoot.BlockNumber,
		MainnetExitRoot: globalExitRoot.MainnetExitRoot,
		RollupExitRoot:  globalExitRoot.RollupExitRoot,
		GlobalExitRoot:  globalExitRoot.GlobalExitRoot,
	}
	err := s.state.AddGlobalExitRoot(s.ctx, &ger, dbTx)
	if err != nil {
		log.Errorf("error storing the GlobalExitRoot in processGlobalExitRoot. BlockNumber: %d", globalExitRoot.BlockNumber)
		rollbackErr := dbTx.Rollback(s.ctx)
		if rollbackErr != nil {
			log.Errorf("error rolling back state. BlockNumber: %d, rollbackErr: %s, error : %w", globalExitRoot.BlockNumber, rollbackErr.Error(), err)
			return rollbackErr
		}
		log.Errorf("error storing the GlobalExitRoot in processGlobalExitRoot. BlockNumber: %d, error: %w", globalExitRoot.BlockNumber, err)
		return err
	}
	return nil
}

<<<<<<< HEAD
func (s *ClientSynchronizer) processTrustedVerifyBatches(lastVerifiedBatch etherman.VerifiedBatch, dbTx pgx.Tx) {
=======
func (s *ClientSynchronizer) processTrustedVerifyBatches(lastVerifiedBatch etherman.VerifiedBatch, dbTx pgx.Tx) error {
>>>>>>> dae5060a
	lastVBatch, err := s.state.GetLastVerifiedBatch(s.ctx, dbTx)
	if err != nil {
		log.Errorf("error getting lastVerifiedBatch stored in db in processTrustedVerifyBatches. Processing synced blockNumber: %d", lastVerifiedBatch.BlockNumber)
		rollbackErr := dbTx.Rollback(s.ctx)
		if rollbackErr != nil {
			log.Errorf("error rolling back state. Processing synced blockNumber: %d, rollbackErr: %s, error : %w", lastVerifiedBatch.BlockNumber, rollbackErr.Error(), err)
			return rollbackErr
		}
<<<<<<< HEAD
		log.Fatalf("error getting lastVerifiedBatch stored in db in processTrustedVerifyBatches. Processing synced blockNumber: %d, error: %w", lastVerifiedBatch.BlockNumber, err)
=======
		log.Errorf("error getting lastVerifiedBatch stored in db in processTrustedVerifyBatches. Processing synced blockNumber: %d, error: %w", lastVerifiedBatch.BlockNumber, err)
		return err
>>>>>>> dae5060a
	}
	nbatches := lastVerifiedBatch.BatchNumber - lastVBatch.BatchNumber
	batch, err := s.state.GetBatchByNumber(s.ctx, lastVerifiedBatch.BatchNumber, dbTx)
	if err != nil {
		log.Errorf("error getting GetBatchByNumber stored in db in processTrustedVerifyBatches. Processing blockNumber: %d", lastVerifiedBatch.BatchNumber)
		rollbackErr := dbTx.Rollback(s.ctx)
		if rollbackErr != nil {
			log.Errorf("error rolling back state. Processing blockNumber: %d, rollbackErr: %s, error : %w", lastVerifiedBatch.BatchNumber, rollbackErr.Error(), err)
			return rollbackErr
		}
<<<<<<< HEAD
		log.Fatalf("error getting GetBatchByNumber stored in db in processTrustedVerifyBatches. Processing blockNumber: %d, error: %w", lastVerifiedBatch.BatchNumber, err)
=======
		log.Errorf("error getting GetBatchByNumber stored in db in processTrustedVerifyBatches. Processing blockNumber: %d, error: %w", lastVerifiedBatch.BatchNumber, err)
		return err
>>>>>>> dae5060a
	}

	// Checks that calculated state root matches with the verified state root in the smc
	if batch.StateRoot != lastVerifiedBatch.StateRoot {
		log.Warn("nbatches: ", nbatches)
		log.Warnf("Batch from db: %+v", batch)
		log.Warnf("Verified Batch: %+v", lastVerifiedBatch)
		log.Errorf("error: stateRoot calculated and state root verified don't match in processTrustedVerifyBatches. Processing blockNumber: %d", lastVerifiedBatch.BatchNumber)
		rollbackErr := dbTx.Rollback(s.ctx)
		if rollbackErr != nil {
			log.Errorf("error rolling back state. Processing blockNumber: %d, rollbackErr: %w", lastVerifiedBatch.BatchNumber, rollbackErr)
			return rollbackErr
		}
<<<<<<< HEAD
		log.Fatalf("error: stateRoot calculated and state root verified don't match in processTrustedVerifyBatches. Processing blockNumber: %d", lastVerifiedBatch.BatchNumber)
=======
		log.Errorf("error: stateRoot calculated and state root verified don't match in processTrustedVerifyBatches. Processing blockNumber: %d", lastVerifiedBatch.BatchNumber)
		return fmt.Errorf("error: stateRoot calculated and state root verified don't match in processTrustedVerifyBatches. Processing blockNumber: %d", lastVerifiedBatch.BatchNumber)
>>>>>>> dae5060a
	}
	var i uint64
	for i = 1; i <= nbatches; i++ {
		verifiedB := state.VerifiedBatch{
			BlockNumber: lastVerifiedBatch.BlockNumber,
			BatchNumber: lastVBatch.BatchNumber + i,
			Aggregator:  lastVerifiedBatch.Aggregator,
			StateRoot:   lastVerifiedBatch.StateRoot,
			TxHash:      lastVerifiedBatch.TxHash,
		}
		err = s.state.AddVerifiedBatch(s.ctx, &verifiedB, dbTx)
		if err != nil {
			log.Errorf("error storing the verifiedB in processTrustedVerifyBatches. verifiedBatch: %+v, lastVerifiedBatch: %+v", verifiedB, lastVerifiedBatch)
			rollbackErr := dbTx.Rollback(s.ctx)
			if rollbackErr != nil {
				log.Errorf("error rolling back state. BlockNumber: %d, rollbackErr: %s, error : %w", lastVerifiedBatch.BlockNumber, rollbackErr.Error(), err)
				return rollbackErr
			}
<<<<<<< HEAD
			log.Fatalf("error storing the verifiedB in processTrustedVerifyBatches. BlockNumber: %d, error: %w", lastVerifiedBatch.BlockNumber, err)
=======
			log.Errorf("error storing the verifiedB in processTrustedVerifyBatches. BlockNumber: %d, error: %w", lastVerifiedBatch.BlockNumber, err)
			return err
>>>>>>> dae5060a
		}
	}
	return nil
}

func (s *ClientSynchronizer) processTrustedBatch(trustedBatch *pb.GetBatchResponse, dbTx pgx.Tx) error {
	log.Debugf("processing trusted batch: %v", trustedBatch.BatchNumber)
	txs := []types.Transaction{}
	for _, transaction := range trustedBatch.Transactions {
		tx, err := state.DecodeTx(transaction.Encoded)
		if err != nil {
			return err
		}
		txs = append(txs, *tx)
	}
	trustedBatchL2Data, err := state.EncodeTransactions(txs)
	if err != nil {
		return err
	}

	batch, err := s.state.GetBatchByNumber(s.ctx, trustedBatch.BatchNumber, nil)
	if err != nil && err != state.ErrStateNotSynchronized {
		log.Warnf("failed to get batch %v from local trusted state. Error: %v", trustedBatch.BatchNumber, err)
		return err
	}

	// check if batch needs to be synchronized
	if batch != nil {
		matchNumber := batch.BatchNumber == trustedBatch.BatchNumber
		matchGER := batch.GlobalExitRoot.String() == trustedBatch.GlobalExitRoot
		matchLER := batch.LocalExitRoot.String() == trustedBatch.LocalExitRoot
		matchSR := batch.StateRoot.String() == trustedBatch.StateRoot
		matchCoinbase := batch.Coinbase.String() == trustedBatch.Sequencer
		matchTimestamp := uint64(batch.Timestamp.Unix()) == trustedBatch.Timestamp
		matchL2Data := hex.EncodeToString(batch.BatchL2Data) == hex.EncodeToString(trustedBatchL2Data)

		if matchNumber && matchGER && matchLER && matchSR &&
			matchCoinbase && matchTimestamp && matchL2Data {
			log.Debugf("batch %v already synchronized", trustedBatch.BatchNumber)
			return nil
		}
		log.Infof("batch %v needs to be updated", trustedBatch.BatchNumber)
	} else {
		log.Infof("batch %v needs to be synchronized", trustedBatch.BatchNumber)
	}

	log.Debugf("resetting trusted state from batch %v", trustedBatch.BatchNumber)
	previousBatchNumber := trustedBatch.BatchNumber - 1
	if err := s.state.ResetTrustedState(s.ctx, previousBatchNumber, dbTx); err != nil {
		log.Errorf("failed to reset trusted state", trustedBatch.BatchNumber)
		return err
	}

	log.Debugf("opening batch %v", trustedBatch.BatchNumber)
	processCtx := state.ProcessingContext{
		BatchNumber:    trustedBatch.BatchNumber,
		Coinbase:       common.HexToAddress(trustedBatch.Sequencer),
		Timestamp:      time.Unix(int64(trustedBatch.Timestamp), 0),
		GlobalExitRoot: common.HexToHash(trustedBatch.GlobalExitRoot),
	}
	if err := s.state.OpenBatch(s.ctx, processCtx, dbTx); err != nil {
		log.Errorf("error opening batch %d", trustedBatch.BatchNumber)
		return err
	}

	log.Debugf("processing sequencer for batch %v", trustedBatch.BatchNumber)

	processBatchResp, err := s.state.ProcessSequencerBatch(s.ctx, trustedBatch.BatchNumber, txs, dbTx, state.SynchronizerCallerLabel)
	if err != nil {
		log.Errorf("error processing sequencer batch for batch: %d", trustedBatch.BatchNumber)
		return err
	}

	log.Debugf("storing transactions for batch %v", trustedBatch.BatchNumber)
	if err = s.state.StoreTransactions(s.ctx, trustedBatch.BatchNumber, processBatchResp.Responses, dbTx); err != nil {
		log.Errorf("failed to store transactions for batch: %d", trustedBatch.BatchNumber)
		return err
	}

	log.Debug("trustedBatch.StateRoot ", trustedBatch.StateRoot)
	isBatchClosed := trustedBatch.StateRoot != state.ZeroHash.String()
	if isBatchClosed {
		receipt := state.ProcessingReceipt{
			BatchNumber:   trustedBatch.BatchNumber,
			StateRoot:     processBatchResp.NewStateRoot,
			LocalExitRoot: processBatchResp.NewLocalExitRoot,
		}
		log.Debugf("closing batch %v", trustedBatch.BatchNumber)
		if err := s.state.CloseBatch(s.ctx, receipt, dbTx); err != nil {
			log.Errorf("error closing batch %d", trustedBatch.BatchNumber)
			return err
		}
	}

	if trustedBatch.ForcedBatchNumber > 0 {
		log.Debugf("adding batch num %v for forced batch %v", trustedBatch.BatchNumber, trustedBatch.ForcedBatchNumber)
		if err := s.state.AddBatchNumberInForcedBatch(s.ctx, trustedBatch.ForcedBatchNumber, trustedBatch.BatchNumber, dbTx); err != nil {
			log.Errorf("error adding batch %v for forced batch %v", trustedBatch.BatchNumber, trustedBatch.ForcedBatchNumber)
			return err
		}
	}

	log.Infof("batch %v synchronized", trustedBatch.BatchNumber)
	return nil
}<|MERGE_RESOLUTION|>--- conflicted
+++ resolved
@@ -374,11 +374,7 @@
 					return err
 				}
 			case etherman.SequenceForceBatchesOrder:
-<<<<<<< HEAD
 				s.processSequenceForceBatch(blocks[i].SequencedForceBatches[element.Pos], blocks[i], dbTx)
-			case etherman.TrustedVerifyBatchOrder:
-				s.processTrustedVerifyBatches(blocks[i].VerifiedBatches[element.Pos], dbTx)
-=======
 				err = s.processSequenceForceBatch(blocks[i].SequencedForceBatches[element.Pos], blocks[i], dbTx)
 				if err != nil {
 					return err
@@ -388,7 +384,6 @@
 				if err != nil {
 					return err
 				}
->>>>>>> dae5060a
 			}
 		}
 		err = dbTx.Commit(s.ctx)
@@ -890,11 +885,7 @@
 	return nil
 }
 
-<<<<<<< HEAD
-func (s *ClientSynchronizer) processTrustedVerifyBatches(lastVerifiedBatch etherman.VerifiedBatch, dbTx pgx.Tx) {
-=======
 func (s *ClientSynchronizer) processTrustedVerifyBatches(lastVerifiedBatch etherman.VerifiedBatch, dbTx pgx.Tx) error {
->>>>>>> dae5060a
 	lastVBatch, err := s.state.GetLastVerifiedBatch(s.ctx, dbTx)
 	if err != nil {
 		log.Errorf("error getting lastVerifiedBatch stored in db in processTrustedVerifyBatches. Processing synced blockNumber: %d", lastVerifiedBatch.BlockNumber)
@@ -903,12 +894,8 @@
 			log.Errorf("error rolling back state. Processing synced blockNumber: %d, rollbackErr: %s, error : %w", lastVerifiedBatch.BlockNumber, rollbackErr.Error(), err)
 			return rollbackErr
 		}
-<<<<<<< HEAD
-		log.Fatalf("error getting lastVerifiedBatch stored in db in processTrustedVerifyBatches. Processing synced blockNumber: %d, error: %w", lastVerifiedBatch.BlockNumber, err)
-=======
 		log.Errorf("error getting lastVerifiedBatch stored in db in processTrustedVerifyBatches. Processing synced blockNumber: %d, error: %w", lastVerifiedBatch.BlockNumber, err)
 		return err
->>>>>>> dae5060a
 	}
 	nbatches := lastVerifiedBatch.BatchNumber - lastVBatch.BatchNumber
 	batch, err := s.state.GetBatchByNumber(s.ctx, lastVerifiedBatch.BatchNumber, dbTx)
@@ -919,12 +906,8 @@
 			log.Errorf("error rolling back state. Processing blockNumber: %d, rollbackErr: %s, error : %w", lastVerifiedBatch.BatchNumber, rollbackErr.Error(), err)
 			return rollbackErr
 		}
-<<<<<<< HEAD
-		log.Fatalf("error getting GetBatchByNumber stored in db in processTrustedVerifyBatches. Processing blockNumber: %d, error: %w", lastVerifiedBatch.BatchNumber, err)
-=======
 		log.Errorf("error getting GetBatchByNumber stored in db in processTrustedVerifyBatches. Processing blockNumber: %d, error: %w", lastVerifiedBatch.BatchNumber, err)
 		return err
->>>>>>> dae5060a
 	}
 
 	// Checks that calculated state root matches with the verified state root in the smc
@@ -938,12 +921,8 @@
 			log.Errorf("error rolling back state. Processing blockNumber: %d, rollbackErr: %w", lastVerifiedBatch.BatchNumber, rollbackErr)
 			return rollbackErr
 		}
-<<<<<<< HEAD
-		log.Fatalf("error: stateRoot calculated and state root verified don't match in processTrustedVerifyBatches. Processing blockNumber: %d", lastVerifiedBatch.BatchNumber)
-=======
 		log.Errorf("error: stateRoot calculated and state root verified don't match in processTrustedVerifyBatches. Processing blockNumber: %d", lastVerifiedBatch.BatchNumber)
 		return fmt.Errorf("error: stateRoot calculated and state root verified don't match in processTrustedVerifyBatches. Processing blockNumber: %d", lastVerifiedBatch.BatchNumber)
->>>>>>> dae5060a
 	}
 	var i uint64
 	for i = 1; i <= nbatches; i++ {
@@ -962,12 +941,8 @@
 				log.Errorf("error rolling back state. BlockNumber: %d, rollbackErr: %s, error : %w", lastVerifiedBatch.BlockNumber, rollbackErr.Error(), err)
 				return rollbackErr
 			}
-<<<<<<< HEAD
-			log.Fatalf("error storing the verifiedB in processTrustedVerifyBatches. BlockNumber: %d, error: %w", lastVerifiedBatch.BlockNumber, err)
-=======
 			log.Errorf("error storing the verifiedB in processTrustedVerifyBatches. BlockNumber: %d, error: %w", lastVerifiedBatch.BlockNumber, err)
 			return err
->>>>>>> dae5060a
 		}
 	}
 	return nil
