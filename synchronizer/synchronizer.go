--- conflicted
+++ resolved
@@ -1206,28 +1206,15 @@
 		log.Infof("Batch %v needs to be synchronized", trustedBatch.Number)
 		log.Debugf("Opening batch %v", trustedBatch.Number)
 
-<<<<<<< HEAD
+		if trustedBatch.ForcedBatchNumber != nil {
+			fb := uint64(*trustedBatch.ForcedBatchNumber)
+			processCtx.ForcedBatchNum = &fb
+		}
 		err := s.state.OpenBatch(s.ctx, processCtx, dbTx)
 		if err != nil {
 			log.Errorf("error opening batch %d", trustedBatch.Number)
 			return nil, err
 		}
-=======
-	log.Debugf("opening batch %v", trustedBatch.Number)
-	processCtx := state.ProcessingContext{
-		BatchNumber:    uint64(trustedBatch.Number),
-		Coinbase:       common.HexToAddress(trustedBatch.Coinbase.String()),
-		Timestamp:      time.Unix(int64(trustedBatch.Timestamp), 0),
-		GlobalExitRoot: trustedBatch.GlobalExitRoot,
-	}
-	if trustedBatch.ForcedBatchNumber != nil {
-		fb := uint64(*trustedBatch.ForcedBatchNumber)
-		processCtx.ForcedBatchNum = &fb
-	}
-	if err := s.state.OpenBatch(s.ctx, processCtx, dbTx); err != nil {
-		log.Errorf("error opening batch %d", trustedBatch.Number)
-		return err
->>>>>>> e61371ad
 	}
 
 	log.Debugf("Processing sequencer for batch %v", trustedBatch.Number)
