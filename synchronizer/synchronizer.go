--- conflicted
+++ resolved
@@ -854,11 +854,7 @@
 			if errors.Is(err, state.ErrNotFound) || errors.Is(err, state.ErrStateNotSynchronized) {
 				log.Debugf("BatchNumber: %d, not found in trusted state. Storing it...", batch.BatchNumber)
 				// If it is not found, store batch
-<<<<<<< HEAD
 				newStateRoot, flushID, proverID, err := s.state.ProcessAndStoreClosedBatch(s.ctx, processCtx, batch.BatchL2Data, dbTx, stateMetrics.SynchronizerCallerLabel)
-=======
-				newStateRoot, flushID, proverID, err := s.state.ProcessAndStoreClosedBatch(s.ctx, processCtx, dbTx, stateMetrics.SynchronizerCallerLabel)
->>>>>>> 077fb50d
 				if err != nil {
 					log.Errorf("error storing trustedBatch. BatchNumber: %d, BlockNumber: %d, error: %v", batch.BatchNumber, blockNumber, err)
 					rollbackErr := dbTx.Rollback(s.ctx)
@@ -940,11 +936,7 @@
 				log.Errorf("error resetting trusted state. BatchNumber: %d, BlockNumber: %d, error: %v", batch.BatchNumber, blockNumber, err)
 				return err
 			}
-<<<<<<< HEAD
 			_, flushID, proverID, err := s.state.ProcessAndStoreClosedBatch(s.ctx, processCtx, batch.BatchL2Data, dbTx, stateMetrics.SynchronizerCallerLabel)
-=======
-			_, flushID, proverID, err := s.state.ProcessAndStoreClosedBatch(s.ctx, processCtx, dbTx, stateMetrics.SynchronizerCallerLabel)
->>>>>>> 077fb50d
 			if err != nil {
 				log.Errorf("error storing trustedBatch. BatchNumber: %d, BlockNumber: %d, error: %v", batch.BatchNumber, blockNumber, err)
 				rollbackErr := dbTx.Rollback(s.ctx)
@@ -1070,11 +1062,7 @@
 			BatchL2Data:    &forcedBatches[i].RawTxsData,
 		}
 		// Process batch
-<<<<<<< HEAD
 		_, flushID, proverID, err := s.state.ProcessAndStoreClosedBatch(s.ctx, batch, forcedBatches[i].RawTxsData, dbTx, stateMetrics.SynchronizerCallerLabel)
-=======
-		_, flushID, proverID, err := s.state.ProcessAndStoreClosedBatch(s.ctx, batch, dbTx, stateMetrics.SynchronizerCallerLabel)
->>>>>>> 077fb50d
 		if err != nil {
 			log.Errorf("error processing batch in processSequenceForceBatch. BatchNumber: %d, BlockNumber: %d, error: %v", batch.BatchNumber, block.BlockNumber, err)
 			rollbackErr := dbTx.Rollback(s.ctx)
