--- conflicted
+++ resolved
@@ -131,9 +131,6 @@
 			uint64(state.FORKID_9):          syncTrustedStateEtrog,
 		}, res.state)
 	}
-<<<<<<< HEAD
-	res.l1EventProcessors = defaultsL1EventProcessors(res, zkEVMClient)
-=======
 	var l1checkerL2Blocks *actions.CheckL2BlockHash
 	if cfg.L1SyncCheckL2BlockHash {
 		if !isTrustedSequencer {
@@ -152,8 +149,7 @@
 		}
 	}
 
-	res.l1EventProcessors = defaultsL1EventProcessors(res, l1checkerL2Blocks)
->>>>>>> df539db1
+	res.l1EventProcessors = defaultsL1EventProcessors(res, l1checkerL2Blocks, zkEVMClient)
 	switch cfg.L1SynchronizationMode {
 	case ParallelMode:
 		log.Info("L1SynchronizationMode is parallel")
