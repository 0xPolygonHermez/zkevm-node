package synchronizer

import (
	"context"
	"fmt"
	"time"

	"github.com/hermeznetwork/hermez-core/etherman"
	"github.com/hermeznetwork/hermez-core/log"
	"github.com/hermeznetwork/hermez-core/state"
)

// Synchronizer connects L1 and L2
type Synchronizer interface {
	Sync() error
	Stop()
}

// ClientSynchronizer connects L1 and L2
type ClientSynchronizer struct {
	etherMan  etherman.EtherMan
	state     state.State
	ctx       context.Context
	cancelCtx context.CancelFunc
<<<<<<< HEAD
	config    Config

	newBatchProposalHandlers     []NewBatchProposalHandler
	newConsolidatedStateHandlers []NewConsolidatedStateHandler
	stateResetHandlers           []StateResetHandler
=======
>>>>>>> 20b4916f
}

// NewSynchronizer creates and initializes an instance of Synchronizer
func NewSynchronizer(ethMan etherman.EtherMan, st state.State, cfg Config) (Synchronizer, error) {
	//TODO
	ctx, cancel := context.WithCancel(context.Background())
	return &ClientSynchronizer{
		state:     st,
		etherMan:  ethMan,
		ctx:       ctx,
		cancelCtx: cancel,
		config:    cfg,
	}, nil
}

// Sync function will read the last state synced and will continue from that point.
// Sync() will read blockchain events to detect rollup updates. If it is already synced,
// It will keep waiting for a new event
func (s *ClientSynchronizer) Sync() error {
	go func() {
		//If there is no lastEthereumBlock means that sync from the beginning is necessary. If not, it continues from the retrieved ethereum block
		//Get the latest synced block. If there is no block on db, use genesis block
		lastEthBlockSynced, err := s.state.GetLastBlock()
		if err != nil || lastEthBlockSynced.BlockNumber == 0 {
			lastEthBlockSynced = state.Block{
				BlockNumber: s.config.GenesisBlock,
			}
		}
		waitDuration := time.Duration(0)
		for {
			select {
			case <-s.ctx.Done():
				return
			case <-time.After(waitDuration):
				//TODO
				if lastEthBlockSynced, err = s.syncBlocks(lastEthBlockSynced); err != nil {
					if s.ctx.Err() != nil {
						continue
					}
				}
			}
		}
	}()
	return nil
}

<<<<<<< HEAD
// RegisterNewBatchProposalHandler registers the new batch propposal handler
func (s *ClientSynchronizer) RegisterNewBatchProposalHandler(handler NewBatchProposalHandler) {
	s.newBatchProposalHandlers = append(s.newBatchProposalHandlers, handler)
}

// RegisterNewConsolidatedStateHandler registers the consolidate handler
func (s *ClientSynchronizer) RegisterNewConsolidatedStateHandler(handler NewConsolidatedStateHandler) {
	s.newConsolidatedStateHandlers = append(s.newConsolidatedStateHandlers, handler)
}

// RegisterStateResetHandler registers the reset handler
func (s *ClientSynchronizer) RegisterStateResetHandler(handler StateResetHandler) {
	s.stateResetHandlers = append(s.stateResetHandlers, handler)
}

=======
>>>>>>> 20b4916f
// This function syncs the node from a specific block to the latest
func (s *ClientSynchronizer) syncBlocks(lastEthBlockSynced state.Block) (state.Block, error) {
	//TODO
	//This function will read events fromBlockNum to latestEthBlock. Check reorg to be sure that everything is ok.
	block, err := s.checkReorg(lastEthBlockSynced)
	if err != nil {
		log.Error("error checking reorgs")
		return state.Block{}, fmt.Errorf("error checking reorgs")
	} else if block != nil {
		err = s.resetState(block.BlockNumber)
		if err != nil {
			log.Error("error resetting the state to a previous block")
			return state.Block{}, fmt.Errorf("error resetting the state to a previous block")
		}
		return *block, nil
	}

	//Call the blockchain to retrieve data
	blocks, err := s.etherMan.GetBatchesByBlockRange(s.ctx, lastEthBlockSynced.BlockNumber, nil)
	if err != nil {
		return state.Block{}, err
	}

	// New info has to be included into the db using the state
	//meto la info. ( puedo separarla en bloques (y meter todos de golpe), en batches (y meter todos de golpe), en sequenciadores( y meter todos de golpe))
	//O puedo pasar la estructura completa y que lo haga toni.
	//O puedo hacerlo paso a paso. Cojo un bloque y lo guardo, cojo sus batches y los guardo (de golpe o uno a uno), cojo los sequenciadores y los guardo(uno a uno o de golpe)

<<<<<<< HEAD
	// When a new batch propostal is synchronized, we notify it
	// go s.notifyNewBathProposal()

	// When a new consolidated state is synchronized, we notify it
	// go s.notifyNewConsolidatedState()

	return state.Block{}, nil
=======
	return 0, nil
>>>>>>> 20b4916f
}

// This function allows reset the state until an specific ethereum block
func (s *ClientSynchronizer) resetState(ethBlockNum uint64) error {
	err := s.state.Reset(ethBlockNum)
	if err != nil {
		return err
	}

<<<<<<< HEAD
	// go s.notifyResetState()

	return nil
}
=======
// 	return nil
// }
>>>>>>> 20b4916f

// This function will check if there is a reorg
func (s *ClientSynchronizer) checkReorg(currentBlock state.Block) (*state.Block, error) {
	//TODO this function only needs to worry about reorgs if some of the reorganized blocks contained rollup info.
	//getLastEtherblockfromdb and check the hash and parent hash. Using the ethBlockNum, get this info from the blockchain and compare.
	//if the values doesn't match get the previous ethereum block from db (last-1) and get the info for that ethereum block number
	//from the blockchain. Compare the values. If they don't match do this step again. If matches, we have found the good ethereum block.
	// Now, return the ethereum block number
	return &state.Block{}, nil
}

// Stop function stops the synchronizer
func (s *ClientSynchronizer) Stop() {
	s.cancelCtx()
<<<<<<< HEAD
}

// // notifyResetState notifies all registered reset state handlers that the state was reset
// func (s *ClientSynchronizer) notifyResetState() {
// 	for _, handler := range s.stateResetHandlers {
// 		go func(h StateResetHandler) {
// 			defer func() {
// 				if err := recover(); err != nil {
// 					log.Error(err)
// 				}
// 			}()
// 			h()
// 		}(handler)
// 	}
// }

// // notifyNewBathProposal notifies all registered new batch proposal handlers
// // that a new batch proposal was synchronized
// func (s *ClientSynchronizer) notifyNewBathProposal(batchNumber uint64, root common.Hash) {
// 	for _, handler := range s.newBatchProposalHandlers {
// 		go func(h NewBatchProposalHandler, b uint64, r common.Hash) {
// 			defer func() {
// 				if err := recover(); err != nil {
// 					log.Error(err)
// 				}
// 			}()
// 			h(b, r)
// 		}(handler, batchNumber, root)
// 	}
// }

// // notifyNewConsolidatedState notifies all registered new consolidated state handlers
// // that a new consolidated state was synchronized
// func (s *ClientSynchronizer) notifyNewConsolidatedState(batchNumber uint64, root common.Hash) {
// 	for _, handler := range s.newConsolidatedStateHandlers {
// 		go func(h NewConsolidatedStateHandler, b uint64, r common.Hash) {
// 			defer func() {
// 				if err := recover(); err != nil {
// 					log.Error(err)
// 				}
// 			}()
// 			h(b, r)
// 		}(handler, batchNumber, root)
// 	}
// }
=======
}
>>>>>>> 20b4916f
<|MERGE_RESOLUTION|>--- conflicted
+++ resolved
@@ -22,14 +22,7 @@
 	state     state.State
 	ctx       context.Context
 	cancelCtx context.CancelFunc
-<<<<<<< HEAD
 	config    Config
-
-	newBatchProposalHandlers     []NewBatchProposalHandler
-	newConsolidatedStateHandlers []NewConsolidatedStateHandler
-	stateResetHandlers           []StateResetHandler
-=======
->>>>>>> 20b4916f
 }
 
 // NewSynchronizer creates and initializes an instance of Synchronizer
@@ -76,24 +69,6 @@
 	return nil
 }
 
-<<<<<<< HEAD
-// RegisterNewBatchProposalHandler registers the new batch propposal handler
-func (s *ClientSynchronizer) RegisterNewBatchProposalHandler(handler NewBatchProposalHandler) {
-	s.newBatchProposalHandlers = append(s.newBatchProposalHandlers, handler)
-}
-
-// RegisterNewConsolidatedStateHandler registers the consolidate handler
-func (s *ClientSynchronizer) RegisterNewConsolidatedStateHandler(handler NewConsolidatedStateHandler) {
-	s.newConsolidatedStateHandlers = append(s.newConsolidatedStateHandlers, handler)
-}
-
-// RegisterStateResetHandler registers the reset handler
-func (s *ClientSynchronizer) RegisterStateResetHandler(handler StateResetHandler) {
-	s.stateResetHandlers = append(s.stateResetHandlers, handler)
-}
-
-=======
->>>>>>> 20b4916f
 // This function syncs the node from a specific block to the latest
 func (s *ClientSynchronizer) syncBlocks(lastEthBlockSynced state.Block) (state.Block, error) {
 	//TODO
@@ -122,17 +97,7 @@
 	//O puedo pasar la estructura completa y que lo haga toni.
 	//O puedo hacerlo paso a paso. Cojo un bloque y lo guardo, cojo sus batches y los guardo (de golpe o uno a uno), cojo los sequenciadores y los guardo(uno a uno o de golpe)
 
-<<<<<<< HEAD
-	// When a new batch propostal is synchronized, we notify it
-	// go s.notifyNewBathProposal()
-
-	// When a new consolidated state is synchronized, we notify it
-	// go s.notifyNewConsolidatedState()
-
 	return state.Block{}, nil
-=======
-	return 0, nil
->>>>>>> 20b4916f
 }
 
 // This function allows reset the state until an specific ethereum block
@@ -142,15 +107,8 @@
 		return err
 	}
 
-<<<<<<< HEAD
-	// go s.notifyResetState()
-
 	return nil
 }
-=======
-// 	return nil
-// }
->>>>>>> 20b4916f
 
 // This function will check if there is a reorg
 func (s *ClientSynchronizer) checkReorg(currentBlock state.Block) (*state.Block, error) {
@@ -165,52 +123,4 @@
 // Stop function stops the synchronizer
 func (s *ClientSynchronizer) Stop() {
 	s.cancelCtx()
-<<<<<<< HEAD
-}
-
-// // notifyResetState notifies all registered reset state handlers that the state was reset
-// func (s *ClientSynchronizer) notifyResetState() {
-// 	for _, handler := range s.stateResetHandlers {
-// 		go func(h StateResetHandler) {
-// 			defer func() {
-// 				if err := recover(); err != nil {
-// 					log.Error(err)
-// 				}
-// 			}()
-// 			h()
-// 		}(handler)
-// 	}
-// }
-
-// // notifyNewBathProposal notifies all registered new batch proposal handlers
-// // that a new batch proposal was synchronized
-// func (s *ClientSynchronizer) notifyNewBathProposal(batchNumber uint64, root common.Hash) {
-// 	for _, handler := range s.newBatchProposalHandlers {
-// 		go func(h NewBatchProposalHandler, b uint64, r common.Hash) {
-// 			defer func() {
-// 				if err := recover(); err != nil {
-// 					log.Error(err)
-// 				}
-// 			}()
-// 			h(b, r)
-// 		}(handler, batchNumber, root)
-// 	}
-// }
-
-// // notifyNewConsolidatedState notifies all registered new consolidated state handlers
-// // that a new consolidated state was synchronized
-// func (s *ClientSynchronizer) notifyNewConsolidatedState(batchNumber uint64, root common.Hash) {
-// 	for _, handler := range s.newConsolidatedStateHandlers {
-// 		go func(h NewConsolidatedStateHandler, b uint64, r common.Hash) {
-// 			defer func() {
-// 				if err := recover(); err != nil {
-// 					log.Error(err)
-// 				}
-// 			}()
-// 			h(b, r)
-// 		}(handler, batchNumber, root)
-// 	}
-// }
-=======
-}
->>>>>>> 20b4916f
+}