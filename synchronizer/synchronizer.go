--- conflicted
+++ resolved
@@ -665,20 +665,10 @@
 			case etherman.SequenceForceBatchesOrder:
 				err = s.l1EventProcessors.Process(s.ctx, forkIdTyped, element, &blocks[i], dbTx)
 			case etherman.TrustedVerifyBatchOrder:
-<<<<<<< HEAD
-				err = s.processVerifyBatches(blocks[i].VerifiedBatches[element.Pos], true, dbTx)
-				if err != nil {
-					return err
-				}
+				err = s.l1EventProcessors.Process(s.ctx, forkIdTyped, element, &blocks[i], dbTx)
 			case etherman.VerifyBatchOrder:
-				err = s.processVerifyBatches(blocks[i].VerifiedBatches[element.Pos], false, dbTx) // TODO Arreglar que pueden ser trusted o no estas verificaciones con lo nuevo
-				if err != nil {
-					return err
-				}
-=======
-				err = s.l1EventProcessors.Process(s.ctx, forkIdTyped, element, &blocks[i], dbTx)
->>>>>>> 6c12fb7f
-			case etherman.ForkIDsOrder:
+			    err = s.l1EventProcessors.Process(s.ctx, forkIdTyped, element, &blocks[i], dbTx)
+            case etherman.ForkIDsOrder:
 				err = s.l1EventProcessors.Process(s.ctx, forkIdTyped, element, &blocks[i], dbTx)
 			}
 			if err != nil {
@@ -1381,14 +1371,10 @@
 	return nil
 }
 
-<<<<<<< HEAD
-func (s *ClientSynchronizer) processVerifyBatches(lastVerifiedBatch etherman.VerifiedBatch, isTrusted bool, dbTx pgx.Tx) error {
-=======
 // deprecated this function is not used anymore, instead use a L1EventProcessor
 //
 //nolint:unused
-func (s *ClientSynchronizer) processTrustedVerifyBatches(lastVerifiedBatch etherman.VerifiedBatch, dbTx pgx.Tx) error {
->>>>>>> 6c12fb7f
+func (s *ClientSynchronizer) processVerifyBatches(lastVerifiedBatch etherman.VerifiedBatch, isTrusted bool, dbTx pgx.Tx) error {
 	lastVBatch, err := s.state.GetLastVerifiedBatch(s.ctx, dbTx)
 	if err != nil {
 		log.Errorf("error getting lastVerifiedBatch stored in db in processVerifyBatches. Processing synced blockNumber: %d", lastVerifiedBatch.BlockNumber)
@@ -1437,7 +1423,7 @@
 			TxHash:      lastVerifiedBatch.TxHash,
 			IsTrusted:   isTrusted,
 		}
-		log.Infof("processTrustedVerifyBatches: Storing verifiedB. BlockNumber: %d, BatchNumber: %d", verifiedB.BlockNumber, verifiedB.BatchNumber)
+		log.Infof("processVerifyBatches: Storing verifiedB. BlockNumber: %d, BatchNumber: %d, isTrusted: %v", verifiedB.BlockNumber, verifiedB.BatchNumber, isTrusted)
 		err = s.state.AddVerifiedBatch(s.ctx, &verifiedB, dbTx)
 		if err != nil {
 			log.Errorf("error storing the verifiedB in processVerifyBatches. verifiedBatch: %+v, lastVerifiedBatch: %+v", verifiedB, lastVerifiedBatch)
