package synchronizer

import (
	context "context"
	"math/big"
	"testing"
	"time"

	cfgTypes "github.com/0xPolygonHermez/zkevm-node/config/types"
	"github.com/0xPolygonHermez/zkevm-node/etherman"
	"github.com/0xPolygonHermez/zkevm-node/etherman/smartcontracts/polygonzkevm"
	"github.com/0xPolygonHermez/zkevm-node/jsonrpc/types"
	"github.com/0xPolygonHermez/zkevm-node/state"
	"github.com/0xPolygonHermez/zkevm-node/state/metrics"
	"github.com/0xPolygonHermez/zkevm-node/state/runtime/executor"
	"github.com/ethereum/go-ethereum/common"
	ethTypes "github.com/ethereum/go-ethereum/core/types"
	"github.com/jackc/pgx/v4"
	"github.com/stretchr/testify/assert"
	"github.com/stretchr/testify/mock"
	"github.com/stretchr/testify/require"
)

const (
	cProverIDExecution = "PROVER_ID-EXE001"
)

type mocks struct {
	Etherman     *ethermanMock
	State        *stateMock
	Pool         *poolMock
	EthTxManager *ethTxManagerMock
	DbTx         *dbTxMock
	ZKEVMClient  *zkEVMClientMock
	//EventLog     *eventLogMock
}

//func Test_Given_StartingSynchronizer_When_CallFirstTimeExecutor_Then_StoreProverID(t *testing.T) {
//}

// Feature #2220 and  #2239: Optimize Trusted state synchronization
//
//	this Check partially point 2: Use previous batch stored in memory to avoid getting from database
func Test_Given_PermissionlessNode_When_SyncronizeAgainSameBatch_Then_UseTheOneInMemoryInstaeadOfGettingFromDb(t *testing.T) {
	genesis, cfg, m := setupGenericTest(t)
<<<<<<< HEAD
	ethermanForL1 := []EthermanInterface{m.Etherman}
	sync_interface, err := NewSynchronizer(false, m.Etherman, ethermanForL1, m.State, m.Pool, m.EthTxManager, m.ZKEVMClient, nil, *genesis, *cfg)
=======
	sync_interface, err := NewSynchronizer(false, m.Etherman, m.State, m.Pool, m.EthTxManager, m.ZKEVMClient, nil, *genesis, *cfg)
>>>>>>> 077fb50d
	require.NoError(t, err)
	sync, ok := sync_interface.(*ClientSynchronizer)
	require.EqualValues(t, true, ok, "Can't convert to underlaying struct the interface of syncronizer")
	lastBatchNumber := uint64(10)
	//batch10With1Tx := createBatch(t, lastBatchNumber, 1)
	batch10With2Tx := createBatch(t, lastBatchNumber, 2)
	batch10With3Tx := createBatch(t, lastBatchNumber, 3)
	previousBatch09 := createBatch(t, lastBatchNumber-1, 1)

	expectedCallsForsyncTrustedState(t, m, sync, nil, batch10With2Tx, previousBatch09, true, false)
	// Is the first time that appears this batch, so it need to OpenBatch
	expectedCallsForOpenBatch(t, m, sync, lastBatchNumber)
	err = sync.syncTrustedState(lastBatchNumber)
	require.NoError(t, err)
	expectedCallsForsyncTrustedState(t, m, sync, batch10With2Tx, batch10With3Tx, previousBatch09, false, true)
	expectedCallsForIncrementalProcess(t, m, lastBatchNumber)
	err = sync.syncTrustedState(lastBatchNumber)
	require.NoError(t, err)
	cache := sync.state.(*SynchronizerStateBatchCache)
	cachedBatch := cache.Get(uint64(lastBatchNumber))
	require.NoError(t, err)
	require.Equal(t, cachedBatch, rpcBatchTostateBatch(batch10With3Tx))
}

// Feature #2220 and  #2239: Optimize Trusted state synchronization
//
//	this Check partially point 2: Store last batch in memory (CurrentTrustedBatch)
func Test_Given_PermissionlessNode_When_SyncronizeFirstTimeABatch_Then_StoreItInALocalVar(t *testing.T) {
	genesis, cfg, m := setupGenericTest(t)
<<<<<<< HEAD
	ethermanForL1 := []EthermanInterface{m.Etherman}
	sync_interface, err := NewSynchronizer(false, m.Etherman, ethermanForL1, m.State, m.Pool, m.EthTxManager, m.ZKEVMClient, nil, *genesis, *cfg)
=======
	sync_interface, err := NewSynchronizer(false, m.Etherman, m.State, m.Pool, m.EthTxManager, m.ZKEVMClient, nil, *genesis, *cfg)
>>>>>>> 077fb50d
	require.NoError(t, err)
	sync, ok := sync_interface.(*ClientSynchronizer)
	require.EqualValues(t, true, ok, "Can't convert to underlaying struct the interface of syncronizer")
	lastBatchNumber := uint64(10)
	//batch10With1Tx := createBatch(t, lastBatchNumber, 1)
	batch10With2Tx := createBatch(t, lastBatchNumber, 2)
	previousBatch09 := createBatch(t, lastBatchNumber-1, 1)

	expectedCallsForsyncTrustedState(t, m, sync, nil, batch10With2Tx, previousBatch09, true, false)
	expectedCallsForOpenBatch(t, m, sync, lastBatchNumber)
	err = sync.syncTrustedState(lastBatchNumber)
	require.NoError(t, err)
	cache := sync.state.(*SynchronizerStateBatchCache)
	cachedBatch := cache.Get(uint64(lastBatchNumber))
	require.NoError(t, err)
	require.Equal(t, cachedBatch, rpcBatchTostateBatch(batch10With2Tx))
}

// issue #2220
// TODO: this is running against old sequential L1 sync, need to update to parallel L1 sync.
// but it used a feature that is not implemented in new one that is asking beyond the last block on L1
func TestForcedBatch(t *testing.T) {
	genesis := state.Genesis{
		GenesisBlockNum: uint64(123456),
	}
	cfg := Config{
		SyncInterval:                        cfgTypes.Duration{Duration: 1 * time.Second},
		SyncChunkSize:                       10,
		UseParallelModeForL1Synchronization: false,
		L1ParallelSynchronization: L1ParallelSynchronizationConfig{
			NumberOfParallelOfEthereumClients:   1,
			CapacityOfBufferingRollupInfoFromL1: 1,
		},
	}

	m := mocks{
		Etherman:    newEthermanMock(t),
		State:       newStateMock(t),
		Pool:        newPoolMock(t),
		DbTx:        newDbTxMock(t),
		ZKEVMClient: newZkEVMClientMock(t),
	}
<<<<<<< HEAD
	ethermanForL1 := []EthermanInterface{m.Etherman}
	sync, err := NewSynchronizer(false, m.Etherman, ethermanForL1, m.State, m.Pool, m.EthTxManager, m.ZKEVMClient, nil, genesis, cfg)
=======

	sync, err := NewSynchronizer(false, m.Etherman, m.State, m.Pool, m.EthTxManager, m.ZKEVMClient, nil, genesis, cfg)
>>>>>>> 077fb50d
	require.NoError(t, err)

	// state preparation
	ctxMatchBy := mock.MatchedBy(func(ctx context.Context) bool { return ctx != nil })
	m.State.
		On("BeginStateTransaction", ctxMatchBy).
		Run(func(args mock.Arguments) {
			ctx := args[0].(context.Context)
			parentHash := common.HexToHash("0x111")
			ethHeader := &ethTypes.Header{Number: big.NewInt(1), ParentHash: parentHash}
			ethBlock := ethTypes.NewBlockWithHeader(ethHeader)
			lastBlock := &state.Block{BlockHash: ethBlock.Hash(), BlockNumber: ethBlock.Number().Uint64()}

			m.State.
				On("GetLastBlock", ctx, m.DbTx).
				Return(lastBlock, nil).
				Once()

			m.State.
				On("GetLastBatchNumber", ctx, m.DbTx).
				Return(uint64(10), nil).
				Once()

			m.State.
				On("SetInitSyncBatch", ctx, uint64(10), m.DbTx).
				Return(nil).
				Once()

			m.DbTx.
				On("Commit", ctx).
				Return(nil).
				Once()

			m.Etherman.
				On("GetLatestBatchNumber").
				Return(uint64(10), nil).
				Once()

			var nilDbTx pgx.Tx
			m.State.
				On("GetLastBatchNumber", ctx, nilDbTx).
				Return(uint64(10), nil).
				Once()

			m.Etherman.
				On("GetLatestVerifiedBatchNum").
				Return(uint64(10), nil).
				Once()

			m.State.
				On("SetLastBatchInfoSeenOnEthereum", ctx, uint64(10), uint64(10), nilDbTx).
				Return(nil).
				Once()

			m.Etherman.
				On("EthBlockByNumber", ctx, lastBlock.BlockNumber).
				Return(ethBlock, nil).
				Once()

			var n *big.Int
			m.Etherman.
				On("HeaderByNumber", mock.Anything, n).
				Return(ethHeader, nil).
				Once()

			t := time.Now()
			sequencedBatch := etherman.SequencedBatch{
				BatchNumber:   uint64(2),
				Coinbase:      common.HexToAddress("0x222"),
				SequencerAddr: common.HexToAddress("0x00"),
				TxHash:        common.HexToHash("0x333"),
				PolygonZkEVMBatchData: polygonzkevm.PolygonZkEVMBatchData{
					Transactions:       []byte{},
					GlobalExitRoot:     [32]byte{1, 2, 3, 4, 5, 6, 7, 8, 9, 10, 11, 12, 13, 14, 15, 16, 17, 18, 19, 20, 21, 22, 23, 24, 25, 26, 27, 28, 29, 30, 31, 32},
					Timestamp:          uint64(t.Unix()),
					MinForcedTimestamp: 1000, //ForcedBatch
				},
			}

			forceb := []etherman.ForcedBatch{{
				BlockNumber:       lastBlock.BlockNumber,
				ForcedBatchNumber: 1,
				Sequencer:         sequencedBatch.Coinbase,
				GlobalExitRoot:    sequencedBatch.GlobalExitRoot,
				RawTxsData:        sequencedBatch.Transactions,
				ForcedAt:          time.Unix(int64(sequencedBatch.MinForcedTimestamp), 0),
			}}

			ethermanBlock := etherman.Block{
				BlockHash:        ethBlock.Hash(),
				SequencedBatches: [][]etherman.SequencedBatch{{sequencedBatch}},
				ForcedBatches:    forceb,
			}
			blocks := []etherman.Block{ethermanBlock}
			order := map[common.Hash][]etherman.Order{
				ethBlock.Hash(): {
					{
						Name: etherman.ForcedBatchesOrder,
						Pos:  0,
					},
					{
						Name: etherman.SequenceBatchesOrder,
						Pos:  0,
					},
				},
			}

			fromBlock := ethBlock.NumberU64() + 1
			toBlock := fromBlock + cfg.SyncChunkSize

			m.Etherman.
				On("GetRollupInfoByBlockRange", mock.Anything, fromBlock, &toBlock).
				Return(blocks, order, nil).
				Once()

			m.ZKEVMClient.
				On("BatchNumber", ctx).
				Return(uint64(1), nil).
				Once()

			m.State.
				On("BeginStateTransaction", ctx).
				Return(m.DbTx, nil).
				Once()

			stateBlock := &state.Block{
				BlockNumber: ethermanBlock.BlockNumber,
				BlockHash:   ethermanBlock.BlockHash,
				ParentHash:  ethermanBlock.ParentHash,
				ReceivedAt:  ethermanBlock.ReceivedAt,
			}

			m.State.
				On("AddBlock", ctx, stateBlock, m.DbTx).
				Return(nil).
				Once()

			fb := []state.ForcedBatch{{
				BlockNumber:       lastBlock.BlockNumber,
				ForcedBatchNumber: 1,
				Sequencer:         sequencedBatch.Coinbase,
				GlobalExitRoot:    sequencedBatch.GlobalExitRoot,
				RawTxsData:        sequencedBatch.Transactions,
				ForcedAt:          time.Unix(int64(sequencedBatch.MinForcedTimestamp), 0),
			}}

			m.State.
				On("AddForcedBatch", ctx, &fb[0], m.DbTx).
				Return(nil).
				Once()

			m.State.
				On("GetNextForcedBatches", ctx, 1, m.DbTx).
				Return(fb, nil).
				Once()

			trustedBatch := &state.Batch{
				BatchL2Data:    sequencedBatch.Transactions,
				GlobalExitRoot: sequencedBatch.GlobalExitRoot,
				Timestamp:      time.Unix(int64(sequencedBatch.Timestamp), 0),
				Coinbase:       sequencedBatch.Coinbase,
			}

			m.State.
				On("GetBatchByNumber", ctx, sequencedBatch.BatchNumber, m.DbTx).
				Return(trustedBatch, nil).
				Once()

			var forced uint64 = 1
			sbatch := state.Batch{
				BatchNumber:    sequencedBatch.BatchNumber,
				Coinbase:       common.HexToAddress("0x222"),
				BatchL2Data:    []byte{},
				Timestamp:      time.Unix(int64(t.Unix()), 0),
				Transactions:   nil,
				GlobalExitRoot: [32]byte{1, 2, 3, 4, 5, 6, 7, 8, 9, 10, 11, 12, 13, 14, 15, 16, 17, 18, 19, 20, 21, 22, 23, 24, 25, 26, 27, 28, 29, 30, 31, 32},
				ForcedBatchNum: &forced,
			}
			m.State.On("ExecuteBatch", ctx, sbatch, false, m.DbTx).
				Return(&executor.ProcessBatchResponse{NewStateRoot: trustedBatch.StateRoot.Bytes()}, nil).
				Once()

			virtualBatch := &state.VirtualBatch{
				BatchNumber: sequencedBatch.BatchNumber,
				TxHash:      sequencedBatch.TxHash,
				Coinbase:    sequencedBatch.Coinbase,
				BlockNumber: ethermanBlock.BlockNumber,
			}

			m.State.
				On("AddVirtualBatch", ctx, virtualBatch, m.DbTx).
				Return(nil).
				Once()

			seq := state.Sequence{
				FromBatchNumber: 2,
				ToBatchNumber:   2,
			}
			m.State.
				On("AddSequence", ctx, seq, m.DbTx).
				Return(nil).
				Once()

			m.State.
				On("AddAccumulatedInputHash", ctx, sequencedBatch.BatchNumber, common.Hash{}, m.DbTx).
				Return(nil).
				Once()

			m.State.
				On("GetStoredFlushID", ctx).
				Return(uint64(1), cProverIDExecution, nil).
				Once()

			m.DbTx.
				On("Commit", ctx).
				Run(func(args mock.Arguments) { sync.Stop() }).
				Return(nil).
				Once()
		}).
		Return(m.DbTx, nil).
		Once()

	err = sync.Sync()
	require.NoError(t, err)
}

// TODO: this is running against old sequential L1 sync, need to update to parallel L1 sync.
// but it used a feature that is not implemented in new one that is asking beyond the last block on L1
func TestSequenceForcedBatch(t *testing.T) {
	genesis := state.Genesis{
		GenesisBlockNum: uint64(123456),
	}
	cfg := Config{
		SyncInterval:                        cfgTypes.Duration{Duration: 1 * time.Second},
		SyncChunkSize:                       10,
		UseParallelModeForL1Synchronization: false,
		L1ParallelSynchronization: L1ParallelSynchronizationConfig{
			NumberOfParallelOfEthereumClients:   1,
			CapacityOfBufferingRollupInfoFromL1: 1,
		},
	}

	m := mocks{
		Etherman:    newEthermanMock(t),
		State:       newStateMock(t),
		Pool:        newPoolMock(t),
		DbTx:        newDbTxMock(t),
		ZKEVMClient: newZkEVMClientMock(t),
	}
<<<<<<< HEAD
	ethermanForL1 := []EthermanInterface{m.Etherman}
	sync, err := NewSynchronizer(true, m.Etherman, ethermanForL1, m.State, m.Pool, m.EthTxManager, m.ZKEVMClient, nil, genesis, cfg)
=======

	sync, err := NewSynchronizer(true, m.Etherman, m.State, m.Pool, m.EthTxManager, m.ZKEVMClient, nil, genesis, cfg)
>>>>>>> 077fb50d
	require.NoError(t, err)

	// state preparation
	ctxMatchBy := mock.MatchedBy(func(ctx context.Context) bool { return ctx != nil })
	m.State.
		On("BeginStateTransaction", ctxMatchBy).
		Run(func(args mock.Arguments) {
			ctx := args[0].(context.Context)
			parentHash := common.HexToHash("0x111")
			ethHeader := &ethTypes.Header{Number: big.NewInt(1), ParentHash: parentHash}
			ethBlock := ethTypes.NewBlockWithHeader(ethHeader)
			lastBlock := &state.Block{BlockHash: ethBlock.Hash(), BlockNumber: ethBlock.Number().Uint64()}

			m.State.
				On("GetLastBlock", ctx, m.DbTx).
				Return(lastBlock, nil).
				Once()

			m.State.
				On("GetLastBatchNumber", ctx, m.DbTx).
				Return(uint64(10), nil).
				Once()

			m.State.
				On("SetInitSyncBatch", ctx, uint64(10), m.DbTx).
				Return(nil).
				Once()

			m.DbTx.
				On("Commit", ctx).
				Return(nil).
				Once()

			m.Etherman.
				On("GetLatestBatchNumber").
				Return(uint64(10), nil).
				Once()

			var nilDbTx pgx.Tx
			m.State.
				On("GetLastBatchNumber", ctx, nilDbTx).
				Return(uint64(10), nil).
				Once()

			m.Etherman.
				On("GetLatestVerifiedBatchNum").
				Return(uint64(10), nil).
				Once()

			m.State.
				On("SetLastBatchInfoSeenOnEthereum", ctx, uint64(10), uint64(10), nilDbTx).
				Return(nil).
				Once()

			m.Etherman.
				On("EthBlockByNumber", ctx, lastBlock.BlockNumber).
				Return(ethBlock, nil).
				Once()

			var n *big.Int
			m.Etherman.
				On("HeaderByNumber", ctx, n).
				Return(ethHeader, nil).
				Once()

			sequencedForceBatch := etherman.SequencedForceBatch{
				BatchNumber: uint64(2),
				Coinbase:    common.HexToAddress("0x222"),
				TxHash:      common.HexToHash("0x333"),
				PolygonZkEVMForcedBatchData: polygonzkevm.PolygonZkEVMForcedBatchData{
					Transactions:       []byte{},
					GlobalExitRoot:     [32]byte{1, 2, 3, 4, 5, 6, 7, 8, 9, 10, 11, 12, 13, 14, 15, 16, 17, 18, 19, 20, 21, 22, 23, 24, 25, 26, 27, 28, 29, 30, 31, 32},
					MinForcedTimestamp: 1000, //ForcedBatch
				},
			}

			forceb := []etherman.ForcedBatch{{
				BlockNumber:       lastBlock.BlockNumber,
				ForcedBatchNumber: 1,
				Sequencer:         sequencedForceBatch.Coinbase,
				GlobalExitRoot:    sequencedForceBatch.GlobalExitRoot,
				RawTxsData:        sequencedForceBatch.Transactions,
				ForcedAt:          time.Unix(int64(sequencedForceBatch.MinForcedTimestamp), 0),
			}}

			ethermanBlock := etherman.Block{
				BlockHash:             ethBlock.Hash(),
				SequencedForceBatches: [][]etherman.SequencedForceBatch{{sequencedForceBatch}},
				ForcedBatches:         forceb,
			}
			blocks := []etherman.Block{ethermanBlock}
			order := map[common.Hash][]etherman.Order{
				ethBlock.Hash(): {
					{
						Name: etherman.ForcedBatchesOrder,
						Pos:  0,
					},
					{
						Name: etherman.SequenceForceBatchesOrder,
						Pos:  0,
					},
				},
			}

			fromBlock := ethBlock.NumberU64() + 1
			toBlock := fromBlock + cfg.SyncChunkSize

			m.Etherman.
				On("GetRollupInfoByBlockRange", ctx, fromBlock, &toBlock).
				Return(blocks, order, nil).
				Once()

			m.State.
				On("BeginStateTransaction", ctx).
				Return(m.DbTx, nil).
				Once()

			stateBlock := &state.Block{
				BlockNumber: ethermanBlock.BlockNumber,
				BlockHash:   ethermanBlock.BlockHash,
				ParentHash:  ethermanBlock.ParentHash,
				ReceivedAt:  ethermanBlock.ReceivedAt,
			}

			m.State.
				On("AddBlock", ctx, stateBlock, m.DbTx).
				Return(nil).
				Once()

			fb := []state.ForcedBatch{{
				BlockNumber:       lastBlock.BlockNumber,
				ForcedBatchNumber: 1,
				Sequencer:         sequencedForceBatch.Coinbase,
				GlobalExitRoot:    sequencedForceBatch.GlobalExitRoot,
				RawTxsData:        sequencedForceBatch.Transactions,
				ForcedAt:          time.Unix(int64(sequencedForceBatch.MinForcedTimestamp), 0),
			}}

			m.State.
				On("AddForcedBatch", ctx, &fb[0], m.DbTx).
				Return(nil).
				Once()

			m.State.
				On("GetLastVirtualBatchNum", ctx, m.DbTx).
				Return(uint64(1), nil).
				Once()

			m.State.
				On("ResetTrustedState", ctx, uint64(1), m.DbTx).
				Return(nil).
				Once()

			m.State.
				On("GetNextForcedBatches", ctx, 1, m.DbTx).
				Return(fb, nil).
				Once()

			f := uint64(1)
			processingContext := state.ProcessingContext{
				BatchNumber:    sequencedForceBatch.BatchNumber,
				Coinbase:       sequencedForceBatch.Coinbase,
				Timestamp:      ethBlock.ReceivedAt,
				GlobalExitRoot: sequencedForceBatch.GlobalExitRoot,
				ForcedBatchNum: &f,
				BatchL2Data:    &sequencedForceBatch.Transactions,
			}

			m.State.
<<<<<<< HEAD
				On("ProcessAndStoreClosedBatch", ctx, processingContext, sequencedForceBatch.Transactions, m.DbTx, metrics.SynchronizerCallerLabel).
=======
				On("ProcessAndStoreClosedBatch", ctx, processingContext, m.DbTx, metrics.SynchronizerCallerLabel).
>>>>>>> 077fb50d
				Return(common.Hash{}, uint64(1), cProverIDExecution, nil).
				Once()

			virtualBatch := &state.VirtualBatch{
				BatchNumber:   sequencedForceBatch.BatchNumber,
				TxHash:        sequencedForceBatch.TxHash,
				Coinbase:      sequencedForceBatch.Coinbase,
				SequencerAddr: sequencedForceBatch.Coinbase,
				BlockNumber:   ethermanBlock.BlockNumber,
			}

			m.State.
				On("AddVirtualBatch", ctx, virtualBatch, m.DbTx).
				Return(nil).
				Once()

			seq := state.Sequence{
				FromBatchNumber: 2,
				ToBatchNumber:   2,
			}
			m.State.
				On("AddSequence", ctx, seq, m.DbTx).
				Return(nil).
				Once()

			m.State.
				On("GetStoredFlushID", ctx).
				Return(uint64(1), cProverIDExecution, nil).
				Once()

			m.DbTx.
				On("Commit", ctx).
				Run(func(args mock.Arguments) { sync.Stop() }).
				Return(nil).
				Once()
		}).
		Return(m.DbTx, nil).
		Once()

	err = sync.Sync()
	require.NoError(t, err)
}

func setupGenericTest(t *testing.T) (*state.Genesis, *Config, *mocks) {
	genesis := state.Genesis{
		GenesisBlockNum: uint64(123456),
	}
	cfg := Config{
		SyncInterval:  cfgTypes.Duration{Duration: 1 * time.Second},
		SyncChunkSize: 10,
	}

	m := mocks{
		Etherman:    newEthermanMock(t),
		State:       newStateMock(t),
		Pool:        newPoolMock(t),
		DbTx:        newDbTxMock(t),
		ZKEVMClient: newZkEVMClientMock(t),
		//EventLog:    newEventLogMock(t),
	}
	return &genesis, &cfg, &m
}

func transactionToTxData(t types.Transaction) *ethTypes.Transaction {
	inner := ethTypes.NewTx(&ethTypes.LegacyTx{
		Nonce:    uint64(t.Nonce),
		GasPrice: (*big.Int)(&t.GasPrice),
		Gas:      uint64(t.Gas),
		To:       t.To,
		Value:    (*big.Int)(&t.Value),
		V:        (*big.Int)(&t.V),
		R:        (*big.Int)(&t.R),
		S:        (*big.Int)(&t.S),
	})
	return inner
}

func createTransaction(txIndex uint64) types.Transaction {
	r, _ := new(big.Int).SetString("0x07445CC110033D6A44AD1736ECDF76D26CAB8AB20B9DABB1022EA9BF0707A14E", 0)
	s, _ := new(big.Int).SetString("0x675F2042E60C2D09A4B9C4862693596A75DDE508FCD8E6C7A95283FAD94372EC", 0)
	to := common.HexToAddress("530C75b2E17ac4d1DF146845cF905AEfB31c3607")
	block_hash := common.Hash([common.HashLength]byte{102, 231, 81, 89, 126, 43, 201, 5, 72, 85, 63, 88, 132, 194, 77, 155, 206, 246, 224, 205, 132, 229, 190, 32, 116, 150, 59, 88, 201, 248, 128, 99})
	block_number := types.ArgUint64(1)
	tx_index := types.ArgUint64(txIndex)
	transaction := types.Transaction{
		Nonce:       types.ArgUint64(8),
		GasPrice:    types.ArgBig(*big.NewInt(1000000000)),
		Gas:         types.ArgUint64(21000),
		To:          &to,
		Value:       types.ArgBig(*big.NewInt(2000000000000000000)),
		V:           types.ArgBig(*big.NewInt(2037)),
		R:           types.ArgBig(*r),
		S:           types.ArgBig(*s),
		Hash:        common.Hash([common.HashLength]byte{30, 184, 220, 207, 103, 194, 81, 217, 185, 173, 187, 253, 136, 201, 218, 21, 192, 0, 116, 182, 60, 68, 209, 250, 178, 183, 117, 113, 44, 41, 249, 43}),
		From:        common.HexToAddress("f39Fd6e51aad88F6F4ce6aB8827279cffFb92266"),
		BlockHash:   &block_hash,
		BlockNumber: &block_number,
		TxIndex:     &tx_index,
		ChainID:     types.ArgBig(*big.NewInt(1001)),
		Type:        types.ArgUint64(0),
	}
	return transaction
}

func createBatch(t *testing.T, batchNumber uint64, howManyTx int) *types.Batch {
	transactions := []types.TransactionOrHash{}
	transactions_state := []ethTypes.Transaction{}
	for i := 0; i < howManyTx; i++ {
		t := createTransaction(uint64(i + 1))
		transaction := types.TransactionOrHash{Tx: &t}
		transactions = append(transactions, transaction)
		transactions_state = append(transactions_state, *transactionToTxData(t))
	}
	batchL2Data, err := state.EncodeTransactions(transactions_state, nil, 4)
	require.NoError(t, err)

	batch := &types.Batch{
		Number:       types.ArgUint64(batchNumber),
		Coinbase:     common.Address([common.AddressLength]byte{243, 159, 214, 229, 26, 173, 136, 246, 244, 206, 106, 184, 130, 114, 121, 207, 255, 185, 34, 102}),
		Timestamp:    types.ArgUint64(1687854474), // Creation timestamp
		Transactions: transactions,
		BatchL2Data:  batchL2Data,
	}
	return batch
}

func rpcBatchTostateBatch(rpcBatch *types.Batch) *state.Batch {
	if rpcBatch == nil {
		return nil
	}
	return &state.Batch{
		BatchNumber:    uint64(rpcBatch.Number),
		Coinbase:       rpcBatch.Coinbase,
		StateRoot:      rpcBatch.StateRoot,
		BatchL2Data:    rpcBatch.BatchL2Data,
		GlobalExitRoot: rpcBatch.GlobalExitRoot,
		LocalExitRoot:  rpcBatch.MainnetExitRoot,
		Timestamp:      time.Unix(int64(rpcBatch.Timestamp), 0),
	}
}

func expectedCallsForOpenBatch(t *testing.T, m *mocks, sync *ClientSynchronizer, batchNumber uint64) {
	m.State.
		On("OpenBatch", sync.ctx, mock.Anything, m.DbTx).
		Return(nil).
		Once()
}

func expectedCallsForIncrementalProcess(t *testing.T, m *mocks, batchNumber uint64) {
	m.State.
		On("GetForkIDByBatchNumber", batchNumber).
		Return(uint64(4)).
		Once()
}

func expectedCallsForsyncTrustedState(t *testing.T, m *mocks, sync *ClientSynchronizer,
	batchInPermissionLess *types.Batch, batchInTrustedNode *types.Batch, previousBatchInPermissionless *types.Batch,
	needToRetrieveBatchFromDatabase bool, needUpdateL2Data bool) {
	batchNumber := uint64(batchInTrustedNode.Number)
	m.ZKEVMClient.
		On("BatchNumber", mock.Anything).
		Return(batchNumber, nil).
		Once()

	m.ZKEVMClient.
		On("BatchByNumber", mock.Anything, mock.AnythingOfType("*big.Int")).
		Run(func(args mock.Arguments) {
			param := args.Get(1).(*big.Int)
			expected := big.NewInt(int64(batchNumber))
			assert.Equal(t, *expected, *param)
		}).
		Return(batchInTrustedNode, nil).
		Once()

	m.State.
		On("BeginStateTransaction", sync.ctx).
		Return(m.DbTx, nil).
		Once()

	stateBatchInTrustedNode := rpcBatchTostateBatch(batchInTrustedNode)
	stateBatchInPermissionLess := rpcBatchTostateBatch(batchInPermissionLess)
	statePreviousBatchInPermissionless := rpcBatchTostateBatch(previousBatchInPermissionless)

	if needToRetrieveBatchFromDatabase {
		if statePreviousBatchInPermissionless != nil {
			m.State.
				On("GetBatchByNumber", mock.Anything, uint64(batchInTrustedNode.Number-1), mock.Anything).
				Return(statePreviousBatchInPermissionless, nil).
				Once()
		} else {
			m.State.
				On("GetBatchByNumber", mock.Anything, uint64(batchInTrustedNode.Number-1), mock.Anything).
				Return(nil, state.ErrStateNotSynchronized).
				Once()
		}
		if stateBatchInPermissionLess != nil {
			m.State.
				On("GetBatchByNumber", mock.Anything, uint64(batchInTrustedNode.Number), mock.Anything).
				Return(stateBatchInPermissionLess, nil).
				Once()
		} else {
			m.State.
				On("GetBatchByNumber", mock.Anything, uint64(batchInTrustedNode.Number), mock.Anything).
				Return(nil, state.ErrStateNotSynchronized).
				Once()
		}
	}
	if needUpdateL2Data {
		m.State.
			On("UpdateBatchL2Data", sync.ctx, batchNumber, stateBatchInTrustedNode.BatchL2Data, mock.Anything).
			Return(nil).
			Once()
	}
<<<<<<< HEAD
=======

	m.State.
		On("ResetTrustedState", sync.ctx, batchNumber-1, m.DbTx).
		Return(nil).
		Once()

	processCtx := state.ProcessingContext{
		BatchNumber:    uint64(batchInTrustedNode.Number),
		Coinbase:       common.HexToAddress(batchInTrustedNode.Coinbase.String()),
		Timestamp:      time.Unix(int64(batchInTrustedNode.Timestamp), 0),
		GlobalExitRoot: batchInTrustedNode.GlobalExitRoot,
		BatchL2Data:    (*[]byte)(&batchInTrustedNode.BatchL2Data),
	}
	m.State.
		On("OpenBatch", sync.ctx, processCtx, m.DbTx).
		Return(nil).
		Once()

	m.State.
		On("UpdateBatchL2Data", sync.ctx, batchNumber, stateBatchInTrustedNode.BatchL2Data, mock.Anything).
		Return(nil).
		Once()

>>>>>>> 077fb50d
	tx1 := state.ProcessTransactionResponse{}
	processedBatch := state.ProcessBatchResponse{
		FlushID:   1,
		ProverID:  cProverIDExecution,
		Responses: []*state.ProcessTransactionResponse{&tx1},
	}
	m.State.
		On("ProcessBatch", sync.ctx, mock.Anything, true).
		Return(&processedBatch, nil).
		Once()

	m.State.
		On("StoreTransaction", sync.ctx, uint64(stateBatchInTrustedNode.BatchNumber), mock.Anything, stateBatchInTrustedNode.Coinbase, uint64(batchInTrustedNode.Timestamp), m.DbTx).
		Return(nil).
		Once()

	m.State.
		On("GetStoredFlushID", sync.ctx).
		Return(uint64(1), cProverIDExecution, nil).
		Once()

	m.DbTx.
		On("Commit", sync.ctx).
		Return(nil).
		Once()
}<|MERGE_RESOLUTION|>--- conflicted
+++ resolved
@@ -43,12 +43,8 @@
 //	this Check partially point 2: Use previous batch stored in memory to avoid getting from database
 func Test_Given_PermissionlessNode_When_SyncronizeAgainSameBatch_Then_UseTheOneInMemoryInstaeadOfGettingFromDb(t *testing.T) {
 	genesis, cfg, m := setupGenericTest(t)
-<<<<<<< HEAD
 	ethermanForL1 := []EthermanInterface{m.Etherman}
 	sync_interface, err := NewSynchronizer(false, m.Etherman, ethermanForL1, m.State, m.Pool, m.EthTxManager, m.ZKEVMClient, nil, *genesis, *cfg)
-=======
-	sync_interface, err := NewSynchronizer(false, m.Etherman, m.State, m.Pool, m.EthTxManager, m.ZKEVMClient, nil, *genesis, *cfg)
->>>>>>> 077fb50d
 	require.NoError(t, err)
 	sync, ok := sync_interface.(*ClientSynchronizer)
 	require.EqualValues(t, true, ok, "Can't convert to underlaying struct the interface of syncronizer")
@@ -78,12 +74,8 @@
 //	this Check partially point 2: Store last batch in memory (CurrentTrustedBatch)
 func Test_Given_PermissionlessNode_When_SyncronizeFirstTimeABatch_Then_StoreItInALocalVar(t *testing.T) {
 	genesis, cfg, m := setupGenericTest(t)
-<<<<<<< HEAD
 	ethermanForL1 := []EthermanInterface{m.Etherman}
 	sync_interface, err := NewSynchronizer(false, m.Etherman, ethermanForL1, m.State, m.Pool, m.EthTxManager, m.ZKEVMClient, nil, *genesis, *cfg)
-=======
-	sync_interface, err := NewSynchronizer(false, m.Etherman, m.State, m.Pool, m.EthTxManager, m.ZKEVMClient, nil, *genesis, *cfg)
->>>>>>> 077fb50d
 	require.NoError(t, err)
 	sync, ok := sync_interface.(*ClientSynchronizer)
 	require.EqualValues(t, true, ok, "Can't convert to underlaying struct the interface of syncronizer")
@@ -126,13 +118,8 @@
 		DbTx:        newDbTxMock(t),
 		ZKEVMClient: newZkEVMClientMock(t),
 	}
-<<<<<<< HEAD
 	ethermanForL1 := []EthermanInterface{m.Etherman}
 	sync, err := NewSynchronizer(false, m.Etherman, ethermanForL1, m.State, m.Pool, m.EthTxManager, m.ZKEVMClient, nil, genesis, cfg)
-=======
-
-	sync, err := NewSynchronizer(false, m.Etherman, m.State, m.Pool, m.EthTxManager, m.ZKEVMClient, nil, genesis, cfg)
->>>>>>> 077fb50d
 	require.NoError(t, err)
 
 	// state preparation
@@ -382,13 +369,8 @@
 		DbTx:        newDbTxMock(t),
 		ZKEVMClient: newZkEVMClientMock(t),
 	}
-<<<<<<< HEAD
 	ethermanForL1 := []EthermanInterface{m.Etherman}
 	sync, err := NewSynchronizer(true, m.Etherman, ethermanForL1, m.State, m.Pool, m.EthTxManager, m.ZKEVMClient, nil, genesis, cfg)
-=======
-
-	sync, err := NewSynchronizer(true, m.Etherman, m.State, m.Pool, m.EthTxManager, m.ZKEVMClient, nil, genesis, cfg)
->>>>>>> 077fb50d
 	require.NoError(t, err)
 
 	// state preparation
@@ -558,11 +540,7 @@
 			}
 
 			m.State.
-<<<<<<< HEAD
 				On("ProcessAndStoreClosedBatch", ctx, processingContext, sequencedForceBatch.Transactions, m.DbTx, metrics.SynchronizerCallerLabel).
-=======
-				On("ProcessAndStoreClosedBatch", ctx, processingContext, m.DbTx, metrics.SynchronizerCallerLabel).
->>>>>>> 077fb50d
 				Return(common.Hash{}, uint64(1), cProverIDExecution, nil).
 				Once()
 
@@ -776,32 +754,6 @@
 			Return(nil).
 			Once()
 	}
-<<<<<<< HEAD
-=======
-
-	m.State.
-		On("ResetTrustedState", sync.ctx, batchNumber-1, m.DbTx).
-		Return(nil).
-		Once()
-
-	processCtx := state.ProcessingContext{
-		BatchNumber:    uint64(batchInTrustedNode.Number),
-		Coinbase:       common.HexToAddress(batchInTrustedNode.Coinbase.String()),
-		Timestamp:      time.Unix(int64(batchInTrustedNode.Timestamp), 0),
-		GlobalExitRoot: batchInTrustedNode.GlobalExitRoot,
-		BatchL2Data:    (*[]byte)(&batchInTrustedNode.BatchL2Data),
-	}
-	m.State.
-		On("OpenBatch", sync.ctx, processCtx, m.DbTx).
-		Return(nil).
-		Once()
-
-	m.State.
-		On("UpdateBatchL2Data", sync.ctx, batchNumber, stateBatchInTrustedNode.BatchL2Data, mock.Anything).
-		Return(nil).
-		Once()
-
->>>>>>> 077fb50d
 	tx1 := state.ProcessTransactionResponse{}
 	processedBatch := state.ProcessBatchResponse{
 		FlushID:   1,
