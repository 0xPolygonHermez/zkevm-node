package synchronizer

import (
	context "context"
	"math/big"
	"testing"
	"time"

	cfgTypes "github.com/0xPolygonHermez/zkevm-node/config/types"
	"github.com/0xPolygonHermez/zkevm-node/etherman"
	"github.com/0xPolygonHermez/zkevm-node/etherman/smartcontracts/proofofefficiency"
	"github.com/0xPolygonHermez/zkevm-node/state"
	"github.com/ethereum/go-ethereum/common"
	"github.com/ethereum/go-ethereum/core/types"
	"github.com/jackc/pgx/v4"
	"github.com/stretchr/testify/mock"
	"github.com/stretchr/testify/require"
)

type mocks struct {
	Etherman *ethermanMock
	State    *stateMock
	DbTx     *dbTxMock
}

func TestTrustedStateReorg(t *testing.T) {
	type testCase struct {
		Name            string
		getTrustedBatch func(*mocks, context.Context, etherman.SequencedBatch) *state.Batch
	}

	setupMocks := func(m *mocks, tc *testCase) Synchronizer {
		genBlockNumber := uint64(123456)
		genesis := state.Genesis{}
		cfg := Config{
			SyncInterval:  cfgTypes.Duration{Duration: 1 * time.Second},
			SyncChunkSize: 10,
		}
<<<<<<< HEAD
		reorgBlockNumChan := make(chan struct{})
		sync, err := NewSynchronizer(true, m.Etherman, m.State, genBlockNumber, genesis, reorgBlockNumChan, cfg)
=======
		reorgTrustedStateChan := make(chan struct{})
		sync, err := NewSynchronizer(m.Etherman, m.State, genBlockNumber, genesis, reorgTrustedStateChan, cfg)
>>>>>>> 58c6d9c6
		require.NoError(t, err)

		go func() {
			for {
				select {
				case <-reorgTrustedStateChan:
					t.Log("Trusted reorg receive in the channel")
					return
				case <-context.Background().Done():
					return
				}
			}
		}()
		// state preparation
		ctxMatchBy := mock.MatchedBy(func(ctx context.Context) bool { return ctx != nil })
		m.State.
			On("BeginStateTransaction", ctxMatchBy).
			Run(func(args mock.Arguments) {
				ctx := args[0].(context.Context)
				parentHash := common.HexToHash("0x111")
				ethHeader := &types.Header{Number: big.NewInt(1), ParentHash: parentHash}
				ethBlock := types.NewBlockWithHeader(ethHeader)
				lastBlock := &state.Block{BlockHash: ethBlock.Hash(), BlockNumber: ethBlock.Number().Uint64()}

				m.State.
					On("GetLastBlock", ctx, m.DbTx).
					Return(lastBlock, nil).
					Once()

				m.DbTx.
					On("Commit", ctx).
					Return(nil).
					Once()

				m.Etherman.
					On("EthBlockByNumber", ctx, lastBlock.BlockNumber).
					Return(ethBlock, nil).
					Once()

				var n *big.Int
				m.Etherman.
					On("HeaderByNumber", ctx, n).
					Return(ethHeader, nil).
					Once()

				sequencedBatch := etherman.SequencedBatch{
					BatchNumber: uint64(1),
					Coinbase:    common.HexToAddress("0x222"),
					TxHash:      common.HexToHash("0x333"),
					ProofOfEfficiencyBatchData: proofofefficiency.ProofOfEfficiencyBatchData{
						Transactions:          []byte{},
						GlobalExitRoot:        [32]byte{1, 2, 3, 4, 5, 6, 7, 8, 9, 10, 11, 12, 13, 14, 15, 16, 17, 18, 19, 20, 21, 22, 23, 24, 25, 26, 27, 28, 29, 30, 31, 32},
						Timestamp:             uint64(time.Now().Unix()),
						ForceBatchesTimestamp: []uint64{},
					},
				}

				ethermanBlock := etherman.Block{
					BlockHash:        ethBlock.Hash(),
					SequencedBatches: [][]etherman.SequencedBatch{{sequencedBatch}},
				}
				blocks := []etherman.Block{ethermanBlock}
				order := map[common.Hash][]etherman.Order{
					ethBlock.Hash(): {
						{
							Name: etherman.SequenceBatchesOrder,
							Pos:  0,
						},
					},
				}

				fromBlock := ethBlock.NumberU64() + 1
				toBlock := fromBlock + cfg.SyncChunkSize

				m.Etherman.
					On("GetRollupInfoByBlockRange", ctx, fromBlock, &toBlock).
					Return(blocks, order, nil).
					Once()

				m.State.
					On("BeginStateTransaction", ctx).
					Return(m.DbTx, nil).
					Once()

				stateBlock := &state.Block{
					BlockNumber: ethermanBlock.BlockNumber,
					BlockHash:   ethermanBlock.BlockHash,
					ParentHash:  ethermanBlock.ParentHash,
					ReceivedAt:  ethermanBlock.ReceivedAt,
				}

				m.State.
					On("AddBlock", ctx, stateBlock, m.DbTx).
					Return(nil).
					Once()

				trustedBatch := tc.getTrustedBatch(m, ctx, sequencedBatch)

				m.State.
					On("GetBatchByNumber", ctx, sequencedBatch.BatchNumber, m.DbTx).
					Return(trustedBatch, nil).
					Once()

				m.State.
					On("ResetTrustedState", ctx, sequencedBatch.BatchNumber, m.DbTx).
					Return(nil).
					Once()

				processingContext := state.ProcessingContext{
					BatchNumber:    sequencedBatch.BatchNumber,
					Coinbase:       sequencedBatch.Coinbase,
					Timestamp:      time.Unix(int64(sequencedBatch.Timestamp), 0),
					GlobalExitRoot: sequencedBatch.GlobalExitRoot,
				}

				m.State.
					On("ProcessAndStoreClosedBatch", ctx, processingContext, sequencedBatch.Transactions, m.DbTx).
					Return(nil).
					Once()

				virtualBatch := &state.VirtualBatch{
					BatchNumber: sequencedBatch.BatchNumber,
					TxHash:      sequencedBatch.TxHash,
					Coinbase:    sequencedBatch.Coinbase,
					BlockNumber: ethermanBlock.BlockNumber,
				}

				m.State.
					On("AddVirtualBatch", ctx, virtualBatch, m.DbTx).
					Return(nil).
					Once()

				m.DbTx.
					On("Commit", ctx).
					Run(func(args mock.Arguments) { sync.Stop() }).
					Return(nil).
					Once()

				m.Etherman.
					On("GetLatestBatchNumber").
					Return(uint64(10), nil).
					Once()

				var nilDbTx pgx.Tx
				m.State.
					On("GetLastBatchNumber", ctx, nilDbTx).
					Return(uint64(10), nil).
					Once()
			}).
			Return(m.DbTx, nil).
			Once()

		return sync
	}

	testCases := []testCase{
		{
			Name: "Transactions are different",
			getTrustedBatch: func(m *mocks, ctx context.Context, sequencedBatch etherman.SequencedBatch) *state.Batch {
				return &state.Batch{
					BatchL2Data:    []byte{1},
					GlobalExitRoot: sequencedBatch.GlobalExitRoot,
					Timestamp:      time.Unix(int64(sequencedBatch.Timestamp), 0),
					Coinbase:       sequencedBatch.Coinbase,
				}
			},
		},
		{
			Name: "Global Exit Root is different",
			getTrustedBatch: func(m *mocks, ctx context.Context, sequencedBatch etherman.SequencedBatch) *state.Batch {
				return &state.Batch{
					BatchL2Data:    sequencedBatch.Transactions,
					GlobalExitRoot: common.HexToHash("0x999888777"),
					Timestamp:      time.Unix(int64(sequencedBatch.Timestamp), 0),
					Coinbase:       sequencedBatch.Coinbase,
				}
			},
		},
		{
			Name: "Timestamp is different",
			getTrustedBatch: func(m *mocks, ctx context.Context, sequencedBatch etherman.SequencedBatch) *state.Batch {
				return &state.Batch{
					BatchL2Data:    sequencedBatch.Transactions,
					GlobalExitRoot: sequencedBatch.GlobalExitRoot,
					Timestamp:      time.Unix(int64(0), 0),
					Coinbase:       sequencedBatch.Coinbase,
				}
			},
		},
		{
			Name: "Coinbase is different",
			getTrustedBatch: func(m *mocks, ctx context.Context, sequencedBatch etherman.SequencedBatch) *state.Batch {
				return &state.Batch{
					BatchL2Data:    sequencedBatch.Transactions,
					GlobalExitRoot: sequencedBatch.GlobalExitRoot,
					Timestamp:      time.Unix(int64(sequencedBatch.Timestamp), 0),
					Coinbase:       common.HexToAddress("0x999888777"),
				}
			},
		},
	}

	m := mocks{
		Etherman: newEthermanMock(t),
		State:    newStateMock(t),
		DbTx:     newDbTxMock(t),
	}

	// start synchronizing
	for _, tc := range testCases {
		t.Run(tc.Name, func(t *testing.T) {
			testCase := tc
			sync := setupMocks(&m, &testCase)
			err := sync.Sync()
			require.NoError(t, err)
		})
	}
}<|MERGE_RESOLUTION|>--- conflicted
+++ resolved
@@ -36,13 +36,8 @@
 			SyncInterval:  cfgTypes.Duration{Duration: 1 * time.Second},
 			SyncChunkSize: 10,
 		}
-<<<<<<< HEAD
-		reorgBlockNumChan := make(chan struct{})
-		sync, err := NewSynchronizer(true, m.Etherman, m.State, genBlockNumber, genesis, reorgBlockNumChan, cfg)
-=======
 		reorgTrustedStateChan := make(chan struct{})
-		sync, err := NewSynchronizer(m.Etherman, m.State, genBlockNumber, genesis, reorgTrustedStateChan, cfg)
->>>>>>> 58c6d9c6
+		sync, err := NewSynchronizer(true, m.Etherman, m.State, genBlockNumber, genesis, reorgTrustedStateChan, cfg)
 		require.NoError(t, err)
 
 		go func() {
