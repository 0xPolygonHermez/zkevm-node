package synchronizer

import (
	context "context"
	"math/big"
	"testing"
	"time"

	cfgTypes "github.com/0xPolygonHermez/zkevm-node/config/types"
	"github.com/0xPolygonHermez/zkevm-node/etherman"
	"github.com/0xPolygonHermez/zkevm-node/etherman/smartcontracts/polygonzkevm"
	"github.com/0xPolygonHermez/zkevm-node/jsonrpc/types"
	"github.com/0xPolygonHermez/zkevm-node/state"
	"github.com/0xPolygonHermez/zkevm-node/state/metrics"
	"github.com/0xPolygonHermez/zkevm-node/state/runtime/executor"
	"github.com/ethereum/go-ethereum/common"
	ethTypes "github.com/ethereum/go-ethereum/core/types"
	"github.com/jackc/pgx/v4"
	"github.com/stretchr/testify/assert"
	"github.com/stretchr/testify/mock"
	"github.com/stretchr/testify/require"
)

const (
	cProverIDExecution = "PROVER_ID-EXE001"
)

type mocks struct {
	Etherman     *ethermanMock
	State        *stateMock
	Pool         *poolMock
	EthTxManager *ethTxManagerMock
	DbTx         *dbTxMock
	ZKEVMClient  *zkEVMClientMock
	//EventLog     *eventLogMock
}

//func Test_Given_StartingSynchronizer_When_CallFirstTimeExecutor_Then_StoreProverID(t *testing.T) {
//}

// Feature #2220 and  #2239: Optimize Trusted state synchronization
//
//	this Check partially point 2: Use previous batch stored in memory to avoid getting from database
func TestGivenPermissionlessNodeWhenSyncronizeAgainSameBatchThenUseTheOneInMemoryInstaeadOfGettingFromDb(t *testing.T) {
	genesis, cfg, m := setupGenericTest(t)
<<<<<<< HEAD
	sync_interface, err := NewSynchronizer(false, m.Etherman, m.State, m.Pool, m.EthTxManager, m.ZKEVMClient, nil, *genesis, *cfg)
=======
	ethermanForL1 := []EthermanInterface{m.Etherman}
	syncInterface, err := NewSynchronizer(false, m.Etherman, ethermanForL1, m.State, m.Pool, m.EthTxManager, m.ZKEVMClient, nil, *genesis, *cfg, false)
>>>>>>> 9ea4ab41
	require.NoError(t, err)
	sync, ok := syncInterface.(*ClientSynchronizer)
	require.EqualValues(t, true, ok, "Can't convert to underlaying struct the interface of syncronizer")
	lastBatchNumber := uint64(10)
	batch10With2Tx := createBatch(t, lastBatchNumber, 2)
	batch10With3Tx := createBatch(t, lastBatchNumber, 3)
	previousBatch09 := createBatch(t, lastBatchNumber-1, 1)

	expectedCallsForsyncTrustedState(t, m, sync, nil, batch10With2Tx, previousBatch09, true, false)
	// Is the first time that appears this batch, so it need to OpenBatch
	expectedCallsForOpenBatch(t, m, sync, lastBatchNumber)
	err = sync.syncTrustedState(lastBatchNumber)
	require.NoError(t, err)
	expectedCallsForsyncTrustedState(t, m, sync, batch10With2Tx, batch10With3Tx, previousBatch09, true, true)
	expectedCallsForOpenBatch(t, m, sync, lastBatchNumber)
	err = sync.syncTrustedState(lastBatchNumber)
	require.NoError(t, err)
	require.Equal(t, sync.trustedState.lastTrustedBatches[0], rpcBatchTostateBatch(batch10With3Tx))
}

// Feature #2220 and  #2239: Optimize Trusted state synchronization
//
//	this Check partially point 2: Store last batch in memory (CurrentTrustedBatch)
func TestGivenPermissionlessNodeWhenSyncronizeFirstTimeABatchThenStoreItInALocalVar(t *testing.T) {
	genesis, cfg, m := setupGenericTest(t)
<<<<<<< HEAD
	sync_interface, err := NewSynchronizer(false, m.Etherman, m.State, m.Pool, m.EthTxManager, m.ZKEVMClient, nil, *genesis, *cfg)
=======
	ethermanForL1 := []EthermanInterface{m.Etherman}
	syncInterface, err := NewSynchronizer(false, m.Etherman, ethermanForL1, m.State, m.Pool, m.EthTxManager, m.ZKEVMClient, nil, *genesis, *cfg, false)
>>>>>>> 9ea4ab41
	require.NoError(t, err)
	sync, ok := syncInterface.(*ClientSynchronizer)
	require.EqualValues(t, true, ok, "Can't convert to underlaying struct the interface of syncronizer")
	lastBatchNumber := uint64(10)
	batch10With1Tx := createBatch(t, lastBatchNumber, 1)
	batch10With2Tx := createBatch(t, lastBatchNumber, 2)
	previousBatch09 := createBatch(t, lastBatchNumber-1, 1)

	expectedCallsForsyncTrustedState(t, m, sync, batch10With1Tx, batch10With2Tx, previousBatch09, true, true)
	expectedCallsForOpenBatch(t, m, sync, lastBatchNumber)
	err = sync.syncTrustedState(lastBatchNumber)
	require.NoError(t, err)
	require.Equal(t, sync.trustedState.lastTrustedBatches[0], rpcBatchTostateBatch(batch10With2Tx))
}

// issue #2220
// TODO: this is running against old sequential L1 sync, need to update to parallel L1 sync.
// but it used a feature that is not implemented in new one that is asking beyond the last block on L1
func TestForcedBatch(t *testing.T) {
	genesis := state.Genesis{
		GenesisBlockNum: uint64(123456),
	}
	cfg := Config{
		SyncInterval:                        cfgTypes.Duration{Duration: 1 * time.Second},
		SyncChunkSize:                       10,
		UseParallelModeForL1Synchronization: false,
		L1ParallelSynchronization: L1ParallelSynchronizationConfig{
			NumberOfParallelOfEthereumClients:   1,
			CapacityOfBufferingRollupInfoFromL1: 1,
		},
	}

	m := mocks{
		Etherman:    newEthermanMock(t),
		State:       newStateMock(t),
		Pool:        newPoolMock(t),
		DbTx:        newDbTxMock(t),
		ZKEVMClient: newZkEVMClientMock(t),
	}
<<<<<<< HEAD

	sync, err := NewSynchronizer(false, m.Etherman, m.State, m.Pool, m.EthTxManager, m.ZKEVMClient, nil, genesis, cfg)
=======
	ethermanForL1 := []EthermanInterface{m.Etherman}
	sync, err := NewSynchronizer(false, m.Etherman, ethermanForL1, m.State, m.Pool, m.EthTxManager, m.ZKEVMClient, nil, genesis, cfg, false)
>>>>>>> 9ea4ab41
	require.NoError(t, err)

	// state preparation
	ctxMatchBy := mock.MatchedBy(func(ctx context.Context) bool { return ctx != nil })
	m.State.
		On("BeginStateTransaction", ctxMatchBy).
		Run(func(args mock.Arguments) {
			ctx := args[0].(context.Context)
			parentHash := common.HexToHash("0x111")
			ethHeader := &ethTypes.Header{Number: big.NewInt(1), ParentHash: parentHash}
			ethBlock := ethTypes.NewBlockWithHeader(ethHeader)
			lastBlock := &state.Block{BlockHash: ethBlock.Hash(), BlockNumber: ethBlock.Number().Uint64()}

			m.State.
				On("GetLastBlock", ctx, m.DbTx).
				Return(lastBlock, nil).
				Once()

			m.State.
				On("GetLastBatchNumber", ctx, m.DbTx).
				Return(uint64(10), nil).
				Once()

			m.State.
				On("SetInitSyncBatch", ctx, uint64(10), m.DbTx).
				Return(nil).
				Once()

			m.DbTx.
				On("Commit", ctx).
				Return(nil).
				Once()

			m.Etherman.
				On("GetLatestBatchNumber").
				Return(uint64(10), nil).
				Once()

			var nilDbTx pgx.Tx
			m.State.
				On("GetLastBatchNumber", ctx, nilDbTx).
				Return(uint64(10), nil).
				Once()

			m.Etherman.
				On("GetLatestVerifiedBatchNum").
				Return(uint64(10), nil).
				Once()

			m.State.
				On("SetLastBatchInfoSeenOnEthereum", ctx, uint64(10), uint64(10), nilDbTx).
				Return(nil).
				Once()

			m.Etherman.
				On("EthBlockByNumber", ctx, lastBlock.BlockNumber).
				Return(ethBlock, nil).
				Once()

			var n *big.Int
			m.Etherman.
				On("HeaderByNumber", mock.Anything, n).
				Return(ethHeader, nil).
				Once()

			t := time.Now()
			sequencedBatch := etherman.SequencedBatch{
				BatchNumber:   uint64(2),
				Coinbase:      common.HexToAddress("0x222"),
				SequencerAddr: common.HexToAddress("0x00"),
				TxHash:        common.HexToHash("0x333"),
				PolygonZkEVMBatchData: polygonzkevm.PolygonZkEVMBatchData{
					Transactions:       []byte{},
					GlobalExitRoot:     [32]byte{1, 2, 3, 4, 5, 6, 7, 8, 9, 10, 11, 12, 13, 14, 15, 16, 17, 18, 19, 20, 21, 22, 23, 24, 25, 26, 27, 28, 29, 30, 31, 32},
					Timestamp:          uint64(t.Unix()),
					MinForcedTimestamp: 1000, //ForcedBatch
				},
			}

			forceb := []etherman.ForcedBatch{{
				BlockNumber:       lastBlock.BlockNumber,
				ForcedBatchNumber: 1,
				Sequencer:         sequencedBatch.Coinbase,
				GlobalExitRoot:    sequencedBatch.GlobalExitRoot,
				RawTxsData:        sequencedBatch.Transactions,
				ForcedAt:          time.Unix(int64(sequencedBatch.MinForcedTimestamp), 0),
			}}

			ethermanBlock := etherman.Block{
				BlockHash:        ethBlock.Hash(),
				SequencedBatches: [][]etherman.SequencedBatch{{sequencedBatch}},
				ForcedBatches:    forceb,
			}
			blocks := []etherman.Block{ethermanBlock}
			order := map[common.Hash][]etherman.Order{
				ethBlock.Hash(): {
					{
						Name: etherman.ForcedBatchesOrder,
						Pos:  0,
					},
					{
						Name: etherman.SequenceBatchesOrder,
						Pos:  0,
					},
				},
			}

			fromBlock := ethBlock.NumberU64() + 1
			toBlock := fromBlock + cfg.SyncChunkSize

			m.Etherman.
				On("GetRollupInfoByBlockRange", mock.Anything, fromBlock, &toBlock).
				Return(blocks, order, nil).
				Once()

			m.ZKEVMClient.
				On("BatchNumber", ctx).
				Return(uint64(1), nil).
				Once()

			m.State.
				On("BeginStateTransaction", ctx).
				Return(m.DbTx, nil).
				Once()

			stateBlock := &state.Block{
				BlockNumber: ethermanBlock.BlockNumber,
				BlockHash:   ethermanBlock.BlockHash,
				ParentHash:  ethermanBlock.ParentHash,
				ReceivedAt:  ethermanBlock.ReceivedAt,
			}

			m.State.
				On("AddBlock", ctx, stateBlock, m.DbTx).
				Return(nil).
				Once()

			fb := []state.ForcedBatch{{
				BlockNumber:       lastBlock.BlockNumber,
				ForcedBatchNumber: 1,
				Sequencer:         sequencedBatch.Coinbase,
				GlobalExitRoot:    sequencedBatch.GlobalExitRoot,
				RawTxsData:        sequencedBatch.Transactions,
				ForcedAt:          time.Unix(int64(sequencedBatch.MinForcedTimestamp), 0),
			}}

			m.State.
				On("AddForcedBatch", ctx, &fb[0], m.DbTx).
				Return(nil).
				Once()

			m.State.
				On("GetNextForcedBatches", ctx, 1, m.DbTx).
				Return(fb, nil).
				Once()

			trustedBatch := &state.Batch{
				BatchL2Data:    sequencedBatch.Transactions,
				GlobalExitRoot: sequencedBatch.GlobalExitRoot,
				Timestamp:      time.Unix(int64(sequencedBatch.Timestamp), 0),
				Coinbase:       sequencedBatch.Coinbase,
			}

			m.State.
				On("GetBatchByNumber", ctx, sequencedBatch.BatchNumber, m.DbTx).
				Return(trustedBatch, nil).
				Once()

			var forced uint64 = 1
			sbatch := state.Batch{
				BatchNumber:    sequencedBatch.BatchNumber,
				Coinbase:       common.HexToAddress("0x222"),
				BatchL2Data:    []byte{},
				Timestamp:      time.Unix(int64(t.Unix()), 0),
				Transactions:   nil,
				GlobalExitRoot: [32]byte{1, 2, 3, 4, 5, 6, 7, 8, 9, 10, 11, 12, 13, 14, 15, 16, 17, 18, 19, 20, 21, 22, 23, 24, 25, 26, 27, 28, 29, 30, 31, 32},
				ForcedBatchNum: &forced,
			}
			m.State.On("ExecuteBatch", ctx, sbatch, false, m.DbTx).
				Return(&executor.ProcessBatchResponse{NewStateRoot: trustedBatch.StateRoot.Bytes()}, nil).
				Once()

			virtualBatch := &state.VirtualBatch{
				BatchNumber: sequencedBatch.BatchNumber,
				TxHash:      sequencedBatch.TxHash,
				Coinbase:    sequencedBatch.Coinbase,
				BlockNumber: ethermanBlock.BlockNumber,
			}

			m.State.
				On("AddVirtualBatch", ctx, virtualBatch, m.DbTx).
				Return(nil).
				Once()

			seq := state.Sequence{
				FromBatchNumber: 2,
				ToBatchNumber:   2,
			}
			m.State.
				On("AddSequence", ctx, seq, m.DbTx).
				Return(nil).
				Once()

			m.State.
				On("AddAccumulatedInputHash", ctx, sequencedBatch.BatchNumber, common.Hash{}, m.DbTx).
				Return(nil).
				Once()

			m.State.
				On("GetStoredFlushID", ctx).
				Return(uint64(1), cProverIDExecution, nil).
				Once()

			m.DbTx.
				On("Commit", ctx).
				Run(func(args mock.Arguments) { sync.Stop() }).
				Return(nil).
				Once()
		}).
		Return(m.DbTx, nil).
		Once()

	err = sync.Sync()
	require.NoError(t, err)
}

// TODO: this is running against old sequential L1 sync, need to update to parallel L1 sync.
// but it used a feature that is not implemented in new one that is asking beyond the last block on L1
func TestSequenceForcedBatch(t *testing.T) {
	genesis := state.Genesis{
		GenesisBlockNum: uint64(123456),
	}
	cfg := Config{
		SyncInterval:                        cfgTypes.Duration{Duration: 1 * time.Second},
		SyncChunkSize:                       10,
		UseParallelModeForL1Synchronization: false,
		L1ParallelSynchronization: L1ParallelSynchronizationConfig{
			NumberOfParallelOfEthereumClients:   1,
			CapacityOfBufferingRollupInfoFromL1: 1,
		},
	}

	m := mocks{
		Etherman:    newEthermanMock(t),
		State:       newStateMock(t),
		Pool:        newPoolMock(t),
		DbTx:        newDbTxMock(t),
		ZKEVMClient: newZkEVMClientMock(t),
	}
<<<<<<< HEAD

	sync, err := NewSynchronizer(true, m.Etherman, m.State, m.Pool, m.EthTxManager, m.ZKEVMClient, nil, genesis, cfg)
=======
	ethermanForL1 := []EthermanInterface{m.Etherman}
	sync, err := NewSynchronizer(true, m.Etherman, ethermanForL1, m.State, m.Pool, m.EthTxManager, m.ZKEVMClient, nil, genesis, cfg, false)
>>>>>>> 9ea4ab41
	require.NoError(t, err)

	// state preparation
	ctxMatchBy := mock.MatchedBy(func(ctx context.Context) bool { return ctx != nil })
	m.State.
		On("BeginStateTransaction", ctxMatchBy).
		Run(func(args mock.Arguments) {
			ctx := args[0].(context.Context)
			parentHash := common.HexToHash("0x111")
			ethHeader := &ethTypes.Header{Number: big.NewInt(1), ParentHash: parentHash}
			ethBlock := ethTypes.NewBlockWithHeader(ethHeader)
			lastBlock := &state.Block{BlockHash: ethBlock.Hash(), BlockNumber: ethBlock.Number().Uint64()}

			m.State.
				On("GetLastBlock", ctx, m.DbTx).
				Return(lastBlock, nil).
				Once()

			m.State.
				On("GetLastBatchNumber", ctx, m.DbTx).
				Return(uint64(10), nil).
				Once()

			m.State.
				On("SetInitSyncBatch", ctx, uint64(10), m.DbTx).
				Return(nil).
				Once()

			m.DbTx.
				On("Commit", ctx).
				Return(nil).
				Once()

			m.Etherman.
				On("GetLatestBatchNumber").
				Return(uint64(10), nil).
				Once()

			var nilDbTx pgx.Tx
			m.State.
				On("GetLastBatchNumber", ctx, nilDbTx).
				Return(uint64(10), nil).
				Once()

			m.Etherman.
				On("GetLatestVerifiedBatchNum").
				Return(uint64(10), nil).
				Once()

			m.State.
				On("SetLastBatchInfoSeenOnEthereum", ctx, uint64(10), uint64(10), nilDbTx).
				Return(nil).
				Once()

			m.Etherman.
				On("EthBlockByNumber", ctx, lastBlock.BlockNumber).
				Return(ethBlock, nil).
				Once()

			var n *big.Int
			m.Etherman.
				On("HeaderByNumber", ctx, n).
				Return(ethHeader, nil).
				Once()

			sequencedForceBatch := etherman.SequencedForceBatch{
				BatchNumber: uint64(2),
				Coinbase:    common.HexToAddress("0x222"),
				TxHash:      common.HexToHash("0x333"),
				PolygonZkEVMForcedBatchData: polygonzkevm.PolygonZkEVMForcedBatchData{
					Transactions:       []byte{},
					GlobalExitRoot:     [32]byte{1, 2, 3, 4, 5, 6, 7, 8, 9, 10, 11, 12, 13, 14, 15, 16, 17, 18, 19, 20, 21, 22, 23, 24, 25, 26, 27, 28, 29, 30, 31, 32},
					MinForcedTimestamp: 1000, //ForcedBatch
				},
			}

			forceb := []etherman.ForcedBatch{{
				BlockNumber:       lastBlock.BlockNumber,
				ForcedBatchNumber: 1,
				Sequencer:         sequencedForceBatch.Coinbase,
				GlobalExitRoot:    sequencedForceBatch.GlobalExitRoot,
				RawTxsData:        sequencedForceBatch.Transactions,
				ForcedAt:          time.Unix(int64(sequencedForceBatch.MinForcedTimestamp), 0),
			}}

			ethermanBlock := etherman.Block{
				BlockHash:             ethBlock.Hash(),
				SequencedForceBatches: [][]etherman.SequencedForceBatch{{sequencedForceBatch}},
				ForcedBatches:         forceb,
			}
			blocks := []etherman.Block{ethermanBlock}
			order := map[common.Hash][]etherman.Order{
				ethBlock.Hash(): {
					{
						Name: etherman.ForcedBatchesOrder,
						Pos:  0,
					},
					{
						Name: etherman.SequenceForceBatchesOrder,
						Pos:  0,
					},
				},
			}

			fromBlock := ethBlock.NumberU64() + 1
			toBlock := fromBlock + cfg.SyncChunkSize

			m.Etherman.
				On("GetRollupInfoByBlockRange", ctx, fromBlock, &toBlock).
				Return(blocks, order, nil).
				Once()

			m.State.
				On("BeginStateTransaction", ctx).
				Return(m.DbTx, nil).
				Once()

			stateBlock := &state.Block{
				BlockNumber: ethermanBlock.BlockNumber,
				BlockHash:   ethermanBlock.BlockHash,
				ParentHash:  ethermanBlock.ParentHash,
				ReceivedAt:  ethermanBlock.ReceivedAt,
			}

			m.State.
				On("AddBlock", ctx, stateBlock, m.DbTx).
				Return(nil).
				Once()

			fb := []state.ForcedBatch{{
				BlockNumber:       lastBlock.BlockNumber,
				ForcedBatchNumber: 1,
				Sequencer:         sequencedForceBatch.Coinbase,
				GlobalExitRoot:    sequencedForceBatch.GlobalExitRoot,
				RawTxsData:        sequencedForceBatch.Transactions,
				ForcedAt:          time.Unix(int64(sequencedForceBatch.MinForcedTimestamp), 0),
			}}

			m.State.
				On("AddForcedBatch", ctx, &fb[0], m.DbTx).
				Return(nil).
				Once()

			m.State.
				On("GetLastVirtualBatchNum", ctx, m.DbTx).
				Return(uint64(1), nil).
				Once()

			m.State.
				On("ResetTrustedState", ctx, uint64(1), m.DbTx).
				Return(nil).
				Once()

			m.State.
				On("GetNextForcedBatches", ctx, 1, m.DbTx).
				Return(fb, nil).
				Once()

			f := uint64(1)
			processingContext := state.ProcessingContext{
				BatchNumber:    sequencedForceBatch.BatchNumber,
				Coinbase:       sequencedForceBatch.Coinbase,
				Timestamp:      ethBlock.ReceivedAt,
				GlobalExitRoot: sequencedForceBatch.GlobalExitRoot,
				ForcedBatchNum: &f,
				BatchL2Data:    &sequencedForceBatch.Transactions,
			}

			m.State.
				On("ProcessAndStoreClosedBatch", ctx, processingContext, sequencedForceBatch.Transactions, m.DbTx, metrics.SynchronizerCallerLabel).
				Return(common.Hash{}, uint64(1), cProverIDExecution, nil).
				Once()

			virtualBatch := &state.VirtualBatch{
				BatchNumber:   sequencedForceBatch.BatchNumber,
				TxHash:        sequencedForceBatch.TxHash,
				Coinbase:      sequencedForceBatch.Coinbase,
				SequencerAddr: sequencedForceBatch.Coinbase,
				BlockNumber:   ethermanBlock.BlockNumber,
			}

			m.State.
				On("AddVirtualBatch", ctx, virtualBatch, m.DbTx).
				Return(nil).
				Once()

			seq := state.Sequence{
				FromBatchNumber: 2,
				ToBatchNumber:   2,
			}
			m.State.
				On("AddSequence", ctx, seq, m.DbTx).
				Return(nil).
				Once()

			m.State.
				On("GetStoredFlushID", ctx).
				Return(uint64(1), cProverIDExecution, nil).
				Once()

			m.DbTx.
				On("Commit", ctx).
				Run(func(args mock.Arguments) { sync.Stop() }).
				Return(nil).
				Once()
		}).
		Return(m.DbTx, nil).
		Once()

	err = sync.Sync()
	require.NoError(t, err)
}

func setupGenericTest(t *testing.T) (*state.Genesis, *Config, *mocks) {
	genesis := state.Genesis{
		GenesisBlockNum: uint64(123456),
	}
	cfg := Config{
		SyncInterval:  cfgTypes.Duration{Duration: 1 * time.Second},
		SyncChunkSize: 10,
	}

	m := mocks{
		Etherman:    newEthermanMock(t),
		State:       newStateMock(t),
		Pool:        newPoolMock(t),
		DbTx:        newDbTxMock(t),
		ZKEVMClient: newZkEVMClientMock(t),
		//EventLog:    newEventLogMock(t),
	}
	return &genesis, &cfg, &m
}

func transactionToTxData(t types.Transaction) *ethTypes.Transaction {
	inner := ethTypes.NewTx(&ethTypes.LegacyTx{
		Nonce:    uint64(t.Nonce),
		GasPrice: (*big.Int)(&t.GasPrice),
		Gas:      uint64(t.Gas),
		To:       t.To,
		Value:    (*big.Int)(&t.Value),
		V:        (*big.Int)(&t.V),
		R:        (*big.Int)(&t.R),
		S:        (*big.Int)(&t.S),
	})
	return inner
}

func createTransaction(txIndex uint64) types.Transaction {
	r, _ := new(big.Int).SetString("0x07445CC110033D6A44AD1736ECDF76D26CAB8AB20B9DABB1022EA9BF0707A14E", 0)
	s, _ := new(big.Int).SetString("0x675F2042E60C2D09A4B9C4862693596A75DDE508FCD8E6C7A95283FAD94372EC", 0)
	to := common.HexToAddress("530C75b2E17ac4d1DF146845cF905AEfB31c3607")
	block_hash := common.Hash([common.HashLength]byte{102, 231, 81, 89, 126, 43, 201, 5, 72, 85, 63, 88, 132, 194, 77, 155, 206, 246, 224, 205, 132, 229, 190, 32, 116, 150, 59, 88, 201, 248, 128, 99})
	block_number := types.ArgUint64(1)
	tx_index := types.ArgUint64(txIndex)
	transaction := types.Transaction{
		Nonce:       types.ArgUint64(8),
		GasPrice:    types.ArgBig(*big.NewInt(1000000000)),
		Gas:         types.ArgUint64(21000),
		To:          &to,
		Value:       types.ArgBig(*big.NewInt(2000000000000000000)),
		V:           types.ArgBig(*big.NewInt(2037)),
		R:           types.ArgBig(*r),
		S:           types.ArgBig(*s),
		Hash:        common.Hash([common.HashLength]byte{30, 184, 220, 207, 103, 194, 81, 217, 185, 173, 187, 253, 136, 201, 218, 21, 192, 0, 116, 182, 60, 68, 209, 250, 178, 183, 117, 113, 44, 41, 249, 43}),
		From:        common.HexToAddress("f39Fd6e51aad88F6F4ce6aB8827279cffFb92266"),
		BlockHash:   &block_hash,
		BlockNumber: &block_number,
		TxIndex:     &tx_index,
		ChainID:     types.ArgBig(*big.NewInt(1001)),
		Type:        types.ArgUint64(0),
	}
	return transaction
}

func createBatch(t *testing.T, batchNumber uint64, howManyTx int) *types.Batch {
	transactions := []types.TransactionOrHash{}
	transactions_state := []ethTypes.Transaction{}
	for i := 0; i < howManyTx; i++ {
		t := createTransaction(uint64(i + 1))
		transaction := types.TransactionOrHash{Tx: &t}
		transactions = append(transactions, transaction)
		transactions_state = append(transactions_state, *transactionToTxData(t))
	}
	batchL2Data, err := state.EncodeTransactions(transactions_state, nil, 4)
	require.NoError(t, err)

	batch := &types.Batch{
		Number:       types.ArgUint64(batchNumber),
		Coinbase:     common.Address([common.AddressLength]byte{243, 159, 214, 229, 26, 173, 136, 246, 244, 206, 106, 184, 130, 114, 121, 207, 255, 185, 34, 102}),
		Timestamp:    types.ArgUint64(1687854474), // Creation timestamp
		Transactions: transactions,
		BatchL2Data:  batchL2Data,
	}
	return batch
}

func rpcBatchTostateBatch(rpcBatch *types.Batch) *state.Batch {
	if rpcBatch == nil {
		return nil
	}
	return &state.Batch{
		BatchNumber:    uint64(rpcBatch.Number),
		Coinbase:       rpcBatch.Coinbase,
		StateRoot:      rpcBatch.StateRoot,
		BatchL2Data:    rpcBatch.BatchL2Data,
		GlobalExitRoot: rpcBatch.GlobalExitRoot,
		LocalExitRoot:  rpcBatch.MainnetExitRoot,
		Timestamp:      time.Unix(int64(rpcBatch.Timestamp), 0),
	}
}

func expectedCallsForOpenBatch(t *testing.T, m *mocks, sync *ClientSynchronizer, batchNumber uint64) {
	m.State.
		On("OpenBatch", sync.ctx, mock.Anything, m.DbTx).
		Return(nil).
		Once()
}

func expectedCallsForsyncTrustedState(t *testing.T, m *mocks, sync *ClientSynchronizer,
	batchInPermissionLess *types.Batch, batchInTrustedNode *types.Batch, previousBatchInPermissionless *types.Batch,
	needToRetrieveBatchFromDatabase bool, needUpdateL2Data bool) {
	batchNumber := uint64(batchInTrustedNode.Number)
	m.ZKEVMClient.
		On("BatchNumber", mock.Anything).
		Return(batchNumber, nil).
		Once()

	m.ZKEVMClient.
		On("BatchByNumber", mock.Anything, mock.AnythingOfType("*big.Int")).
		Run(func(args mock.Arguments) {
			param := args.Get(1).(*big.Int)
			expected := big.NewInt(int64(batchNumber))
			assert.Equal(t, *expected, *param)
		}).
		Return(batchInTrustedNode, nil).
		Once()

	m.State.
<<<<<<< HEAD
		On("BeginStateTransaction", sync.ctx).
=======
		On("BeginStateTransaction", mock.Anything).
>>>>>>> 9ea4ab41
		Return(m.DbTx, nil).
		Once()

	stateBatchInTrustedNode := rpcBatchTostateBatch(batchInTrustedNode)
	stateBatchInPermissionLess := rpcBatchTostateBatch(batchInPermissionLess)
	statePreviousBatchInPermissionless := rpcBatchTostateBatch(previousBatchInPermissionless)

	if needToRetrieveBatchFromDatabase {
		if statePreviousBatchInPermissionless != nil {
			m.State.
				On("GetBatchByNumber", mock.Anything, uint64(batchInTrustedNode.Number-1), mock.Anything).
				Return(statePreviousBatchInPermissionless, nil).
				Once()
		} else {
			m.State.
				On("GetBatchByNumber", mock.Anything, uint64(batchInTrustedNode.Number-1), mock.Anything).
				Return(nil, state.ErrNotFound).
				Once()
		}
		if stateBatchInPermissionLess != nil {
			m.State.
				On("GetBatchByNumber", mock.Anything, uint64(batchInTrustedNode.Number), mock.Anything).
				Return(stateBatchInPermissionLess, nil).
				Once()
		} else {
			m.State.
				On("GetBatchByNumber", mock.Anything, uint64(batchInTrustedNode.Number), mock.Anything).
				Return(nil, state.ErrNotFound).
				Once()
		}
	}
	if needUpdateL2Data {
		m.State.
			On("ResetTrustedState", sync.ctx, batchNumber-1, mock.Anything).
			Return(nil).
			Once()

		m.State.
			On("UpdateBatchL2Data", mock.Anything, batchNumber, stateBatchInTrustedNode.BatchL2Data, mock.Anything).
			Return(nil).
			Once()
	}
<<<<<<< HEAD

	m.State.
		On("ResetTrustedState", sync.ctx, batchNumber-1, m.DbTx).
		Return(nil).
		Once()

	processCtx := state.ProcessingContext{
		BatchNumber:    uint64(batchInTrustedNode.Number),
		Coinbase:       common.HexToAddress(batchInTrustedNode.Coinbase.String()),
		Timestamp:      time.Unix(int64(batchInTrustedNode.Timestamp), 0),
		GlobalExitRoot: batchInTrustedNode.GlobalExitRoot,
	}
	m.State.
		On("OpenBatch", sync.ctx, processCtx, m.DbTx).
		Return(nil).
		Once()

	m.State.
		On("UpdateBatchL2Data", sync.ctx, batchNumber, stateBatchInTrustedNode.BatchL2Data, mock.Anything).
		Return(nil).
		Once()

=======
>>>>>>> 9ea4ab41
	tx1 := state.ProcessTransactionResponse{}
	processedBatch := state.ProcessBatchResponse{
		FlushID:   1,
		ProverID:  cProverIDExecution,
		Responses: []*state.ProcessTransactionResponse{&tx1},
	}
	m.State.
		On("ProcessBatch", mock.Anything, mock.Anything, true).
		Return(&processedBatch, nil).
		Once()

	m.State.
		On("StoreTransaction", sync.ctx, uint64(stateBatchInTrustedNode.BatchNumber), mock.Anything, stateBatchInTrustedNode.Coinbase, uint64(batchInTrustedNode.Timestamp), m.DbTx).
		Return(&ethTypes.Header{}, nil).
		Once()

	m.State.
<<<<<<< HEAD
		On("GetStoredFlushID", sync.ctx).
=======
		On("GetStoredFlushID", mock.Anything).
>>>>>>> 9ea4ab41
		Return(uint64(1), cProverIDExecution, nil).
		Once()

	m.DbTx.
<<<<<<< HEAD
		On("Commit", sync.ctx).
=======
		On("Commit", mock.Anything).
>>>>>>> 9ea4ab41
		Return(nil).
		Once()
}<|MERGE_RESOLUTION|>--- conflicted
+++ resolved
@@ -43,12 +43,8 @@
 //	this Check partially point 2: Use previous batch stored in memory to avoid getting from database
 func TestGivenPermissionlessNodeWhenSyncronizeAgainSameBatchThenUseTheOneInMemoryInstaeadOfGettingFromDb(t *testing.T) {
 	genesis, cfg, m := setupGenericTest(t)
-<<<<<<< HEAD
-	sync_interface, err := NewSynchronizer(false, m.Etherman, m.State, m.Pool, m.EthTxManager, m.ZKEVMClient, nil, *genesis, *cfg)
-=======
 	ethermanForL1 := []EthermanInterface{m.Etherman}
 	syncInterface, err := NewSynchronizer(false, m.Etherman, ethermanForL1, m.State, m.Pool, m.EthTxManager, m.ZKEVMClient, nil, *genesis, *cfg, false)
->>>>>>> 9ea4ab41
 	require.NoError(t, err)
 	sync, ok := syncInterface.(*ClientSynchronizer)
 	require.EqualValues(t, true, ok, "Can't convert to underlaying struct the interface of syncronizer")
@@ -74,12 +70,8 @@
 //	this Check partially point 2: Store last batch in memory (CurrentTrustedBatch)
 func TestGivenPermissionlessNodeWhenSyncronizeFirstTimeABatchThenStoreItInALocalVar(t *testing.T) {
 	genesis, cfg, m := setupGenericTest(t)
-<<<<<<< HEAD
-	sync_interface, err := NewSynchronizer(false, m.Etherman, m.State, m.Pool, m.EthTxManager, m.ZKEVMClient, nil, *genesis, *cfg)
-=======
 	ethermanForL1 := []EthermanInterface{m.Etherman}
 	syncInterface, err := NewSynchronizer(false, m.Etherman, ethermanForL1, m.State, m.Pool, m.EthTxManager, m.ZKEVMClient, nil, *genesis, *cfg, false)
->>>>>>> 9ea4ab41
 	require.NoError(t, err)
 	sync, ok := syncInterface.(*ClientSynchronizer)
 	require.EqualValues(t, true, ok, "Can't convert to underlaying struct the interface of syncronizer")
@@ -119,13 +111,8 @@
 		DbTx:        newDbTxMock(t),
 		ZKEVMClient: newZkEVMClientMock(t),
 	}
-<<<<<<< HEAD
-
-	sync, err := NewSynchronizer(false, m.Etherman, m.State, m.Pool, m.EthTxManager, m.ZKEVMClient, nil, genesis, cfg)
-=======
 	ethermanForL1 := []EthermanInterface{m.Etherman}
 	sync, err := NewSynchronizer(false, m.Etherman, ethermanForL1, m.State, m.Pool, m.EthTxManager, m.ZKEVMClient, nil, genesis, cfg, false)
->>>>>>> 9ea4ab41
 	require.NoError(t, err)
 
 	// state preparation
@@ -375,13 +362,8 @@
 		DbTx:        newDbTxMock(t),
 		ZKEVMClient: newZkEVMClientMock(t),
 	}
-<<<<<<< HEAD
-
-	sync, err := NewSynchronizer(true, m.Etherman, m.State, m.Pool, m.EthTxManager, m.ZKEVMClient, nil, genesis, cfg)
-=======
 	ethermanForL1 := []EthermanInterface{m.Etherman}
 	sync, err := NewSynchronizer(true, m.Etherman, ethermanForL1, m.State, m.Pool, m.EthTxManager, m.ZKEVMClient, nil, genesis, cfg, false)
->>>>>>> 9ea4ab41
 	require.NoError(t, err)
 
 	// state preparation
@@ -720,11 +702,7 @@
 		Once()
 
 	m.State.
-<<<<<<< HEAD
-		On("BeginStateTransaction", sync.ctx).
-=======
 		On("BeginStateTransaction", mock.Anything).
->>>>>>> 9ea4ab41
 		Return(m.DbTx, nil).
 		Once()
 
@@ -767,31 +745,6 @@
 			Return(nil).
 			Once()
 	}
-<<<<<<< HEAD
-
-	m.State.
-		On("ResetTrustedState", sync.ctx, batchNumber-1, m.DbTx).
-		Return(nil).
-		Once()
-
-	processCtx := state.ProcessingContext{
-		BatchNumber:    uint64(batchInTrustedNode.Number),
-		Coinbase:       common.HexToAddress(batchInTrustedNode.Coinbase.String()),
-		Timestamp:      time.Unix(int64(batchInTrustedNode.Timestamp), 0),
-		GlobalExitRoot: batchInTrustedNode.GlobalExitRoot,
-	}
-	m.State.
-		On("OpenBatch", sync.ctx, processCtx, m.DbTx).
-		Return(nil).
-		Once()
-
-	m.State.
-		On("UpdateBatchL2Data", sync.ctx, batchNumber, stateBatchInTrustedNode.BatchL2Data, mock.Anything).
-		Return(nil).
-		Once()
-
-=======
->>>>>>> 9ea4ab41
 	tx1 := state.ProcessTransactionResponse{}
 	processedBatch := state.ProcessBatchResponse{
 		FlushID:   1,
@@ -809,20 +762,12 @@
 		Once()
 
 	m.State.
-<<<<<<< HEAD
-		On("GetStoredFlushID", sync.ctx).
-=======
 		On("GetStoredFlushID", mock.Anything).
->>>>>>> 9ea4ab41
 		Return(uint64(1), cProverIDExecution, nil).
 		Once()
 
 	m.DbTx.
-<<<<<<< HEAD
-		On("Commit", sync.ctx).
-=======
 		On("Commit", mock.Anything).
->>>>>>> 9ea4ab41
 		Return(nil).
 		Once()
 }