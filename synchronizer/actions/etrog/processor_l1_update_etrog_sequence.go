package etrog

import (
	"context"
	"time"

	"github.com/0xPolygonHermez/zkevm-node/etherman"
	"github.com/0xPolygonHermez/zkevm-node/log"
	"github.com/0xPolygonHermez/zkevm-node/state"
	"github.com/0xPolygonHermez/zkevm-node/state/metrics"
	stateMetrics "github.com/0xPolygonHermez/zkevm-node/state/metrics"
	"github.com/0xPolygonHermez/zkevm-node/state/runtime/executor"
	"github.com/0xPolygonHermez/zkevm-node/synchronizer/actions"
	syncCommon "github.com/0xPolygonHermez/zkevm-node/synchronizer/common"
	"github.com/ethereum/go-ethereum/common"
	"github.com/jackc/pgx/v4"
)

type stateProcessUpdateEtrogSequence interface {
	ProcessAndStoreClosedBatchV2(ctx context.Context, processingCtx state.ProcessingContextV2, dbTx pgx.Tx, caller metrics.CallerLabel) (common.Hash, uint64, string, error)
	AddSequence(ctx context.Context, sequence state.Sequence, dbTx pgx.Tx) error
	AddVirtualBatch(ctx context.Context, virtualBatch *state.VirtualBatch, dbTx pgx.Tx) error
}

type syncProcessUpdateEtrogSequenceInterface interface {
	PendingFlushID(flushID uint64, proverID string)
}

// ProcessorL1UpdateEtrogSequence implements L1EventProcessor
type ProcessorL1UpdateEtrogSequence struct {
	actions.ProcessorBase[ProcessorL1UpdateEtrogSequence]
	state        stateProcessUpdateEtrogSequence
	sync         syncProcessUpdateEtrogSequenceInterface
	timeProvider syncCommon.TimeProvider
}

// NewProcessorL1UpdateEtrogSequence returns instance of a processor for UpdateEtrogSequenceOrder
func NewProcessorL1UpdateEtrogSequence(state stateProcessUpdateEtrogSequence,
	sync syncProcessUpdateEtrogSequenceInterface,
	timeProvider syncCommon.TimeProvider) *ProcessorL1UpdateEtrogSequence {
	return &ProcessorL1UpdateEtrogSequence{
		ProcessorBase: actions.ProcessorBase[ProcessorL1UpdateEtrogSequence]{
			SupportedEvent:    []etherman.EventOrder{etherman.UpdateEtrogSequenceOrder},
			SupportedForkdIds: &ForksIdOnlyEtrog},
		state:        state,
		sync:         sync,
		timeProvider: timeProvider,
	}
}

// Process process event
func (g *ProcessorL1UpdateEtrogSequence) Process(ctx context.Context, order etherman.Order, l1Block *etherman.Block, dbTx pgx.Tx) error {
	if l1Block == nil || l1Block.UpdateEtrogSequence.BatchNumber == 0 {
		return actions.ErrInvalidParams
	}
	err := g.processUpdateEtrogSequence(ctx, l1Block.UpdateEtrogSequence, l1Block.BlockNumber, l1Block.ReceivedAt, dbTx)
	return err
}

func (g *ProcessorL1UpdateEtrogSequence) processUpdateEtrogSequence(ctx context.Context, updateEtrogSequence etherman.UpdateEtrogSequence, blockNumber uint64, l1BlockTimestamp time.Time, dbTx pgx.Tx) error {
	now := g.timeProvider.Now()
	batch := state.Batch{
		BatchNumber:    updateEtrogSequence.BatchNumber,
		GlobalExitRoot: updateEtrogSequence.PolygonRollupBaseEtrogBatchData.ForcedGlobalExitRoot,
		// This timestamp now is the timeLimit. It can't be the one virtual.BatchTimestamp
		//   because when sync from trusted we don't now the real BatchTimestamp and
		//   will fails the comparation of batch time >= than previous one.
		Timestamp:   now,
		Coinbase:    updateEtrogSequence.SequencerAddr,
		BatchL2Data: updateEtrogSequence.PolygonRollupBaseEtrogBatchData.Transactions,
	}

	log.Debug("Processing update etrog sequence batch")
	var fBHL1 common.Hash = updateEtrogSequence.PolygonRollupBaseEtrogBatchData.ForcedBlockHashL1
	forcedBlockHashL1 := &fBHL1
	txs := updateEtrogSequence.PolygonRollupBaseEtrogBatchData.Transactions
	tstampLimit := time.Unix(int64(updateEtrogSequence.PolygonRollupBaseEtrogBatchData.ForcedTimestamp), 0)
	processCtx := state.ProcessingContextV2{
		BatchNumber:          updateEtrogSequence.BatchNumber,
		Coinbase:             updateEtrogSequence.SequencerAddr,
		Timestamp:            &tstampLimit,
		L1InfoRoot:           updateEtrogSequence.PolygonRollupBaseEtrogBatchData.ForcedGlobalExitRoot,
		BatchL2Data:          &txs,
		ForcedBlockHashL1:    forcedBlockHashL1,
		SkipVerifyL1InfoRoot: 1,
		GlobalExitRoot:       updateEtrogSequence.PolygonRollupBaseEtrogBatchData.ForcedGlobalExitRoot,
<<<<<<< HEAD
=======
		ExecutionMode:        executor.ExecutionMode1,
>>>>>>> 6c864add
	}

	virtualBatch := state.VirtualBatch{
		BatchNumber:         updateEtrogSequence.BatchNumber,
		TxHash:              updateEtrogSequence.TxHash,
		Coinbase:            updateEtrogSequence.SequencerAddr,
		BlockNumber:         blockNumber,
		SequencerAddr:       updateEtrogSequence.SequencerAddr,
		TimestampBatchEtrog: &l1BlockTimestamp,
		L1InfoRoot:          &processCtx.L1InfoRoot,
	}

	log.Debugf("Storing batchNumber: %d...", batch.BatchNumber)
	// If it is not found, store batch
	_, flushID, proverID, err := g.state.ProcessAndStoreClosedBatchV2(ctx, processCtx, dbTx, stateMetrics.SynchronizerCallerLabel)
	if err != nil {
		log.Errorf("error storing trustedBatch. BatchNumber: %d, BlockNumber: %d, error: %v", batch.BatchNumber, blockNumber, err)
		rollbackErr := dbTx.Rollback(ctx)
		if rollbackErr != nil {
			log.Errorf("error rolling back state. BatchNumber: %d, BlockNumber: %d, rollbackErr: %s, error : %v", batch.BatchNumber, blockNumber, rollbackErr.Error(), err)
			return rollbackErr
		}
		log.Errorf("error storing batch. BatchNumber: %d, BlockNumber: %d, error: %v", batch.BatchNumber, blockNumber, err)
		return err
	}
	g.sync.PendingFlushID(flushID, proverID)

	// Store virtualBatch
	log.Infof("processUpdateEtrogSequence: Storing virtualBatch. BatchNumber: %d, BlockNumber: %d GER:%s", virtualBatch.BatchNumber, blockNumber,
		common.Hash(updateEtrogSequence.PolygonRollupBaseEtrogBatchData.ForcedGlobalExitRoot).String())
	err = g.state.AddVirtualBatch(ctx, &virtualBatch, dbTx)
	if err != nil {
		log.Errorf("error storing virtualBatch. BatchNumber: %d, BlockNumber: %d, error: %v", virtualBatch.BatchNumber, blockNumber, err)
		rollbackErr := dbTx.Rollback(ctx)
		if rollbackErr != nil {
			log.Errorf("error rolling back state. BatchNumber: %d, BlockNumber: %d, rollbackErr: %s, error : %v", virtualBatch.BatchNumber, blockNumber, rollbackErr.Error(), err)
			return rollbackErr
		}
		log.Errorf("error storing virtualBatch. BatchNumber: %d, BlockNumber: %d, error: %v", virtualBatch.BatchNumber, blockNumber, err)
		return err
	}
	// Insert the sequence to allow the aggregator verify the sequence batches
	seq := state.Sequence{
		FromBatchNumber: updateEtrogSequence.BatchNumber,
		ToBatchNumber:   updateEtrogSequence.BatchNumber,
	}
	err = g.state.AddSequence(ctx, seq, dbTx)
	if err != nil {
		log.Errorf("error adding sequence. Sequence: %+v", seq)
		rollbackErr := dbTx.Rollback(ctx)
		if rollbackErr != nil {
			log.Errorf("error rolling back state. BlockNumber: %d, rollbackErr: %s, error : %v", blockNumber, rollbackErr.Error(), err)
			return rollbackErr
		}
		log.Errorf("error getting adding sequence. BlockNumber: %d, error: %v", blockNumber, err)
		return err
	}
	return nil
}<|MERGE_RESOLUTION|>--- conflicted
+++ resolved
@@ -84,10 +84,7 @@
 		ForcedBlockHashL1:    forcedBlockHashL1,
 		SkipVerifyL1InfoRoot: 1,
 		GlobalExitRoot:       updateEtrogSequence.PolygonRollupBaseEtrogBatchData.ForcedGlobalExitRoot,
-<<<<<<< HEAD
-=======
 		ExecutionMode:        executor.ExecutionMode1,
->>>>>>> 6c864add
 	}
 
 	virtualBatch := state.VirtualBatch{
