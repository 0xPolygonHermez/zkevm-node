package l2_sync_etrog

import (
	"context"
	"errors"
	"fmt"
	"time"

	"github.com/0xPolygonHermez/zkevm-node/jsonrpc/types"
	"github.com/0xPolygonHermez/zkevm-node/log"
	"github.com/0xPolygonHermez/zkevm-node/state"
	syncCommon "github.com/0xPolygonHermez/zkevm-node/synchronizer/common"
	"github.com/0xPolygonHermez/zkevm-node/synchronizer/common/syncinterfaces"
	"github.com/0xPolygonHermez/zkevm-node/synchronizer/l2_sync/l2_shared"
	"github.com/ethereum/go-ethereum/common"
	"github.com/jackc/pgx/v4"
)

var (
	// ErrNotImplemented is returned when a method is not implemented
	ErrNotImplemented = errors.New("not implemented")
	// ErrFailExecuteBatch is returned when the batch is not executed correctly
	ErrFailExecuteBatch = errors.New("fail execute batch")
	// ErrCriticalClosedBatchDontContainExpectedData is returnted when try to close a batch that is already close but data doesnt match
	ErrCriticalClosedBatchDontContainExpectedData = errors.New("when closing the batch, the batch is already close, but  the data on state doesnt match the expected")
	// ErrCantReprocessBatchMissingPreviousStateBatch can't reprocess a divergent batch because is missing previous state batch
	ErrCantReprocessBatchMissingPreviousStateBatch = errors.New("cant reprocess batch because is missing previous state batch")
)

// StateInterface contains the methods required to interact with the state.
type StateInterface interface {
	BeginStateTransaction(ctx context.Context) (pgx.Tx, error)
	CloseBatch(ctx context.Context, receipt state.ProcessingReceipt, dbTx pgx.Tx) error
	GetBatchByNumber(ctx context.Context, batchNumber uint64, dbTx pgx.Tx) (*state.Batch, error)
	GetForkIDByBatchNumber(batchNumber uint64) uint64
	UpdateWIPBatch(ctx context.Context, receipt state.ProcessingReceipt, dbTx pgx.Tx) error
	ResetTrustedState(ctx context.Context, batchNumber uint64, dbTx pgx.Tx) error
	OpenBatch(ctx context.Context, processingContext state.ProcessingContext, dbTx pgx.Tx) error
	ProcessBatchV2(ctx context.Context, request state.ProcessRequest, updateMerkleTree bool) (*state.ProcessBatchResponse, error)
	StoreL2Block(ctx context.Context, batchNumber uint64, l2Block *state.ProcessBlockResponse, txsEGPLog []*state.EffectiveGasPriceLog, dbTx pgx.Tx) error
	GetL1InfoTreeDataFromBatchL2Data(ctx context.Context, batchL2Data []byte, dbTx pgx.Tx) (map[uint32]state.L1DataV2, common.Hash, error)
}

// L1SyncChecker is the interface to check if we are synced from L1 to process a batch
type L1SyncChecker interface {
	CheckL1SyncStatusEnoughToProcessBatch(ctx context.Context, batchNumber uint64, globalExitRoot common.Hash, dbTx pgx.Tx) error
}

// SyncTrustedBatchExecutorForEtrog is the implementation of the SyncTrustedStateBatchExecutorSteps that
// have the functions to sync a fullBatch, incrementalBatch and reprocessBatch
type SyncTrustedBatchExecutorForEtrog struct {
	state         StateInterface
	sync          syncinterfaces.SynchronizerFlushIDManager
	l1SyncChecker L1SyncChecker
}

// NewSyncTrustedBatchExecutorForEtrog creates a new prcessor for sync with L2 batches
func NewSyncTrustedBatchExecutorForEtrog(zkEVMClient syncinterfaces.ZKEVMClientTrustedBatchesGetter,
	state l2_shared.StateInterface, stateBatchExecutor StateInterface,
	sync syncinterfaces.SynchronizerFlushIDManager, timeProvider syncCommon.TimeProvider, l1SyncChecker L1SyncChecker) *l2_shared.TrustedBatchesRetrieve {
	executorSteps := &SyncTrustedBatchExecutorForEtrog{
		state:         stateBatchExecutor,
		sync:          sync,
		l1SyncChecker: l1SyncChecker,
	}

	executor := l2_shared.NewProcessorTrustedBatchSync(executorSteps, timeProvider)
	a := l2_shared.NewTrustedBatchesRetrieve(executor, zkEVMClient, state, sync, *l2_shared.NewTrustedStateManager(timeProvider, time.Hour))
	return a
}

// NothingProcess process a batch that is already on database and no new L2batchData, so it is not going to be processed again.
// Maybe it needs to be close
func (b *SyncTrustedBatchExecutorForEtrog) NothingProcess(ctx context.Context, data *l2_shared.ProcessData, dbTx pgx.Tx) (*l2_shared.ProcessResponse, error) {
	isEqual, strResult := l2_shared.AreEqualStateBatchAndTrustedBatch(data.StateBatch, data.TrustedBatch, l2_shared.CMP_BATCH_IGNORE_TSTAMP+l2_shared.CMP_BATCH_IGNORE_WIP)
	if !isEqual {
		log.Warnf("%s Nothing new to process but the TrustedBatch differ: %s. Forcing a reprocess", data.DebugPrefix, strResult)
		if data.StateBatch.WIP {
			if data.PreviousStateBatch != nil {
				data.OldAccInputHash = data.PreviousStateBatch.AccInputHash
				data.OldStateRoot = data.PreviousStateBatch.StateRoot
				return b.ReProcess(ctx, data, dbTx)
			} else {
				log.Warnf("%s PreviousStateBatch is nil. Can't reprocess", data.DebugPrefix)
				return nil, ErrCantReprocessBatchMissingPreviousStateBatch
			}
		} else {
			log.Warnf("%s StateBatch is not WIP. Can't reprocess", data.DebugPrefix)
			return nil, ErrCriticalClosedBatchDontContainExpectedData
		}
	}

	if data.BatchMustBeClosed {
		log.Debugf("%s Closing batch", data.DebugPrefix)
		err := b.CloseBatch(ctx, data.TrustedBatch, dbTx, data.DebugPrefix)
		if err != nil {
			log.Error("%s error closing batch. Error: ", data.DebugPrefix, err)
			return nil, err
		}
	}
	data.StateBatch.WIP = !data.BatchMustBeClosed
	res := l2_shared.NewProcessResponse()
	res.UpdateCurrentBatch(data.StateBatch)
	return &res, nil
}

// FullProcess process a batch that is not on database, so is the first time we process it
func (b *SyncTrustedBatchExecutorForEtrog) FullProcess(ctx context.Context, data *l2_shared.ProcessData, dbTx pgx.Tx) (*l2_shared.ProcessResponse, error) {
	log.Debugf("%s FullProcess", data.DebugPrefix)
	err := b.checkIfWeAreSyncedFromL1ToProcessGlobalExitRoot(ctx, data, dbTx)
	if err != nil {
		log.Errorf("%s error checkIfWeAreSyncedFromL1ToProcessGlobalExitRoot. Error: %v", data.DebugPrefix, err)
		return nil, err
	}
	err = b.openBatch(ctx, data.TrustedBatch, dbTx, data.DebugPrefix)
	if err != nil {
		log.Errorf("%s error openning batch. Error: %v", data.DebugPrefix, err)
		return nil, err
	}
	leafs, l1InfoRoot, err := b.state.GetL1InfoTreeDataFromBatchL2Data(ctx, data.TrustedBatch.BatchL2Data, dbTx)
	if err != nil {
		log.Errorf("%s error getting GetL1InfoTreeDataFromBatchL2Data: %v. Error:%w", data.DebugPrefix, l1InfoRoot, err)
		return nil, err
	}
	debugStr := data.DebugPrefix
	processBatchResp, err := b.processAndStoreTxs(ctx, b.getProcessRequest(data, leafs, l1InfoRoot), dbTx, debugStr)
	if err != nil {
		log.Error("%s error procesingAndStoringTxs. Error: ", debugStr, err)
		return nil, err
	}

	err = batchResultSanityCheck(data, processBatchResp, debugStr)
	if err != nil {
<<<<<<< HEAD
		log.Warnf("%s error batchResultSanityCheck. Error: %s", data.DebugPrefix, err.Error())
=======
		log.Errorf("%s error batchResultSanityCheck. Error: %s", data.DebugPrefix, err.Error())
>>>>>>> 16903106
		return nil, err
	}

	if data.BatchMustBeClosed {
		log.Debugf("%s Closing batch", data.DebugPrefix)
		err = b.CloseBatch(ctx, data.TrustedBatch, dbTx, data.DebugPrefix)
		if err != nil {
			log.Error("%s error closing batch. Error: ", data.DebugPrefix, err)
			return nil, err
		}
	} else {
		log.Debugf("%s updateWIPBatch", data.DebugPrefix)
		err = b.updateWIPBatch(ctx, data, processBatchResp, dbTx)
		if err != nil {
			log.Errorf("%s error updateWIPBatch. Error: ", data.DebugPrefix, err)
			return nil, err
		}
	}

	resultBatch, err := b.state.GetBatchByNumber(ctx, uint64(data.TrustedBatch.Number), dbTx)
	if err != nil {
		log.Error("%s error getting batch. Error: ", data.DebugPrefix, err)
		return nil, err
	}
	res := l2_shared.NewProcessResponse()
	res.UpdateCurrentBatchWithExecutionResult(resultBatch, processBatchResp)
	return &res, nil
}

// IncrementalProcess process a batch that we have processed before, and we have the intermediate state root, so is going to be process only new Tx
func (b *SyncTrustedBatchExecutorForEtrog) IncrementalProcess(ctx context.Context, data *l2_shared.ProcessData, dbTx pgx.Tx) (*l2_shared.ProcessResponse, error) {
	var err error
	if data == nil || data.TrustedBatch == nil || data.StateBatch == nil {
		return nil, fmt.Errorf("data is nil")
	}
	if err := checkThatL2DataIsIncremental(data); err != nil {
		log.Errorf("%s error checkThatL2DataIsIncremental. Error: %v", data.DebugPrefix, err)
		return nil, err
	}
	err = b.checkIfWeAreSyncedFromL1ToProcessGlobalExitRoot(ctx, data, dbTx)
	if err != nil {
		log.Errorf("%s error checkIfWeAreSyncedFromL1ToProcessGlobalExitRoot. Error: %v", data.DebugPrefix, err)
		return nil, err
	}

	PartialBatchL2Data, err := b.composePartialBatch(data.StateBatch, data.TrustedBatch)
	if err != nil {
		log.Errorf("%s error composePartialBatch batch Error:%w", data.DebugPrefix, err)
		return nil, err
	}

	leafs, l1InfoRoot, err := b.state.GetL1InfoTreeDataFromBatchL2Data(ctx, PartialBatchL2Data, dbTx)
	if err != nil {
		log.Errorf("%s error getting GetL1InfoTreeDataFromBatchL2Data: %v. Error:%w", data.DebugPrefix, l1InfoRoot, err)
		// TODO: Need to refine, depending of the response of GetL1InfoTreeDataFromBatchL2Data
		// if some leaf is missing, we need to resync from L1 to get the missing events and then process again
		return nil, syncinterfaces.ErrMissingSyncFromL1
	}
	debugStr := fmt.Sprintf("%s: Batch %d:", data.Mode, uint64(data.TrustedBatch.Number))
	processReq := b.getProcessRequest(data, leafs, l1InfoRoot)
	processReq.Transactions = PartialBatchL2Data
	processBatchResp, err := b.processAndStoreTxs(ctx, processReq, dbTx, debugStr)
	if err != nil {
		log.Errorf("%s error procesingAndStoringTxs. Error: ", data.DebugPrefix, err)
		return nil, err
	}

	err = batchResultSanityCheck(data, processBatchResp, debugStr)
	if err != nil {
<<<<<<< HEAD
		log.Warnf("%s error batchResultSanityCheck. Error: %s", data.DebugPrefix, err.Error())
=======
		log.Errorf("%s error batchResultSanityCheck. Error: %s", data.DebugPrefix, err.Error())
>>>>>>> 16903106
		return nil, err
	}

	if data.BatchMustBeClosed {
		log.Debugf("%s Closing batch", data.DebugPrefix)
		err = b.CloseBatch(ctx, data.TrustedBatch, dbTx, data.DebugPrefix)
		if err != nil {
			log.Errorf("%s error closing batch. Error: ", data.DebugPrefix, err)
			return nil, err
		}
	} else {
		log.Debugf("%s updateWIPBatch", data.DebugPrefix)
		err = b.updateWIPBatch(ctx, data, processBatchResp, dbTx)
		if err != nil {
			log.Errorf("%s error updateWIPBatch. Error: ", data.DebugPrefix, err)
			return nil, err
		}
	}

	updatedBatch := *data.StateBatch
	updatedBatch.BatchL2Data = data.TrustedBatch.BatchL2Data
	updatedBatch.WIP = !data.BatchMustBeClosed
	res := l2_shared.NewProcessResponse()
	res.UpdateCurrentBatchWithExecutionResult(&updatedBatch, processBatchResp)
	return &res, nil
}

func (b *SyncTrustedBatchExecutorForEtrog) checkIfWeAreSyncedFromL1ToProcessGlobalExitRoot(ctx context.Context, data *l2_shared.ProcessData, dbTx pgx.Tx) error {
	if b.l1SyncChecker == nil {
		log.Infof("Disabled check L1 sync status for process batch")
		return nil
	}
	return b.l1SyncChecker.CheckL1SyncStatusEnoughToProcessBatch(ctx, data.BatchNumber, data.TrustedBatch.GlobalExitRoot, dbTx)
}

func (b *SyncTrustedBatchExecutorForEtrog) updateWIPBatch(ctx context.Context, data *l2_shared.ProcessData, processBatchResp *state.ProcessBatchResponse, dbTx pgx.Tx) error {
	receipt := state.ProcessingReceipt{
		BatchNumber:    data.BatchNumber,
		StateRoot:      processBatchResp.NewStateRoot,
		LocalExitRoot:  data.TrustedBatch.LocalExitRoot,
		BatchL2Data:    data.TrustedBatch.BatchL2Data,
		AccInputHash:   data.TrustedBatch.AccInputHash,
		GlobalExitRoot: data.TrustedBatch.GlobalExitRoot,
	}

	err := b.state.UpdateWIPBatch(ctx, receipt, dbTx)
	if err != nil {
		log.Errorf("%s error UpdateWIPBatch. Error: ", data.DebugPrefix, err)
		return err
	}
	return err
}

// ReProcess process a batch that we have processed before, but we don't have the intermediate state root, so we need to reprocess it
func (b *SyncTrustedBatchExecutorForEtrog) ReProcess(ctx context.Context, data *l2_shared.ProcessData, dbTx pgx.Tx) (*l2_shared.ProcessResponse, error) {
	log.Warnf("%s needs to be reprocessed! deleting batches from this batch, because it was partially processed but the intermediary stateRoot is lost", data.DebugPrefix)
	err := b.state.ResetTrustedState(ctx, uint64(data.TrustedBatch.Number)-1, dbTx)
	if err != nil {
		log.Warnf("%s error deleting batches from this batch: %v", data.DebugPrefix, err)
		return nil, err
	}
	// From this point is like a new trusted batch
	return b.FullProcess(ctx, data, dbTx)
}

func batchResultSanityCheck(data *l2_shared.ProcessData, processBatchResp *state.ProcessBatchResponse, debugStr string) error {
	if processBatchResp == nil {
		return nil
	}
	if processBatchResp.NewStateRoot == state.ZeroHash {
		return fmt.Errorf("%s processBatchResp.NewStateRoot is ZeroHash. Err: %w", debugStr, l2_shared.ErrFatalBatchDesynchronized)
	}
	if processBatchResp.NewStateRoot != data.TrustedBatch.StateRoot {
		return fmt.Errorf("%s processBatchResp.NewStateRoot(%s) != data.TrustedBatch.StateRoot(%s). Err: %w", debugStr,
			processBatchResp.NewStateRoot.String(), data.TrustedBatch.StateRoot.String(), l2_shared.ErrFatalBatchDesynchronized)
	}
	if processBatchResp.NewLocalExitRoot != data.TrustedBatch.LocalExitRoot {
		return fmt.Errorf("%s processBatchResp.NewLocalExitRoot(%s) != data.StateBatch.LocalExitRoot(%s). Err: %w", debugStr,
			processBatchResp.NewLocalExitRoot.String(), data.TrustedBatch.LocalExitRoot.String(), l2_shared.ErrFatalBatchDesynchronized)
	}
	// We can't check AccInputHash because we dont have timeLimit neither L1InfoRoot used to create the batch
	// is going to be update from L1
	// if processBatchResp.NewAccInputHash != data.TrustedBatch.AccInputHash {
	// 	return fmt.Errorf("%s processBatchResp.	if processBatchResp.NewAccInputHash(%s) != data.TrustedBatch.AccInputHash(%s). Err:%w", debugStr,
	// 		processBatchResp.NewAccInputHash.String(), data.TrustedBatch.AccInputHash.String(), ErrNotExpectedBathResult)
	// }
	return nil
}

// CloseBatch close a batch
func (b *SyncTrustedBatchExecutorForEtrog) CloseBatch(ctx context.Context, trustedBatch *types.Batch, dbTx pgx.Tx, debugStr string) error {
	receipt := state.ProcessingReceipt{
		BatchNumber:   uint64(trustedBatch.Number),
		StateRoot:     trustedBatch.StateRoot,
		LocalExitRoot: trustedBatch.LocalExitRoot,
		BatchL2Data:   trustedBatch.BatchL2Data,
		AccInputHash:  trustedBatch.AccInputHash,
	}
	log.Debugf("%s closing batch %v", debugStr, trustedBatch.Number)
	// This update SET state_root = $1, local_exit_root = $2, acc_input_hash = $3, raw_txs_data = $4, batch_resources = $5, closing_reason = $6, wip = FALSE
	if err := b.state.CloseBatch(ctx, receipt, dbTx); err != nil {
		// This is a workaround to avoid closing a batch that was already closed
		if err.Error() != state.ErrBatchAlreadyClosed.Error() {
			log.Errorf("%s error closing batch %d", debugStr, trustedBatch.Number)
			return err
		} else {
			log.Warnf("%s CASE 02: the batch [%d] looks like were not close but in STATE was closed", debugStr, trustedBatch.Number)
			// Check that the fields have the right values
			dbBatch, err := b.state.GetBatchByNumber(ctx, uint64(trustedBatch.Number), dbTx)
			if err != nil {
				log.Errorf("%s error getting local batch %d", debugStr, trustedBatch.Number)
				return err
			}
			equals, str := l2_shared.AreEqualStateBatchAndTrustedBatch(dbBatch, trustedBatch, l2_shared.CMP_BATCH_IGNORE_TSTAMP)
			if !equals {
				// This is a situation impossible to reach!, if it happens we halt sync and we need to develop a recovery process
				err := fmt.Errorf("%s the batch data on state doesnt match the expected (%s) error:%w", debugStr, str, ErrCriticalClosedBatchDontContainExpectedData)
				log.Warnf(err.Error())
				return err
			}
		}
	}
	return nil
}

func (b *SyncTrustedBatchExecutorForEtrog) openBatch(ctx context.Context, trustedBatch *types.Batch, dbTx pgx.Tx, debugStr string) error {
	log.Debugf("%s Opening batch %d", debugStr, trustedBatch.Number)
	var batchL2Data []byte = trustedBatch.BatchL2Data
	processCtx := state.ProcessingContext{
		BatchNumber: uint64(trustedBatch.Number),
		Coinbase:    common.HexToAddress(trustedBatch.Coinbase.String()),
		// Instead of using trustedBatch.Timestamp use now, because the prevBatch could have a newer timestamp because
		// use the tstamp of the L1Block where is the virtualization event
		Timestamp:      time.Now(),
		GlobalExitRoot: trustedBatch.GlobalExitRoot,
		BatchL2Data:    &batchL2Data,
	}
	if trustedBatch.ForcedBatchNumber != nil {
		fb := uint64(*trustedBatch.ForcedBatchNumber)
		processCtx.ForcedBatchNum = &fb
	}
	err := b.state.OpenBatch(ctx, processCtx, dbTx)
	if err != nil {
		log.Error("%s error opening batch: ", debugStr, trustedBatch.Number)
		return err
	}
	return nil
}

func (b *SyncTrustedBatchExecutorForEtrog) processAndStoreTxs(ctx context.Context, request state.ProcessRequest, dbTx pgx.Tx, debugPrefix string) (*state.ProcessBatchResponse, error) {
	if request.OldStateRoot == state.ZeroHash {
		log.Warnf("%s Processing batch with oldStateRoot == zero....", debugPrefix)
	}
	processBatchResp, err := b.state.ProcessBatchV2(ctx, request, true)
	if err != nil {
		log.Errorf("%s error processing sequencer batch for batch: %v error:%v ", debugPrefix, request.BatchNumber, err)
		return nil, err
	}
	b.sync.PendingFlushID(processBatchResp.FlushID, processBatchResp.ProverID)

	log.Debugf("%s Storing %d blocks for batch %v", debugPrefix, len(processBatchResp.BlockResponses), request.BatchNumber)
	if processBatchResp.IsExecutorLevelError {
		log.Warnf("%s executorLevelError detected. Avoid store txs...", debugPrefix)
		return nil, fmt.Errorf("%s executorLevelError detected err: %w", debugPrefix, ErrFailExecuteBatch)
	} else if processBatchResp.IsRomOOCError {
		log.Warnf("%s romOOCError detected. Avoid store txs...", debugPrefix)
		return nil, fmt.Errorf("%s romOOCError detected.err: %w", debugPrefix, ErrFailExecuteBatch)
	}
	for _, block := range processBatchResp.BlockResponses {
		log.Debugf("%s Storing trusted tx %+v", block.BlockNumber, debugPrefix)
		if err = b.state.StoreL2Block(ctx, request.BatchNumber, block, nil, dbTx); err != nil {
			newErr := fmt.Errorf("%s failed to store l2block: %v  err:%w", debugPrefix, block.BlockNumber, err)
			log.Error(newErr.Error())
			return nil, newErr
		}
	}
	log.Infof("%s Batch %v: batchl2data len:%d processed and stored: %s oldStateRoot: %s -> newStateRoot:%s", debugPrefix, request.BatchNumber, len(request.Transactions), getResponseInfo(processBatchResp),
		request.OldStateRoot.String(), processBatchResp.NewStateRoot.String())
	return processBatchResp, nil
}

func getResponseInfo(response *state.ProcessBatchResponse) string {
	if len(response.BlockResponses) == 0 {
		return "no blocks, no txs"
	}
	minBlock := response.BlockResponses[0].BlockNumber
	maxBlock := response.BlockResponses[len(response.BlockResponses)-1].BlockNumber
	totalTx := 0
	for _, block := range response.BlockResponses {
		totalTx += len(block.TransactionResponses)
	}
	return fmt.Sprintf(" l2block[%v-%v] txs[%v]", minBlock, maxBlock, totalTx)
}

func (b *SyncTrustedBatchExecutorForEtrog) getProcessRequest(data *l2_shared.ProcessData, l1InfoTreeLeafs map[uint32]state.L1DataV2, l1InfoTreeRoot common.Hash) state.ProcessRequest {
	request := state.ProcessRequest{
		BatchNumber:             uint64(data.TrustedBatch.Number),
		OldStateRoot:            data.OldStateRoot,
		OldAccInputHash:         data.OldAccInputHash,
		Coinbase:                common.HexToAddress(data.TrustedBatch.Coinbase.String()),
		L1InfoRoot_V2:           l1InfoTreeRoot,
		L1InfoTreeData_V2:       l1InfoTreeLeafs,
		TimestampLimit_V2:       uint64(data.TrustedBatch.Timestamp),
		Transactions:            data.TrustedBatch.BatchL2Data,
		ForkID:                  b.state.GetForkIDByBatchNumber(uint64(data.TrustedBatch.Number)),
		SkipVerifyL1InfoRoot_V2: true,
	}
	return request
}

func checkThatL2DataIsIncremental(data *l2_shared.ProcessData) error {
	newDataFlag, err := l2_shared.ThereAreNewBatchL2Data(data.StateBatch.BatchL2Data, data.TrustedBatch.BatchL2Data)
	if err != nil {
		return err
	}
	if !newDataFlag {
		return l2_shared.ErrBatchDataIsNotIncremental
	}
	return nil
}

func (b *SyncTrustedBatchExecutorForEtrog) composePartialBatch(previousBatch *state.Batch, newBatch *types.Batch) ([]byte, error) {
	debugStr := " composePartialBatch: "
	rawPreviousBatch, err := state.DecodeBatchV2(previousBatch.BatchL2Data)
	if err != nil {
		return nil, err
	}
	debugStr += fmt.Sprintf("previousBatch.blocks: %v (%v) ", len(rawPreviousBatch.Blocks), len(previousBatch.BatchL2Data))
	if len(previousBatch.BatchL2Data) >= len(newBatch.BatchL2Data) {
		return nil, fmt.Errorf("previousBatch.BatchL2Data (%d)>=newBatch.BatchL2Data (%d)", len(previousBatch.BatchL2Data), len(newBatch.BatchL2Data))
	}
	newData := newBatch.BatchL2Data[len(previousBatch.BatchL2Data):]
	rawPartialBatch, err := state.DecodeBatchV2(newData)
	if err != nil {
		return nil, err
	}
	debugStr += fmt.Sprintf(" deltaBatch.blocks: %v (%v) ", len(rawPartialBatch.Blocks), len(newData))

	newBatchEncoded, err := state.EncodeBatchV2(rawPartialBatch)
	if err != nil {
		return nil, err
	}
	log.Debug(debugStr)
	return newBatchEncoded, nil
}<|MERGE_RESOLUTION|>--- conflicted
+++ resolved
@@ -131,11 +131,7 @@
 
 	err = batchResultSanityCheck(data, processBatchResp, debugStr)
 	if err != nil {
-<<<<<<< HEAD
-		log.Warnf("%s error batchResultSanityCheck. Error: %s", data.DebugPrefix, err.Error())
-=======
 		log.Errorf("%s error batchResultSanityCheck. Error: %s", data.DebugPrefix, err.Error())
->>>>>>> 16903106
 		return nil, err
 	}
 
@@ -205,11 +201,7 @@
 
 	err = batchResultSanityCheck(data, processBatchResp, debugStr)
 	if err != nil {
-<<<<<<< HEAD
-		log.Warnf("%s error batchResultSanityCheck. Error: %s", data.DebugPrefix, err.Error())
-=======
 		log.Errorf("%s error batchResultSanityCheck. Error: %s", data.DebugPrefix, err.Error())
->>>>>>> 16903106
 		return nil, err
 	}
 
