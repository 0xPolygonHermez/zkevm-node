--- conflicted
+++ resolved
@@ -2,11 +2,5 @@
 
 // Config represents the configuration of the synchronizer
 type Config struct {
-<<<<<<< HEAD
-	GenesisBlock uint64
-=======
-	// Etherman is the configuration required by etherman to interact with L1
-	Etherman     etherman.Config
 	GenesisBlock uint64 `mapstructure:"GenesisBlock"`
->>>>>>> c1b501fe
 }