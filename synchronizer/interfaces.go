package synchronizer

import (
	"context"
	"math/big"

	"github.com/0xPolygonHermez/zkevm-node/etherman"
	"github.com/0xPolygonHermez/zkevm-node/jsonrpc/types"
	"github.com/0xPolygonHermez/zkevm-node/state"
	"github.com/0xPolygonHermez/zkevm-node/state/metrics"
	"github.com/0xPolygonHermez/zkevm-node/state/runtime/executor/pb"
	"github.com/ethereum/go-ethereum/common"
	ethTypes "github.com/ethereum/go-ethereum/core/types"
	"github.com/jackc/pgx/v4"
)

// ethermanInterface contains the methods required to interact with ethereum.
type ethermanInterface interface {
	HeaderByNumber(ctx context.Context, number *big.Int) (*ethTypes.Header, error)
	GetRollupInfoByBlockRange(ctx context.Context, fromBlock uint64, toBlock *uint64) ([]etherman.Block, map[common.Hash][]etherman.Order, error)
	EthBlockByNumber(ctx context.Context, blockNumber uint64) (*ethTypes.Block, error)
	GetLatestBatchNumber() (uint64, error)
	GetTrustedSequencerURL() (string, error)
	VerifyGenBlockNumber(ctx context.Context, genBlockNumber uint64) (bool, error)
<<<<<<< HEAD
	GetForks(ctx context.Context, genBlockNumber uint64) ([]state.ForkIDInterval, error)
=======
	GetForks(ctx context.Context) ([]state.ForkIDInterval, error)
	GetLatestVerifiedBatchNum() (uint64, error)
>>>>>>> 0c5e920a
}

// stateInterface gathers the methods required to interact with the state.
type stateInterface interface {
	GetLastBlock(ctx context.Context, dbTx pgx.Tx) (*state.Block, error)
	AddGlobalExitRoot(ctx context.Context, exitRoot *state.GlobalExitRoot, dbTx pgx.Tx) error
	AddForcedBatch(ctx context.Context, forcedBatch *state.ForcedBatch, dbTx pgx.Tx) error
	AddBlock(ctx context.Context, block *state.Block, dbTx pgx.Tx) error
	Reset(ctx context.Context, blockNumber uint64, dbTx pgx.Tx) error
	GetPreviousBlock(ctx context.Context, offset uint64, dbTx pgx.Tx) (*state.Block, error)
	GetLastBatchNumber(ctx context.Context, dbTx pgx.Tx) (uint64, error)
	GetBatchByNumber(ctx context.Context, batchNumber uint64, dbTx pgx.Tx) (*state.Batch, error)
	ResetTrustedState(ctx context.Context, batchNumber uint64, dbTx pgx.Tx) error
	AddVirtualBatch(ctx context.Context, virtualBatch *state.VirtualBatch, dbTx pgx.Tx) error
	GetNextForcedBatches(ctx context.Context, nextForcedBatches int, dbTx pgx.Tx) ([]state.ForcedBatch, error)
	AddVerifiedBatch(ctx context.Context, verifiedBatch *state.VerifiedBatch, dbTx pgx.Tx) error
	ProcessAndStoreClosedBatch(ctx context.Context, processingCtx state.ProcessingContext, encodedTxs []byte, dbTx pgx.Tx, caller metrics.CallerLabel) (common.Hash, error)
	SetGenesis(ctx context.Context, block state.Block, genesis state.Genesis, dbTx pgx.Tx) ([]byte, error)
	OpenBatch(ctx context.Context, processingContext state.ProcessingContext, dbTx pgx.Tx) error
	CloseBatch(ctx context.Context, receipt state.ProcessingReceipt, dbTx pgx.Tx) error
	ProcessSequencerBatch(ctx context.Context, batchNumber uint64, batchL2Data []byte, caller metrics.CallerLabel, dbTx pgx.Tx) (*state.ProcessBatchResponse, error)
	StoreTransactions(ctx context.Context, batchNum uint64, processedTxs []*state.ProcessTransactionResponse, dbTx pgx.Tx) error
	GetStateRootByBatchNumber(ctx context.Context, batchNum uint64, dbTx pgx.Tx) (common.Hash, error)
	ExecuteBatch(ctx context.Context, batch state.Batch, updateMerkleTree bool, dbTx pgx.Tx) (*pb.ProcessBatchResponse, error)
	GetLastVerifiedBatch(ctx context.Context, dbTx pgx.Tx) (*state.VerifiedBatch, error)
	GetLastVirtualBatchNum(ctx context.Context, dbTx pgx.Tx) (uint64, error)
	AddSequence(ctx context.Context, sequence state.Sequence, dbTx pgx.Tx) error
	AddAccumulatedInputHash(ctx context.Context, batchNum uint64, accInputHash common.Hash, dbTx pgx.Tx) error
	AddTrustedReorg(ctx context.Context, trustedReorg *state.TrustedReorg, dbTx pgx.Tx) error
	GetReorgedTransactions(ctx context.Context, batchNumber uint64, dbTx pgx.Tx) ([]*ethTypes.Transaction, error)
	ResetForkID(ctx context.Context, batchNumber, forkID uint64, version string, dbTx pgx.Tx) error
	GetForkIDTrustedReorgCount(ctx context.Context, forkID uint64, version string, dbTx pgx.Tx) (uint64, error)
	UpdateForkIDIntervals(intervals []state.ForkIDInterval)
	SetLastBatchInfoSeenOnEthereum(ctx context.Context, lastBatchNumberSeen, lastBatchNumberVerified uint64, dbTx pgx.Tx) error
	SetInitSyncBatch(ctx context.Context, batchNumber uint64, dbTx pgx.Tx) error
	BeginStateTransaction(ctx context.Context) (pgx.Tx, error)
}

type ethTxManager interface {
	Reorg(ctx context.Context, fromBlockNumber uint64, dbTx pgx.Tx) error
}

type poolInterface interface {
	DeleteReorgedTransactions(ctx context.Context, txs []*ethTypes.Transaction) error
	StoreTx(ctx context.Context, tx ethTypes.Transaction, ip string, isWIP bool) error
}

type zkEVMClientInterface interface {
	BatchNumber(ctx context.Context) (uint64, error)
	BatchByNumber(ctx context.Context, number *big.Int) (*types.Batch, error)
}<|MERGE_RESOLUTION|>--- conflicted
+++ resolved
@@ -22,12 +22,8 @@
 	GetLatestBatchNumber() (uint64, error)
 	GetTrustedSequencerURL() (string, error)
 	VerifyGenBlockNumber(ctx context.Context, genBlockNumber uint64) (bool, error)
-<<<<<<< HEAD
 	GetForks(ctx context.Context, genBlockNumber uint64) ([]state.ForkIDInterval, error)
-=======
-	GetForks(ctx context.Context) ([]state.ForkIDInterval, error)
 	GetLatestVerifiedBatchNum() (uint64, error)
->>>>>>> 0c5e920a
 }
 
 // stateInterface gathers the methods required to interact with the state.
