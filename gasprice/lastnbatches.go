package gasprice

import (
	"context"
	"math/big"
	"sort"
	"sync"

	"github.com/0xPolygonHermez/zkevm-node/log"
)

const sampleNumber = 3 // Number of transactions sampled in a batch.

// LastNL2BlocksGasPrice struct for gas price estimator last n l2 blocks.
type LastNL2BlocksGasPrice struct {
	lastL2BlockNumber uint64
	lastPrice         *big.Int

	cfg Config
	ctx context.Context

	cacheLock sync.RWMutex
	fetchLock sync.Mutex

	state stateInterface
<<<<<<< HEAD
	pool  pool
}

// newLastNL2BlocksGasPriceSuggester init gas price suggester for last n l2 blocks strategy.
func newLastNL2BlocksGasPriceSuggester(ctx context.Context, cfg Config, state stateInterface, pool pool) *LastNL2BlocksGasPrice {
=======
	pool  poolInterface
}

// newLastNL2BlocksGasPriceSuggester init gas price suggester for last n l2 blocks strategy.
func newLastNL2BlocksGasPriceSuggester(ctx context.Context, cfg Config, state stateInterface, pool poolInterface) *LastNL2BlocksGasPrice {
>>>>>>> 659b0825
	return &LastNL2BlocksGasPrice{
		cfg:   cfg,
		ctx:   ctx,
		state: state,
		pool:  pool,
	}
}

// UpdateGasPriceAvg for last n bathes strategy is not needed to implement this function.
func (g *LastNL2BlocksGasPrice) UpdateGasPriceAvg() {
	l2BlockNumber, err := g.state.GetLastL2BlockNumber(g.ctx, nil)
	if err != nil {
		log.Errorf("failed to get last l2 block number, err: %v", err)
	}
	g.cacheLock.RLock()
	lastL2BlockNumber, lastPrice := g.lastL2BlockNumber, g.lastPrice
	g.cacheLock.RUnlock()
	if l2BlockNumber == lastL2BlockNumber {
		log.Debug("Block is still the same, no need to update the gas price at the moment")
		return
	}

	g.fetchLock.Lock()
	defer g.fetchLock.Unlock()

	var (
		sent, exp int
		number    = lastL2BlockNumber
		result    = make(chan results, g.cfg.CheckBlocks)
		quit      = make(chan struct{})
		results   []*big.Int
	)

	for sent < g.cfg.CheckBlocks && number > 0 {
		go g.getL2BlockTxsTips(g.ctx, number, sampleNumber, g.cfg.IgnorePrice, result, quit)
		sent++
		exp++
		number--
	}

	for exp > 0 {
		res := <-result
		if res.err != nil {
			close(quit)
			return
		}
		exp--

		if len(res.values) == 0 {
			res.values = []*big.Int{lastPrice}
		}
		results = append(results, res.values...)
	}

	price := lastPrice
	if len(results) > 0 {
		sort.Sort(bigIntArray(results))
		price = results[(len(results)-1)*g.cfg.Percentile/100]
	}
	if price.Cmp(g.cfg.MaxPrice) > 0 {
		price = g.cfg.MaxPrice
	}

	g.cacheLock.Lock()
	g.lastPrice = price
	g.lastL2BlockNumber = l2BlockNumber
	g.cacheLock.Unlock()

<<<<<<< HEAD
	// Store gasPrice
	err = g.pool.SetGasPrice(g.ctx, g.lastPrice.Uint64())
=======
	// Store gasPrices
	factorAsPercentage := int64(g.cfg.Factor * 100) // nolint:gomnd
	factor := big.NewInt(factorAsPercentage)
	l1GasPriceDivBy100 := new(big.Int).Div(g.lastPrice, factor)
	l1GasPrice := l1GasPriceDivBy100.Mul(l1GasPriceDivBy100, big.NewInt(100)) // nolint:gomnd
	err = g.pool.SetGasPrices(g.ctx, g.lastPrice.Uint64(), l1GasPrice.Uint64())
>>>>>>> 659b0825
	if err != nil {
		log.Errorf("failed to update gas price in poolDB, err: %v", err)
	}
}

// getL2BlockTxsTips calculates l2 block transaction gas fees.
func (g *LastNL2BlocksGasPrice) getL2BlockTxsTips(ctx context.Context, l2BlockNumber uint64, limit int, ignorePrice *big.Int, result chan results, quit chan struct{}) {
	txs, err := g.state.GetTxsByBlockNumber(ctx, l2BlockNumber, nil)
	if txs == nil {
		select {
		case result <- results{nil, err}:
		case <-quit:
		}
		return
	}
	sorter := newSorter(txs)
	sort.Sort(sorter)

	var prices []*big.Int
	for _, tx := range sorter.txs {
		tip := tx.GasTipCap()
		if ignorePrice != nil && tip.Cmp(ignorePrice) == -1 {
			continue
		}
		prices = append(prices, tip)
		if len(prices) >= limit {
			break
		}
	}
	select {
	case result <- results{prices, nil}:
	case <-quit:
	}
}

type results struct {
	values []*big.Int
	err    error
}<|MERGE_RESOLUTION|>--- conflicted
+++ resolved
@@ -23,19 +23,11 @@
 	fetchLock sync.Mutex
 
 	state stateInterface
-<<<<<<< HEAD
-	pool  pool
-}
-
-// newLastNL2BlocksGasPriceSuggester init gas price suggester for last n l2 blocks strategy.
-func newLastNL2BlocksGasPriceSuggester(ctx context.Context, cfg Config, state stateInterface, pool pool) *LastNL2BlocksGasPrice {
-=======
 	pool  poolInterface
 }
 
 // newLastNL2BlocksGasPriceSuggester init gas price suggester for last n l2 blocks strategy.
 func newLastNL2BlocksGasPriceSuggester(ctx context.Context, cfg Config, state stateInterface, pool poolInterface) *LastNL2BlocksGasPrice {
->>>>>>> 659b0825
 	return &LastNL2BlocksGasPrice{
 		cfg:   cfg,
 		ctx:   ctx,
@@ -104,17 +96,12 @@
 	g.lastL2BlockNumber = l2BlockNumber
 	g.cacheLock.Unlock()
 
-<<<<<<< HEAD
-	// Store gasPrice
-	err = g.pool.SetGasPrice(g.ctx, g.lastPrice.Uint64())
-=======
 	// Store gasPrices
 	factorAsPercentage := int64(g.cfg.Factor * 100) // nolint:gomnd
 	factor := big.NewInt(factorAsPercentage)
 	l1GasPriceDivBy100 := new(big.Int).Div(g.lastPrice, factor)
 	l1GasPrice := l1GasPriceDivBy100.Mul(l1GasPriceDivBy100, big.NewInt(100)) // nolint:gomnd
 	err = g.pool.SetGasPrices(g.ctx, g.lastPrice.Uint64(), l1GasPrice.Uint64())
->>>>>>> 659b0825
 	if err != nil {
 		log.Errorf("failed to update gas price in poolDB, err: %v", err)
 	}
