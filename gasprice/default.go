--- conflicted
+++ resolved
@@ -3,24 +3,11 @@
 import (
 	"context"
 	"fmt"
-<<<<<<< HEAD
-=======
 	"math/big"
->>>>>>> 659b0825
 )
 
 // DefaultGasPricer gas price from config is set.
 type DefaultGasPricer struct {
-<<<<<<< HEAD
-	cfg  Config
-	pool pool
-	ctx  context.Context
-}
-
-// newDefaultGasPriceSuggester init default gas price suggester.
-func newDefaultGasPriceSuggester(ctx context.Context, cfg Config, pool pool) *DefaultGasPricer {
-	gpe := &DefaultGasPricer{ctx: ctx, cfg: cfg, pool: pool}
-=======
 	cfg        Config
 	pool       poolInterface
 	ctx        context.Context
@@ -40,21 +27,11 @@
 		pool:       pool,
 		l1GasPrice: new(big.Int).Mul(defaultGasPriceDivByFactor, big.NewInt(100)).Uint64(), // nolint:gomnd
 	}
->>>>>>> 659b0825
 	gpe.setDefaultGasPrice()
 	return gpe
 }
 
 // UpdateGasPriceAvg not needed for default strategy.
-<<<<<<< HEAD
-func (d *DefaultGasPricer) UpdateGasPriceAvg() {}
-
-func (d *DefaultGasPricer) setDefaultGasPrice() {
-	err := d.pool.SetGasPrice(d.ctx, d.cfg.DefaultGasPriceWei)
-	if err != nil {
-		panic(fmt.Errorf("failed to set default gas price, err: %v", err))
-	}
-=======
 func (d *DefaultGasPricer) UpdateGasPriceAvg() {
 	err := d.pool.SetGasPrices(d.ctx, d.cfg.DefaultGasPriceWei, d.l1GasPrice)
 	if err != nil {
@@ -67,5 +44,4 @@
 	if err != nil {
 		panic(fmt.Errorf("failed to set default gas price, err: %v", err))
 	}
->>>>>>> 659b0825
 }