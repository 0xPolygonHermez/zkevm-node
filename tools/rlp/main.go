package main

import (
	"fmt"
	"math/big"
	"os"
	"strconv"
	"strings"

	"github.com/0xPolygonHermez/zkevm-node/encoding"
	"github.com/0xPolygonHermez/zkevm-node/etherman/smartcontracts/polygonzkevm"
	"github.com/0xPolygonHermez/zkevm-node/hex"
	"github.com/0xPolygonHermez/zkevm-node/log"
	"github.com/0xPolygonHermez/zkevm-node/state"
<<<<<<< HEAD
=======
	"github.com/0xPolygonHermez/zkevm-node/test/constants"
>>>>>>> 659b0825
	"github.com/ethereum/go-ethereum/accounts/abi"
	"github.com/ethereum/go-ethereum/common"
	"github.com/ethereum/go-ethereum/core/types"
	"github.com/urfave/cli/v2"
)

<<<<<<< HEAD
=======
const (
	forkID4 = 4
)

>>>>>>> 659b0825
func main() {
	app := cli.NewApp()
	app.Name = "RlpTool"
	app.Version = "v0.0.1"
	app.Commands = []*cli.Command{
		{
			Name:    "decodeFull",
			Aliases: []string{},
			Usage:   "decode full callData rlp",
			Action:  decodeFull,
		},
		{
			Name:    "decode",
			Aliases: []string{},
			Usage:   "decode rlp",
			Action:  decode,
		},
		{
			Name:    "encode",
			Aliases: []string{},
			Usage:   "encode tx with rlp",
			Action:  encode,
		},
	}
	app.Flags = []cli.Flag{
		&cli.Uint64Flag{
			Name:    "forkID",
			Aliases: []string{"forkid"},
			Usage:   "forkID number",
			Value:   forkID4,
		},
	}
	err := app.Run(os.Args)
	if err != nil {
		log.Errorf("\nError: %v\n", err)
		os.Exit(1)
	}
}

func decodeFull(ctx *cli.Context) error {
	callData := ctx.Args().First()
	bytesCallData, err := hex.DecodeHex(callData)
	if err != nil {
		log.Error("error decoding callData: ", err)
		return err
	}
	txs, rawTxs, err := decodeFullCallDataToTxs(bytesCallData, ctx.Uint64("forkID"))
	if err != nil {
		return err
	}
	printTxs(txs, rawTxs)
	return nil
}

func decode(ctx *cli.Context) error {
	rawTxs := ctx.Args().First()
	bytesRawTxs, err := hex.DecodeHex(rawTxs)
	if err != nil {
		log.Error("error decoding rawTxs: ", err)
		return err
	}
<<<<<<< HEAD
	txs, _, err := state.DecodeTxs(bytesRawTxs)
=======
	txs, _, _, err := state.DecodeTxs(bytesRawTxs, ctx.Uint64("forkID"))
>>>>>>> 659b0825
	if err != nil {
		log.Error("error decoding tx callData: ", err)
		return err
	}
	printTxs(txs, bytesRawTxs)
	return nil
}

func encode(ctx *cli.Context) error {
	fmt.Println("Nonce : ")
	var nonceS string
	if _, err := fmt.Scanln(&nonceS); err != nil {
		return err
	}
	nonce, err := strconv.ParseUint(nonceS, encoding.Base10, 64) //nolint:gomnd
	if err != nil {
		log.Error("error decoding nonce: ", err)
		return err
	}
	fmt.Println("Nonce: ", nonce)

	fmt.Println("GasPrice : ")
	var gasPriceS string
	if _, err := fmt.Scanln(&gasPriceS); err != nil {
		return err
	}
	gasPrice, _ := new(big.Int).SetString(gasPriceS, encoding.Base10)
	fmt.Println("GasPrice: ", gasPrice)

	fmt.Println("Gas : ")
	var gasS string
	if _, err := fmt.Scanln(&gasS); err != nil {
		return err
	}
	gas, err := strconv.ParseUint(gasS, encoding.Base10, 64) //nolint:gomnd
	if err != nil {
		log.Error("error decoding gas: ", err)
		return err
	}
	fmt.Println("Gas: ", gas)

	fmt.Println("To : ")
	var toS string
	if _, err := fmt.Scanln(&toS); err != nil {
		return err
	}
	to := common.HexToAddress(toS)
	fmt.Println("To: ", to)

	fmt.Println("Value : ")
	var valueS string
	if _, err := fmt.Scanln(&valueS); err != nil {
		return err
	}
	value, _ := new(big.Int).SetString(valueS, encoding.Base10)
	fmt.Println("Value: ", value)

	fmt.Println("Data : ")
	var dataS string
	if _, err := fmt.Scanln(&dataS); err != nil {
		if err.Error() != "unexpected newline" {
			return err
		}
	}
	var data []byte
	if dataS != "" {
		data, err = hex.DecodeHex(dataS)
		if err != nil {
			log.Error("error decoding data: ", err)
			return err
		}
	}
	fmt.Println("Data: ", data)

	fmt.Println("V: ")
	var vS string
	if _, err := fmt.Scanln(&vS); err != nil {
		return err
	}
	v, _ := new(big.Int).SetString(vS, encoding.Base10)
	fmt.Println("V: ", v)

	fmt.Println("R: ")
	var rS string
	if _, err := fmt.Scanln(&rS); err != nil {
		return err
	}
	r, _ := new(big.Int).SetString(rS, encoding.Base10)
	fmt.Println("R: ", r)

	fmt.Println("S: ")
	var sS string
	if _, err := fmt.Scanln(&sS); err != nil {
		return err
	}
	s, _ := new(big.Int).SetString(sS, encoding.Base10)
	fmt.Println("S: ", s)

	var txLegacy = types.LegacyTx{
		Nonce:    nonce,
		GasPrice: gasPrice,
		Gas:      gas,
		To:       &to,
		Value:    value,
		Data:     data,
		V:        v,
		R:        r,
		S:        s,
	}
	tx := types.NewTx(&txLegacy)

<<<<<<< HEAD
	rawBytes, err := state.EncodeTransactions([]types.Transaction{*tx})
=======
	rawBytes, err := state.EncodeTransactions([]types.Transaction{*tx}, constants.EffectivePercentage, ctx.Uint64("forkID"))
>>>>>>> 659b0825
	if err != nil {
		log.Error("error encoding txs: ", err)
		return err
	}
<<<<<<< HEAD
	log.Info("encoded tx with signature using RLP in []byte: ", rawBytes)
	log.Info("rawtx with signature using RLP in hex: ", hex.EncodeToString(rawBytes))
=======
	fmt.Println("encoded tx with signature using RLP in []byte: ", rawBytes)
	fmt.Println("rawtx with signature using RLP in hex: ", hex.EncodeToString(rawBytes))
>>>>>>> 659b0825

	return nil
}

func printTxs(txs []types.Transaction, rawTxs []byte) {
<<<<<<< HEAD
	log.Info("RawTxs: ", hex.EncodeToHex(rawTxs))
=======
	fmt.Println("RawTxs: ", hex.EncodeToHex(rawTxs))
>>>>>>> 659b0825
	for _, tx := range txs {
		fmt.Println("#######################################################################")
		fmt.Println("#######################################################################")
		fmt.Printf("Decoded tx: %+v\n", tx)
		fmt.Println("ChainID: ", tx.ChainId())
		fmt.Println("Cost: ", tx.Cost())
		fmt.Println("Data: ", hex.EncodeToString(tx.Data()))
		fmt.Println("Gas: ", tx.Gas())
		fmt.Println("GasPrice: ", tx.GasPrice())
		fmt.Println("Hash: ", tx.Hash())
		fmt.Println("Nonce: ", tx.Nonce())
		v, r, s := tx.RawSignatureValues()
		fmt.Println("V: ", v)
		fmt.Println("R: ", r)
		fmt.Println("S: ", s)
		fmt.Println("To: ", tx.To())
		fmt.Println("Type: ", tx.Type())
		fmt.Println("Value: ", tx.Value())
	}
}

<<<<<<< HEAD
func decodeFullCallDataToTxs(txsData []byte) ([]types.Transaction, []byte, error) {
=======
func decodeFullCallDataToTxs(txsData []byte, forkID uint64) ([]types.Transaction, []byte, error) {
>>>>>>> 659b0825
	// The first 4 bytes are the function hash bytes. These bytes has to be ripped.
	// After that, the unpack method is used to read the call data.
	// The txs data is a chunk of concatenated rawTx. This rawTx is the encoded tx information in rlp + the signature information (v, r, s).
	//So, txs data will look like: txRLP+r+s+v+txRLP2+r2+s2+v2

	// Extract coded txs.
	// Load contract ABI
	abi, err := abi.JSON(strings.NewReader(polygonzkevm.PolygonzkevmABI))
	if err != nil {
		log.Fatal("error reading smart contract abi: ", err)
	}

	// Recover Method from signature and ABI
	method, err := abi.MethodById(txsData[:4])
	if err != nil {
		log.Fatal("error getting abi method: ", err)
	}

	// Unpack method inputs
	data, err := method.Inputs.Unpack(txsData[4:])
	if err != nil {
		log.Fatal("error reading call data: ", err)
	}

	txsData = data[0].([]byte)

<<<<<<< HEAD
	txs, _, err := state.DecodeTxs(txsData)
=======
	txs, _, _, err := state.DecodeTxs(txsData, forkID)
>>>>>>> 659b0825
	return txs, txsData, err
}<|MERGE_RESOLUTION|>--- conflicted
+++ resolved
@@ -12,23 +12,17 @@
 	"github.com/0xPolygonHermez/zkevm-node/hex"
 	"github.com/0xPolygonHermez/zkevm-node/log"
 	"github.com/0xPolygonHermez/zkevm-node/state"
-<<<<<<< HEAD
-=======
 	"github.com/0xPolygonHermez/zkevm-node/test/constants"
->>>>>>> 659b0825
 	"github.com/ethereum/go-ethereum/accounts/abi"
 	"github.com/ethereum/go-ethereum/common"
 	"github.com/ethereum/go-ethereum/core/types"
 	"github.com/urfave/cli/v2"
 )
 
-<<<<<<< HEAD
-=======
 const (
 	forkID4 = 4
 )
 
->>>>>>> 659b0825
 func main() {
 	app := cli.NewApp()
 	app.Name = "RlpTool"
@@ -90,11 +84,7 @@
 		log.Error("error decoding rawTxs: ", err)
 		return err
 	}
-<<<<<<< HEAD
-	txs, _, err := state.DecodeTxs(bytesRawTxs)
-=======
 	txs, _, _, err := state.DecodeTxs(bytesRawTxs, ctx.Uint64("forkID"))
->>>>>>> 659b0825
 	if err != nil {
 		log.Error("error decoding tx callData: ", err)
 		return err
@@ -206,32 +196,19 @@
 	}
 	tx := types.NewTx(&txLegacy)
 
-<<<<<<< HEAD
-	rawBytes, err := state.EncodeTransactions([]types.Transaction{*tx})
-=======
 	rawBytes, err := state.EncodeTransactions([]types.Transaction{*tx}, constants.EffectivePercentage, ctx.Uint64("forkID"))
->>>>>>> 659b0825
 	if err != nil {
 		log.Error("error encoding txs: ", err)
 		return err
 	}
-<<<<<<< HEAD
-	log.Info("encoded tx with signature using RLP in []byte: ", rawBytes)
-	log.Info("rawtx with signature using RLP in hex: ", hex.EncodeToString(rawBytes))
-=======
 	fmt.Println("encoded tx with signature using RLP in []byte: ", rawBytes)
 	fmt.Println("rawtx with signature using RLP in hex: ", hex.EncodeToString(rawBytes))
->>>>>>> 659b0825
 
 	return nil
 }
 
 func printTxs(txs []types.Transaction, rawTxs []byte) {
-<<<<<<< HEAD
-	log.Info("RawTxs: ", hex.EncodeToHex(rawTxs))
-=======
 	fmt.Println("RawTxs: ", hex.EncodeToHex(rawTxs))
->>>>>>> 659b0825
 	for _, tx := range txs {
 		fmt.Println("#######################################################################")
 		fmt.Println("#######################################################################")
@@ -253,11 +230,7 @@
 	}
 }
 
-<<<<<<< HEAD
-func decodeFullCallDataToTxs(txsData []byte) ([]types.Transaction, []byte, error) {
-=======
 func decodeFullCallDataToTxs(txsData []byte, forkID uint64) ([]types.Transaction, []byte, error) {
->>>>>>> 659b0825
 	// The first 4 bytes are the function hash bytes. These bytes has to be ripped.
 	// After that, the unpack method is used to read the call data.
 	// The txs data is a chunk of concatenated rawTx. This rawTx is the encoded tx information in rlp + the signature information (v, r, s).
@@ -284,10 +257,6 @@
 
 	txsData = data[0].([]byte)
 
-<<<<<<< HEAD
-	txs, _, err := state.DecodeTxs(txsData)
-=======
 	txs, _, _, err := state.DecodeTxs(txsData, forkID)
->>>>>>> 659b0825
 	return txs, txsData, err
 }