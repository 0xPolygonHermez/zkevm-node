package main

import (
	"context"
	"encoding/binary"
	"encoding/json"
	"fmt"
	"math/big"
	"os"
	"sync"
	"time"

	"github.com/0xPolygonHermez/zkevm-data-streamer/datastreamer"
	"github.com/0xPolygonHermez/zkevm-data-streamer/log"
	nodeConfig "github.com/0xPolygonHermez/zkevm-node/config"
	"github.com/0xPolygonHermez/zkevm-node/db"
	"github.com/0xPolygonHermez/zkevm-node/encoding"
	"github.com/0xPolygonHermez/zkevm-node/hex"
	"github.com/0xPolygonHermez/zkevm-node/merkletree"
	"github.com/0xPolygonHermez/zkevm-node/state"
	"github.com/0xPolygonHermez/zkevm-node/state/pgstatestorage"
	"github.com/0xPolygonHermez/zkevm-node/state/runtime/executor"
	"github.com/0xPolygonHermez/zkevm-node/tools/datastreamer/config"
	"github.com/ethereum/go-ethereum/common"
	"github.com/fatih/color"
	"github.com/google/uuid"
	"github.com/urfave/cli/v2"
)

const (
	appName  = "zkevm-data-streamer-tool" //nolint:gosec
	appUsage = "zkevm datastream tool"
)

var (
	configFileFlag = cli.StringFlag{
		Name:        config.FlagCfg,
		Aliases:     []string{"c"},
		Usage:       "Configuration `FILE`",
		DefaultText: "./config/tool.config.toml",
		Required:    true,
	}

	genesisFileFlag = cli.StringFlag{
		Name:        config.FlagGenesis,
		Aliases:     []string{"g"},
		Usage:       "Genesis `FILE`",
		DefaultText: "./config/genesis.json",
		Required:    true,
	}

	entryFlag = cli.Uint64Flag{
		Name:     "entry",
		Aliases:  []string{"e"},
		Usage:    "Entry `NUMBER`",
		Required: true,
	}

	l2blockFlag = cli.Uint64Flag{
		Name:     "l2block",
		Aliases:  []string{"b"},
		Usage:    "L2Block `NUMBER`",
		Required: true,
	}

	updateFileFlag = cli.BoolFlag{
		Name:     "update",
		Aliases:  []string{"u"},
		Usage:    "Update `FILE`",
		Required: false,
	}
)

func main() {
	app := cli.NewApp()
	app.Name = appName
	app.Usage = appUsage

	app.Commands = []*cli.Command{
		{
			Name:    "generate",
			Aliases: []string{},
			Usage:   "Generate stream file from scratch",
			Action:  generate,
			Flags: []cli.Flag{
				&configFileFlag,
			},
		},
		{
			Name:    "reprocess",
			Aliases: []string{},
			Usage:   "Reprocess l2block since a given l2block number",
			Action:  reprocess,
			Flags: []cli.Flag{
				&configFileFlag,
				&genesisFileFlag,
				&l2blockFlag,
				&updateFileFlag,
			},
		},
		{
			Name:    "decode-entry-offline",
			Aliases: []string{},
			Usage:   "Decodes an entry offline",
			Action:  decodeEntryOffline,
			Flags: []cli.Flag{
				&configFileFlag,
				&entryFlag,
			},
		},
		{
			Name:    "decode-l2block-offline",
			Aliases: []string{},
			Usage:   "Decodes a l2 block offline",
			Action:  decodeL2BlockOffline,
			Flags: []cli.Flag{
				&configFileFlag,
				&l2blockFlag,
			},
		},
		{
			Name:    "decode-entry",
			Aliases: []string{},
			Usage:   "Decodes an entry",
			Action:  decodeEntry,
			Flags: []cli.Flag{
				&configFileFlag,
				&entryFlag,
			},
		},
		{
			Name:    "decode-l2block",
			Aliases: []string{},
			Usage:   "Decodes a l2 block",
			Action:  decodeL2Block,
			Flags: []cli.Flag{
				&configFileFlag,
				&l2blockFlag,
			},
		},
		{
			Name:    "truncate",
			Aliases: []string{},
			Usage:   "Truncates the stream file",
			Action:  truncate,
			Flags: []cli.Flag{
				&configFileFlag,
				&entryFlag,
			},
		},
	}

	err := app.Run(os.Args)
	if err != nil {
		log.Error(err)
		os.Exit(1)
	}
}

func initializeStreamServer(c *config.Config) (*datastreamer.StreamServer, error) {
	// Create a stream server
	streamServer, err := datastreamer.NewServer(c.Offline.Port, c.Offline.Version, c.Offline.ChainID, state.StreamTypeSequencer, c.Offline.Filename, &c.Log)
	if err != nil {
		return nil, err
	}

	err = streamServer.Start()
	if err != nil {
		return nil, err
	}

	return streamServer, nil
}

func generate(cliCtx *cli.Context) error {
	c, err := config.Load(cliCtx)
	if err != nil {
		log.Error(err)
		os.Exit(1)
	}

	log.Init(c.Log)

	streamServer, err := initializeStreamServer(c)
	if err != nil {
		log.Error(err)
		os.Exit(1)
	}

	// Connect to the database
	stateSqlDB, err := db.NewSQLDB(c.StateDB)
	if err != nil {
		log.Error(err)
		os.Exit(1)
	}
	defer stateSqlDB.Close()
<<<<<<< HEAD
	stateDBStorage := state.NewPostgresStorage(state.Config{}, stateSqlDB)
=======
	stateDBStorage := pgstatestorage.NewPostgresStorage(state.Config{}, stateSqlDB)
>>>>>>> 291ac858
	log.Debug("Connected to the database")

	mtDBServerConfig := merkletree.Config{URI: c.MerkleTree.URI}
	var mtDBCancel context.CancelFunc
	mtDBServiceClient, mtDBClientConn, mtDBCancel := merkletree.NewMTDBServiceClient(cliCtx.Context, mtDBServerConfig)
	defer func() {
		mtDBCancel()
		mtDBClientConn.Close()
	}()
	stateTree := merkletree.NewStateTree(mtDBServiceClient)
	log.Debug("Connected to the merkle tree")

<<<<<<< HEAD
	stateDB := state.NewState(state.Config{}, stateDBStorage, nil, stateTree, nil)
=======
	stateDB := state.NewState(state.Config{}, stateDBStorage, nil, stateTree, nil, nil)
>>>>>>> 291ac858

	// Calculate intermediate state roots
	var imStateRoots map[uint64][]byte
	var imStateRootsMux *sync.Mutex = new(sync.Mutex)
	var wg sync.WaitGroup

	lastL2BlockHeader, err := stateDB.GetLastL2BlockHeader(cliCtx.Context, nil)
<<<<<<< HEAD
	if err != nil {
		fmt.Printf("Error: %v\n", err)
		os.Exit(1)
	}

	maxL2Block := lastL2BlockHeader.Number.Uint64()
	imStateRoots = make(map[uint64][]byte, maxL2Block)

	for x := 0; x < c.MerkleTree.MaxThreads; x++ {
		start := uint64(x) * (maxL2Block / uint64(c.MerkleTree.MaxThreads))
		end := uint64(x+1)*(maxL2Block/uint64(c.MerkleTree.MaxThreads)) - 1

		wg.Add(1)
		go func(i int) {
			defer wg.Done()
			log.Debugf("Thread %d: Start: %d, End: %d\n", i, start, end)
			getImStateRoots(cliCtx.Context, start, end, &imStateRoots, imStateRootsMux, stateDB, lastL2BlockHeader.Root)
		}(x)
	}

	wg.Wait()

	err = state.GenerateDataStreamerFile(cliCtx.Context, streamServer, stateDB, false, &imStateRoots)
=======
>>>>>>> 291ac858
	if err != nil {
		log.Error(err)
		os.Exit(1)
	}

	maxL2Block := lastL2BlockHeader.Number.Uint64()
	imStateRoots = make(map[uint64][]byte, maxL2Block)

	// Check if a cache file exists
	if c.MerkleTree.CacheFile != "" {
		// Check if the file exists
		if _, err := os.Stat(c.MerkleTree.CacheFile); os.IsNotExist(err) {
			log.Infof("Cache file %s does not exist", c.MerkleTree.CacheFile)
		} else {
			ReadFile, err := os.ReadFile(c.MerkleTree.CacheFile)
			if err != nil {
				log.Error(err)
				os.Exit(1)
			}
			err = json.Unmarshal(ReadFile, &imStateRoots)
			if err != nil {
				log.Error(err)
				os.Exit(1)
			}
			log.Infof("Cache file %s loaded", c.MerkleTree.CacheFile)
		}
	}

	cacheLength := len(imStateRoots)
	dif := int(maxL2Block) - cacheLength

	log.Infof("Cache length: %d, Max L2Block: %d, Dif: %d", cacheLength, maxL2Block, dif)

	for x := 0; dif > 0 && x < c.MerkleTree.MaxThreads && x < dif; x++ {
		start := uint64((x * dif / c.MerkleTree.MaxThreads) + cacheLength)
		end := uint64(((x + 1) * dif / c.MerkleTree.MaxThreads) + cacheLength - 1)

		wg.Add(1)
		go func(i int) {
			defer wg.Done()
			log.Debugf("Thread %d: Start: %d, End: %d, Total: %d", i, start, end, end-start)
			getImStateRoots(cliCtx.Context, start, end, &imStateRoots, imStateRootsMux, stateDB, lastL2BlockHeader.Root)
		}(x)
	}

	wg.Wait()

	// Convert imStateRoots to a json and save it to a file
	if c.MerkleTree.CacheFile != "" {
		jsonFile, _ := json.Marshal(imStateRoots)
		err = os.WriteFile(c.MerkleTree.CacheFile, jsonFile, 0644) // nolint:gosec, gomnd
		if err != nil {
			log.Error(err)
			os.Exit(1)
		}
	}

	err = state.GenerateDataStreamerFile(cliCtx.Context, streamServer, stateDB, false, &imStateRoots, c.Offline.ChainID, c.Offline.UpgradeEtrogBatchNumber) // nolint:gomnd
	if err != nil {
		log.Error(err)
		os.Exit(1)
	}

	printColored(color.FgGreen, "Process finished\n")

	return nil
}

func getImStateRoots(ctx context.Context, start, end uint64, isStateRoots *map[uint64][]byte, imStateRootMux *sync.Mutex, stateDB *state.State, stateRoot common.Hash) {
	for x := start; x <= end; x++ {
		// Populate intermediate state root
		position := state.GetSystemSCPosition(x)
		imStateRoot, err := stateDB.GetStorageAt(ctx, common.HexToAddress(state.SystemSC), big.NewInt(0).SetBytes(position), stateRoot)
		if err != nil {
			log.Errorf("Error: %v\n", err)
			os.Exit(1)
		}
		imStateRootMux.Lock()
		(*isStateRoots)[x] = imStateRoot.Bytes()
		imStateRootMux.Unlock()
	}
}

func reprocess(cliCtx *cli.Context) error {
	c, err := config.Load(cliCtx)
	if err != nil {
		log.Error(err)
		os.Exit(1)
	}

	log.Init(c.Log)

	ctx := cliCtx.Context

	genesisFileAsStr, err := nodeConfig.LoadGenesisFileAsString(cliCtx.String(config.FlagGenesis))
	if err != nil {
		fmt.Printf("failed to load genesis file. Error: %v", err)
		os.Exit(1)
	}

	networkConfig, err := nodeConfig.LoadGenesisFromJSONString(genesisFileAsStr)
	if err != nil {
		fmt.Printf("failed to load genesis configuration from file. Error: %v", err)
		os.Exit(1)
	}

	currentL2BlockNumber := cliCtx.Uint64("l2block")
	var stateRoot []byte

	streamServer, err := initializeStreamServer(c)
	if err != nil {
		log.Error(err)
		os.Exit(1)
	}

	if currentL2BlockNumber == 0 {
		printColored(color.FgHiYellow, "\n\nSetting Genesis block\n\n")

		mtDBServerConfig := merkletree.Config{URI: c.MerkleTree.URI}
		var mtDBCancel context.CancelFunc
		mtDBServiceClient, mtDBClientConn, mtDBCancel := merkletree.NewMTDBServiceClient(ctx, mtDBServerConfig)
		defer func() {
			mtDBCancel()
			mtDBClientConn.Close()
		}()

		stateTree := merkletree.NewStateTree(mtDBServiceClient)

		stateRoot, err = setGenesis(ctx, stateTree, networkConfig.Genesis)
		if err != nil {
			log.Error(err)
			os.Exit(1)
		}

		// Get Genesis block from the file and validate the state root
		bookMark := state.DSBookMark{
			Type:  state.BookMarkTypeL2Block,
			Value: 0,
		}

		firstEntry, err := streamServer.GetFirstEventAfterBookmark(bookMark.Encode())
		if err != nil {
			log.Error(err)
			os.Exit(1)
		}
		printEntry(firstEntry)

		secondEntry, err := streamServer.GetEntry(firstEntry.Number + 1)
		if err != nil {
			log.Error(err)
			os.Exit(1)
		}
		printEntry(secondEntry)

		if common.Bytes2Hex(stateRoot) != common.Bytes2Hex(secondEntry.Data[40:72]) {
			printColored(color.FgRed, "\nError: Genesis state root does not match\n\n")
			os.Exit(1)
		} else {
			printColored(color.FgGreen, "\nGenesis state root matches\n\n")
		}
		currentL2BlockNumber++
	}

	// Connect to the executor
	executorClient, executorClientConn, executorCancel := executor.NewExecutorClient(ctx, c.Executor)
	defer func() {
		executorCancel()
		executorClientConn.Close()
	}()

	bookMark := state.DSBookMark{
		Type:  state.BookMarkTypeL2Block,
		Value: currentL2BlockNumber,
	}

	startEntry, err := streamServer.GetFirstEventAfterBookmark(bookMark.Encode())
	if err != nil {
		log.Error(err)
		os.Exit(1)
	}

	var previousStateRoot = stateRoot
	var maxEntry = streamServer.GetHeader().TotalEntries

	for x := startEntry.Number; x < maxEntry; x++ {
		printColored(color.FgHiYellow, fmt.Sprintf("\nProcessing entity: %d\n", x))

		currentEntry, err := streamServer.GetEntry(x)
		if err != nil {
			log.Error(err)
			os.Exit(1)
		}

		var processBatchRequest *executor.ProcessBatchRequest
		var expectedNewRoot []byte
		var entryToUpdate *datastreamer.FileEntry

		switch currentEntry.Type {
		case state.EntryTypeBookMark:
			printEntry(currentEntry)
			entryToUpdate = nil
			continue
		case state.EntryTypeUpdateGER:
			printEntry(currentEntry)
			processBatchRequest = &executor.ProcessBatchRequest{
				OldBatchNum:      binary.BigEndian.Uint64(currentEntry.Data[0:8]) - 1,
				Coinbase:         common.Bytes2Hex(currentEntry.Data[48:68]),
				BatchL2Data:      nil,
				OldStateRoot:     previousStateRoot,
				GlobalExitRoot:   currentEntry.Data[16:48],
				OldAccInputHash:  []byte{},
				EthTimestamp:     binary.BigEndian.Uint64(currentEntry.Data[8:16]),
				UpdateMerkleTree: uint32(1),
				ChainId:          c.Offline.ChainID,
				ForkId:           uint64(binary.BigEndian.Uint16(currentEntry.Data[68:70])),
			}

			expectedNewRoot = currentEntry.Data[70:102]
			entryToUpdate = nil
		case state.EntryTypeL2BlockStart:
			startEntry = currentEntry
			printEntry(startEntry)

			txEntry, err := streamServer.GetEntry(startEntry.Number + 1)
			if err != nil {
				log.Error(err)
				os.Exit(1)
			}
			printEntry(txEntry)

			endEntry, err := streamServer.GetEntry(startEntry.Number + 2) //nolint:gomnd
			if err != nil {
				log.Error(err)
				os.Exit(1)
			}
			printEntry(endEntry)

			forkID := uint64(binary.BigEndian.Uint16(startEntry.Data[76:78]))

			tx, err := state.DecodeTx(common.Bytes2Hex((txEntry.Data[6:])))
			if err != nil {
				log.Error(err)
				os.Exit(1)
			}

			// Get the old state root
			oldStateRoot := getOldStateRoot(startEntry.Number, streamServer)

			// RLP encode the transaction using the proper fork id
			batchL2Data, err := state.EncodeTransaction(*tx, txEntry.Data[0], forkID) //nolint:gomnd
			if err != nil {
				log.Error(err)
				os.Exit(1)
			}

			processBatchRequest = &executor.ProcessBatchRequest{
				OldBatchNum:      binary.BigEndian.Uint64(startEntry.Data[0:8]) - 1,
				Coinbase:         common.Bytes2Hex(startEntry.Data[56:76]),
				BatchL2Data:      batchL2Data,
				OldStateRoot:     oldStateRoot,
				GlobalExitRoot:   startEntry.Data[24:56],
				OldAccInputHash:  []byte{},
				EthTimestamp:     binary.BigEndian.Uint64(startEntry.Data[16:24]),
				UpdateMerkleTree: uint32(1),
				ChainId:          c.Offline.ChainID,
				ForkId:           uint64(binary.BigEndian.Uint16(startEntry.Data[76:78])),
			}

			expectedNewRoot = endEntry.Data[40:72]
			entryToUpdate = &endEntry
			x += 2 //nolint:gomnd
		}

		// Process batch
		processBatchResponse, err := executorClient.ProcessBatch(ctx, processBatchRequest)
		if err != nil {
			log.Error(err)
			os.Exit(1)
		}

		if processBatchResponse.Error != executor.ExecutorError_EXECUTOR_ERROR_NO_ERROR {
			fmt.Printf("Error: %v\n", processBatchResponse.Error)
			os.Exit(1)
		}

		if common.Bytes2Hex(processBatchResponse.NewStateRoot) != common.Bytes2Hex(expectedNewRoot) {
			printColored(color.FgRed, "\nNew state root does not match\n\n")
			printColored(color.FgRed, fmt.Sprintf("Old State Root.........: %s\n", "0x"+common.Bytes2Hex(processBatchRequest.GetOldStateRoot())))
			printColored(color.FgRed, fmt.Sprintf("New State Root.........: %s\n", "0x"+common.Bytes2Hex(processBatchResponse.NewStateRoot)))
			printColored(color.FgRed, fmt.Sprintf("Expected New State Root: %s\n", "0x"+common.Bytes2Hex(expectedNewRoot)))
			// Check if we must update the file with the new state root
			if cliCtx.Bool("update") {
				if entryToUpdate.Type != state.EntryTypeL2BlockEnd {
					printColored(color.FgRed, "Error: Entry to update is not a L2BlockEnd\n")
					os.Exit(1)
				}
				blockEnd := state.DSL2BlockEnd{}.Decode(entryToUpdate.Data)
				blockEnd.StateRoot = common.BytesToHash(processBatchResponse.NewStateRoot)
				err = streamServer.UpdateEntryData(entryToUpdate.Number, state.EntryTypeL2BlockEnd, blockEnd.Encode())
				if err != nil {
					printColored(color.FgRed, fmt.Sprintf("Error: %v\n", err))
					os.Exit(1)
				}
			} else {
				break
			}
		} else {
			printColored(color.FgGreen, "New state root matches\n")
			previousStateRoot = processBatchResponse.NewStateRoot
		}
	}

	return nil
}

func decodeEntry(cliCtx *cli.Context) error {
	c, err := config.Load(cliCtx)
	if err != nil {
		log.Error(err)
		os.Exit(1)
	}

	log.Init(c.Log)

	client, err := datastreamer.NewClient(c.Online.URI, c.Online.StreamType)
	if err != nil {
		log.Error(err)
		os.Exit(1)
	}

	err = client.Start()
	if err != nil {
		log.Error(err)
		os.Exit(1)
	}

	client.FromEntry = cliCtx.Uint64("entry")
	err = client.ExecCommand(datastreamer.CmdEntry)
	if err != nil {
		log.Error(err)
		os.Exit(1)
	}

	printEntry(client.Entry)
	return nil
}

func decodeL2Block(cliCtx *cli.Context) error {
	c, err := config.Load(cliCtx)
	if err != nil {
		log.Error(err)
		os.Exit(1)
	}

	log.Init(c.Log)

	client, err := datastreamer.NewClient(c.Online.URI, c.Online.StreamType)
	if err != nil {
		log.Error(err)
		os.Exit(1)
	}

	err = client.Start()
	if err != nil {
		log.Error(err)
		os.Exit(1)
	}

	l2BlockNumber := cliCtx.Uint64("l2block")

	bookMark := state.DSBookMark{
		Type:  state.BookMarkTypeL2Block,
		Value: l2BlockNumber,
	}

	client.FromBookmark = bookMark.Encode()
	err = client.ExecCommand(datastreamer.CmdBookmark)
	if err != nil {
		log.Error(err)
		os.Exit(1)
	}

	firstEntry := client.Entry
	printEntry(firstEntry)

	client.FromEntry = firstEntry.Number + 1
	err = client.ExecCommand(datastreamer.CmdEntry)
	if err != nil {
		log.Error(err)
		os.Exit(1)
	}

	secondEntry := client.Entry
	printEntry(secondEntry)

	i := uint64(2) //nolint:gomnd
	for secondEntry.Type == state.EntryTypeL2Tx {
		client.FromEntry = firstEntry.Number + i
		err = client.ExecCommand(datastreamer.CmdEntry)
		if err != nil {
			log.Error(err)
			os.Exit(1)
		}
		secondEntry = client.Entry
		printEntry(secondEntry)
		i++
	}

	return nil
}

func decodeEntryOffline(cliCtx *cli.Context) error {
	c, err := config.Load(cliCtx)
	if err != nil {
		log.Error(err)
		os.Exit(1)
	}

	log.Init(c.Log)

	streamServer, err := initializeStreamServer(c)
	if err != nil {
		log.Error(err)
		os.Exit(1)
	}

	entry, err := streamServer.GetEntry(cliCtx.Uint64("entry"))
	if err != nil {
		log.Error(err)
		os.Exit(1)
	}

	printEntry(entry)

	return nil
}

func decodeL2BlockOffline(cliCtx *cli.Context) error {
	c, err := config.Load(cliCtx)
	if err != nil {
		log.Error(err)
		os.Exit(1)
	}

	log.Init(c.Log)

	streamServer, err := initializeStreamServer(c)
	if err != nil {
		log.Error(err)
		os.Exit(1)
	}

	l2BlockNumber := cliCtx.Uint64("l2block")

	bookMark := state.DSBookMark{
		Type:  state.BookMarkTypeL2Block,
		Value: l2BlockNumber,
	}

	firstEntry, err := streamServer.GetFirstEventAfterBookmark(bookMark.Encode())
	if err != nil {
		log.Error(err)
		os.Exit(1)
	}
	printEntry(firstEntry)

	secondEntry, err := streamServer.GetEntry(firstEntry.Number + 1)
	if err != nil {
		log.Error(err)
		os.Exit(1)
	}

	i := uint64(2) //nolint:gomnd
	printEntry(secondEntry)
	for secondEntry.Type == state.EntryTypeL2Tx {
		secondEntry, err = streamServer.GetEntry(firstEntry.Number + i)
		if err != nil {
			log.Error(err)
			os.Exit(1)
		}
		printEntry(secondEntry)
		i++
	}

	return nil
}

func truncate(cliCtx *cli.Context) error {
	c, err := config.Load(cliCtx)
	if err != nil {
		log.Error(err)
		os.Exit(1)
	}

	log.Init(c.Log)

	streamServer, err := initializeStreamServer(c)
	if err != nil {
		log.Error(err)
		os.Exit(1)
	}

	err = streamServer.TruncateFile(cliCtx.Uint64("entry"))
	if err != nil {
		log.Error(err)
		os.Exit(1)
	}

	printColored(color.FgGreen, "File truncated\n")

	return nil
}

func printEntry(entry datastreamer.FileEntry) {
	var bookmarkTypeDesc = map[byte]string{
		state.BookMarkTypeL2Block: "L2 Block Number",
		state.BookMarkTypeBatch:   "Batch Number",
	}

	switch entry.Type {
	case state.EntryTypeBookMark:
		bookmark := state.DSBookMark{}.Decode(entry.Data)
		printColored(color.FgGreen, "Entry Type......: ")
		printColored(color.FgHiYellow, "BookMark\n")
		printColored(color.FgGreen, "Entry Number....: ")
		printColored(color.FgHiWhite, fmt.Sprintf("%d\n", entry.Number))
		printColored(color.FgGreen, "Type............: ")
		printColored(color.FgHiWhite, fmt.Sprintf("%d (%s)\n", bookmark.Type, bookmarkTypeDesc[bookmark.Type]))
		printColored(color.FgGreen, "Value...........: ")
		printColored(color.FgHiWhite, fmt.Sprintf("%d\n", bookmark.Value))
	case state.EntryTypeL2BlockStart:
		blockStart := state.DSL2BlockStart{}.Decode(entry.Data)
		printColored(color.FgGreen, "Entry Type......: ")
		printColored(color.FgHiYellow, "L2 Block Start\n")
		printColored(color.FgGreen, "Entry Number....: ")
		printColored(color.FgHiWhite, fmt.Sprintf("%d\n", entry.Number))
		printColored(color.FgGreen, "Batch Number....: ")
		printColored(color.FgHiWhite, fmt.Sprintf("%d\n", blockStart.BatchNumber))
		printColored(color.FgGreen, "L2 Block Number.: ")
		printColored(color.FgHiWhite, fmt.Sprintf("%d\n", blockStart.L2BlockNumber))
		printColored(color.FgGreen, "Timestamp.......: ")
		printColored(color.FgHiWhite, fmt.Sprintf("%v (%d)\n", time.Unix(blockStart.Timestamp, 0), blockStart.Timestamp))
		printColored(color.FgGreen, "Delta Timestamp.: ")
		printColored(color.FgHiWhite, fmt.Sprintf("%d\n", blockStart.DeltaTimestamp))
		printColored(color.FgGreen, "L1 InfoTree Idx.: ")
		printColored(color.FgHiWhite, fmt.Sprintf("%d\n", blockStart.L1InfoTreeIndex))
		printColored(color.FgGreen, "L1 Block Hash...: ")
		printColored(color.FgHiWhite, fmt.Sprintf("%s\n", blockStart.L1BlockHash))
		printColored(color.FgGreen, "Global Exit Root: ")
		printColored(color.FgHiWhite, fmt.Sprintf("%s\n", blockStart.GlobalExitRoot))
		printColored(color.FgGreen, "Coinbase........: ")
		printColored(color.FgHiWhite, fmt.Sprintf("%s\n", blockStart.Coinbase))
		printColored(color.FgGreen, "Fork ID.........: ")
		printColored(color.FgHiWhite, fmt.Sprintf("%d\n", blockStart.ForkID))
		printColored(color.FgGreen, "Chain ID........: ")
		printColored(color.FgHiWhite, fmt.Sprintf("%d\n", blockStart.ChainID))
	case state.EntryTypeL2Tx:
		dsTx := state.DSL2Transaction{}.Decode(entry.Data)
		printColored(color.FgGreen, "Entry Type......: ")
		printColored(color.FgHiYellow, "L2 Transaction\n")
		printColored(color.FgGreen, "Entry Number....: ")
		printColored(color.FgHiWhite, fmt.Sprintf("%d\n", entry.Number))
		printColored(color.FgGreen, "Effec. Gas Price: ")
		printColored(color.FgHiWhite, fmt.Sprintf("%d\n", dsTx.EffectiveGasPricePercentage))
		printColored(color.FgGreen, "Is Valid........: ")
		printColored(color.FgHiWhite, fmt.Sprintf("%t\n", dsTx.IsValid == 1))
		printColored(color.FgGreen, "State Root......: ")
		printColored(color.FgHiWhite, fmt.Sprint(dsTx.StateRoot.Hex()+"\n"))
		printColored(color.FgGreen, "Encoded Length..: ")
		printColored(color.FgHiWhite, fmt.Sprintf("%d\n", dsTx.EncodedLength))
		printColored(color.FgGreen, "Encoded.........: ")
		printColored(color.FgHiWhite, fmt.Sprintf("%s\n", "0x"+common.Bytes2Hex(dsTx.Encoded)))

		tx, err := state.DecodeTx(common.Bytes2Hex(dsTx.Encoded))
		if err != nil {
			log.Error(err)
			os.Exit(1)
		}
		printColored(color.FgGreen, "Decoded.........: ")
		printColored(color.FgHiWhite, fmt.Sprintf("%+v\n", tx))
		sender, err := state.GetSender(*tx)
		if err != nil {
			log.Error(err)
			os.Exit(1)
		}
		printColored(color.FgGreen, "Sender..........: ")
		printColored(color.FgHiWhite, fmt.Sprintf("%s\n", sender))
		nonce := tx.Nonce()
		printColored(color.FgGreen, "Nonce...........: ")
		printColored(color.FgHiWhite, fmt.Sprintf("%d\n", nonce))
	case state.EntryTypeL2BlockEnd:
		blockEnd := state.DSL2BlockEnd{}.Decode(entry.Data)
		printColored(color.FgGreen, "Entry Type......: ")
		printColored(color.FgHiYellow, "L2 Block End\n")
		printColored(color.FgGreen, "Entry Number....: ")
		printColored(color.FgHiWhite, fmt.Sprintf("%d\n", entry.Number))
		printColored(color.FgGreen, "L2 Block Number.: ")
		printColored(color.FgHiWhite, fmt.Sprintf("%d\n", blockEnd.L2BlockNumber))
		printColored(color.FgGreen, "L2 Block Hash...: ")
		printColored(color.FgHiWhite, fmt.Sprint(blockEnd.BlockHash.Hex()+"\n"))
		printColored(color.FgGreen, "State Root......: ")
		printColored(color.FgHiWhite, fmt.Sprint(blockEnd.StateRoot.Hex()+"\n"))
	case state.EntryTypeUpdateGER:
		updateGer := state.DSUpdateGER{}.Decode(entry.Data)
		printColored(color.FgGreen, "Entry Type......: ")
		printColored(color.FgHiYellow, "Update GER\n")
		printColored(color.FgGreen, "Entry Number....: ")
		printColored(color.FgHiWhite, fmt.Sprintf("%d\n", entry.Number))
		printColored(color.FgGreen, "Batch Number....: ")
		printColored(color.FgHiWhite, fmt.Sprintf("%d\n", updateGer.BatchNumber))
		printColored(color.FgGreen, "Timestamp.......: ")
		printColored(color.FgHiWhite, fmt.Sprintf("%v (%d)\n", time.Unix(updateGer.Timestamp, 0), updateGer.Timestamp))
		printColored(color.FgGreen, "Global Exit Root: ")
		printColored(color.FgHiWhite, fmt.Sprintf("%s\n", updateGer.GlobalExitRoot))
		printColored(color.FgGreen, "Coinbase........: ")
		printColored(color.FgHiWhite, fmt.Sprintf("%s\n", updateGer.Coinbase))
		printColored(color.FgGreen, "Fork ID.........: ")
		printColored(color.FgHiWhite, fmt.Sprintf("%d\n", updateGer.ForkID))
		printColored(color.FgGreen, "Chain ID........: ")
		printColored(color.FgHiWhite, fmt.Sprintf("%d\n", updateGer.ChainID))
		printColored(color.FgGreen, "State Root......: ")
		printColored(color.FgHiWhite, fmt.Sprint(updateGer.StateRoot.Hex()+"\n"))
	}
}

func printColored(color color.Attribute, text string) {
	colored := fmt.Sprintf("\x1b[%dm%s\x1b[0m", color, text)
	fmt.Print(colored)
}

// setGenesis populates state with genesis information
func setGenesis(ctx context.Context, tree *merkletree.StateTree, genesis state.Genesis) ([]byte, error) {
	var (
		root    common.Hash
		newRoot []byte
		err     error
	)

	if tree == nil {
		return newRoot, fmt.Errorf("state tree is nil")
	}

	uuid := uuid.New().String()

	for _, action := range genesis.Actions {
		address := common.HexToAddress(action.Address)
		switch action.Type {
		case int(merkletree.LeafTypeBalance):
			balance, err := encoding.DecodeBigIntHexOrDecimal(action.Value)
			if err != nil {
				return newRoot, err
			}
			newRoot, _, err = tree.SetBalance(ctx, address, balance, newRoot, uuid)
			if err != nil {
				return newRoot, err
			}
		case int(merkletree.LeafTypeNonce):
			nonce, err := encoding.DecodeBigIntHexOrDecimal(action.Value)
			if err != nil {
				return newRoot, err
			}
			newRoot, _, err = tree.SetNonce(ctx, address, nonce, newRoot, uuid)
			if err != nil {
				return newRoot, err
			}
		case int(merkletree.LeafTypeCode):
			code, err := hex.DecodeHex(action.Bytecode)
			if err != nil {
				return newRoot, fmt.Errorf("could not decode SC bytecode for address %q: %v", address, err)
			}
			newRoot, _, err = tree.SetCode(ctx, address, code, newRoot, uuid)
			if err != nil {
				return newRoot, err
			}
		case int(merkletree.LeafTypeStorage):
			// Parse position and value
			positionBI, err := encoding.DecodeBigIntHexOrDecimal(action.StoragePosition)
			if err != nil {
				return newRoot, err
			}
			valueBI, err := encoding.DecodeBigIntHexOrDecimal(action.Value)
			if err != nil {
				return newRoot, err
			}
			// Store
			newRoot, _, err = tree.SetStorageAt(ctx, address, positionBI, valueBI, newRoot, uuid)
			if err != nil {
				return newRoot, err
			}
		default:
			return newRoot, fmt.Errorf("unknown genesis action type %q", action.Type)
		}
	}

	root.SetBytes(newRoot)

	// flush state db
	err = tree.Flush(ctx, root, uuid)
	if err != nil {
		fmt.Printf("error flushing state tree after genesis: %v", err)
		return newRoot, err
	}

	return newRoot, nil
}

func getOldStateRoot(entityNumber uint64, streamServer *datastreamer.StreamServer) []byte {
	var found = false
	var entry datastreamer.FileEntry
	var err error

	for !found && entityNumber > 1 {
		entityNumber--
		entry, err = streamServer.GetEntry(entityNumber)
		if err != nil {
			log.Error(err)
			os.Exit(1)
		}

		if entry.Type == state.EntryTypeL2BlockEnd || entry.Type == state.EntryTypeUpdateGER {
			found = true
		}
	}

	if !found {
		fmt.Printf("Error: Could not find old state root")
		os.Exit(1)
	}

	printColored(color.FgHiYellow, "Getting Old State Root from\n")
	printEntry(entry)

	if entry.Type == state.EntryTypeUpdateGER {
		return entry.Data[70:102]
	}

	return entry.Data[40:72]
}<|MERGE_RESOLUTION|>--- conflicted
+++ resolved
@@ -194,11 +194,7 @@
 		os.Exit(1)
 	}
 	defer stateSqlDB.Close()
-<<<<<<< HEAD
-	stateDBStorage := state.NewPostgresStorage(state.Config{}, stateSqlDB)
-=======
 	stateDBStorage := pgstatestorage.NewPostgresStorage(state.Config{}, stateSqlDB)
->>>>>>> 291ac858
 	log.Debug("Connected to the database")
 
 	mtDBServerConfig := merkletree.Config{URI: c.MerkleTree.URI}
@@ -211,11 +207,7 @@
 	stateTree := merkletree.NewStateTree(mtDBServiceClient)
 	log.Debug("Connected to the merkle tree")
 
-<<<<<<< HEAD
-	stateDB := state.NewState(state.Config{}, stateDBStorage, nil, stateTree, nil)
-=======
 	stateDB := state.NewState(state.Config{}, stateDBStorage, nil, stateTree, nil, nil)
->>>>>>> 291ac858
 
 	// Calculate intermediate state roots
 	var imStateRoots map[uint64][]byte
@@ -223,32 +215,6 @@
 	var wg sync.WaitGroup
 
 	lastL2BlockHeader, err := stateDB.GetLastL2BlockHeader(cliCtx.Context, nil)
-<<<<<<< HEAD
-	if err != nil {
-		fmt.Printf("Error: %v\n", err)
-		os.Exit(1)
-	}
-
-	maxL2Block := lastL2BlockHeader.Number.Uint64()
-	imStateRoots = make(map[uint64][]byte, maxL2Block)
-
-	for x := 0; x < c.MerkleTree.MaxThreads; x++ {
-		start := uint64(x) * (maxL2Block / uint64(c.MerkleTree.MaxThreads))
-		end := uint64(x+1)*(maxL2Block/uint64(c.MerkleTree.MaxThreads)) - 1
-
-		wg.Add(1)
-		go func(i int) {
-			defer wg.Done()
-			log.Debugf("Thread %d: Start: %d, End: %d\n", i, start, end)
-			getImStateRoots(cliCtx.Context, start, end, &imStateRoots, imStateRootsMux, stateDB, lastL2BlockHeader.Root)
-		}(x)
-	}
-
-	wg.Wait()
-
-	err = state.GenerateDataStreamerFile(cliCtx.Context, streamServer, stateDB, false, &imStateRoots)
-=======
->>>>>>> 291ac858
 	if err != nil {
 		log.Error(err)
 		os.Exit(1)
