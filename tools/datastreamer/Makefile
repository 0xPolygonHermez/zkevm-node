--- conflicted
+++ resolved
@@ -20,13 +20,6 @@
 .PHONY: validate-file
 validate-file: ## Runs the tool to validate the binary file
 	go run main.go validate -cfg config/tool.config.toml
-<<<<<<< HEAD
-
-.PHONY: decode-l2block
-decode-l2block: ## Runs the tool to decode a given l2 block number
-	go run main.go decode-l2block -cfg config/tool.config.toml -l2block $(arguments)
-=======
->>>>>>> 507c1cc8
 
 .PHONY: decode-entry
 decode-entry: ## Runs the tool to decode a given entry number
