[Online]
URI = "zkevm-sequencer:6900"
StreamType = 1

[Offline]
Port = 6901
Filename = "datastream.bin"
Version = 1
ChainID = 1440
UpgradeEtrogBatchNumber = 0

[StateDB]
User = "state_user"
Password = "state_password"
Name = "state_db"
Host = "localhost"
Port = "5432"
EnableLog = false
MaxConns = 200

[Executor]
URI = "zkevm-prover:50071"
MaxGRPCMessageSize = 100000000

[MerkleTree]
URI = "zkevm-prover:50061"
MaxThreads = 20
<<<<<<< HEAD
=======
CacheFile = "merkle_tree_cache.json"
>>>>>>> 291ac858

[Log]
Environment = "development"
Level = "error"
Outputs = ["stdout"]<|MERGE_RESOLUTION|>--- conflicted
+++ resolved
@@ -25,10 +25,7 @@
 [MerkleTree]
 URI = "zkevm-prover:50061"
 MaxThreads = 20
-<<<<<<< HEAD
-=======
 CacheFile = "merkle_tree_cache.json"
->>>>>>> 291ac858
 
 [Log]
 Environment = "development"
