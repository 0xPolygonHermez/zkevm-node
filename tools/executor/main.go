package main

import (
	"context"
	"encoding/hex"
	"encoding/json"
	"os"
	"os/exec"
	"strings"
	"time"

	"github.com/0xPolygonHermez/zkevm-node/db"
	"github.com/0xPolygonHermez/zkevm-node/log"
	"github.com/0xPolygonHermez/zkevm-node/state"
	"github.com/0xPolygonHermez/zkevm-node/state/runtime/executor"
	"github.com/0xPolygonHermez/zkevm-node/test/testutils"
)

const (
	forkID           = 4
	waitForDBSeconds = 3
	vectorDir        = "./vectors/"
	genesisDir       = "./genesis/"
	executorURL      = "localhost:50071"
)

func main() {
	// Start containers
	defer func() {
		cmd := exec.Command("docker-compose", "down", "--remove-orphans")
		if err := cmd.Run(); err != nil {
			log.Errorf("Failed stop containers: %v", err)
			return
		}
	}()
	log.Info("Starting DB and prover")
	cmd := exec.Command("docker-compose", "up", "-d", "executor-tool-db")
	if out, err := cmd.CombinedOutput(); err != nil {
		log.Errorf("Failed to star DB: %w. %v", err, out)
		return
	}
	time.Sleep(time.Second * waitForDBSeconds)
	cmd = exec.Command("docker-compose", "up", "-d", "executor-tool-prover")
	if out, err := cmd.CombinedOutput(); err != nil {
		log.Errorf("Failed to star prover: %v. %v", err, out)
		return
	}
	log.Info("DONE starting DB and prover")

	// Load vector file names
	files, err := os.ReadDir(vectorDir)
	if err != nil {
		log.Errorf("Error reading directory: %v", err)
		return
	}
	for _, file := range files {
		genesis, test, err := loadCase(vectorDir + file.Name())
		if err != nil {
			log.Errorf("Failed loading case: %v", err)
			return
		}
		if test.Skip {
			log.Infof("Case %v skipped", test.Title)
			continue
		}
		log.Infof("Running case %v\n", test.Title)
		err = runTestCase(context.Background(), genesis, test)
		if err != nil {
			log.Errorf("Failed running case: %v", err)
			return
		}
		log.Infof("Done running case %v\n\n\n\n\n", test.Title)
	}
}

func runTestCase(ctx context.Context, genesis []genesisItem, tc testCase) error {
	// DB connection
	dbConfig := db.Config{
		User:      testutils.GetEnv("PGUSER", "prover_user"),
		Password:  testutils.GetEnv("PGPASSWORD", "prover_pass"),
		Name:      testutils.GetEnv("PGDATABASE", "prover_db"),
		Host:      testutils.GetEnv("PGHOST", "localhost"),
		Port:      testutils.GetEnv("PGPORT", "5432"),
		EnableLog: false,
		MaxConns:  1,
	}
	sqlDB, err := db.NewSQLDB(dbConfig)
	if err != nil {
		return err
	}

	// Clean DB
	_, err = sqlDB.Exec(context.Background(), "DELETE FROM state.merkletree")
	if err != nil {
		return err
	}

	// Insert genesis
	for _, item := range genesis {
		_, err = sqlDB.Exec(
			context.Background(),
			"INSERT INTO state.merkletree (hash, data) VALUES ($1, $2)",
			item.Hash, item.Data,
		)
		if err != nil {
			return err
		}
	}

	// Executor connection
	xecutor, _, _ := executor.NewExecutorClient(ctx, executor.Config{URI: executorURL, MaxGRPCMessageSize: 100000000}) //nolint:gomnd
	// Execute batches
	for i := 0; i < len(tc.Requests); i++ {
		pbr := executor.ProcessBatchRequest(tc.Requests[i]) //nolint
		res, err := xecutor.ProcessBatch(ctx, &pbr)
		if err != nil {
			return err
		}
		log.Infof("**********              BATCH %d              **********", tc.Requests[i].OldBatchNum)
<<<<<<< HEAD
		txs, _, err := state.DecodeTxs(tc.Requests[i].BatchL2Data)
=======
		txs, _, _, err := state.DecodeTxs(tc.Requests[i].BatchL2Data, forkID)
>>>>>>> 659b0825
		if err != nil {
			log.Warnf("Txs are not correctly encoded")
		}
		lastTxWithResponse := 0
		log.Infof("CumulativeGasUsed: %v", res.CumulativeGasUsed)
		log.Infof("NewStateRoot: %v", hex.EncodeToString(res.NewStateRoot))
		log.Infof("NewLocalExitRoot: %v", hex.EncodeToString(res.NewLocalExitRoot))
		log.Infof("CntKeccakHashes: %v", res.CntKeccakHashes)
		log.Infof("CntPoseidonHashes: %v", res.CntPoseidonHashes)
		log.Infof("CntPoseidonPaddings: %v", res.CntPoseidonPaddings)
		log.Infof("CntMemAligns: %v", res.CntMemAligns)
		log.Infof("CntArithmetics: %v", res.CntArithmetics)
		log.Infof("CntBinaries: %v", res.CntBinaries)
		log.Infof("CntSteps: %v", res.CntSteps)
		for i, txRes := range res.Responses {
			log.Infof("=====> TX #%d", i)
			if "0x"+hex.EncodeToString(txRes.TxHash) != txs[i].Hash().Hex() {
				log.Warnf("TxHash missmatch:\nexecutor: %s\ndecoded: %s", "0x"+hex.EncodeToString(txRes.TxHash), txs[i].Hash().Hex())
			} else {
				log.Infof("= TxHash: %v", txs[i].Hash().Hex())
			}
			log.Infof("= Nonce: %d", txs[i].Nonce())
			log.Infof("= To: %v", txs[i].To())
			log.Infof("= Gas: %v", txs[i].Gas())
			log.Infof("= GasPrice: %v", txs[i].GasPrice())
			log.Infof("= StateRoot: %v", hex.EncodeToString(txRes.StateRoot))
			log.Infof("= Error: %v", txRes.Error)
			log.Infof("= GasUsed: %v", txRes.GasUsed)
			log.Infof("= GasLeft: %v", txRes.GasLeft)
			log.Infof("= GasRefunded: %v", txRes.GasRefunded)
			log.Infof("<======")
			lastTxWithResponse = i + 1
		}
		if lastTxWithResponse != len(txs) {
			log.Warnf("%d txs sent to the executor, but only got %d responses", len(txs), lastTxWithResponse)
			log.Info("Txs without response:")
			for i := lastTxWithResponse; i < len(txs); i++ {
				log.Info("--------------------------------")
				log.Infof("TxHash (decoded): %v", txs[i].Hash().Hex())
				log.Infof("Nonce: %d", txs[i].Nonce())
				log.Infof("To: %v", txs[i].To())
				log.Infof("Gas: %v", txs[i].Gas())
				log.Infof("GasPrice: %v", txs[i].GasPrice())
				log.Info("--------------------------------")
			}
		}
		log.Info("*******************************************************")
	}
	return nil
}

func loadCase(vectorFileName string) ([]genesisItem, testCase, error) {
	tc := testCase{}
	gen := []genesisItem{}
	// Load and parse test case
	f, err := os.ReadFile(vectorFileName)
	if err != nil {
		return gen, tc, err
	}
	err = json.Unmarshal(f, &tc)
	if err != nil {
		return gen, tc, err
	}
	// Load and parse genesis
	f, err = os.ReadFile(genesisDir + tc.GenesisFile)
	if err != nil {
		return gen, tc, err
	}
	err = json.Unmarshal(f, &gen)
	if err != nil {
		return gen, tc, err
	}
	return gen, tc, err
}

type genesisItem struct {
	Hash []byte
	Data []byte
}

func (gi *genesisItem) UnmarshalJSON(src []byte) error {
	type jGenesis struct {
		Hash string `json:"hash"`
		Data string `json:"data"`
	}
	jg := jGenesis{}
	if err := json.Unmarshal(src, &jg); err != nil {
		return err
	}
	hash, err := hex.DecodeString(jg.Hash)
	if err != nil {
		return err
	}
	data, err := hex.DecodeString(jg.Data)
	if err != nil {
		return err
	}
	*gi = genesisItem{
		Hash: hash,
		Data: data,
	}
	return nil
}

type testCase struct {
	Title       string            `json:"title"`
	GenesisFile string            `json:"genesisFile"`
	Skip        bool              `json:"skip"`
	Requests    []executorRequest `json:"batches"`
}

type executorRequest executor.ProcessBatchRequest

func (er *executorRequest) UnmarshalJSON(data []byte) error {
	type jExecutorRequeststruct struct {
		BatchL2Data     string `json:"batchL2Data"`
		GlobalExitRoot  string `json:"globalExitRoot"`
		OldBatchNum     uint64 `json:"oldBatchNum"`
		OldAccInputHash string `json:"oldAccInputHash"`
		OldStateRoot    string `json:"oldStateRoot"`
		SequencerAddr   string `json:"sequencerAddr"`
		Timestamp       uint64 `json:"timestamp"`
	}
	jer := jExecutorRequeststruct{}
	if err := json.Unmarshal(data, &jer); err != nil {
		return err
	}
	batchL2Data, err := hex.DecodeString(strings.TrimPrefix(jer.BatchL2Data, "0x"))
	if err != nil {
		return err
	}
	globalExitRoot, err := hex.DecodeString(strings.TrimPrefix(jer.GlobalExitRoot, "0x"))
	if err != nil {
		return err
	}
	oldAccInputHash, err := hex.DecodeString(strings.TrimPrefix(jer.OldAccInputHash, "0x"))
	if err != nil {
		return err
	}
	oldStateRoot, err := hex.DecodeString(strings.TrimPrefix(jer.OldStateRoot, "0x"))
	if err != nil {
		return err
	}

<<<<<<< HEAD
	req := pb.ProcessBatchRequest{
=======
	req := executor.ProcessBatchRequest{
>>>>>>> 659b0825
		BatchL2Data:     batchL2Data,
		GlobalExitRoot:  globalExitRoot,
		OldBatchNum:     jer.OldBatchNum,
		OldAccInputHash: oldAccInputHash,
		OldStateRoot:    oldStateRoot,
		Coinbase:        jer.SequencerAddr,
		EthTimestamp:    jer.Timestamp,
	}
	*er = executorRequest(req) //nolint
	return nil
}<|MERGE_RESOLUTION|>--- conflicted
+++ resolved
@@ -117,11 +117,7 @@
 			return err
 		}
 		log.Infof("**********              BATCH %d              **********", tc.Requests[i].OldBatchNum)
-<<<<<<< HEAD
-		txs, _, err := state.DecodeTxs(tc.Requests[i].BatchL2Data)
-=======
 		txs, _, _, err := state.DecodeTxs(tc.Requests[i].BatchL2Data, forkID)
->>>>>>> 659b0825
 		if err != nil {
 			log.Warnf("Txs are not correctly encoded")
 		}
@@ -266,11 +262,7 @@
 		return err
 	}
 
-<<<<<<< HEAD
-	req := pb.ProcessBatchRequest{
-=======
 	req := executor.ProcessBatchRequest{
->>>>>>> 659b0825
 		BatchL2Data:     batchL2Data,
 		GlobalExitRoot:  globalExitRoot,
 		OldBatchNum:     jer.OldBatchNum,
