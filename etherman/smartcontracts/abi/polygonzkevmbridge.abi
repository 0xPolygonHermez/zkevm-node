[
<<<<<<< HEAD
    {
      "inputs": [],
      "name": "AlreadyClaimed",
      "type": "error"
    },
    {
      "inputs": [],
      "name": "AmountDoesNotMatchMsgValue",
      "type": "error"
    },
    {
      "inputs": [],
      "name": "DestinationNetworkInvalid",
      "type": "error"
    },
    {
      "inputs": [],
      "name": "EtherTransferFailed",
      "type": "error"
    },
    {
      "inputs": [],
      "name": "GlobalExitRootInvalid",
      "type": "error"
    },
    {
      "inputs": [],
      "name": "InvalidSmtProof",
      "type": "error"
    },
    {
      "inputs": [],
      "name": "MerkleTreeFull",
      "type": "error"
    },
    {
      "inputs": [],
      "name": "MessageFailed",
      "type": "error"
    },
    {
      "inputs": [],
      "name": "MsgValueNotZero",
      "type": "error"
    },
    {
      "inputs": [],
      "name": "NotValidAmount",
      "type": "error"
    },
    {
      "inputs": [],
      "name": "NotValidOwner",
      "type": "error"
    },
    {
      "inputs": [],
      "name": "NotValidSignature",
      "type": "error"
    },
    {
      "inputs": [],
      "name": "NotValidSpender",
      "type": "error"
    },
    {
      "inputs": [],
      "name": "OnlyEmergencyState",
      "type": "error"
    },
    {
      "inputs": [],
      "name": "OnlyNotEmergencyState",
      "type": "error"
    },
    {
      "inputs": [],
      "name": "OnlyPolygonZkEVM",
      "type": "error"
    },
    {
      "anonymous": false,
      "inputs": [
        {
          "indexed": false,
          "internalType": "uint8",
          "name": "leafType",
          "type": "uint8"
        },
        {
          "indexed": false,
          "internalType": "uint32",
          "name": "originNetwork",
          "type": "uint32"
        },
        {
          "indexed": false,
          "internalType": "address",
          "name": "originAddress",
          "type": "address"
        },
        {
          "indexed": false,
          "internalType": "uint32",
          "name": "destinationNetwork",
          "type": "uint32"
        },
        {
          "indexed": false,
          "internalType": "address",
          "name": "destinationAddress",
          "type": "address"
        },
        {
          "indexed": false,
          "internalType": "uint256",
          "name": "amount",
          "type": "uint256"
        },
        {
          "indexed": false,
          "internalType": "bytes",
          "name": "metadata",
          "type": "bytes"
        },
        {
          "indexed": false,
          "internalType": "uint32",
          "name": "depositCount",
          "type": "uint32"
        }
      ],
      "name": "BridgeEvent",
      "type": "event"
    },
    {
      "anonymous": false,
      "inputs": [
        {
          "indexed": false,
          "internalType": "uint32",
          "name": "index",
          "type": "uint32"
        },
        {
          "indexed": false,
          "internalType": "uint32",
          "name": "originNetwork",
          "type": "uint32"
        },
        {
          "indexed": false,
          "internalType": "address",
          "name": "originAddress",
          "type": "address"
        },
        {
          "indexed": false,
          "internalType": "address",
          "name": "destinationAddress",
          "type": "address"
        },
        {
          "indexed": false,
          "internalType": "uint256",
          "name": "amount",
          "type": "uint256"
        }
      ],
      "name": "ClaimEvent",
      "type": "event"
    },
    {
      "anonymous": false,
      "inputs": [],
      "name": "EmergencyStateActivated",
      "type": "event"
    },
    {
      "anonymous": false,
      "inputs": [],
      "name": "EmergencyStateDeactivated",
      "type": "event"
    },
    {
      "anonymous": false,
      "inputs": [
        {
          "indexed": false,
          "internalType": "uint8",
          "name": "version",
          "type": "uint8"
        }
      ],
      "name": "Initialized",
      "type": "event"
    },
    {
      "anonymous": false,
      "inputs": [
        {
          "indexed": false,
          "internalType": "uint32",
          "name": "originNetwork",
          "type": "uint32"
        },
        {
          "indexed": false,
          "internalType": "address",
          "name": "originTokenAddress",
          "type": "address"
        },
        {
          "indexed": false,
          "internalType": "address",
          "name": "wrappedTokenAddress",
          "type": "address"
        },
        {
          "indexed": false,
          "internalType": "bytes",
          "name": "metadata",
          "type": "bytes"
        }
      ],
      "name": "NewWrappedToken",
      "type": "event"
    },
    {
      "inputs": [],
      "name": "activateEmergencyState",
      "outputs": [],
      "stateMutability": "nonpayable",
      "type": "function"
    },
    {
      "inputs": [
        {
          "internalType": "uint32",
          "name": "destinationNetwork",
          "type": "uint32"
        },
        {
          "internalType": "address",
          "name": "destinationAddress",
          "type": "address"
        },
        {
          "internalType": "uint256",
          "name": "amount",
          "type": "uint256"
        },
        {
          "internalType": "address",
          "name": "token",
          "type": "address"
        },
        {
          "internalType": "bool",
          "name": "forceUpdateGlobalExitRoot",
          "type": "bool"
        },
        {
          "internalType": "bytes",
          "name": "permitData",
          "type": "bytes"
        }
      ],
      "name": "bridgeAsset",
      "outputs": [],
      "stateMutability": "payable",
      "type": "function"
    },
    {
      "inputs": [
        {
          "internalType": "uint32",
          "name": "destinationNetwork",
          "type": "uint32"
        },
        {
          "internalType": "address",
          "name": "destinationAddress",
          "type": "address"
        },
        {
          "internalType": "bool",
          "name": "forceUpdateGlobalExitRoot",
          "type": "bool"
        },
        {
          "internalType": "bytes",
          "name": "metadata",
          "type": "bytes"
        }
      ],
      "name": "bridgeMessage",
      "outputs": [],
      "stateMutability": "payable",
      "type": "function"
    },
    {
      "inputs": [
        {
          "internalType": "bytes32[32]",
          "name": "smtProof",
          "type": "bytes32[32]"
        },
        {
          "internalType": "uint32",
          "name": "index",
          "type": "uint32"
        },
        {
          "internalType": "bytes32",
          "name": "mainnetExitRoot",
          "type": "bytes32"
        },
        {
          "internalType": "bytes32",
          "name": "rollupExitRoot",
          "type": "bytes32"
        },
        {
          "internalType": "uint32",
          "name": "originNetwork",
          "type": "uint32"
        },
        {
          "internalType": "address",
          "name": "originTokenAddress",
          "type": "address"
        },
        {
          "internalType": "uint32",
          "name": "destinationNetwork",
          "type": "uint32"
        },
        {
          "internalType": "address",
          "name": "destinationAddress",
          "type": "address"
        },
        {
          "internalType": "uint256",
          "name": "amount",
          "type": "uint256"
        },
        {
          "internalType": "bytes",
          "name": "metadata",
          "type": "bytes"
        }
      ],
      "name": "claimAsset",
      "outputs": [],
      "stateMutability": "nonpayable",
      "type": "function"
    },
    {
      "inputs": [
        {
          "internalType": "bytes32[32]",
          "name": "smtProof",
          "type": "bytes32[32]"
        },
        {
          "internalType": "uint32",
          "name": "index",
          "type": "uint32"
        },
        {
          "internalType": "bytes32",
          "name": "mainnetExitRoot",
          "type": "bytes32"
        },
        {
          "internalType": "bytes32",
          "name": "rollupExitRoot",
          "type": "bytes32"
        },
        {
          "internalType": "uint32",
          "name": "originNetwork",
          "type": "uint32"
        },
        {
          "internalType": "address",
          "name": "originAddress",
          "type": "address"
        },
        {
          "internalType": "uint32",
          "name": "destinationNetwork",
          "type": "uint32"
        },
        {
          "internalType": "address",
          "name": "destinationAddress",
          "type": "address"
        },
        {
          "internalType": "uint256",
          "name": "amount",
          "type": "uint256"
        },
        {
          "internalType": "bytes",
          "name": "metadata",
          "type": "bytes"
        }
      ],
      "name": "claimMessage",
      "outputs": [],
      "stateMutability": "nonpayable",
      "type": "function"
    },
    {
      "inputs": [
        {
          "internalType": "uint256",
          "name": "",
          "type": "uint256"
        }
      ],
      "name": "claimedBitMap",
      "outputs": [
        {
          "internalType": "uint256",
          "name": "",
          "type": "uint256"
        }
      ],
      "stateMutability": "view",
      "type": "function"
    },
    {
      "inputs": [],
      "name": "deactivateEmergencyState",
      "outputs": [],
      "stateMutability": "nonpayable",
      "type": "function"
    },
    {
      "inputs": [],
      "name": "depositCount",
      "outputs": [
        {
          "internalType": "uint256",
          "name": "",
          "type": "uint256"
        }
      ],
      "stateMutability": "view",
      "type": "function"
    },
    {
      "inputs": [],
      "name": "getDepositRoot",
      "outputs": [
        {
          "internalType": "bytes32",
          "name": "",
          "type": "bytes32"
        }
      ],
      "stateMutability": "view",
      "type": "function"
    },
    {
      "inputs": [
        {
          "internalType": "uint8",
          "name": "leafType",
          "type": "uint8"
        },
        {
          "internalType": "uint32",
          "name": "originNetwork",
          "type": "uint32"
        },
        {
          "internalType": "address",
          "name": "originAddress",
          "type": "address"
        },
        {
          "internalType": "uint32",
          "name": "destinationNetwork",
          "type": "uint32"
        },
        {
          "internalType": "address",
          "name": "destinationAddress",
          "type": "address"
        },
        {
          "internalType": "uint256",
          "name": "amount",
          "type": "uint256"
        },
        {
          "internalType": "bytes32",
          "name": "metadataHash",
          "type": "bytes32"
        }
      ],
      "name": "getLeafValue",
      "outputs": [
        {
          "internalType": "bytes32",
          "name": "",
          "type": "bytes32"
        }
      ],
      "stateMutability": "pure",
      "type": "function"
    },
    {
      "inputs": [
        {
          "internalType": "uint32",
          "name": "originNetwork",
          "type": "uint32"
        },
        {
          "internalType": "address",
          "name": "originTokenAddress",
          "type": "address"
        }
      ],
      "name": "getTokenWrappedAddress",
      "outputs": [
        {
          "internalType": "address",
          "name": "",
          "type": "address"
        }
      ],
      "stateMutability": "view",
      "type": "function"
    },
    {
      "inputs": [],
      "name": "globalExitRootManager",
      "outputs": [
        {
          "internalType": "contract IBasePolygonZkEVMGlobalExitRoot",
          "name": "",
          "type": "address"
        }
      ],
      "stateMutability": "view",
      "type": "function"
    },
    {
      "inputs": [
        {
          "internalType": "uint32",
          "name": "_networkID",
          "type": "uint32"
        },
        {
          "internalType": "contract IBasePolygonZkEVMGlobalExitRoot",
          "name": "_globalExitRootManager",
          "type": "address"
        },
        {
          "internalType": "address",
          "name": "_polygonZkEVMaddress",
          "type": "address"
        }
      ],
      "name": "initialize",
      "outputs": [],
      "stateMutability": "nonpayable",
      "type": "function"
    },
    {
      "inputs": [
        {
          "internalType": "uint256",
          "name": "index",
          "type": "uint256"
        }
      ],
      "name": "isClaimed",
      "outputs": [
        {
          "internalType": "bool",
          "name": "",
          "type": "bool"
        }
      ],
      "stateMutability": "view",
      "type": "function"
    },
    {
      "inputs": [],
      "name": "isEmergencyState",
      "outputs": [
        {
          "internalType": "bool",
          "name": "",
          "type": "bool"
        }
      ],
      "stateMutability": "view",
      "type": "function"
    },
    {
      "inputs": [],
      "name": "lastUpdatedDepositCount",
      "outputs": [
        {
          "internalType": "uint32",
          "name": "",
          "type": "uint32"
        }
      ],
      "stateMutability": "view",
      "type": "function"
    },
    {
      "inputs": [],
      "name": "networkID",
      "outputs": [
        {
          "internalType": "uint32",
          "name": "",
          "type": "uint32"
        }
      ],
      "stateMutability": "view",
      "type": "function"
    },
    {
      "inputs": [],
      "name": "polygonZkEVMaddress",
      "outputs": [
        {
          "internalType": "address",
          "name": "",
          "type": "address"
        }
      ],
      "stateMutability": "view",
      "type": "function"
    },
    {
      "inputs": [
        {
          "internalType": "uint32",
          "name": "originNetwork",
          "type": "uint32"
        },
        {
          "internalType": "address",
          "name": "originTokenAddress",
          "type": "address"
        },
        {
          "internalType": "string",
          "name": "name",
          "type": "string"
        },
        {
          "internalType": "string",
          "name": "symbol",
          "type": "string"
        },
        {
          "internalType": "uint8",
          "name": "decimals",
          "type": "uint8"
        }
      ],
      "name": "precalculatedWrapperAddress",
      "outputs": [
        {
          "internalType": "address",
          "name": "",
          "type": "address"
        }
      ],
      "stateMutability": "view",
      "type": "function"
    },
    {
      "inputs": [
        {
          "internalType": "bytes32",
          "name": "",
          "type": "bytes32"
        }
      ],
      "name": "tokenInfoToWrappedToken",
      "outputs": [
        {
          "internalType": "address",
          "name": "",
          "type": "address"
        }
      ],
      "stateMutability": "view",
      "type": "function"
    },
    {
      "inputs": [],
      "name": "updateGlobalExitRoot",
      "outputs": [],
      "stateMutability": "nonpayable",
      "type": "function"
    },
    {
      "inputs": [
        {
          "internalType": "bytes32",
          "name": "leafHash",
          "type": "bytes32"
        },
        {
          "internalType": "bytes32[32]",
          "name": "smtProof",
          "type": "bytes32[32]"
        },
        {
          "internalType": "uint32",
          "name": "index",
          "type": "uint32"
        },
        {
          "internalType": "bytes32",
          "name": "root",
          "type": "bytes32"
        }
      ],
      "name": "verifyMerkleProof",
      "outputs": [
        {
          "internalType": "bool",
          "name": "",
          "type": "bool"
        }
      ],
      "stateMutability": "pure",
      "type": "function"
    },
    {
      "inputs": [
        {
          "internalType": "address",
          "name": "",
          "type": "address"
        }
      ],
      "name": "wrappedTokenToTokenInfo",
      "outputs": [
        {
          "internalType": "uint32",
          "name": "originNetwork",
          "type": "uint32"
        },
        {
          "internalType": "address",
          "name": "originTokenAddress",
          "type": "address"
        }
      ],
      "stateMutability": "view",
      "type": "function"
    }
=======
	{
		"inputs": [],
		"stateMutability": "nonpayable",
		"type": "constructor"
	},
	{
		"inputs": [],
		"name": "AlreadyClaimed",
		"type": "error"
	},
	{
		"inputs": [],
		"name": "AmountDoesNotMatchMsgValue",
		"type": "error"
	},
	{
		"inputs": [],
		"name": "DestinationNetworkInvalid",
		"type": "error"
	},
	{
		"inputs": [],
		"name": "EtherTransferFailed",
		"type": "error"
	},
	{
		"inputs": [],
		"name": "FailedTokenWrappedDeployment",
		"type": "error"
	},
	{
		"inputs": [],
		"name": "GasTokenNetworkMustBeZeroOnEther",
		"type": "error"
	},
	{
		"inputs": [],
		"name": "GlobalExitRootInvalid",
		"type": "error"
	},
	{
		"inputs": [],
		"name": "InvalidSmtProof",
		"type": "error"
	},
	{
		"inputs": [],
		"name": "MerkleTreeFull",
		"type": "error"
	},
	{
		"inputs": [],
		"name": "MessageFailed",
		"type": "error"
	},
	{
		"inputs": [],
		"name": "MsgValueNotZero",
		"type": "error"
	},
	{
		"inputs": [],
		"name": "NativeTokenIsEther",
		"type": "error"
	},
	{
		"inputs": [],
		"name": "NoValueInMessagesOnGasTokenNetworks",
		"type": "error"
	},
	{
		"inputs": [],
		"name": "NotValidAmount",
		"type": "error"
	},
	{
		"inputs": [],
		"name": "NotValidOwner",
		"type": "error"
	},
	{
		"inputs": [],
		"name": "NotValidSignature",
		"type": "error"
	},
	{
		"inputs": [],
		"name": "NotValidSpender",
		"type": "error"
	},
	{
		"inputs": [],
		"name": "OnlyEmergencyState",
		"type": "error"
	},
	{
		"inputs": [],
		"name": "OnlyNotEmergencyState",
		"type": "error"
	},
	{
		"inputs": [],
		"name": "OnlyRollupManager",
		"type": "error"
	},
	{
		"anonymous": false,
		"inputs": [
			{
				"indexed": false,
				"internalType": "uint8",
				"name": "leafType",
				"type": "uint8"
			},
			{
				"indexed": false,
				"internalType": "uint32",
				"name": "originNetwork",
				"type": "uint32"
			},
			{
				"indexed": false,
				"internalType": "address",
				"name": "originAddress",
				"type": "address"
			},
			{
				"indexed": false,
				"internalType": "uint32",
				"name": "destinationNetwork",
				"type": "uint32"
			},
			{
				"indexed": false,
				"internalType": "address",
				"name": "destinationAddress",
				"type": "address"
			},
			{
				"indexed": false,
				"internalType": "uint256",
				"name": "amount",
				"type": "uint256"
			},
			{
				"indexed": false,
				"internalType": "bytes",
				"name": "metadata",
				"type": "bytes"
			},
			{
				"indexed": false,
				"internalType": "uint32",
				"name": "depositCount",
				"type": "uint32"
			}
		],
		"name": "BridgeEvent",
		"type": "event"
	},
	{
		"anonymous": false,
		"inputs": [
			{
				"indexed": false,
				"internalType": "uint256",
				"name": "globalIndex",
				"type": "uint256"
			},
			{
				"indexed": false,
				"internalType": "uint32",
				"name": "originNetwork",
				"type": "uint32"
			},
			{
				"indexed": false,
				"internalType": "address",
				"name": "originAddress",
				"type": "address"
			},
			{
				"indexed": false,
				"internalType": "address",
				"name": "destinationAddress",
				"type": "address"
			},
			{
				"indexed": false,
				"internalType": "uint256",
				"name": "amount",
				"type": "uint256"
			}
		],
		"name": "ClaimEvent",
		"type": "event"
	},
	{
		"anonymous": false,
		"inputs": [],
		"name": "EmergencyStateActivated",
		"type": "event"
	},
	{
		"anonymous": false,
		"inputs": [],
		"name": "EmergencyStateDeactivated",
		"type": "event"
	},
	{
		"anonymous": false,
		"inputs": [
			{
				"indexed": false,
				"internalType": "uint8",
				"name": "version",
				"type": "uint8"
			}
		],
		"name": "Initialized",
		"type": "event"
	},
	{
		"anonymous": false,
		"inputs": [
			{
				"indexed": false,
				"internalType": "uint32",
				"name": "originNetwork",
				"type": "uint32"
			},
			{
				"indexed": false,
				"internalType": "address",
				"name": "originTokenAddress",
				"type": "address"
			},
			{
				"indexed": false,
				"internalType": "address",
				"name": "wrappedTokenAddress",
				"type": "address"
			},
			{
				"indexed": false,
				"internalType": "bytes",
				"name": "metadata",
				"type": "bytes"
			}
		],
		"name": "NewWrappedToken",
		"type": "event"
	},
	{
		"inputs": [],
		"name": "BASE_INIT_BYTECODE_WRAPPED_TOKEN",
		"outputs": [
			{
				"internalType": "bytes",
				"name": "",
				"type": "bytes"
			}
		],
		"stateMutability": "view",
		"type": "function"
	},
	{
		"inputs": [],
		"name": "WETHToken",
		"outputs": [
			{
				"internalType": "contract TokenWrapped",
				"name": "",
				"type": "address"
			}
		],
		"stateMutability": "view",
		"type": "function"
	},
	{
		"inputs": [],
		"name": "activateEmergencyState",
		"outputs": [],
		"stateMutability": "nonpayable",
		"type": "function"
	},
	{
		"inputs": [
			{
				"internalType": "uint32",
				"name": "destinationNetwork",
				"type": "uint32"
			},
			{
				"internalType": "address",
				"name": "destinationAddress",
				"type": "address"
			},
			{
				"internalType": "uint256",
				"name": "amount",
				"type": "uint256"
			},
			{
				"internalType": "address",
				"name": "token",
				"type": "address"
			},
			{
				"internalType": "bool",
				"name": "forceUpdateGlobalExitRoot",
				"type": "bool"
			},
			{
				"internalType": "bytes",
				"name": "permitData",
				"type": "bytes"
			}
		],
		"name": "bridgeAsset",
		"outputs": [],
		"stateMutability": "payable",
		"type": "function"
	},
	{
		"inputs": [
			{
				"internalType": "uint32",
				"name": "destinationNetwork",
				"type": "uint32"
			},
			{
				"internalType": "address",
				"name": "destinationAddress",
				"type": "address"
			},
			{
				"internalType": "bool",
				"name": "forceUpdateGlobalExitRoot",
				"type": "bool"
			},
			{
				"internalType": "bytes",
				"name": "metadata",
				"type": "bytes"
			}
		],
		"name": "bridgeMessage",
		"outputs": [],
		"stateMutability": "payable",
		"type": "function"
	},
	{
		"inputs": [
			{
				"internalType": "uint32",
				"name": "destinationNetwork",
				"type": "uint32"
			},
			{
				"internalType": "address",
				"name": "destinationAddress",
				"type": "address"
			},
			{
				"internalType": "uint256",
				"name": "amountWETH",
				"type": "uint256"
			},
			{
				"internalType": "bool",
				"name": "forceUpdateGlobalExitRoot",
				"type": "bool"
			},
			{
				"internalType": "bytes",
				"name": "metadata",
				"type": "bytes"
			}
		],
		"name": "bridgeMessageWETH",
		"outputs": [],
		"stateMutability": "nonpayable",
		"type": "function"
	},
	{
		"inputs": [
			{
				"internalType": "bytes32",
				"name": "leafHash",
				"type": "bytes32"
			},
			{
				"internalType": "bytes32[32]",
				"name": "smtProof",
				"type": "bytes32[32]"
			},
			{
				"internalType": "uint32",
				"name": "index",
				"type": "uint32"
			}
		],
		"name": "calculateRoot",
		"outputs": [
			{
				"internalType": "bytes32",
				"name": "",
				"type": "bytes32"
			}
		],
		"stateMutability": "pure",
		"type": "function"
	},
	{
		"inputs": [
			{
				"internalType": "uint32",
				"name": "originNetwork",
				"type": "uint32"
			},
			{
				"internalType": "address",
				"name": "originTokenAddress",
				"type": "address"
			},
			{
				"internalType": "address",
				"name": "token",
				"type": "address"
			}
		],
		"name": "calculateTokenWrapperAddress",
		"outputs": [
			{
				"internalType": "address",
				"name": "",
				"type": "address"
			}
		],
		"stateMutability": "view",
		"type": "function"
	},
	{
		"inputs": [
			{
				"internalType": "bytes32[32]",
				"name": "smtProofLocalExitRoot",
				"type": "bytes32[32]"
			},
			{
				"internalType": "bytes32[32]",
				"name": "smtProofRollupExitRoot",
				"type": "bytes32[32]"
			},
			{
				"internalType": "uint256",
				"name": "globalIndex",
				"type": "uint256"
			},
			{
				"internalType": "bytes32",
				"name": "mainnetExitRoot",
				"type": "bytes32"
			},
			{
				"internalType": "bytes32",
				"name": "rollupExitRoot",
				"type": "bytes32"
			},
			{
				"internalType": "uint32",
				"name": "originNetwork",
				"type": "uint32"
			},
			{
				"internalType": "address",
				"name": "originTokenAddress",
				"type": "address"
			},
			{
				"internalType": "uint32",
				"name": "destinationNetwork",
				"type": "uint32"
			},
			{
				"internalType": "address",
				"name": "destinationAddress",
				"type": "address"
			},
			{
				"internalType": "uint256",
				"name": "amount",
				"type": "uint256"
			},
			{
				"internalType": "bytes",
				"name": "metadata",
				"type": "bytes"
			}
		],
		"name": "claimAsset",
		"outputs": [],
		"stateMutability": "nonpayable",
		"type": "function"
	},
	{
		"inputs": [
			{
				"internalType": "bytes32[32]",
				"name": "smtProofLocalExitRoot",
				"type": "bytes32[32]"
			},
			{
				"internalType": "bytes32[32]",
				"name": "smtProofRollupExitRoot",
				"type": "bytes32[32]"
			},
			{
				"internalType": "uint256",
				"name": "globalIndex",
				"type": "uint256"
			},
			{
				"internalType": "bytes32",
				"name": "mainnetExitRoot",
				"type": "bytes32"
			},
			{
				"internalType": "bytes32",
				"name": "rollupExitRoot",
				"type": "bytes32"
			},
			{
				"internalType": "uint32",
				"name": "originNetwork",
				"type": "uint32"
			},
			{
				"internalType": "address",
				"name": "originAddress",
				"type": "address"
			},
			{
				"internalType": "uint32",
				"name": "destinationNetwork",
				"type": "uint32"
			},
			{
				"internalType": "address",
				"name": "destinationAddress",
				"type": "address"
			},
			{
				"internalType": "uint256",
				"name": "amount",
				"type": "uint256"
			},
			{
				"internalType": "bytes",
				"name": "metadata",
				"type": "bytes"
			}
		],
		"name": "claimMessage",
		"outputs": [],
		"stateMutability": "nonpayable",
		"type": "function"
	},
	{
		"inputs": [
			{
				"internalType": "uint256",
				"name": "",
				"type": "uint256"
			}
		],
		"name": "claimedBitMap",
		"outputs": [
			{
				"internalType": "uint256",
				"name": "",
				"type": "uint256"
			}
		],
		"stateMutability": "view",
		"type": "function"
	},
	{
		"inputs": [],
		"name": "deactivateEmergencyState",
		"outputs": [],
		"stateMutability": "nonpayable",
		"type": "function"
	},
	{
		"inputs": [],
		"name": "depositCount",
		"outputs": [
			{
				"internalType": "uint256",
				"name": "",
				"type": "uint256"
			}
		],
		"stateMutability": "view",
		"type": "function"
	},
	{
		"inputs": [],
		"name": "gasTokenAddress",
		"outputs": [
			{
				"internalType": "address",
				"name": "",
				"type": "address"
			}
		],
		"stateMutability": "view",
		"type": "function"
	},
	{
		"inputs": [],
		"name": "gasTokenMetadata",
		"outputs": [
			{
				"internalType": "bytes",
				"name": "",
				"type": "bytes"
			}
		],
		"stateMutability": "view",
		"type": "function"
	},
	{
		"inputs": [],
		"name": "gasTokenNetwork",
		"outputs": [
			{
				"internalType": "uint32",
				"name": "",
				"type": "uint32"
			}
		],
		"stateMutability": "view",
		"type": "function"
	},
	{
		"inputs": [
			{
				"internalType": "uint8",
				"name": "leafType",
				"type": "uint8"
			},
			{
				"internalType": "uint32",
				"name": "originNetwork",
				"type": "uint32"
			},
			{
				"internalType": "address",
				"name": "originAddress",
				"type": "address"
			},
			{
				"internalType": "uint32",
				"name": "destinationNetwork",
				"type": "uint32"
			},
			{
				"internalType": "address",
				"name": "destinationAddress",
				"type": "address"
			},
			{
				"internalType": "uint256",
				"name": "amount",
				"type": "uint256"
			},
			{
				"internalType": "bytes32",
				"name": "metadataHash",
				"type": "bytes32"
			}
		],
		"name": "getLeafValue",
		"outputs": [
			{
				"internalType": "bytes32",
				"name": "",
				"type": "bytes32"
			}
		],
		"stateMutability": "pure",
		"type": "function"
	},
	{
		"inputs": [],
		"name": "getRoot",
		"outputs": [
			{
				"internalType": "bytes32",
				"name": "",
				"type": "bytes32"
			}
		],
		"stateMutability": "view",
		"type": "function"
	},
	{
		"inputs": [
			{
				"internalType": "address",
				"name": "token",
				"type": "address"
			}
		],
		"name": "getTokenMetadata",
		"outputs": [
			{
				"internalType": "bytes",
				"name": "",
				"type": "bytes"
			}
		],
		"stateMutability": "view",
		"type": "function"
	},
	{
		"inputs": [
			{
				"internalType": "uint32",
				"name": "originNetwork",
				"type": "uint32"
			},
			{
				"internalType": "address",
				"name": "originTokenAddress",
				"type": "address"
			}
		],
		"name": "getTokenWrappedAddress",
		"outputs": [
			{
				"internalType": "address",
				"name": "",
				"type": "address"
			}
		],
		"stateMutability": "view",
		"type": "function"
	},
	{
		"inputs": [],
		"name": "globalExitRootManager",
		"outputs": [
			{
				"internalType": "contract IBasePolygonZkEVMGlobalExitRoot",
				"name": "",
				"type": "address"
			}
		],
		"stateMutability": "view",
		"type": "function"
	},
	{
		"inputs": [
			{
				"internalType": "uint32",
				"name": "_networkID",
				"type": "uint32"
			},
			{
				"internalType": "address",
				"name": "_gasTokenAddress",
				"type": "address"
			},
			{
				"internalType": "uint32",
				"name": "_gasTokenNetwork",
				"type": "uint32"
			},
			{
				"internalType": "contract IBasePolygonZkEVMGlobalExitRoot",
				"name": "_globalExitRootManager",
				"type": "address"
			},
			{
				"internalType": "address",
				"name": "_polygonRollupManager",
				"type": "address"
			},
			{
				"internalType": "bytes",
				"name": "_gasTokenMetadata",
				"type": "bytes"
			}
		],
		"name": "initialize",
		"outputs": [],
		"stateMutability": "nonpayable",
		"type": "function"
	},
	{
		"inputs": [
			{
				"internalType": "uint32",
				"name": "leafIndex",
				"type": "uint32"
			},
			{
				"internalType": "uint32",
				"name": "sourceBridgeNetwork",
				"type": "uint32"
			}
		],
		"name": "isClaimed",
		"outputs": [
			{
				"internalType": "bool",
				"name": "",
				"type": "bool"
			}
		],
		"stateMutability": "view",
		"type": "function"
	},
	{
		"inputs": [],
		"name": "isEmergencyState",
		"outputs": [
			{
				"internalType": "bool",
				"name": "",
				"type": "bool"
			}
		],
		"stateMutability": "view",
		"type": "function"
	},
	{
		"inputs": [],
		"name": "lastUpdatedDepositCount",
		"outputs": [
			{
				"internalType": "uint32",
				"name": "",
				"type": "uint32"
			}
		],
		"stateMutability": "view",
		"type": "function"
	},
	{
		"inputs": [],
		"name": "networkID",
		"outputs": [
			{
				"internalType": "uint32",
				"name": "",
				"type": "uint32"
			}
		],
		"stateMutability": "view",
		"type": "function"
	},
	{
		"inputs": [],
		"name": "polygonRollupManager",
		"outputs": [
			{
				"internalType": "address",
				"name": "",
				"type": "address"
			}
		],
		"stateMutability": "view",
		"type": "function"
	},
	{
		"inputs": [
			{
				"internalType": "uint32",
				"name": "originNetwork",
				"type": "uint32"
			},
			{
				"internalType": "address",
				"name": "originTokenAddress",
				"type": "address"
			},
			{
				"internalType": "string",
				"name": "name",
				"type": "string"
			},
			{
				"internalType": "string",
				"name": "symbol",
				"type": "string"
			},
			{
				"internalType": "uint8",
				"name": "decimals",
				"type": "uint8"
			}
		],
		"name": "precalculatedWrapperAddress",
		"outputs": [
			{
				"internalType": "address",
				"name": "",
				"type": "address"
			}
		],
		"stateMutability": "view",
		"type": "function"
	},
	{
		"inputs": [
			{
				"internalType": "bytes32",
				"name": "",
				"type": "bytes32"
			}
		],
		"name": "tokenInfoToWrappedToken",
		"outputs": [
			{
				"internalType": "address",
				"name": "",
				"type": "address"
			}
		],
		"stateMutability": "view",
		"type": "function"
	},
	{
		"inputs": [],
		"name": "updateGlobalExitRoot",
		"outputs": [],
		"stateMutability": "nonpayable",
		"type": "function"
	},
	{
		"inputs": [
			{
				"internalType": "bytes32",
				"name": "leafHash",
				"type": "bytes32"
			},
			{
				"internalType": "bytes32[32]",
				"name": "smtProof",
				"type": "bytes32[32]"
			},
			{
				"internalType": "uint32",
				"name": "index",
				"type": "uint32"
			},
			{
				"internalType": "bytes32",
				"name": "root",
				"type": "bytes32"
			}
		],
		"name": "verifyMerkleProof",
		"outputs": [
			{
				"internalType": "bool",
				"name": "",
				"type": "bool"
			}
		],
		"stateMutability": "pure",
		"type": "function"
	},
	{
		"inputs": [
			{
				"internalType": "address",
				"name": "",
				"type": "address"
			}
		],
		"name": "wrappedTokenToTokenInfo",
		"outputs": [
			{
				"internalType": "uint32",
				"name": "originNetwork",
				"type": "uint32"
			},
			{
				"internalType": "address",
				"name": "originTokenAddress",
				"type": "address"
			}
		],
		"stateMutability": "view",
		"type": "function"
	}
>>>>>>> 291ac858
]<|MERGE_RESOLUTION|>--- conflicted
+++ resolved
@@ -1,778 +1,4 @@
 [
-<<<<<<< HEAD
-    {
-      "inputs": [],
-      "name": "AlreadyClaimed",
-      "type": "error"
-    },
-    {
-      "inputs": [],
-      "name": "AmountDoesNotMatchMsgValue",
-      "type": "error"
-    },
-    {
-      "inputs": [],
-      "name": "DestinationNetworkInvalid",
-      "type": "error"
-    },
-    {
-      "inputs": [],
-      "name": "EtherTransferFailed",
-      "type": "error"
-    },
-    {
-      "inputs": [],
-      "name": "GlobalExitRootInvalid",
-      "type": "error"
-    },
-    {
-      "inputs": [],
-      "name": "InvalidSmtProof",
-      "type": "error"
-    },
-    {
-      "inputs": [],
-      "name": "MerkleTreeFull",
-      "type": "error"
-    },
-    {
-      "inputs": [],
-      "name": "MessageFailed",
-      "type": "error"
-    },
-    {
-      "inputs": [],
-      "name": "MsgValueNotZero",
-      "type": "error"
-    },
-    {
-      "inputs": [],
-      "name": "NotValidAmount",
-      "type": "error"
-    },
-    {
-      "inputs": [],
-      "name": "NotValidOwner",
-      "type": "error"
-    },
-    {
-      "inputs": [],
-      "name": "NotValidSignature",
-      "type": "error"
-    },
-    {
-      "inputs": [],
-      "name": "NotValidSpender",
-      "type": "error"
-    },
-    {
-      "inputs": [],
-      "name": "OnlyEmergencyState",
-      "type": "error"
-    },
-    {
-      "inputs": [],
-      "name": "OnlyNotEmergencyState",
-      "type": "error"
-    },
-    {
-      "inputs": [],
-      "name": "OnlyPolygonZkEVM",
-      "type": "error"
-    },
-    {
-      "anonymous": false,
-      "inputs": [
-        {
-          "indexed": false,
-          "internalType": "uint8",
-          "name": "leafType",
-          "type": "uint8"
-        },
-        {
-          "indexed": false,
-          "internalType": "uint32",
-          "name": "originNetwork",
-          "type": "uint32"
-        },
-        {
-          "indexed": false,
-          "internalType": "address",
-          "name": "originAddress",
-          "type": "address"
-        },
-        {
-          "indexed": false,
-          "internalType": "uint32",
-          "name": "destinationNetwork",
-          "type": "uint32"
-        },
-        {
-          "indexed": false,
-          "internalType": "address",
-          "name": "destinationAddress",
-          "type": "address"
-        },
-        {
-          "indexed": false,
-          "internalType": "uint256",
-          "name": "amount",
-          "type": "uint256"
-        },
-        {
-          "indexed": false,
-          "internalType": "bytes",
-          "name": "metadata",
-          "type": "bytes"
-        },
-        {
-          "indexed": false,
-          "internalType": "uint32",
-          "name": "depositCount",
-          "type": "uint32"
-        }
-      ],
-      "name": "BridgeEvent",
-      "type": "event"
-    },
-    {
-      "anonymous": false,
-      "inputs": [
-        {
-          "indexed": false,
-          "internalType": "uint32",
-          "name": "index",
-          "type": "uint32"
-        },
-        {
-          "indexed": false,
-          "internalType": "uint32",
-          "name": "originNetwork",
-          "type": "uint32"
-        },
-        {
-          "indexed": false,
-          "internalType": "address",
-          "name": "originAddress",
-          "type": "address"
-        },
-        {
-          "indexed": false,
-          "internalType": "address",
-          "name": "destinationAddress",
-          "type": "address"
-        },
-        {
-          "indexed": false,
-          "internalType": "uint256",
-          "name": "amount",
-          "type": "uint256"
-        }
-      ],
-      "name": "ClaimEvent",
-      "type": "event"
-    },
-    {
-      "anonymous": false,
-      "inputs": [],
-      "name": "EmergencyStateActivated",
-      "type": "event"
-    },
-    {
-      "anonymous": false,
-      "inputs": [],
-      "name": "EmergencyStateDeactivated",
-      "type": "event"
-    },
-    {
-      "anonymous": false,
-      "inputs": [
-        {
-          "indexed": false,
-          "internalType": "uint8",
-          "name": "version",
-          "type": "uint8"
-        }
-      ],
-      "name": "Initialized",
-      "type": "event"
-    },
-    {
-      "anonymous": false,
-      "inputs": [
-        {
-          "indexed": false,
-          "internalType": "uint32",
-          "name": "originNetwork",
-          "type": "uint32"
-        },
-        {
-          "indexed": false,
-          "internalType": "address",
-          "name": "originTokenAddress",
-          "type": "address"
-        },
-        {
-          "indexed": false,
-          "internalType": "address",
-          "name": "wrappedTokenAddress",
-          "type": "address"
-        },
-        {
-          "indexed": false,
-          "internalType": "bytes",
-          "name": "metadata",
-          "type": "bytes"
-        }
-      ],
-      "name": "NewWrappedToken",
-      "type": "event"
-    },
-    {
-      "inputs": [],
-      "name": "activateEmergencyState",
-      "outputs": [],
-      "stateMutability": "nonpayable",
-      "type": "function"
-    },
-    {
-      "inputs": [
-        {
-          "internalType": "uint32",
-          "name": "destinationNetwork",
-          "type": "uint32"
-        },
-        {
-          "internalType": "address",
-          "name": "destinationAddress",
-          "type": "address"
-        },
-        {
-          "internalType": "uint256",
-          "name": "amount",
-          "type": "uint256"
-        },
-        {
-          "internalType": "address",
-          "name": "token",
-          "type": "address"
-        },
-        {
-          "internalType": "bool",
-          "name": "forceUpdateGlobalExitRoot",
-          "type": "bool"
-        },
-        {
-          "internalType": "bytes",
-          "name": "permitData",
-          "type": "bytes"
-        }
-      ],
-      "name": "bridgeAsset",
-      "outputs": [],
-      "stateMutability": "payable",
-      "type": "function"
-    },
-    {
-      "inputs": [
-        {
-          "internalType": "uint32",
-          "name": "destinationNetwork",
-          "type": "uint32"
-        },
-        {
-          "internalType": "address",
-          "name": "destinationAddress",
-          "type": "address"
-        },
-        {
-          "internalType": "bool",
-          "name": "forceUpdateGlobalExitRoot",
-          "type": "bool"
-        },
-        {
-          "internalType": "bytes",
-          "name": "metadata",
-          "type": "bytes"
-        }
-      ],
-      "name": "bridgeMessage",
-      "outputs": [],
-      "stateMutability": "payable",
-      "type": "function"
-    },
-    {
-      "inputs": [
-        {
-          "internalType": "bytes32[32]",
-          "name": "smtProof",
-          "type": "bytes32[32]"
-        },
-        {
-          "internalType": "uint32",
-          "name": "index",
-          "type": "uint32"
-        },
-        {
-          "internalType": "bytes32",
-          "name": "mainnetExitRoot",
-          "type": "bytes32"
-        },
-        {
-          "internalType": "bytes32",
-          "name": "rollupExitRoot",
-          "type": "bytes32"
-        },
-        {
-          "internalType": "uint32",
-          "name": "originNetwork",
-          "type": "uint32"
-        },
-        {
-          "internalType": "address",
-          "name": "originTokenAddress",
-          "type": "address"
-        },
-        {
-          "internalType": "uint32",
-          "name": "destinationNetwork",
-          "type": "uint32"
-        },
-        {
-          "internalType": "address",
-          "name": "destinationAddress",
-          "type": "address"
-        },
-        {
-          "internalType": "uint256",
-          "name": "amount",
-          "type": "uint256"
-        },
-        {
-          "internalType": "bytes",
-          "name": "metadata",
-          "type": "bytes"
-        }
-      ],
-      "name": "claimAsset",
-      "outputs": [],
-      "stateMutability": "nonpayable",
-      "type": "function"
-    },
-    {
-      "inputs": [
-        {
-          "internalType": "bytes32[32]",
-          "name": "smtProof",
-          "type": "bytes32[32]"
-        },
-        {
-          "internalType": "uint32",
-          "name": "index",
-          "type": "uint32"
-        },
-        {
-          "internalType": "bytes32",
-          "name": "mainnetExitRoot",
-          "type": "bytes32"
-        },
-        {
-          "internalType": "bytes32",
-          "name": "rollupExitRoot",
-          "type": "bytes32"
-        },
-        {
-          "internalType": "uint32",
-          "name": "originNetwork",
-          "type": "uint32"
-        },
-        {
-          "internalType": "address",
-          "name": "originAddress",
-          "type": "address"
-        },
-        {
-          "internalType": "uint32",
-          "name": "destinationNetwork",
-          "type": "uint32"
-        },
-        {
-          "internalType": "address",
-          "name": "destinationAddress",
-          "type": "address"
-        },
-        {
-          "internalType": "uint256",
-          "name": "amount",
-          "type": "uint256"
-        },
-        {
-          "internalType": "bytes",
-          "name": "metadata",
-          "type": "bytes"
-        }
-      ],
-      "name": "claimMessage",
-      "outputs": [],
-      "stateMutability": "nonpayable",
-      "type": "function"
-    },
-    {
-      "inputs": [
-        {
-          "internalType": "uint256",
-          "name": "",
-          "type": "uint256"
-        }
-      ],
-      "name": "claimedBitMap",
-      "outputs": [
-        {
-          "internalType": "uint256",
-          "name": "",
-          "type": "uint256"
-        }
-      ],
-      "stateMutability": "view",
-      "type": "function"
-    },
-    {
-      "inputs": [],
-      "name": "deactivateEmergencyState",
-      "outputs": [],
-      "stateMutability": "nonpayable",
-      "type": "function"
-    },
-    {
-      "inputs": [],
-      "name": "depositCount",
-      "outputs": [
-        {
-          "internalType": "uint256",
-          "name": "",
-          "type": "uint256"
-        }
-      ],
-      "stateMutability": "view",
-      "type": "function"
-    },
-    {
-      "inputs": [],
-      "name": "getDepositRoot",
-      "outputs": [
-        {
-          "internalType": "bytes32",
-          "name": "",
-          "type": "bytes32"
-        }
-      ],
-      "stateMutability": "view",
-      "type": "function"
-    },
-    {
-      "inputs": [
-        {
-          "internalType": "uint8",
-          "name": "leafType",
-          "type": "uint8"
-        },
-        {
-          "internalType": "uint32",
-          "name": "originNetwork",
-          "type": "uint32"
-        },
-        {
-          "internalType": "address",
-          "name": "originAddress",
-          "type": "address"
-        },
-        {
-          "internalType": "uint32",
-          "name": "destinationNetwork",
-          "type": "uint32"
-        },
-        {
-          "internalType": "address",
-          "name": "destinationAddress",
-          "type": "address"
-        },
-        {
-          "internalType": "uint256",
-          "name": "amount",
-          "type": "uint256"
-        },
-        {
-          "internalType": "bytes32",
-          "name": "metadataHash",
-          "type": "bytes32"
-        }
-      ],
-      "name": "getLeafValue",
-      "outputs": [
-        {
-          "internalType": "bytes32",
-          "name": "",
-          "type": "bytes32"
-        }
-      ],
-      "stateMutability": "pure",
-      "type": "function"
-    },
-    {
-      "inputs": [
-        {
-          "internalType": "uint32",
-          "name": "originNetwork",
-          "type": "uint32"
-        },
-        {
-          "internalType": "address",
-          "name": "originTokenAddress",
-          "type": "address"
-        }
-      ],
-      "name": "getTokenWrappedAddress",
-      "outputs": [
-        {
-          "internalType": "address",
-          "name": "",
-          "type": "address"
-        }
-      ],
-      "stateMutability": "view",
-      "type": "function"
-    },
-    {
-      "inputs": [],
-      "name": "globalExitRootManager",
-      "outputs": [
-        {
-          "internalType": "contract IBasePolygonZkEVMGlobalExitRoot",
-          "name": "",
-          "type": "address"
-        }
-      ],
-      "stateMutability": "view",
-      "type": "function"
-    },
-    {
-      "inputs": [
-        {
-          "internalType": "uint32",
-          "name": "_networkID",
-          "type": "uint32"
-        },
-        {
-          "internalType": "contract IBasePolygonZkEVMGlobalExitRoot",
-          "name": "_globalExitRootManager",
-          "type": "address"
-        },
-        {
-          "internalType": "address",
-          "name": "_polygonZkEVMaddress",
-          "type": "address"
-        }
-      ],
-      "name": "initialize",
-      "outputs": [],
-      "stateMutability": "nonpayable",
-      "type": "function"
-    },
-    {
-      "inputs": [
-        {
-          "internalType": "uint256",
-          "name": "index",
-          "type": "uint256"
-        }
-      ],
-      "name": "isClaimed",
-      "outputs": [
-        {
-          "internalType": "bool",
-          "name": "",
-          "type": "bool"
-        }
-      ],
-      "stateMutability": "view",
-      "type": "function"
-    },
-    {
-      "inputs": [],
-      "name": "isEmergencyState",
-      "outputs": [
-        {
-          "internalType": "bool",
-          "name": "",
-          "type": "bool"
-        }
-      ],
-      "stateMutability": "view",
-      "type": "function"
-    },
-    {
-      "inputs": [],
-      "name": "lastUpdatedDepositCount",
-      "outputs": [
-        {
-          "internalType": "uint32",
-          "name": "",
-          "type": "uint32"
-        }
-      ],
-      "stateMutability": "view",
-      "type": "function"
-    },
-    {
-      "inputs": [],
-      "name": "networkID",
-      "outputs": [
-        {
-          "internalType": "uint32",
-          "name": "",
-          "type": "uint32"
-        }
-      ],
-      "stateMutability": "view",
-      "type": "function"
-    },
-    {
-      "inputs": [],
-      "name": "polygonZkEVMaddress",
-      "outputs": [
-        {
-          "internalType": "address",
-          "name": "",
-          "type": "address"
-        }
-      ],
-      "stateMutability": "view",
-      "type": "function"
-    },
-    {
-      "inputs": [
-        {
-          "internalType": "uint32",
-          "name": "originNetwork",
-          "type": "uint32"
-        },
-        {
-          "internalType": "address",
-          "name": "originTokenAddress",
-          "type": "address"
-        },
-        {
-          "internalType": "string",
-          "name": "name",
-          "type": "string"
-        },
-        {
-          "internalType": "string",
-          "name": "symbol",
-          "type": "string"
-        },
-        {
-          "internalType": "uint8",
-          "name": "decimals",
-          "type": "uint8"
-        }
-      ],
-      "name": "precalculatedWrapperAddress",
-      "outputs": [
-        {
-          "internalType": "address",
-          "name": "",
-          "type": "address"
-        }
-      ],
-      "stateMutability": "view",
-      "type": "function"
-    },
-    {
-      "inputs": [
-        {
-          "internalType": "bytes32",
-          "name": "",
-          "type": "bytes32"
-        }
-      ],
-      "name": "tokenInfoToWrappedToken",
-      "outputs": [
-        {
-          "internalType": "address",
-          "name": "",
-          "type": "address"
-        }
-      ],
-      "stateMutability": "view",
-      "type": "function"
-    },
-    {
-      "inputs": [],
-      "name": "updateGlobalExitRoot",
-      "outputs": [],
-      "stateMutability": "nonpayable",
-      "type": "function"
-    },
-    {
-      "inputs": [
-        {
-          "internalType": "bytes32",
-          "name": "leafHash",
-          "type": "bytes32"
-        },
-        {
-          "internalType": "bytes32[32]",
-          "name": "smtProof",
-          "type": "bytes32[32]"
-        },
-        {
-          "internalType": "uint32",
-          "name": "index",
-          "type": "uint32"
-        },
-        {
-          "internalType": "bytes32",
-          "name": "root",
-          "type": "bytes32"
-        }
-      ],
-      "name": "verifyMerkleProof",
-      "outputs": [
-        {
-          "internalType": "bool",
-          "name": "",
-          "type": "bool"
-        }
-      ],
-      "stateMutability": "pure",
-      "type": "function"
-    },
-    {
-      "inputs": [
-        {
-          "internalType": "address",
-          "name": "",
-          "type": "address"
-        }
-      ],
-      "name": "wrappedTokenToTokenInfo",
-      "outputs": [
-        {
-          "internalType": "uint32",
-          "name": "originNetwork",
-          "type": "uint32"
-        },
-        {
-          "internalType": "address",
-          "name": "originTokenAddress",
-          "type": "address"
-        }
-      ],
-      "stateMutability": "view",
-      "type": "function"
-    }
-=======
 	{
 		"inputs": [],
 		"stateMutability": "nonpayable",
@@ -1775,5 +1001,4 @@
 		"stateMutability": "view",
 		"type": "function"
 	}
->>>>>>> 291ac858
 ]