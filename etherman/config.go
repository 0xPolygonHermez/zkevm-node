--- conflicted
+++ resolved
@@ -5,11 +5,7 @@
 // Config represents the configuration of the etherman
 type Config struct {
 	URL        string
-<<<<<<< HEAD
-	PoeAddress common.Address
-=======
 	PoEAddress common.Address
->>>>>>> 39b7195d
 
 	PrivateKeyPath     string
 	PrivateKeyPassword string
