package etherman

import "github.com/0xPolygonHermez/zkevm-node/etherman/etherscan"

// Config represents the configuration of the etherman
type Config struct {
	// URL is the URL of the Ethereum node for L1
	URL string `mapstructure:"URL"`

<<<<<<< HEAD
	//PrivateKeyPath     string `mapstructure:"PrivateKeyPath"`
	//PrivateKeyPassword string `mapstructure:"PrivateKeyPassword"`
=======
	// ForkIDChunkSize is the max interval for each call to L1 provider to get the forkIDs
	ForkIDChunkSize uint64 `mapstructure:"ForkIDChunkSize"`
>>>>>>> 9ea4ab41

	// allow that L1 gas price calculation use multiples sources
	MultiGasProvider bool `mapstructure:"MultiGasProvider"`
	// Configuration for use Etherscan as used as gas provider, basically it needs the API-KEY
	Etherscan etherscan.Config
}<|MERGE_RESOLUTION|>--- conflicted
+++ resolved
@@ -7,13 +7,8 @@
 	// URL is the URL of the Ethereum node for L1
 	URL string `mapstructure:"URL"`
 
-<<<<<<< HEAD
-	//PrivateKeyPath     string `mapstructure:"PrivateKeyPath"`
-	//PrivateKeyPassword string `mapstructure:"PrivateKeyPassword"`
-=======
 	// ForkIDChunkSize is the max interval for each call to L1 provider to get the forkIDs
 	ForkIDChunkSize uint64 `mapstructure:"ForkIDChunkSize"`
->>>>>>> 9ea4ab41
 
 	// allow that L1 gas price calculation use multiples sources
 	MultiGasProvider bool `mapstructure:"MultiGasProvider"`
