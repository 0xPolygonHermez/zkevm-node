--- conflicted
+++ resolved
@@ -46,11 +46,8 @@
 	GetAddress() common.Address
 	GetDefaultChainID() (*big.Int, error)
 	EstimateSendBatchCost(ctx context.Context, txs []*types.Transaction, maticAmount *big.Int) (*big.Int, error)
-<<<<<<< HEAD
 	GetLatestProposedBatchNumber() (uint64, error)
-=======
 	GetSequencerCollateral(batchNumber uint64) (*big.Int, error)
->>>>>>> 608452a7
 }
 
 type ethClienter interface {
@@ -409,15 +406,14 @@
 	return tx.Cost(), nil
 }
 
-<<<<<<< HEAD
 // GetLatestProposedBatchNumber function allows to retrieve the latest proposed batch in the smc
 func (etherMan *ClientEtherMan) GetLatestProposedBatchNumber() (uint64, error) {
 	latestBatch, err := etherMan.PoE.LastBatchSent(&bind.CallOpts{Pending: false})
 	return uint64(latestBatch), err
-=======
+}
+
 // GetSequencerCollateral function allows to retrieve the sequencer collateral from the smc
 func (etherMan *ClientEtherMan) GetSequencerCollateral(batchNumber uint64) (*big.Int, error) {
 	batchInfo, err := etherMan.PoE.SentBatches(&bind.CallOpts{Pending: false}, uint32(batchNumber))
 	return batchInfo.MaticCollateral, err
->>>>>>> 608452a7
 }