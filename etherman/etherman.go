package etherman

import (
	"context"
	"encoding/hex"
	"encoding/json"
	"errors"
	"fmt"
	"math"
	"math/big"
	"os"
	"path/filepath"
	"strings"
	"time"

	"github.com/0xPolygonHermez/zkevm-node/encoding"
	"github.com/0xPolygonHermez/zkevm-node/etherman/etherscan"
	"github.com/0xPolygonHermez/zkevm-node/etherman/ethgasstation"
	"github.com/0xPolygonHermez/zkevm-node/etherman/metrics"
<<<<<<< HEAD
	"github.com/0xPolygonHermez/zkevm-node/etherman/smartcontracts/datacommittee"
	"github.com/0xPolygonHermez/zkevm-node/etherman/smartcontracts/matic"
=======
	"github.com/0xPolygonHermez/zkevm-node/etherman/smartcontracts/oldpolygonzkevm"
	"github.com/0xPolygonHermez/zkevm-node/etherman/smartcontracts/oldpolygonzkevmglobalexitroot"
	"github.com/0xPolygonHermez/zkevm-node/etherman/smartcontracts/pol"
	"github.com/0xPolygonHermez/zkevm-node/etherman/smartcontracts/polygonrollupmanager"
>>>>>>> 291ac858
	"github.com/0xPolygonHermez/zkevm-node/etherman/smartcontracts/polygonzkevm"
	"github.com/0xPolygonHermez/zkevm-node/etherman/smartcontracts/polygonzkevmglobalexitroot"
	ethmanTypes "github.com/0xPolygonHermez/zkevm-node/etherman/types"
	"github.com/0xPolygonHermez/zkevm-node/log"
	"github.com/0xPolygonHermez/zkevm-node/state"
	"github.com/0xPolygonHermez/zkevm-node/test/operations"
	"github.com/ethereum/go-ethereum"
	"github.com/ethereum/go-ethereum/accounts/abi"
	"github.com/ethereum/go-ethereum/accounts/abi/bind"
	"github.com/ethereum/go-ethereum/accounts/keystore"
	"github.com/ethereum/go-ethereum/common"
	"github.com/ethereum/go-ethereum/core"
	"github.com/ethereum/go-ethereum/core/types"
	"github.com/ethereum/go-ethereum/crypto"
	"github.com/ethereum/go-ethereum/ethclient"
	"github.com/ethereum/go-ethereum/rpc"
	"golang.org/x/crypto/sha3"
)

var (
<<<<<<< HEAD
	updateL1InfoTreeSignatureHash                  = crypto.Keccak256Hash([]byte("UpdateL1InfoTree(bytes32,bytes32)"))
=======
	// Events RollupManager
	setBatchFeeSignatureHash                       = crypto.Keccak256Hash([]byte("SetBatchFee(uint256)"))
	setTrustedAggregatorSignatureHash              = crypto.Keccak256Hash([]byte("SetTrustedAggregator(address)"))       // Used in oldZkEvm as well
	setVerifyBatchTimeTargetSignatureHash          = crypto.Keccak256Hash([]byte("SetVerifyBatchTimeTarget(uint64)"))    // Used in oldZkEvm as well
	setMultiplierBatchFeeSignatureHash             = crypto.Keccak256Hash([]byte("SetMultiplierBatchFee(uint16)"))       // Used in oldZkEvm as well
	setPendingStateTimeoutSignatureHash            = crypto.Keccak256Hash([]byte("SetPendingStateTimeout(uint64)"))      // Used in oldZkEvm as well
	setTrustedAggregatorTimeoutSignatureHash       = crypto.Keccak256Hash([]byte("SetTrustedAggregatorTimeout(uint64)")) // Used in oldZkEvm as well
	overridePendingStateSignatureHash              = crypto.Keccak256Hash([]byte("OverridePendingState(uint32,uint64,bytes32,bytes32,address)"))
	proveNonDeterministicPendingStateSignatureHash = crypto.Keccak256Hash([]byte("ProveNonDeterministicPendingState(bytes32,bytes32)")) // Used in oldZkEvm as well
	consolidatePendingStateSignatureHash           = crypto.Keccak256Hash([]byte("ConsolidatePendingState(uint32,uint64,bytes32,bytes32,uint64)"))
	verifyBatchesTrustedAggregatorSignatureHash    = crypto.Keccak256Hash([]byte("VerifyBatchesTrustedAggregator(uint32,uint64,bytes32,bytes32,address)"))
	rollupManagerVerifyBatchesSignatureHash        = crypto.Keccak256Hash([]byte("VerifyBatches(uint32,uint64,bytes32,bytes32,address)"))
	onSequenceBatchesSignatureHash                 = crypto.Keccak256Hash([]byte("OnSequenceBatches(uint32,uint64)"))
	updateRollupSignatureHash                      = crypto.Keccak256Hash([]byte("UpdateRollup(uint32,uint32,uint64)"))
	addExistingRollupSignatureHash                 = crypto.Keccak256Hash([]byte("AddExistingRollup(uint32,uint64,address,uint64,uint8,uint64)"))
	createNewRollupSignatureHash                   = crypto.Keccak256Hash([]byte("CreateNewRollup(uint32,uint32,address,uint64,address)"))
	obsoleteRollupTypeSignatureHash                = crypto.Keccak256Hash([]byte("ObsoleteRollupType(uint32)"))
	addNewRollupTypeSignatureHash                  = crypto.Keccak256Hash([]byte("AddNewRollupType(uint32,address,address,uint64,uint8,bytes32,string)"))

	// Events new ZkEvm/RollupBase
	acceptAdminRoleSignatureHash        = crypto.Keccak256Hash([]byte("AcceptAdminRole(address)"))                 // Used in oldZkEvm as well
	transferAdminRoleSignatureHash      = crypto.Keccak256Hash([]byte("TransferAdminRole(address)"))               // Used in oldZkEvm as well
	setForceBatchAddressSignatureHash   = crypto.Keccak256Hash([]byte("SetForceBatchAddress(address)"))            // Used in oldZkEvm as well
	setForceBatchTimeoutSignatureHash   = crypto.Keccak256Hash([]byte("SetForceBatchTimeout(uint64)"))             // Used in oldZkEvm as well
	setTrustedSequencerURLSignatureHash = crypto.Keccak256Hash([]byte("SetTrustedSequencerURL(string)"))           // Used in oldZkEvm as well
	setTrustedSequencerSignatureHash    = crypto.Keccak256Hash([]byte("SetTrustedSequencer(address)"))             // Used in oldZkEvm as well
	verifyBatchesSignatureHash          = crypto.Keccak256Hash([]byte("VerifyBatches(uint64,bytes32,address)"))    // Used in oldZkEvm as well
	sequenceForceBatchesSignatureHash   = crypto.Keccak256Hash([]byte("SequenceForceBatches(uint64)"))             // Used in oldZkEvm as well
	forceBatchSignatureHash             = crypto.Keccak256Hash([]byte("ForceBatch(uint64,bytes32,address,bytes)")) // Used in oldZkEvm as well
	sequenceBatchesSignatureHash        = crypto.Keccak256Hash([]byte("SequenceBatches(uint64,bytes32)"))          // Used in oldZkEvm as well
	initialSequenceBatchesSignatureHash = crypto.Keccak256Hash([]byte("InitialSequenceBatches(bytes,bytes32,address)"))
	updateEtrogSequenceSignatureHash    = crypto.Keccak256Hash([]byte("UpdateEtrogSequence(uint64,bytes,bytes32,address)"))

	// Extra RollupManager
	initializedSignatureHash               = crypto.Keccak256Hash([]byte("Initialized(uint64)"))                       // Initializable. Used in RollupBase as well
	roleAdminChangedSignatureHash          = crypto.Keccak256Hash([]byte("RoleAdminChanged(bytes32,bytes32,bytes32)")) // IAccessControlUpgradeable
	roleGrantedSignatureHash               = crypto.Keccak256Hash([]byte("RoleGranted(bytes32,address,address)"))      // IAccessControlUpgradeable
	roleRevokedSignatureHash               = crypto.Keccak256Hash([]byte("RoleRevoked(bytes32,address,address)"))      // IAccessControlUpgradeable
	emergencyStateActivatedSignatureHash   = crypto.Keccak256Hash([]byte("EmergencyStateActivated()"))                 // EmergencyManager. Used in oldZkEvm as well
	emergencyStateDeactivatedSignatureHash = crypto.Keccak256Hash([]byte("EmergencyStateDeactivated()"))               // EmergencyManager. Used in oldZkEvm as well

	// New GER event Etrog
	updateL1InfoTreeSignatureHash = crypto.Keccak256Hash([]byte("UpdateL1InfoTree(bytes32,bytes32)"))

	// PreLxLy events
>>>>>>> 291ac858
	updateGlobalExitRootSignatureHash              = crypto.Keccak256Hash([]byte("UpdateGlobalExitRoot(bytes32,bytes32)"))
	oldVerifyBatchesTrustedAggregatorSignatureHash = crypto.Keccak256Hash([]byte("VerifyBatchesTrustedAggregator(uint64,bytes32,address)"))
	transferOwnershipSignatureHash                 = crypto.Keccak256Hash([]byte("OwnershipTransferred(address,address)"))
	updateZkEVMVersionSignatureHash                = crypto.Keccak256Hash([]byte("UpdateZkEVMVersion(uint64,uint64,string)"))
	oldConsolidatePendingStateSignatureHash        = crypto.Keccak256Hash([]byte("ConsolidatePendingState(uint64,bytes32,uint64)"))
	oldOverridePendingStateSignatureHash           = crypto.Keccak256Hash([]byte("OverridePendingState(uint64,bytes32,address)"))
	sequenceBatchesPreEtrogSignatureHash           = crypto.Keccak256Hash([]byte("SequenceBatches(uint64)"))

	// Proxy events
	initializedProxySignatureHash = crypto.Keccak256Hash([]byte("Initialized(uint8)"))
	adminChangedSignatureHash     = crypto.Keccak256Hash([]byte("AdminChanged(address,address)"))
	beaconUpgradedSignatureHash   = crypto.Keccak256Hash([]byte("BeaconUpgraded(address)"))
	upgradedSignatureHash         = crypto.Keccak256Hash([]byte("Upgraded(address)"))

	// ErrNotFound is used when the object is not found
	ErrNotFound = errors.New("not found")
	// ErrIsReadOnlyMode is used when the EtherMan client is in read-only mode.
	ErrIsReadOnlyMode = errors.New("etherman client in read-only mode: no account configured to send transactions to L1. " +
		"please check the [Etherman] PrivateKeyPath and PrivateKeyPassword configuration")
	// ErrPrivateKeyNotFound used when the provided sender does not have a private key registered to be used
	ErrPrivateKeyNotFound = errors.New("can't find sender private key to sign tx")
)

// SequencedBatchesSigHash returns the hash for the `SequenceBatches` event.
func SequencedBatchesSigHash() common.Hash { return sequenceBatchesSignatureHash }

// TrustedVerifyBatchesSigHash returns the hash for the `TrustedVerifyBatches` event.
func TrustedVerifyBatchesSigHash() common.Hash { return verifyBatchesTrustedAggregatorSignatureHash }

// EventOrder is the the type used to identify the events order
type EventOrder string

const (
	// GlobalExitRootsOrder identifies a GlobalExitRoot event
	GlobalExitRootsOrder EventOrder = "GlobalExitRoots"
	// L1InfoTreeOrder identifies a L1InTree event
	L1InfoTreeOrder EventOrder = "L1InfoTreeOrder"
	// SequenceBatchesOrder identifies a VerifyBatch event
	SequenceBatchesOrder EventOrder = "SequenceBatches"
	// UpdateEtrogSequenceOrder identifies a VerifyBatch event
	UpdateEtrogSequenceOrder EventOrder = "UpdateEtrogSequence"
	// ForcedBatchesOrder identifies a ForcedBatches event
	ForcedBatchesOrder EventOrder = "ForcedBatches"
	// TrustedVerifyBatchOrder identifies a TrustedVerifyBatch event
	TrustedVerifyBatchOrder EventOrder = "TrustedVerifyBatch"
	// VerifyBatchOrder identifies a VerifyBatch event
	VerifyBatchOrder EventOrder = "VerifyBatch"
	// SequenceForceBatchesOrder identifies a SequenceForceBatches event
	SequenceForceBatchesOrder EventOrder = "SequenceForceBatches"
	// ForkIDsOrder identifies an updateZkevmVersion event
	ForkIDsOrder EventOrder = "forkIDs"
)

type ethereumClient interface {
	ethereum.ChainReader
	ethereum.ChainStateReader
	ethereum.ContractCaller
	ethereum.GasEstimator
	ethereum.GasPricer
	ethereum.LogFilterer
	ethereum.TransactionReader
	ethereum.TransactionSender

	bind.DeployBackend
}

// L1Config represents the configuration of the network used in L1
type L1Config struct {
	// Chain ID of the L1 network
	L1ChainID uint64 `json:"chainId"`
	// ZkEVMAddr Address of the L1 contract polygonZkEVMAddress
	ZkEVMAddr common.Address `json:"polygonZkEVMAddress"`
	// RollupManagerAddr Address of the L1 contract
	RollupManagerAddr common.Address `json:"polygonRollupManagerAddress"`
	// PolAddr Address of the L1 Pol token Contract
	PolAddr common.Address `json:"polTokenAddress"`
	// GlobalExitRootManagerAddr Address of the L1 GlobalExitRootManager contract
	GlobalExitRootManagerAddr common.Address `json:"polygonZkEVMGlobalExitRootAddress"`
	// Address of the data availability committee contract
	DataCommitteeAddr common.Address `json:"dataCommitteeContract"`
}

type externalGasProviders struct {
	MultiGasProvider bool
	Providers        []ethereum.GasPricer
}

// Client is a simple implementation of EtherMan.
type Client struct {
<<<<<<< HEAD
	EthClient             ethereumClient
	ZkEVM                 *polygonzkevm.Polygonzkevm
	GlobalExitRootManager *polygonzkevmglobalexitroot.Polygonzkevmglobalexitroot
	Matic                 *matic.Matic
	DataCommittee         *datacommittee.Datacommittee
	SCAddresses           []common.Address
=======
	EthClient                ethereumClient
	OldZkEVM                 *oldpolygonzkevm.Oldpolygonzkevm
	ZkEVM                    *polygonzkevm.Polygonzkevm
	RollupManager            *polygonrollupmanager.Polygonrollupmanager
	GlobalExitRootManager    *polygonzkevmglobalexitroot.Polygonzkevmglobalexitroot
	OldGlobalExitRootManager *oldpolygonzkevmglobalexitroot.Oldpolygonzkevmglobalexitroot
	Pol                      *pol.Pol
	SCAddresses              []common.Address

	RollupID uint32
>>>>>>> 291ac858

	GasProviders externalGasProviders

	l1Cfg L1Config
	cfg   Config
	auth  map[common.Address]bind.TransactOpts // empty in case of read-only client
}

// NewClient creates a new etherman.
func NewClient(cfg Config, l1Config L1Config) (*Client, error) {
	// Connect to ethereum node
	ethClient, err := ethclient.Dial(cfg.URL)
	if err != nil {
		log.Errorf("error connecting to %s: %+v", cfg.URL, err)
		return nil, err
	}
	// Create smc clients
	zkevm, err := polygonzkevm.NewPolygonzkevm(l1Config.ZkEVMAddr, ethClient)
	if err != nil {
		log.Errorf("error creating Polygonzkevm client (%s). Error: %w", l1Config.ZkEVMAddr.String(), err)
		return nil, err
	}
	oldZkevm, err := oldpolygonzkevm.NewOldpolygonzkevm(l1Config.RollupManagerAddr, ethClient)
	if err != nil {
		log.Errorf("error creating NewOldpolygonzkevm client (%s). Error: %w", l1Config.RollupManagerAddr.String(), err)
		return nil, err
	}
	rollupManager, err := polygonrollupmanager.NewPolygonrollupmanager(l1Config.RollupManagerAddr, ethClient)
	if err != nil {
		log.Errorf("error creating NewPolygonrollupmanager client (%s). Error: %w", l1Config.RollupManagerAddr.String(), err)
		return nil, err
	}
	globalExitRoot, err := polygonzkevmglobalexitroot.NewPolygonzkevmglobalexitroot(l1Config.GlobalExitRootManagerAddr, ethClient)
	if err != nil {
		log.Errorf("error creating NewPolygonzkevmglobalexitroot client (%s). Error: %w", l1Config.GlobalExitRootManagerAddr.String(), err)
		return nil, err
	}
	oldGlobalExitRoot, err := oldpolygonzkevmglobalexitroot.NewOldpolygonzkevmglobalexitroot(l1Config.GlobalExitRootManagerAddr, ethClient)
	if err != nil {
		log.Errorf("error creating NewOldpolygonzkevmglobalexitroot client (%s). Error: %w", l1Config.GlobalExitRootManagerAddr.String(), err)
		return nil, err
	}
	pol, err := pol.NewPol(l1Config.PolAddr, ethClient)
	if err != nil {
		log.Errorf("error creating NewPol client (%s). Error: %w", l1Config.PolAddr.String(), err)
		return nil, err
	}

	dataCommittee, err := datacommittee.NewDatacommittee(l1Config.DataCommitteeAddr, ethClient)
	if err != nil {
		return nil, err
	}

	var scAddresses []common.Address
	scAddresses = append(scAddresses, l1Config.ZkEVMAddr, l1Config.RollupManagerAddr, l1Config.GlobalExitRootManagerAddr)

	gProviders := []ethereum.GasPricer{ethClient}
	if cfg.MultiGasProvider {
		if cfg.Etherscan.ApiKey == "" {
			log.Info("No ApiKey provided for etherscan. Ignoring provider...")
		} else {
			log.Info("ApiKey detected for etherscan")
			gProviders = append(gProviders, etherscan.NewEtherscanService(cfg.Etherscan.ApiKey))
		}
		gProviders = append(gProviders, ethgasstation.NewEthGasStationService())
	}
	metrics.Register()
	// Get RollupID
	rollupID, err := rollupManager.RollupAddressToID(&bind.CallOpts{Pending: false}, l1Config.ZkEVMAddr)
	if err != nil {
		log.Debugf("error rollupManager.RollupAddressToID(%s). Error: %w", l1Config.RollupManagerAddr, err)
		// TODO return error after the upgrade
	}
	log.Debug("rollupID: ", rollupID)

	return &Client{
<<<<<<< HEAD
		EthClient:             ethClient,
		ZkEVM:                 poe,
		Matic:                 matic,
		GlobalExitRootManager: globalExitRoot,
		DataCommittee:         dataCommittee,
		SCAddresses:           scAddresses,
=======
		EthClient:                ethClient,
		ZkEVM:                    zkevm,
		OldZkEVM:                 oldZkevm,
		RollupManager:            rollupManager,
		Pol:                      pol,
		GlobalExitRootManager:    globalExitRoot,
		OldGlobalExitRootManager: oldGlobalExitRoot,
		SCAddresses:              scAddresses,
		RollupID:                 rollupID,
>>>>>>> 291ac858
		GasProviders: externalGasProviders{
			MultiGasProvider: cfg.MultiGasProvider,
			Providers:        gProviders,
		},
		l1Cfg: l1Config,
		cfg:   cfg,
		auth:  map[common.Address]bind.TransactOpts{},
	}, nil
}

// VerifyGenBlockNumber verifies if the genesis Block Number is valid
func (etherMan *Client) VerifyGenBlockNumber(ctx context.Context, genBlockNumber uint64) (bool, error) {
	start := time.Now()
	log.Info("Verifying genesis blockNumber: ", genBlockNumber)
	// Filter query
	genBlock := new(big.Int).SetUint64(genBlockNumber)
	query := ethereum.FilterQuery{
		FromBlock: genBlock,
		ToBlock:   genBlock,
		Addresses: etherMan.SCAddresses,
		Topics:    [][]common.Hash{{updateZkEVMVersionSignatureHash, createNewRollupSignatureHash}},
	}
	logs, err := etherMan.EthClient.FilterLogs(ctx, query)
	if err != nil {
		return false, err
	}
	if len(logs) == 0 {
		return false, fmt.Errorf("the specified genBlockNumber in config file does not contain any forkID event. Please use the proper blockNumber.")
	}
	var zkevmVersion oldpolygonzkevm.OldpolygonzkevmUpdateZkEVMVersion
	switch logs[0].Topics[0] {
	case updateZkEVMVersionSignatureHash:
		log.Debug("UpdateZkEVMVersion event detected during the Verification of the GenBlockNumber")
		zkevmV, err := etherMan.OldZkEVM.ParseUpdateZkEVMVersion(logs[0])
		if err != nil {
			return false, err
		}
		if zkevmV != nil {
			zkevmVersion = *zkevmV
		}
	case createNewRollupSignatureHash:
		log.Debug("CreateNewRollup event detected during the Verification of the GenBlockNumber")
		createNewRollupEvent, err := etherMan.RollupManager.ParseCreateNewRollup(logs[0])
		if err != nil {
			return false, err
		}
		// Query to get the forkID
		rollupType, err := etherMan.RollupManager.RollupTypeMap(&bind.CallOpts{Pending: false}, createNewRollupEvent.RollupTypeID)
		if err != nil {
			log.Error(err)
			return false, err
		}
		zkevmVersion.ForkID = rollupType.ForkID
		zkevmVersion.NumBatch = 0
	}
	if zkevmVersion.NumBatch != 0 {
		return false, fmt.Errorf("the specified genBlockNumber in config file does not contain the initial forkID event (BatchNum: %d). Please use the proper blockNumber.", zkevmVersion.NumBatch)
	}
	metrics.VerifyGenBlockTime(time.Since(start))
	return true, nil
}

// GetForks returns fork information
func (etherMan *Client) GetForks(ctx context.Context, genBlockNumber uint64, lastL1BlockSynced uint64) ([]state.ForkIDInterval, error) {
	log.Debug("Getting forkIDs from blockNumber: ", genBlockNumber)
	start := time.Now()
	var logs []types.Log
	log.Debug("Using ForkIDChunkSize: ", etherMan.cfg.ForkIDChunkSize)
	for i := genBlockNumber; i <= lastL1BlockSynced; i = i + etherMan.cfg.ForkIDChunkSize + 1 {
		final := i + etherMan.cfg.ForkIDChunkSize
		if final > lastL1BlockSynced {
			// Limit the query to the last l1BlockSynced
			final = lastL1BlockSynced
		}
		log.Debug("INTERVAL. Initial: ", i, ". Final: ", final)
		// Filter query
		query := ethereum.FilterQuery{
			FromBlock: new(big.Int).SetUint64(i),
			ToBlock:   new(big.Int).SetUint64(final),
			Addresses: etherMan.SCAddresses,
			Topics:    [][]common.Hash{{updateZkEVMVersionSignatureHash, updateRollupSignatureHash, addExistingRollupSignatureHash, createNewRollupSignatureHash}},
		}
		l, err := etherMan.EthClient.FilterLogs(ctx, query)
		if err != nil {
			return []state.ForkIDInterval{}, err
		}
		logs = append(logs, l...)
	}

	var forks []state.ForkIDInterval
	for i, l := range logs {
		var zkevmVersion oldpolygonzkevm.OldpolygonzkevmUpdateZkEVMVersion
		switch l.Topics[0] {
		case updateZkEVMVersionSignatureHash:
			log.Debug("updateZkEVMVersion Event received")
			zkevmV, err := etherMan.OldZkEVM.ParseUpdateZkEVMVersion(l)
			if err != nil {
				return []state.ForkIDInterval{}, err
			}
			if zkevmV != nil {
				zkevmVersion = *zkevmV
			}
		case updateRollupSignatureHash:
			log.Debug("updateRollup Event received")
			updateRollupEvent, err := etherMan.RollupManager.ParseUpdateRollup(l)
			if err != nil {
				return []state.ForkIDInterval{}, err
			}
			if etherMan.RollupID != updateRollupEvent.RollupID {
				continue
			}
			// Query to get the forkID
			rollupType, err := etherMan.RollupManager.RollupTypeMap(&bind.CallOpts{Pending: false}, updateRollupEvent.NewRollupTypeID)
			if err != nil {
				return []state.ForkIDInterval{}, err
			}
			zkevmVersion.ForkID = rollupType.ForkID
			zkevmVersion.NumBatch = updateRollupEvent.LastVerifiedBatchBeforeUpgrade

		case addExistingRollupSignatureHash:
			log.Debug("addExistingRollup Event received")
			addExistingRollupEvent, err := etherMan.RollupManager.ParseAddExistingRollup(l)
			if err != nil {
				return []state.ForkIDInterval{}, err
			}
			if etherMan.RollupID != addExistingRollupEvent.RollupID {
				continue
			}
			zkevmVersion.ForkID = addExistingRollupEvent.ForkID
			zkevmVersion.NumBatch = addExistingRollupEvent.LastVerifiedBatchBeforeUpgrade

		case createNewRollupSignatureHash:
			log.Debug("createNewRollup Event received")
			createNewRollupEvent, err := etherMan.RollupManager.ParseCreateNewRollup(l)
			if err != nil {
				return []state.ForkIDInterval{}, err
			}
			if etherMan.RollupID != createNewRollupEvent.RollupID {
				continue
			}
			// Query to get the forkID
			rollupType, err := etherMan.RollupManager.RollupTypeMap(&bind.CallOpts{Pending: false}, createNewRollupEvent.RollupTypeID)
			if err != nil {
				log.Error(err)
				return []state.ForkIDInterval{}, err
			}
			zkevmVersion.ForkID = rollupType.ForkID
			zkevmVersion.NumBatch = 0
		}
		var fork state.ForkIDInterval
		if i == 0 {
			fork = state.ForkIDInterval{
				FromBatchNumber: zkevmVersion.NumBatch + 1,
				ToBatchNumber:   math.MaxUint64,
				ForkId:          zkevmVersion.ForkID,
				Version:         zkevmVersion.Version,
				BlockNumber:     l.BlockNumber,
			}
		} else {
			forks[len(forks)-1].ToBatchNumber = zkevmVersion.NumBatch
			fork = state.ForkIDInterval{
				FromBatchNumber: zkevmVersion.NumBatch + 1,
				ToBatchNumber:   math.MaxUint64,
				ForkId:          zkevmVersion.ForkID,
				Version:         zkevmVersion.Version,
				BlockNumber:     l.BlockNumber,
			}
		}
		forks = append(forks, fork)
	}
	metrics.GetForksTime(time.Since(start))
	log.Debugf("ForkIDs found: %+v", forks)
	return forks, nil
}

// GetRollupInfoByBlockRange function retrieves the Rollup information that are included in all this ethereum blocks
// from block x to block y.
func (etherMan *Client) GetRollupInfoByBlockRange(ctx context.Context, fromBlock uint64, toBlock *uint64) ([]Block, map[common.Hash][]Order, error) {
	// Filter query
	query := ethereum.FilterQuery{
		FromBlock: new(big.Int).SetUint64(fromBlock),
		Addresses: etherMan.SCAddresses,
	}
	if toBlock != nil {
		query.ToBlock = new(big.Int).SetUint64(*toBlock)
	}
	blocks, blocksOrder, err := etherMan.readEvents(ctx, query)
	if err != nil {
		return nil, nil, err
	}
	return blocks, blocksOrder, nil
}

// Order contains the event order to let the synchronizer store the information following this order.
type Order struct {
	Name EventOrder
	Pos  int
}

func (etherMan *Client) readEvents(ctx context.Context, query ethereum.FilterQuery) ([]Block, map[common.Hash][]Order, error) {
	start := time.Now()
	logs, err := etherMan.EthClient.FilterLogs(ctx, query)
	metrics.GetEventsTime(time.Since(start))
	if err != nil {
		return nil, nil, err
	}
	var blocks []Block
	blocksOrder := make(map[common.Hash][]Order)
	startProcess := time.Now()
	for _, vLog := range logs {
		startProcessSingleEvent := time.Now()
		err := etherMan.processEvent(ctx, vLog, &blocks, &blocksOrder)
		metrics.ProcessSingleEventTime(time.Since(startProcessSingleEvent))
		metrics.EventCounter()
		if err != nil {
			log.Warnf("error processing event. Retrying... Error: %s. vLog: %+v", err.Error(), vLog)
			return nil, nil, err
		}
	}
	metrics.ProcessAllEventTime(time.Since(startProcess))
	metrics.ReadAndProcessAllEventsTime(time.Since(start))
	return blocks, blocksOrder, nil
}

func (etherMan *Client) processEvent(ctx context.Context, vLog types.Log, blocks *[]Block, blocksOrder *map[common.Hash][]Order) error {
	switch vLog.Topics[0] {
	case sequenceBatchesSignatureHash:
		return etherMan.sequencedBatchesEvent(ctx, vLog, blocks, blocksOrder)
	case sequenceBatchesPreEtrogSignatureHash:
		return etherMan.sequencedBatchesPreEtrogEvent(ctx, vLog, blocks, blocksOrder)
	case updateGlobalExitRootSignatureHash:
		return etherMan.updateGlobalExitRootEvent(ctx, vLog, blocks, blocksOrder)
	case updateL1InfoTreeSignatureHash:
		return etherMan.updateL1InfoTreeEvent(ctx, vLog, blocks, blocksOrder)
<<<<<<< HEAD
	case forcedBatchSignatureHash:
=======
	case forceBatchSignatureHash:
>>>>>>> 291ac858
		return etherMan.forcedBatchEvent(ctx, vLog, blocks, blocksOrder)
	case initialSequenceBatchesSignatureHash:
		return etherMan.initialSequenceBatches(ctx, vLog, blocks, blocksOrder)
	case updateEtrogSequenceSignatureHash:
		return etherMan.updateEtrogSequence(ctx, vLog, blocks, blocksOrder)
	case verifyBatchesTrustedAggregatorSignatureHash:
		log.Debug("VerifyBatchesTrustedAggregator event detected. Ignoring...")
		return nil
	case rollupManagerVerifyBatchesSignatureHash:
		log.Debug("RollupManagerVerifyBatches event detected. Ignoring...")
		return nil
	case oldVerifyBatchesTrustedAggregatorSignatureHash:
		return etherMan.oldVerifyBatchesTrustedAggregatorEvent(ctx, vLog, blocks, blocksOrder)
	case verifyBatchesSignatureHash:
		return etherMan.verifyBatchesEvent(ctx, vLog, blocks, blocksOrder)
	case sequenceForceBatchesSignatureHash:
		return etherMan.forceSequencedBatchesEvent(ctx, vLog, blocks, blocksOrder)
	case setTrustedSequencerURLSignatureHash:
		log.Debug("SetTrustedSequencerURL event detected. Ignoring...")
		return nil
	case setTrustedSequencerSignatureHash:
		log.Debug("SetTrustedSequencer event detected. Ignoring...")
		return nil
	case initializedSignatureHash:
		log.Debug("Initialized event detected. Ignoring...")
		return nil
	case initializedProxySignatureHash:
		log.Debug("InitializedProxy event detected. Ignoring...")
		return nil
	case adminChangedSignatureHash:
		log.Debug("AdminChanged event detected. Ignoring...")
		return nil
	case beaconUpgradedSignatureHash:
		log.Debug("BeaconUpgraded event detected. Ignoring...")
		return nil
	case upgradedSignatureHash:
		log.Debug("Upgraded event detected. Ignoring...")
		return nil
	case transferOwnershipSignatureHash:
		log.Debug("TransferOwnership event detected. Ignoring...")
		return nil
	case emergencyStateActivatedSignatureHash:
		log.Debug("EmergencyStateActivated event detected. Ignoring...")
		return nil
	case emergencyStateDeactivatedSignatureHash:
		log.Debug("EmergencyStateDeactivated event detected. Ignoring...")
		return nil
	case updateZkEVMVersionSignatureHash:
		return etherMan.updateZkevmVersion(ctx, vLog, blocks, blocksOrder)
	case consolidatePendingStateSignatureHash:
		log.Debug("ConsolidatePendingState event detected. Ignoring...")
		return nil
	case oldConsolidatePendingStateSignatureHash:
		log.Debug("OldConsolidatePendingState event detected. Ignoring...")
		return nil
	case setTrustedAggregatorTimeoutSignatureHash:
		log.Debug("SetTrustedAggregatorTimeout event detected. Ignoring...")
		return nil
	case setTrustedAggregatorSignatureHash:
		log.Debug("SetTrustedAggregator event detected. Ignoring...")
		return nil
	case setPendingStateTimeoutSignatureHash:
		log.Debug("SetPendingStateTimeout event detected. Ignoring...")
		return nil
	case setMultiplierBatchFeeSignatureHash:
		log.Debug("SetMultiplierBatchFee event detected. Ignoring...")
		return nil
	case setVerifyBatchTimeTargetSignatureHash:
		log.Debug("SetVerifyBatchTimeTarget event detected. Ignoring...")
		return nil
	case setForceBatchTimeoutSignatureHash:
		log.Debug("SetForceBatchTimeout event detected. Ignoring...")
		return nil
	case setForceBatchAddressSignatureHash:
		log.Debug("SetForceBatchAddress event detected. Ignoring...")
		return nil
	case transferAdminRoleSignatureHash:
		log.Debug("TransferAdminRole event detected. Ignoring...")
		return nil
	case acceptAdminRoleSignatureHash:
		log.Debug("AcceptAdminRole event detected. Ignoring...")
		return nil
	case proveNonDeterministicPendingStateSignatureHash:
		log.Debug("ProveNonDeterministicPendingState event detected. Ignoring...")
		return nil
	case overridePendingStateSignatureHash:
		log.Debug("OverridePendingState event detected. Ignoring...")
		return nil
	case oldOverridePendingStateSignatureHash:
		log.Debug("OldOverridePendingState event detected. Ignoring...")
		return nil
	case roleAdminChangedSignatureHash:
		log.Debug("RoleAdminChanged event detected. Ignoring...")
		return nil
	case roleGrantedSignatureHash:
		log.Debug("RoleGranted event detected. Ignoring...")
		return nil
	case roleRevokedSignatureHash:
		log.Debug("RoleRevoked event detected. Ignoring...")
		return nil
	case onSequenceBatchesSignatureHash:
		log.Debug("OnSequenceBatches event detected. Ignoring...")
		return nil
	case updateRollupSignatureHash:
		return etherMan.updateRollup(ctx, vLog, blocks, blocksOrder)
	case addExistingRollupSignatureHash:
		return etherMan.addExistingRollup(ctx, vLog, blocks, blocksOrder)
	case createNewRollupSignatureHash:
		return etherMan.createNewRollup(ctx, vLog, blocks, blocksOrder)
	case obsoleteRollupTypeSignatureHash:
		log.Debug("ObsoleteRollupType event detected. Ignoring...")
		return nil
	case addNewRollupTypeSignatureHash:
		log.Debug("addNewRollupType event detected but not implemented. Ignoring...")
		return nil
	case setBatchFeeSignatureHash:
		log.Debug("SetBatchFee event detected. Ignoring...")
		return nil
	}
	log.Warnf("Event not registered: %+v", vLog)
	return nil
}

func (etherMan *Client) updateZkevmVersion(ctx context.Context, vLog types.Log, blocks *[]Block, blocksOrder *map[common.Hash][]Order) error {
	log.Debug("UpdateZkEVMVersion event detected")
	zkevmVersion, err := etherMan.OldZkEVM.ParseUpdateZkEVMVersion(vLog)
	if err != nil {
		log.Error("error parsing UpdateZkEVMVersion event. Error: ", err)
		return err
	}
	return etherMan.updateForkId(ctx, vLog, blocks, blocksOrder, zkevmVersion.NumBatch, zkevmVersion.ForkID, zkevmVersion.Version)
}

func (etherMan *Client) updateRollup(ctx context.Context, vLog types.Log, blocks *[]Block, blocksOrder *map[common.Hash][]Order) error {
	log.Debug("UpdateRollup event detected")
	updateRollup, err := etherMan.RollupManager.ParseUpdateRollup(vLog)
	if err != nil {
		log.Error("error parsing UpdateRollup event. Error: ", err)
		return err
	}
	rollupType, err := etherMan.RollupManager.RollupTypeMap(&bind.CallOpts{Pending: false}, updateRollup.NewRollupTypeID)
	if err != nil {
		return err
	}
	return etherMan.updateForkId(ctx, vLog, blocks, blocksOrder, updateRollup.LastVerifiedBatchBeforeUpgrade, rollupType.ForkID, "")
}

func (etherMan *Client) createNewRollup(ctx context.Context, vLog types.Log, blocks *[]Block, blocksOrder *map[common.Hash][]Order) error {
	log.Debug("createNewRollup event detected")
	createRollup, err := etherMan.RollupManager.ParseCreateNewRollup(vLog)
	if err != nil {
		log.Error("error parsing createNewRollup event. Error: ", err)
		return err
	}
	rollupType, err := etherMan.RollupManager.RollupTypeMap(&bind.CallOpts{Pending: false}, createRollup.RollupTypeID)
	if err != nil {
		return err
	}
	return etherMan.updateForkId(ctx, vLog, blocks, blocksOrder, 0, rollupType.ForkID, "")
}

func (etherMan *Client) addExistingRollup(ctx context.Context, vLog types.Log, blocks *[]Block, blocksOrder *map[common.Hash][]Order) error {
	log.Debug("addExistingRollup event detected")
	addExistingRollup, err := etherMan.RollupManager.ParseAddExistingRollup(vLog)
	if err != nil {
		log.Error("error parsing createNewRollup event. Error: ", err)
		return err
	}
	if etherMan.RollupID != addExistingRollup.RollupID {
		return nil
	}
	// TODO Delete after upgrade Get RollupID
	rollupID, err := etherMan.RollupManager.RollupAddressToID(&bind.CallOpts{Pending: false}, etherMan.SCAddresses[0])
	if err != nil {
		log.Error("error getting rollupID. Error: ", err)
		return err
	}
	log.Debug("rollupID: ", rollupID)

	return etherMan.updateForkId(ctx, vLog, blocks, blocksOrder, addExistingRollup.LastVerifiedBatchBeforeUpgrade, addExistingRollup.ForkID, "")
}

func (etherMan *Client) updateEtrogSequence(ctx context.Context, vLog types.Log, blocks *[]Block, blocksOrder *map[common.Hash][]Order) error {
	log.Debug("updateEtrogSequence event detected")
	updateEtrogSequence, err := etherMan.ZkEVM.ParseUpdateEtrogSequence(vLog)
	if err != nil {
		log.Error("error parsing updateEtrogSequence event. Error: ", err)
		return err
	}

	// Read the tx for this event.
	tx, err := etherMan.EthClient.TransactionInBlock(ctx, vLog.BlockHash, vLog.TxIndex)
	if err != nil {
		return err
	}
	if tx.Hash() != vLog.TxHash {
		return fmt.Errorf("error: tx hash mismatch. want: %s have: %s", vLog.TxHash, tx.Hash().String())
	}
	msg, err := core.TransactionToMessage(tx, types.NewLondonSigner(tx.ChainId()), big.NewInt(0))
	if err != nil {
		return err
	}
	fullBlock, err := etherMan.EthClient.BlockByHash(ctx, vLog.BlockHash)
	if err != nil {
		return fmt.Errorf("error getting fullBlockInfo. BlockNumber: %d. Error: %w", vLog.BlockNumber, err)
	}

	log.Info("update Etrog transaction sequence...")
	sequence := UpdateEtrogSequence{
		BatchNumber:   updateEtrogSequence.NumBatch,
		SequencerAddr: updateEtrogSequence.Sequencer,
		TxHash:        vLog.TxHash,
		Nonce:         msg.Nonce,
		PolygonRollupBaseEtrogBatchData: &polygonzkevm.PolygonRollupBaseEtrogBatchData{
			Transactions:         updateEtrogSequence.Transactions,
			ForcedGlobalExitRoot: updateEtrogSequence.LastGlobalExitRoot,
			ForcedTimestamp:      fullBlock.Time(),
			ForcedBlockHashL1:    fullBlock.ParentHash(),
		},
	}

	if len(*blocks) == 0 || ((*blocks)[len(*blocks)-1].BlockHash != vLog.BlockHash || (*blocks)[len(*blocks)-1].BlockNumber != vLog.BlockNumber) {
		block := prepareBlock(vLog, time.Unix(int64(fullBlock.Time()), 0), fullBlock)
		block.UpdateEtrogSequence = sequence
		*blocks = append(*blocks, block)
	} else if (*blocks)[len(*blocks)-1].BlockHash == vLog.BlockHash && (*blocks)[len(*blocks)-1].BlockNumber == vLog.BlockNumber {
		(*blocks)[len(*blocks)-1].UpdateEtrogSequence = sequence
	} else {
		log.Error("Error processing UpdateEtrogSequence event. BlockHash:", vLog.BlockHash, ". BlockNumber: ", vLog.BlockNumber)
		return fmt.Errorf("error processing UpdateEtrogSequence event")
	}
	or := Order{
		Name: UpdateEtrogSequenceOrder,
		Pos:  0,
	}
	(*blocksOrder)[(*blocks)[len(*blocks)-1].BlockHash] = append((*blocksOrder)[(*blocks)[len(*blocks)-1].BlockHash], or)
	return nil
}

func (etherMan *Client) initialSequenceBatches(ctx context.Context, vLog types.Log, blocks *[]Block, blocksOrder *map[common.Hash][]Order) error {
	log.Debug("initialSequenceBatches event detected")
	initialSequenceBatches, err := etherMan.ZkEVM.ParseInitialSequenceBatches(vLog)
	if err != nil {
		log.Error("error parsing initialSequenceBatches event. Error: ", err)
		return err
	}

	// Read the tx for this event.
	tx, err := etherMan.EthClient.TransactionInBlock(ctx, vLog.BlockHash, vLog.TxIndex)
	if err != nil {
		return err
	}
	if tx.Hash() != vLog.TxHash {
		return fmt.Errorf("error: tx hash mismatch. want: %s have: %s", vLog.TxHash, tx.Hash().String())
	}
	msg, err := core.TransactionToMessage(tx, types.NewLondonSigner(tx.ChainId()), big.NewInt(0))
	if err != nil {
		return err
	}
	fullBlock, err := etherMan.EthClient.BlockByHash(ctx, vLog.BlockHash)
	if err != nil {
		return fmt.Errorf("error getting fullBlockInfo. BlockNumber: %d. Error: %w", vLog.BlockNumber, err)
	}

	var sequences []SequencedBatch
	log.Info("initial transaction sequence...")
	sequences = append(sequences, SequencedBatch{
		BatchNumber:   1,
		SequencerAddr: initialSequenceBatches.Sequencer,
		TxHash:        vLog.TxHash,
		Nonce:         msg.Nonce,
		PolygonRollupBaseEtrogBatchData: &polygonzkevm.PolygonRollupBaseEtrogBatchData{
			Transactions:         initialSequenceBatches.Transactions,
			ForcedGlobalExitRoot: initialSequenceBatches.LastGlobalExitRoot,
			ForcedTimestamp:      fullBlock.Time(),
			ForcedBlockHashL1:    fullBlock.ParentHash(),
		},
	})

	if len(*blocks) == 0 || ((*blocks)[len(*blocks)-1].BlockHash != vLog.BlockHash || (*blocks)[len(*blocks)-1].BlockNumber != vLog.BlockNumber) {
		block := prepareBlock(vLog, time.Unix(int64(fullBlock.Time()), 0), fullBlock)
		block.SequencedBatches = append(block.SequencedBatches, sequences)
		*blocks = append(*blocks, block)
	} else if (*blocks)[len(*blocks)-1].BlockHash == vLog.BlockHash && (*blocks)[len(*blocks)-1].BlockNumber == vLog.BlockNumber {
		(*blocks)[len(*blocks)-1].SequencedBatches = append((*blocks)[len(*blocks)-1].SequencedBatches, sequences)
	} else {
		log.Error("Error processing SequencedBatches event. BlockHash:", vLog.BlockHash, ". BlockNumber: ", vLog.BlockNumber)
		return fmt.Errorf("error processing SequencedBatches event")
	}
	or := Order{
		Name: SequenceBatchesOrder,
		Pos:  len((*blocks)[len(*blocks)-1].SequencedBatches) - 1,
	}
	(*blocksOrder)[(*blocks)[len(*blocks)-1].BlockHash] = append((*blocksOrder)[(*blocks)[len(*blocks)-1].BlockHash], or)
	return nil
}
func (etherMan *Client) updateForkId(ctx context.Context, vLog types.Log, blocks *[]Block, blocksOrder *map[common.Hash][]Order, batchNum, forkID uint64, version string) error {
	fork := ForkID{
		BatchNumber: batchNum,
		ForkID:      forkID,
		Version:     version,
	}
	if len(*blocks) == 0 || ((*blocks)[len(*blocks)-1].BlockHash != vLog.BlockHash || (*blocks)[len(*blocks)-1].BlockNumber != vLog.BlockNumber) {
		fullBlock, err := etherMan.EthClient.BlockByHash(ctx, vLog.BlockHash)
		if err != nil {
			return fmt.Errorf("error getting hashParent. BlockNumber: %d. Error: %w", vLog.BlockNumber, err)
		}
		t := time.Unix(int64(fullBlock.Time()), 0)
		block := prepareBlock(vLog, t, fullBlock)
		block.ForkIDs = append(block.ForkIDs, fork)
		*blocks = append(*blocks, block)
	} else if (*blocks)[len(*blocks)-1].BlockHash == vLog.BlockHash && (*blocks)[len(*blocks)-1].BlockNumber == vLog.BlockNumber {
		(*blocks)[len(*blocks)-1].ForkIDs = append((*blocks)[len(*blocks)-1].ForkIDs, fork)
	} else {
		log.Error("Error processing updateZkevmVersion event. BlockHash:", vLog.BlockHash, ". BlockNumber: ", vLog.BlockNumber)
		return fmt.Errorf("error processing updateZkevmVersion event")
	}
	or := Order{
		Name: ForkIDsOrder,
		Pos:  len((*blocks)[len(*blocks)-1].ForkIDs) - 1,
	}
	(*blocksOrder)[(*blocks)[len(*blocks)-1].BlockHash] = append((*blocksOrder)[(*blocks)[len(*blocks)-1].BlockHash], or)
	return nil
}

func (etherMan *Client) updateL1InfoTreeEvent(ctx context.Context, vLog types.Log, blocks *[]Block, blocksOrder *map[common.Hash][]Order) error {
	log.Debug("UpdateL1InfoTree event detected")
	globalExitRootL1InfoTree, err := etherMan.GlobalExitRootManager.ParseUpdateL1InfoTree(vLog)
	if err != nil {
		return err
	}

	var gExitRoot GlobalExitRoot
	gExitRoot.MainnetExitRoot = globalExitRootL1InfoTree.MainnetExitRoot
	gExitRoot.RollupExitRoot = globalExitRootL1InfoTree.RollupExitRoot
	gExitRoot.BlockNumber = vLog.BlockNumber
	gExitRoot.GlobalExitRoot = hash(globalExitRootL1InfoTree.MainnetExitRoot, globalExitRootL1InfoTree.RollupExitRoot)
	var block *Block
	if !isheadBlockInArray(blocks, vLog.BlockHash, vLog.BlockNumber) {
		// Need to add the block, doesnt mind if inside the blocks because I have to respect the order so insert at end
		block, err = etherMan.retrieveFullBlockForEvent(ctx, vLog)
		if err != nil {
			return err
		}
		*blocks = append(*blocks, *block)
	}
	// Get the block in the HEAD of the array that contain the current block
	block = &(*blocks)[len(*blocks)-1]
	gExitRoot.PreviousBlockHash = block.ParentHash
	gExitRoot.Timestamp = block.ReceivedAt
	// Add the event to the block
	block.L1InfoTree = append(block.L1InfoTree, gExitRoot)
	order := Order{
		Name: L1InfoTreeOrder,
		Pos:  len(block.L1InfoTree) - 1,
	}
	(*blocksOrder)[block.BlockHash] = append((*blocksOrder)[block.BlockHash], order)
	return nil
}

func (etherMan *Client) retrieveFullBlockForEvent(ctx context.Context, vLog types.Log) (*Block, error) {
	fullBlock, err := etherMan.EthClient.BlockByHash(ctx, vLog.BlockHash)
	if err != nil {
		return nil, fmt.Errorf("error getting hashParent. BlockNumber: %d. Error: %w", vLog.BlockNumber, err)
	}
	t := time.Unix(int64(fullBlock.Time()), 0)
	block := prepareBlock(vLog, t, fullBlock)
	return &block, nil
}

// Check if head block in blocks array is the same as blockHash / blockNumber
func isheadBlockInArray(blocks *[]Block, blockHash common.Hash, blockNumber uint64) bool {
	// Check last item on array blocks if match Hash and Number
	headBlockIsNotExpected := len(*blocks) == 0 || ((*blocks)[len(*blocks)-1].BlockHash != blockHash || (*blocks)[len(*blocks)-1].BlockNumber != blockNumber)
	return !headBlockIsNotExpected
}

func (etherMan *Client) updateGlobalExitRootEvent(ctx context.Context, vLog types.Log, blocks *[]Block, blocksOrder *map[common.Hash][]Order) error {
	log.Debug("UpdateGlobalExitRoot event detected")
	oldglobalExitRoot, err := etherMan.OldGlobalExitRootManager.ParseUpdateGlobalExitRoot(vLog)
	if err != nil {
		return err
	}
<<<<<<< HEAD
	return etherMan.processUpdateGlobalExitRootEvent(ctx, globalExitRoot.MainnetExitRoot, globalExitRoot.RollupExitRoot, vLog, blocks, blocksOrder)
}

func (etherMan *Client) updateL1InfoTreeEvent(ctx context.Context, vLog types.Log, blocks *[]Block, blocksOrder *map[common.Hash][]Order) error {
	log.Debug("UpdateL1InfoTree event detected")
	return etherMan.processUpdateGlobalExitRootEvent(ctx, vLog.Topics[1], vLog.Topics[2], vLog, blocks, blocksOrder)
=======
	return etherMan.processUpdateGlobalExitRootEvent(ctx, oldglobalExitRoot.MainnetExitRoot, oldglobalExitRoot.RollupExitRoot, vLog, blocks, blocksOrder)
>>>>>>> 291ac858
}

func (etherMan *Client) processUpdateGlobalExitRootEvent(ctx context.Context, mainnetExitRoot, rollupExitRoot common.Hash, vLog types.Log, blocks *[]Block, blocksOrder *map[common.Hash][]Order) error {
	var gExitRoot GlobalExitRoot
	gExitRoot.MainnetExitRoot = mainnetExitRoot
	gExitRoot.RollupExitRoot = rollupExitRoot
	gExitRoot.BlockNumber = vLog.BlockNumber
	gExitRoot.GlobalExitRoot = hash(mainnetExitRoot, rollupExitRoot)
<<<<<<< HEAD
=======

	fullBlock, err := etherMan.EthClient.BlockByHash(ctx, vLog.BlockHash)
	if err != nil {
		return fmt.Errorf("error getting hashParent. BlockNumber: %d. Error: %w", vLog.BlockNumber, err)
	}
	t := time.Unix(int64(fullBlock.Time()), 0)
	gExitRoot.Timestamp = t
>>>>>>> 291ac858

	if len(*blocks) == 0 || ((*blocks)[len(*blocks)-1].BlockHash != vLog.BlockHash || (*blocks)[len(*blocks)-1].BlockNumber != vLog.BlockNumber) {
		block := prepareBlock(vLog, t, fullBlock)
		block.GlobalExitRoots = append(block.GlobalExitRoots, gExitRoot)
		*blocks = append(*blocks, block)
	} else if (*blocks)[len(*blocks)-1].BlockHash == vLog.BlockHash && (*blocks)[len(*blocks)-1].BlockNumber == vLog.BlockNumber {
		(*blocks)[len(*blocks)-1].GlobalExitRoots = append((*blocks)[len(*blocks)-1].GlobalExitRoots, gExitRoot)
	} else {
		log.Error("Error processing UpdateGlobalExitRoot event. BlockHash:", vLog.BlockHash, ". BlockNumber: ", vLog.BlockNumber)
		return fmt.Errorf("error processing UpdateGlobalExitRoot event")
	}
	or := Order{
		Name: GlobalExitRootsOrder,
		Pos:  len((*blocks)[len(*blocks)-1].GlobalExitRoots) - 1,
	}
	(*blocksOrder)[(*blocks)[len(*blocks)-1].BlockHash] = append((*blocksOrder)[(*blocks)[len(*blocks)-1].BlockHash], or)
	return nil
}

// WaitTxToBeMined waits for an L1 tx to be mined. It will return error if the tx is reverted or timeout is exceeded
func (etherMan *Client) WaitTxToBeMined(ctx context.Context, tx *types.Transaction, timeout time.Duration) (bool, error) {
	err := operations.WaitTxToBeMined(ctx, etherMan.EthClient, tx, timeout)
	if errors.Is(err, context.DeadlineExceeded) {
		return false, nil
	}
	if err != nil {
		return false, err
	}
	return true, nil
}

// EstimateGasSequenceBatches estimates gas for sending batches
func (etherMan *Client) EstimateGasSequenceBatches(sender common.Address, sequences []ethmanTypes.Sequence, l2Coinbase common.Address) (*types.Transaction, error) {
	opts, err := etherMan.getAuthByAddress(sender)
	if err == ErrNotFound {
		return nil, ErrPrivateKeyNotFound
	}
	opts.NoSend = true

	tx, err := etherMan.sequenceBatches(opts, sequences, l2Coinbase)
	if err != nil {
		return nil, err
	}

	return tx, nil
}

// BuildSequenceBatchesTxData builds a []bytes to be sent to the PoE SC method SequenceBatches.
func (etherMan *Client) BuildSequenceBatchesTxData(sender common.Address, sequences []ethmanTypes.Sequence, l2Coinbase common.Address) (to *common.Address, data []byte, err error) {
	opts, err := etherMan.getAuthByAddress(sender)
	if err == ErrNotFound {
		return nil, nil, fmt.Errorf("failed to build sequence batches, err: %w", ErrPrivateKeyNotFound)
	}
	opts.NoSend = true
	// force nonce, gas limit and gas price to avoid querying it from the chain
	opts.Nonce = big.NewInt(1)
	opts.GasLimit = uint64(1)
	opts.GasPrice = big.NewInt(1)

	tx, err := etherMan.sequenceBatches(opts, sequences, l2Coinbase)
	if err != nil {
		return nil, nil, err
	}

	return tx.To(), tx.Data(), nil
}

func (etherMan *Client) sequenceBatches(opts bind.TransactOpts, sequences []ethmanTypes.Sequence, l2Coinbase common.Address) (*types.Transaction, error) {
	var batches []polygonzkevm.PolygonRollupBaseEtrogBatchData
	for _, seq := range sequences {
		var ger common.Hash
		if seq.ForcedBatchTimestamp > 0 {
			ger = seq.GlobalExitRoot
		}
		batch := polygonzkevm.PolygonRollupBaseEtrogBatchData{
			Transactions:         seq.BatchL2Data,
			ForcedGlobalExitRoot: ger,
			ForcedTimestamp:      uint64(seq.ForcedBatchTimestamp),
			ForcedBlockHashL1:    seq.PrevBlockHash,
		}

		batches = append(batches, batch)
	}

	tx, err := etherMan.ZkEVM.SequenceBatches(&opts, batches, l2Coinbase, nil)
	if err != nil {
		log.Debugf("Batches to send: %+v", batches)
		log.Debug("l2CoinBase: ", l2Coinbase)
		log.Debug("Sequencer address: ", opts.From)
		a, err2 := polygonzkevm.PolygonzkevmMetaData.GetAbi()
		if err2 != nil {
			log.Error("error getting abi. Error: ", err2)
		}
		input, err3 := a.Pack("sequenceBatches", batches, l2Coinbase)
		if err3 != nil {
			log.Error("error packing call. Error: ", err3)
		}
		ctx := context.Background()
		var b string
		block, err4 := etherMan.EthClient.BlockByNumber(ctx, nil)
		if err4 != nil {
			log.Error("error getting blockNumber. Error: ", err4)
			b = "latest"
		} else {
			b = fmt.Sprintf("%x", block.Number())
		}
		log.Warnf(`Use the next command to debug it manually.
		curl --location --request POST 'http://localhost:8545' \
		--header 'Content-Type: application/json' \
		--data-raw '{
			"jsonrpc": "2.0",
			"method": "eth_call",
			"params": [{"from": "%s","to":"%s","data":"0x%s"},"0x%s"],
			"id": 1
		}'`, opts.From, &etherMan.SCAddresses[0], common.Bytes2Hex(input), b)
		if parsedErr, ok := tryParseError(err); ok {
			err = parsedErr
		}
	}

	return tx, err
}

// BuildTrustedVerifyBatchesTxData builds a []bytes to be sent to the PoE SC method TrustedVerifyBatches.
func (etherMan *Client) BuildTrustedVerifyBatchesTxData(lastVerifiedBatch, newVerifiedBatch uint64, inputs *ethmanTypes.FinalProofInputs, beneficiary common.Address) (to *common.Address, data []byte, err error) {
	opts, err := etherMan.generateRandomAuth()
	if err != nil {
		return nil, nil, fmt.Errorf("failed to build trusted verify batches, err: %w", err)
	}
	opts.NoSend = true
	// force nonce, gas limit and gas price to avoid querying it from the chain
	opts.Nonce = big.NewInt(1)
	opts.GasLimit = uint64(1)
	opts.GasPrice = big.NewInt(1)

	var newLocalExitRoot [32]byte
	copy(newLocalExitRoot[:], inputs.NewLocalExitRoot)

	var newStateRoot [32]byte
	copy(newStateRoot[:], inputs.NewStateRoot)

	proof, err := convertProof(inputs.FinalProof.Proof)
	if err != nil {
		log.Errorf("error converting proof. Error: %v, Proof: %s", err, inputs.FinalProof.Proof)
		return nil, nil, err
	}

	const pendStateNum = 0 // TODO hardcoded for now until we implement the pending state feature

	tx, err := etherMan.RollupManager.VerifyBatchesTrustedAggregator(
		&opts,
		etherMan.RollupID,
		pendStateNum,
		lastVerifiedBatch,
		newVerifiedBatch,
		newLocalExitRoot,
		newStateRoot,
		beneficiary,
		proof,
	)
	if err != nil {
		if parsedErr, ok := tryParseError(err); ok {
			err = parsedErr
		}
		return nil, nil, err
	}

	return tx.To(), tx.Data(), nil
}

func convertProof(p string) ([24][32]byte, error) {
	if len(p) != 24*32*2+2 {
		return [24][32]byte{}, fmt.Errorf("invalid proof length. Length: %d", len(p))
	}
	p = strings.TrimPrefix(p, "0x")
	proof := [24][32]byte{}
	for i := 0; i < 24; i++ {
		data := p[i*64 : (i+1)*64]
		p, err := encoding.DecodeBytes(&data)
		if err != nil {
			return [24][32]byte{}, fmt.Errorf("failed to decode proof, err: %w", err)
		}
		var aux [32]byte
		copy(aux[:], p)
		proof[i] = aux
	}
	return proof, nil
}

// GetSendSequenceFee get super/trusted sequencer fee
func (etherMan *Client) GetSendSequenceFee(numBatches uint64) (*big.Int, error) {
	f, err := etherMan.RollupManager.GetBatchFee(&bind.CallOpts{Pending: false})
	if err != nil {
		return nil, err
	}
	fee := new(big.Int).Mul(f, new(big.Int).SetUint64(numBatches))
	return fee, nil
}

// TrustedSequencer gets trusted sequencer address
func (etherMan *Client) TrustedSequencer() (common.Address, error) {
	return etherMan.ZkEVM.TrustedSequencer(&bind.CallOpts{Pending: false})
}

func (etherMan *Client) forcedBatchEvent(ctx context.Context, vLog types.Log, blocks *[]Block, blocksOrder *map[common.Hash][]Order) error {
	log.Debug("ForceBatch event detected")
	fb, err := etherMan.ZkEVM.ParseForceBatch(vLog)
	if err != nil {
		return err
	}
	var forcedBatch ForcedBatch
	forcedBatch.BlockNumber = vLog.BlockNumber
	forcedBatch.ForcedBatchNumber = fb.ForceBatchNum
	forcedBatch.GlobalExitRoot = fb.LastGlobalExitRoot

	// Read the tx for this batch.
	tx, err := etherMan.EthClient.TransactionInBlock(ctx, vLog.BlockHash, vLog.TxIndex)
	if err != nil {
		return err
	}
	if tx.Hash() != vLog.TxHash {
		return fmt.Errorf("error: tx hash mismatch. want: %s have: %s", vLog.TxHash, tx.Hash().String())
	}

	msg, err := core.TransactionToMessage(tx, types.NewLondonSigner(tx.ChainId()), big.NewInt(0))
	if err != nil {
		return err
	}
	if fb.Sequencer == msg.From {
		txData := tx.Data()
		// Extract coded txs.
		// Load contract ABI
		abi, err := abi.JSON(strings.NewReader(polygonzkevm.PolygonzkevmABI))
		if err != nil {
			return err
		}

		// Recover Method from signature and ABI
		method, err := abi.MethodById(txData[:4])
		if err != nil {
			return err
		}

		// Unpack method inputs
		data, err := method.Inputs.Unpack(txData[4:])
		if err != nil {
			return err
		}
		bytedata := data[0].([]byte)
		forcedBatch.RawTxsData = bytedata
	} else {
		forcedBatch.RawTxsData = fb.Transactions
	}
	forcedBatch.Sequencer = fb.Sequencer
	fullBlock, err := etherMan.EthClient.BlockByHash(ctx, vLog.BlockHash)
	if err != nil {
		return fmt.Errorf("error getting hashParent. BlockNumber: %d. Error: %w", vLog.BlockNumber, err)
	}
	t := time.Unix(int64(fullBlock.Time()), 0)
	forcedBatch.ForcedAt = t
	if len(*blocks) == 0 || ((*blocks)[len(*blocks)-1].BlockHash != vLog.BlockHash || (*blocks)[len(*blocks)-1].BlockNumber != vLog.BlockNumber) {
		block := prepareBlock(vLog, t, fullBlock)
		block.ForcedBatches = append(block.ForcedBatches, forcedBatch)
		*blocks = append(*blocks, block)
	} else if (*blocks)[len(*blocks)-1].BlockHash == vLog.BlockHash && (*blocks)[len(*blocks)-1].BlockNumber == vLog.BlockNumber {
		(*blocks)[len(*blocks)-1].ForcedBatches = append((*blocks)[len(*blocks)-1].ForcedBatches, forcedBatch)
	} else {
		log.Error("Error processing ForceBatch event. BlockHash:", vLog.BlockHash, ". BlockNumber: ", vLog.BlockNumber)
		return fmt.Errorf("error processing ForceBatch event")
	}
	or := Order{
		Name: ForcedBatchesOrder,
		Pos:  len((*blocks)[len(*blocks)-1].ForcedBatches) - 1,
	}
	(*blocksOrder)[(*blocks)[len(*blocks)-1].BlockHash] = append((*blocksOrder)[(*blocks)[len(*blocks)-1].BlockHash], or)
	return nil
}

func (etherMan *Client) sequencedBatchesEvent(ctx context.Context, vLog types.Log, blocks *[]Block, blocksOrder *map[common.Hash][]Order) error {
	log.Debug("SequenceBatches event detected")
	sb, err := etherMan.ZkEVM.ParseSequenceBatches(vLog)
	if err != nil {
		return err
	}

	// Read the tx for this event.
	tx, err := etherMan.EthClient.TransactionInBlock(ctx, vLog.BlockHash, vLog.TxIndex)
	if err != nil {
		return err
	}
	if tx.Hash() != vLog.TxHash {
		return fmt.Errorf("error: tx hash mismatch. want: %s have: %s", vLog.TxHash, tx.Hash().String())
	}
	msg, err := core.TransactionToMessage(tx, types.NewLondonSigner(tx.ChainId()), big.NewInt(0))
	if err != nil {
		return err
	}

	var sequences []SequencedBatch
	if sb.NumBatch != 1 {
		sequences, err = decodeSequences(tx.Data(), sb.NumBatch, msg.From, vLog.TxHash, msg.Nonce, sb.L1InfoRoot)
		if err != nil {
			return fmt.Errorf("error decoding the sequences: %v", err)
		}
	} else {
		log.Info("initial transaction sequence...")
		sequences = append(sequences, SequencedBatch{
			BatchNumber:   1,
			SequencerAddr: msg.From,
			TxHash:        vLog.TxHash,
			Nonce:         msg.Nonce,
		})
	}

	if len(*blocks) == 0 || ((*blocks)[len(*blocks)-1].BlockHash != vLog.BlockHash || (*blocks)[len(*blocks)-1].BlockNumber != vLog.BlockNumber) {
		fullBlock, err := etherMan.EthClient.BlockByHash(ctx, vLog.BlockHash)
		if err != nil {
			return fmt.Errorf("error getting hashParent. BlockNumber: %d. Error: %w", vLog.BlockNumber, err)
		}
		block := prepareBlock(vLog, time.Unix(int64(fullBlock.Time()), 0), fullBlock)
		block.SequencedBatches = append(block.SequencedBatches, sequences)
		*blocks = append(*blocks, block)
	} else if (*blocks)[len(*blocks)-1].BlockHash == vLog.BlockHash && (*blocks)[len(*blocks)-1].BlockNumber == vLog.BlockNumber {
		(*blocks)[len(*blocks)-1].SequencedBatches = append((*blocks)[len(*blocks)-1].SequencedBatches, sequences)
	} else {
		log.Error("Error processing SequencedBatches event. BlockHash:", vLog.BlockHash, ". BlockNumber: ", vLog.BlockNumber)
		return fmt.Errorf("error processing SequencedBatches event")
	}
	or := Order{
		Name: SequenceBatchesOrder,
		Pos:  len((*blocks)[len(*blocks)-1].SequencedBatches) - 1,
	}
	(*blocksOrder)[(*blocks)[len(*blocks)-1].BlockHash] = append((*blocksOrder)[(*blocks)[len(*blocks)-1].BlockHash], or)
	return nil
}

func (etherMan *Client) sequencedBatchesPreEtrogEvent(ctx context.Context, vLog types.Log, blocks *[]Block, blocksOrder *map[common.Hash][]Order) error {
	log.Debug("Pre etrog SequenceBatches event detected")
	sb, err := etherMan.OldZkEVM.ParseSequenceBatches(vLog)
	if err != nil {
		return err
	}

	// Read the tx for this event.
	tx, err := etherMan.EthClient.TransactionInBlock(ctx, vLog.BlockHash, vLog.TxIndex)
	if err != nil {
		return err
	}
	if tx.Hash() != vLog.TxHash {
		return fmt.Errorf("error: tx hash mismatch. want: %s have: %s", vLog.TxHash, tx.Hash().String())
	}
	msg, err := core.TransactionToMessage(tx, types.NewLondonSigner(tx.ChainId()), big.NewInt(0))
	if err != nil {
		return err
	}

	sequences, err := decodeSequencesPreEtrog(tx.Data(), sb.NumBatch, msg.From, vLog.TxHash, msg.Nonce)
	if err != nil {
		return fmt.Errorf("error decoding the sequences: %v", err)
	}

	if len(*blocks) == 0 || ((*blocks)[len(*blocks)-1].BlockHash != vLog.BlockHash || (*blocks)[len(*blocks)-1].BlockNumber != vLog.BlockNumber) {
		fullBlock, err := etherMan.EthClient.BlockByHash(ctx, vLog.BlockHash)
		if err != nil {
			return fmt.Errorf("error getting hashParent. BlockNumber: %d. Error: %w", vLog.BlockNumber, err)
		}
		block := prepareBlock(vLog, time.Unix(int64(fullBlock.Time()), 0), fullBlock)
		block.SequencedBatches = append(block.SequencedBatches, sequences)
		*blocks = append(*blocks, block)
	} else if (*blocks)[len(*blocks)-1].BlockHash == vLog.BlockHash && (*blocks)[len(*blocks)-1].BlockNumber == vLog.BlockNumber {
		(*blocks)[len(*blocks)-1].SequencedBatches = append((*blocks)[len(*blocks)-1].SequencedBatches, sequences)
	} else {
		log.Error("Error processing SequencedBatches event. BlockHash:", vLog.BlockHash, ". BlockNumber: ", vLog.BlockNumber)
		return fmt.Errorf("error processing SequencedBatches event")
	}
	or := Order{
		Name: SequenceBatchesOrder,
		Pos:  len((*blocks)[len(*blocks)-1].SequencedBatches) - 1,
	}
	(*blocksOrder)[(*blocks)[len(*blocks)-1].BlockHash] = append((*blocksOrder)[(*blocks)[len(*blocks)-1].BlockHash], or)
	return nil
}

func decodeSequences(txData []byte, lastBatchNumber uint64, sequencer common.Address, txHash common.Hash, nonce uint64, l1InfoRoot common.Hash) ([]SequencedBatch, error) {
	// Extract coded txs.
	// Load contract ABI
	smcAbi, err := abi.JSON(strings.NewReader(polygonzkevm.PolygonzkevmABI))
	if err != nil {
		return nil, err
	}

	// Recover Method from signature and ABI
	method, err := smcAbi.MethodById(txData[:4])
	if err != nil {
		return nil, err
	}

	// Unpack method inputs
	data, err := method.Inputs.Unpack(txData[4:])
	if err != nil {
		return nil, err
	}
	var sequences []polygonzkevm.PolygonRollupBaseEtrogBatchData
	bytedata, err := json.Marshal(data[0])
	if err != nil {
		return nil, err
	}
	err = json.Unmarshal(bytedata, &sequences)
	if err != nil {
		return nil, err
	}
	coinbase := (data[1]).(common.Address)
	sequencedBatches := make([]SequencedBatch, len(sequences))
	for i, seq := range sequences {
		bn := lastBatchNumber - uint64(len(sequences)-(i+1))
		s := seq
		sequencedBatches[i] = SequencedBatch{
			BatchNumber:                     bn,
			L1InfoRoot:                      &l1InfoRoot,
			SequencerAddr:                   sequencer,
			TxHash:                          txHash,
			Nonce:                           nonce,
			Coinbase:                        coinbase,
			PolygonRollupBaseEtrogBatchData: &s,
		}
	}

	return sequencedBatches, nil
}

func decodeSequencesPreEtrog(txData []byte, lastBatchNumber uint64, sequencer common.Address, txHash common.Hash, nonce uint64) ([]SequencedBatch, error) {
	// Extract coded txs.
	// Load contract ABI
	smcAbi, err := abi.JSON(strings.NewReader(oldpolygonzkevm.OldpolygonzkevmABI))
	if err != nil {
		return nil, err
	}

	// Recover Method from signature and ABI
	method, err := smcAbi.MethodById(txData[:4])
	if err != nil {
		return nil, err
	}

	// Unpack method inputs
	data, err := method.Inputs.Unpack(txData[4:])
	if err != nil {
		return nil, err
	}
	var sequences []oldpolygonzkevm.PolygonZkEVMBatchData
	bytedata, err := json.Marshal(data[0])
	if err != nil {
		return nil, err
	}
	err = json.Unmarshal(bytedata, &sequences)
	if err != nil {
		return nil, err
	}
	coinbase := (data[1]).(common.Address)
	sequencedBatches := make([]SequencedBatch, len(sequences))
	for i, seq := range sequences {
		bn := lastBatchNumber - uint64(len(sequences)-(i+1))
		s := seq
		sequencedBatches[i] = SequencedBatch{
			BatchNumber:           bn,
			SequencerAddr:         sequencer,
			TxHash:                txHash,
			Nonce:                 nonce,
			Coinbase:              coinbase,
			PolygonZkEVMBatchData: &s,
		}
		log.Infof("decodeSequences txs len:%d, tx hash:%s", len(seq.Transactions), hex.EncodeToString(seq.TransactionsHash[:]))
	}

	return sequencedBatches, nil
}

func (etherMan *Client) oldVerifyBatchesTrustedAggregatorEvent(ctx context.Context, vLog types.Log, blocks *[]Block, blocksOrder *map[common.Hash][]Order) error {
	log.Debug("TrustedVerifyBatches event detected")
	var vb *oldpolygonzkevm.OldpolygonzkevmVerifyBatchesTrustedAggregator
	vb, err := etherMan.OldZkEVM.ParseVerifyBatchesTrustedAggregator(vLog)
	if err != nil {
		log.Error("error parsing TrustedVerifyBatches event. Error: ", err)
		return err
	}
	return etherMan.verifyBatches(ctx, vLog, blocks, blocksOrder, vb.NumBatch, vb.StateRoot, vb.Aggregator, TrustedVerifyBatchOrder)
}

func (etherMan *Client) verifyBatchesEvent(ctx context.Context, vLog types.Log, blocks *[]Block, blocksOrder *map[common.Hash][]Order) error {
	log.Debug("VerifyBatches event detected")
	vb, err := etherMan.ZkEVM.ParseVerifyBatches(vLog)
	if err != nil {
		log.Error("error parsing VerifyBatches event. Error: ", err)
		return err
	}
	return etherMan.verifyBatches(ctx, vLog, blocks, blocksOrder, vb.NumBatch, vb.StateRoot, vb.Aggregator, VerifyBatchOrder)
}
func (etherMan *Client) verifyBatches(
	ctx context.Context,
	vLog types.Log,
	blocks *[]Block,
	blocksOrder *map[common.Hash][]Order,
	numBatch uint64,
	stateRoot common.Hash,
	aggregator common.Address,
	orderName EventOrder) error {
	var verifyBatch VerifiedBatch
	verifyBatch.BlockNumber = vLog.BlockNumber
	verifyBatch.BatchNumber = numBatch
	verifyBatch.TxHash = vLog.TxHash
	verifyBatch.StateRoot = stateRoot
	verifyBatch.Aggregator = aggregator

	if len(*blocks) == 0 || ((*blocks)[len(*blocks)-1].BlockHash != vLog.BlockHash || (*blocks)[len(*blocks)-1].BlockNumber != vLog.BlockNumber) {
		fullBlock, err := etherMan.EthClient.BlockByHash(ctx, vLog.BlockHash)
		if err != nil {
			return fmt.Errorf("error getting hashParent. BlockNumber: %d. Error: %w", vLog.BlockNumber, err)
		}
		block := prepareBlock(vLog, time.Unix(int64(fullBlock.Time()), 0), fullBlock)
		block.VerifiedBatches = append(block.VerifiedBatches, verifyBatch)
		*blocks = append(*blocks, block)
	} else if (*blocks)[len(*blocks)-1].BlockHash == vLog.BlockHash && (*blocks)[len(*blocks)-1].BlockNumber == vLog.BlockNumber {
		(*blocks)[len(*blocks)-1].VerifiedBatches = append((*blocks)[len(*blocks)-1].VerifiedBatches, verifyBatch)
	} else {
		log.Error("Error processing verifyBatch event. BlockHash:", vLog.BlockHash, ". BlockNumber: ", vLog.BlockNumber)
		return fmt.Errorf("error processing verifyBatch event")
	}
	or := Order{
		Name: orderName,
		Pos:  len((*blocks)[len(*blocks)-1].VerifiedBatches) - 1,
	}
	(*blocksOrder)[(*blocks)[len(*blocks)-1].BlockHash] = append((*blocksOrder)[(*blocks)[len(*blocks)-1].BlockHash], or)
	return nil
}

func (etherMan *Client) forceSequencedBatchesEvent(ctx context.Context, vLog types.Log, blocks *[]Block, blocksOrder *map[common.Hash][]Order) error {
	log.Debug("SequenceForceBatches event detect")
	fsb, err := etherMan.ZkEVM.ParseSequenceForceBatches(vLog)
	if err != nil {
		return err
	}
	// TODO completar los datos de forcedBlockHas, forcedGer y forcedTimestamp

	// Read the tx for this batch.
	tx, err := etherMan.EthClient.TransactionInBlock(ctx, vLog.BlockHash, vLog.TxIndex)
	if err != nil {
		return err
	}
	if tx.Hash() != vLog.TxHash {
		return fmt.Errorf("error: tx hash mismatch. want: %s have: %s", vLog.TxHash, tx.Hash().String())
	}
	msg, err := core.TransactionToMessage(tx, types.NewLondonSigner(tx.ChainId()), big.NewInt(0))
	if err != nil {
		return err
	}
	fullBlock, err := etherMan.EthClient.BlockByHash(ctx, vLog.BlockHash)
	if err != nil {
		return fmt.Errorf("error getting hashParent. BlockNumber: %d. Error: %w", vLog.BlockNumber, err)
	}
	sequencedForceBatch, err := decodeSequencedForceBatches(tx.Data(), fsb.NumBatch, msg.From, vLog.TxHash, fullBlock, msg.Nonce)
	if err != nil {
		return err
	}

	if len(*blocks) == 0 || ((*blocks)[len(*blocks)-1].BlockHash != vLog.BlockHash || (*blocks)[len(*blocks)-1].BlockNumber != vLog.BlockNumber) {
		block := prepareBlock(vLog, time.Unix(int64(fullBlock.Time()), 0), fullBlock)
		block.SequencedForceBatches = append(block.SequencedForceBatches, sequencedForceBatch)
		*blocks = append(*blocks, block)
	} else if (*blocks)[len(*blocks)-1].BlockHash == vLog.BlockHash && (*blocks)[len(*blocks)-1].BlockNumber == vLog.BlockNumber {
		(*blocks)[len(*blocks)-1].SequencedForceBatches = append((*blocks)[len(*blocks)-1].SequencedForceBatches, sequencedForceBatch)
	} else {
		log.Error("Error processing ForceSequencedBatches event. BlockHash:", vLog.BlockHash, ". BlockNumber: ", vLog.BlockNumber)
		return fmt.Errorf("error processing ForceSequencedBatches event")
	}
	or := Order{
		Name: SequenceForceBatchesOrder,
		Pos:  len((*blocks)[len(*blocks)-1].SequencedForceBatches) - 1,
	}
	(*blocksOrder)[(*blocks)[len(*blocks)-1].BlockHash] = append((*blocksOrder)[(*blocks)[len(*blocks)-1].BlockHash], or)

	return nil
}

func decodeSequencedForceBatches(txData []byte, lastBatchNumber uint64, sequencer common.Address, txHash common.Hash, block *types.Block, nonce uint64) ([]SequencedForceBatch, error) {
	// Extract coded txs.
	// Load contract ABI
	abi, err := abi.JSON(strings.NewReader(polygonzkevm.PolygonzkevmABI))
	if err != nil {
		return nil, err
	}

	// Recover Method from signature and ABI
	method, err := abi.MethodById(txData[:4])
	if err != nil {
		return nil, err
	}

	// Unpack method inputs
	data, err := method.Inputs.Unpack(txData[4:])
	if err != nil {
		return nil, err
	}

	var forceBatches []polygonzkevm.PolygonRollupBaseEtrogBatchData
	bytedata, err := json.Marshal(data[0])
	if err != nil {
		return nil, err
	}
	err = json.Unmarshal(bytedata, &forceBatches)
	if err != nil {
		return nil, err
	}

	sequencedForcedBatches := make([]SequencedForceBatch, len(forceBatches))
	for i, force := range forceBatches {
		bn := lastBatchNumber - uint64(len(forceBatches)-(i+1))
		sequencedForcedBatches[i] = SequencedForceBatch{
			BatchNumber:                     bn,
			Coinbase:                        sequencer,
			TxHash:                          txHash,
			Timestamp:                       time.Unix(int64(block.Time()), 0),
			Nonce:                           nonce,
			PolygonRollupBaseEtrogBatchData: force,
		}
	}
	return sequencedForcedBatches, nil
}

func prepareBlock(vLog types.Log, t time.Time, fullBlock *types.Block) Block {
	var block Block
	block.BlockNumber = vLog.BlockNumber
	block.BlockHash = vLog.BlockHash
	block.ParentHash = fullBlock.ParentHash()
	block.ReceivedAt = t
	return block
}

func hash(data ...[32]byte) [32]byte {
	var res [32]byte
	hash := sha3.NewLegacyKeccak256()
	for _, d := range data {
		hash.Write(d[:]) //nolint:errcheck,gosec
	}
	copy(res[:], hash.Sum(nil))
	return res
}

// HeaderByNumber returns a block header from the current canonical chain. If number is
// nil, the latest known header is returned.
func (etherMan *Client) HeaderByNumber(ctx context.Context, number *big.Int) (*types.Header, error) {
	return etherMan.EthClient.HeaderByNumber(ctx, number)
}

// EthBlockByNumber function retrieves the ethereum block information by ethereum block number.
func (etherMan *Client) EthBlockByNumber(ctx context.Context, blockNumber uint64) (*types.Block, error) {
	block, err := etherMan.EthClient.BlockByNumber(ctx, new(big.Int).SetUint64(blockNumber))
	if err != nil {
		if errors.Is(err, ethereum.NotFound) || err.Error() == "block does not exist in blockchain" {
			return nil, ErrNotFound
		}
		return nil, err
	}
	return block, nil
}

// GetLatestBatchNumber function allows to retrieve the latest proposed batch in the smc
func (etherMan *Client) GetLatestBatchNumber() (uint64, error) {
	var latestBatchNum uint64
	rollupData, err := etherMan.RollupManager.RollupIDToRollupData(&bind.CallOpts{Pending: false}, etherMan.RollupID)
	if err != nil {
		log.Debug("error getting latestBatchNum from rollupManager. Trying old zkevm smc... Error: ", err)
		latestBatchNum, err = etherMan.OldZkEVM.LastBatchSequenced(&bind.CallOpts{Pending: false})
		if err != nil {
			return latestBatchNum, err
		}
	} else {
		latestBatchNum = rollupData.LastBatchSequenced
	}
	return latestBatchNum, nil
}

// GetLatestBlockHeader gets the latest block header from the ethereum
func (etherMan *Client) GetLatestBlockHeader(ctx context.Context) (*types.Header, error) {
	header, err := etherMan.EthClient.HeaderByNumber(ctx, big.NewInt(int64(rpc.LatestBlockNumber)))
	if err != nil || header == nil {
		return nil, err
	}
	return header, nil
}

// GetLatestBlockNumber gets the latest block number from the ethereum
func (etherMan *Client) GetLatestBlockNumber(ctx context.Context) (uint64, error) {
	return etherMan.getBlockNumber(ctx, rpc.LatestBlockNumber)
}

// GetSafeBlockNumber gets the safe block number from the ethereum
func (etherMan *Client) GetSafeBlockNumber(ctx context.Context) (uint64, error) {
	return etherMan.getBlockNumber(ctx, rpc.SafeBlockNumber)
}

// GetFinalizedBlockNumber gets the Finalized block number from the ethereum
func (etherMan *Client) GetFinalizedBlockNumber(ctx context.Context) (uint64, error) {
	return etherMan.getBlockNumber(ctx, rpc.FinalizedBlockNumber)
}

// getBlockNumber gets the block header by the provided block number from the ethereum
func (etherMan *Client) getBlockNumber(ctx context.Context, blockNumber rpc.BlockNumber) (uint64, error) {
	header, err := etherMan.EthClient.HeaderByNumber(ctx, big.NewInt(int64(blockNumber)))
	if err != nil || header == nil {
		return 0, err
	}
	return header.Number.Uint64(), nil
}

// GetLatestBlockTimestamp gets the latest block timestamp from the ethereum
func (etherMan *Client) GetLatestBlockTimestamp(ctx context.Context) (uint64, error) {
	header, err := etherMan.EthClient.HeaderByNumber(ctx, nil)
	if err != nil || header == nil {
		return 0, err
	}
	return header.Time, nil
}

// GetLatestVerifiedBatchNum gets latest verified batch from ethereum
func (etherMan *Client) GetLatestVerifiedBatchNum() (uint64, error) {
	var lastVerifiedBatchNum uint64
	rollupData, err := etherMan.RollupManager.RollupIDToRollupData(&bind.CallOpts{Pending: false}, etherMan.RollupID)
	if err != nil {
		log.Debug("error getting lastVerifiedBatchNum from rollupManager. Trying old zkevm smc... Error: ", err)
		lastVerifiedBatchNum, err = etherMan.OldZkEVM.LastVerifiedBatch(&bind.CallOpts{Pending: false})
		if err != nil {
			return lastVerifiedBatchNum, err
		}
	} else {
		lastVerifiedBatchNum = rollupData.LastVerifiedBatch
	}
	return lastVerifiedBatchNum, nil
}

// GetTx function get ethereum tx
func (etherMan *Client) GetTx(ctx context.Context, txHash common.Hash) (*types.Transaction, bool, error) {
	return etherMan.EthClient.TransactionByHash(ctx, txHash)
}

// GetTxReceipt function gets ethereum tx receipt
func (etherMan *Client) GetTxReceipt(ctx context.Context, txHash common.Hash) (*types.Receipt, error) {
	return etherMan.EthClient.TransactionReceipt(ctx, txHash)
}

// ApprovePol function allow to approve tokens in pol smc
func (etherMan *Client) ApprovePol(ctx context.Context, account common.Address, polAmount *big.Int, to common.Address) (*types.Transaction, error) {
	opts, err := etherMan.getAuthByAddress(account)
	if err == ErrNotFound {
		return nil, errors.New("can't find account private key to sign tx")
	}
	if etherMan.GasProviders.MultiGasProvider {
		opts.GasPrice = etherMan.GetL1GasPrice(ctx)
	}
	tx, err := etherMan.Pol.Approve(&opts, etherMan.l1Cfg.ZkEVMAddr, polAmount)
	if err != nil {
		if parsedErr, ok := tryParseError(err); ok {
			err = parsedErr
		}
		return nil, fmt.Errorf("error approving balance to send the batch. Error: %w", err)
	}

	return tx, nil
}

// GetTrustedSequencerURL Gets the trusted sequencer url from rollup smc
func (etherMan *Client) GetTrustedSequencerURL() (string, error) {
	return etherMan.ZkEVM.TrustedSequencerURL(&bind.CallOpts{Pending: false})
}

// GetL2ChainID returns L2 Chain ID
func (etherMan *Client) GetL2ChainID() (uint64, error) {
	chainID, err := etherMan.OldZkEVM.ChainID(&bind.CallOpts{Pending: false})
	log.Debug("chainID read from oldZkevm: ", chainID)
	if err != nil || chainID == 0 {
		log.Debug("error from oldZkevm: ", err)
		rollupData, err := etherMan.RollupManager.RollupIDToRollupData(&bind.CallOpts{Pending: false}, etherMan.RollupID)
		log.Debugf("ChainID read from rollupManager: %d using rollupID: %d", rollupData.ChainID, etherMan.RollupID)
		if err != nil {
			log.Debug("error from rollupManager: ", err)
			return 0, err
		} else if rollupData.ChainID == 0 {
			return rollupData.ChainID, fmt.Errorf("error: chainID received is 0!!")
		}
		return rollupData.ChainID, nil
	}
	return chainID, nil
}

// GetL1GasPrice gets the l1 gas price
func (etherMan *Client) GetL1GasPrice(ctx context.Context) *big.Int {
	// Get gasPrice from providers
	gasPrice := big.NewInt(0)
	for i, prov := range etherMan.GasProviders.Providers {
		gp, err := prov.SuggestGasPrice(ctx)
		if err != nil {
			log.Warnf("error getting gas price from provider %d. Error: %s", i+1, err.Error())
		} else if gasPrice.Cmp(gp) == -1 { // gasPrice < gp
			gasPrice = gp
		}
	}
	log.Debug("gasPrice chose: ", gasPrice)
	return gasPrice
}

// SendTx sends a tx to L1
func (etherMan *Client) SendTx(ctx context.Context, tx *types.Transaction) error {
	return etherMan.EthClient.SendTransaction(ctx, tx)
}

// CurrentNonce returns the current nonce for the provided account
func (etherMan *Client) CurrentNonce(ctx context.Context, account common.Address) (uint64, error) {
	return etherMan.EthClient.NonceAt(ctx, account, nil)
}

// SuggestedGasPrice returns the suggest nonce for the network at the moment
func (etherMan *Client) SuggestedGasPrice(ctx context.Context) (*big.Int, error) {
	suggestedGasPrice := etherMan.GetL1GasPrice(ctx)
	if suggestedGasPrice.Cmp(big.NewInt(0)) == 0 {
		return nil, errors.New("failed to get the suggested gas price")
	}
	return suggestedGasPrice, nil
}

// EstimateGas returns the estimated gas for the tx
func (etherMan *Client) EstimateGas(ctx context.Context, from common.Address, to *common.Address, value *big.Int, data []byte) (uint64, error) {
	return etherMan.EthClient.EstimateGas(ctx, ethereum.CallMsg{
		From:  from,
		To:    to,
		Value: value,
		Data:  data,
	})
}

// CheckTxWasMined check if a tx was already mined
func (etherMan *Client) CheckTxWasMined(ctx context.Context, txHash common.Hash) (bool, *types.Receipt, error) {
	receipt, err := etherMan.EthClient.TransactionReceipt(ctx, txHash)
	if errors.Is(err, ethereum.NotFound) {
		return false, nil, nil
	} else if err != nil {
		return false, nil, err
	}

	return true, receipt, nil
}

// SignTx tries to sign a transaction accordingly to the provided sender
func (etherMan *Client) SignTx(ctx context.Context, sender common.Address, tx *types.Transaction) (*types.Transaction, error) {
	auth, err := etherMan.getAuthByAddress(sender)
	if err == ErrNotFound {
		return nil, ErrPrivateKeyNotFound
	}
	signedTx, err := auth.Signer(auth.From, tx)
	if err != nil {
		return nil, err
	}
	return signedTx, nil
}

// GetRevertMessage tries to get a revert message of a transaction
func (etherMan *Client) GetRevertMessage(ctx context.Context, tx *types.Transaction) (string, error) {
	if tx == nil {
		return "", nil
	}

	receipt, err := etherMan.GetTxReceipt(ctx, tx.Hash())
	if err != nil {
		return "", err
	}

	if receipt.Status == types.ReceiptStatusFailed {
		revertMessage, err := operations.RevertReason(ctx, etherMan.EthClient, tx, receipt.BlockNumber)
		if err != nil {
			return "", err
		}
		return revertMessage, nil
	}
	return "", nil
}

// AddOrReplaceAuth adds an authorization or replace an existent one to the same account
func (etherMan *Client) AddOrReplaceAuth(auth bind.TransactOpts) error {
	log.Infof("added or replaced authorization for address: %v", auth.From.String())
	etherMan.auth[auth.From] = auth
	return nil
}

// LoadAuthFromKeyStore loads an authorization from a key store file
func (etherMan *Client) LoadAuthFromKeyStore(path, password string) (*bind.TransactOpts, error) {
	auth, err := newAuthFromKeystore(path, password, etherMan.l1Cfg.L1ChainID)
	if err != nil {
		return nil, err
	}

	log.Infof("loaded authorization for address: %v", auth.From.String())
	etherMan.auth[auth.From] = auth
	return &auth, nil
}

// newKeyFromKeystore creates an instance of a keystore key from a keystore file
func newKeyFromKeystore(path, password string) (*keystore.Key, error) {
	if path == "" && password == "" {
		return nil, nil
	}
	keystoreEncrypted, err := os.ReadFile(filepath.Clean(path))
	if err != nil {
		return nil, err
	}
	log.Infof("decrypting key from: %v", path)
	key, err := keystore.DecryptKey(keystoreEncrypted, password)
	if err != nil {
		return nil, err
	}
	return key, nil
}

// newAuthFromKeystore an authorization instance from a keystore file
func newAuthFromKeystore(path, password string, chainID uint64) (bind.TransactOpts, error) {
	log.Infof("reading key from: %v", path)
	key, err := newKeyFromKeystore(path, password)
	if err != nil {
		return bind.TransactOpts{}, err
	}
	if key == nil {
		return bind.TransactOpts{}, nil
	}
	auth, err := bind.NewKeyedTransactorWithChainID(key.PrivateKey, new(big.Int).SetUint64(chainID))
	if err != nil {
		return bind.TransactOpts{}, err
	}
	return *auth, nil
}

// getAuthByAddress tries to get an authorization from the authorizations map
func (etherMan *Client) getAuthByAddress(addr common.Address) (bind.TransactOpts, error) {
	auth, found := etherMan.auth[addr]
	if !found {
		return bind.TransactOpts{}, ErrNotFound
	}
	return auth, nil
}

// generateRandomAuth generates an authorization instance from a
// randomly generated private key to be used to estimate gas for PoE
// operations NOT restricted to the Trusted Sequencer
func (etherMan *Client) generateRandomAuth() (bind.TransactOpts, error) {
	privateKey, err := crypto.GenerateKey()
	if err != nil {
		return bind.TransactOpts{}, errors.New("failed to generate a private key to estimate L1 txs")
	}
	chainID := big.NewInt(0).SetUint64(etherMan.l1Cfg.L1ChainID)
	auth, err := bind.NewKeyedTransactorWithChainID(privateKey, chainID)
	if err != nil {
		return bind.TransactOpts{}, errors.New("failed to generate a fake authorization to estimate L1 txs")
	}

	return *auth, nil
}<|MERGE_RESOLUTION|>--- conflicted
+++ resolved
@@ -2,7 +2,6 @@
 
 import (
 	"context"
-	"encoding/hex"
 	"encoding/json"
 	"errors"
 	"fmt"
@@ -17,15 +16,11 @@
 	"github.com/0xPolygonHermez/zkevm-node/etherman/etherscan"
 	"github.com/0xPolygonHermez/zkevm-node/etherman/ethgasstation"
 	"github.com/0xPolygonHermez/zkevm-node/etherman/metrics"
-<<<<<<< HEAD
 	"github.com/0xPolygonHermez/zkevm-node/etherman/smartcontracts/datacommittee"
-	"github.com/0xPolygonHermez/zkevm-node/etherman/smartcontracts/matic"
-=======
 	"github.com/0xPolygonHermez/zkevm-node/etherman/smartcontracts/oldpolygonzkevm"
 	"github.com/0xPolygonHermez/zkevm-node/etherman/smartcontracts/oldpolygonzkevmglobalexitroot"
 	"github.com/0xPolygonHermez/zkevm-node/etherman/smartcontracts/pol"
 	"github.com/0xPolygonHermez/zkevm-node/etherman/smartcontracts/polygonrollupmanager"
->>>>>>> 291ac858
 	"github.com/0xPolygonHermez/zkevm-node/etherman/smartcontracts/polygonzkevm"
 	"github.com/0xPolygonHermez/zkevm-node/etherman/smartcontracts/polygonzkevmglobalexitroot"
 	ethmanTypes "github.com/0xPolygonHermez/zkevm-node/etherman/types"
@@ -46,9 +41,6 @@
 )
 
 var (
-<<<<<<< HEAD
-	updateL1InfoTreeSignatureHash                  = crypto.Keccak256Hash([]byte("UpdateL1InfoTree(bytes32,bytes32)"))
-=======
 	// Events RollupManager
 	setBatchFeeSignatureHash                       = crypto.Keccak256Hash([]byte("SetBatchFee(uint256)"))
 	setTrustedAggregatorSignatureHash              = crypto.Keccak256Hash([]byte("SetTrustedAggregator(address)"))       // Used in oldZkEvm as well
@@ -94,7 +86,6 @@
 	updateL1InfoTreeSignatureHash = crypto.Keccak256Hash([]byte("UpdateL1InfoTree(bytes32,bytes32)"))
 
 	// PreLxLy events
->>>>>>> 291ac858
 	updateGlobalExitRootSignatureHash              = crypto.Keccak256Hash([]byte("UpdateGlobalExitRoot(bytes32,bytes32)"))
 	oldVerifyBatchesTrustedAggregatorSignatureHash = crypto.Keccak256Hash([]byte("VerifyBatchesTrustedAggregator(uint64,bytes32,address)"))
 	transferOwnershipSignatureHash                 = crypto.Keccak256Hash([]byte("OwnershipTransferred(address,address)"))
@@ -184,25 +175,17 @@
 
 // Client is a simple implementation of EtherMan.
 type Client struct {
-<<<<<<< HEAD
-	EthClient             ethereumClient
-	ZkEVM                 *polygonzkevm.Polygonzkevm
-	GlobalExitRootManager *polygonzkevmglobalexitroot.Polygonzkevmglobalexitroot
-	Matic                 *matic.Matic
-	DataCommittee         *datacommittee.Datacommittee
-	SCAddresses           []common.Address
-=======
 	EthClient                ethereumClient
-	OldZkEVM                 *oldpolygonzkevm.Oldpolygonzkevm
+	OldZkEVM                 *oldpolygonzkevm.Polygonzkevm
 	ZkEVM                    *polygonzkevm.Polygonzkevm
 	RollupManager            *polygonrollupmanager.Polygonrollupmanager
 	GlobalExitRootManager    *polygonzkevmglobalexitroot.Polygonzkevmglobalexitroot
 	OldGlobalExitRootManager *oldpolygonzkevmglobalexitroot.Oldpolygonzkevmglobalexitroot
 	Pol                      *pol.Pol
+	DataCommittee            *datacommittee.Datacommittee
 	SCAddresses              []common.Address
 
 	RollupID uint32
->>>>>>> 291ac858
 
 	GasProviders externalGasProviders
 
@@ -225,7 +208,7 @@
 		log.Errorf("error creating Polygonzkevm client (%s). Error: %w", l1Config.ZkEVMAddr.String(), err)
 		return nil, err
 	}
-	oldZkevm, err := oldpolygonzkevm.NewOldpolygonzkevm(l1Config.RollupManagerAddr, ethClient)
+	oldZkevm, err := oldpolygonzkevm.NewPolygonzkevm(l1Config.RollupManagerAddr, ethClient)
 	if err != nil {
 		log.Errorf("error creating NewOldpolygonzkevm client (%s). Error: %w", l1Config.RollupManagerAddr.String(), err)
 		return nil, err
@@ -279,24 +262,16 @@
 	log.Debug("rollupID: ", rollupID)
 
 	return &Client{
-<<<<<<< HEAD
-		EthClient:             ethClient,
-		ZkEVM:                 poe,
-		Matic:                 matic,
-		GlobalExitRootManager: globalExitRoot,
-		DataCommittee:         dataCommittee,
-		SCAddresses:           scAddresses,
-=======
 		EthClient:                ethClient,
 		ZkEVM:                    zkevm,
 		OldZkEVM:                 oldZkevm,
 		RollupManager:            rollupManager,
 		Pol:                      pol,
 		GlobalExitRootManager:    globalExitRoot,
+		DataCommittee:            dataCommittee,
 		OldGlobalExitRootManager: oldGlobalExitRoot,
 		SCAddresses:              scAddresses,
 		RollupID:                 rollupID,
->>>>>>> 291ac858
 		GasProviders: externalGasProviders{
 			MultiGasProvider: cfg.MultiGasProvider,
 			Providers:        gProviders,
@@ -326,7 +301,7 @@
 	if len(logs) == 0 {
 		return false, fmt.Errorf("the specified genBlockNumber in config file does not contain any forkID event. Please use the proper blockNumber.")
 	}
-	var zkevmVersion oldpolygonzkevm.OldpolygonzkevmUpdateZkEVMVersion
+	var zkevmVersion oldpolygonzkevm.PolygonzkevmUpdateZkEVMVersion
 	switch logs[0].Topics[0] {
 	case updateZkEVMVersionSignatureHash:
 		log.Debug("UpdateZkEVMVersion event detected during the Verification of the GenBlockNumber")
@@ -388,7 +363,7 @@
 
 	var forks []state.ForkIDInterval
 	for i, l := range logs {
-		var zkevmVersion oldpolygonzkevm.OldpolygonzkevmUpdateZkEVMVersion
+		var zkevmVersion oldpolygonzkevm.PolygonzkevmUpdateZkEVMVersion
 		switch l.Topics[0] {
 		case updateZkEVMVersionSignatureHash:
 			log.Debug("updateZkEVMVersion Event received")
@@ -531,11 +506,7 @@
 		return etherMan.updateGlobalExitRootEvent(ctx, vLog, blocks, blocksOrder)
 	case updateL1InfoTreeSignatureHash:
 		return etherMan.updateL1InfoTreeEvent(ctx, vLog, blocks, blocksOrder)
-<<<<<<< HEAD
-	case forcedBatchSignatureHash:
-=======
 	case forceBatchSignatureHash:
->>>>>>> 291ac858
 		return etherMan.forcedBatchEvent(ctx, vLog, blocks, blocksOrder)
 	case initialSequenceBatchesSignatureHash:
 		return etherMan.initialSequenceBatches(ctx, vLog, blocks, blocksOrder)
@@ -919,16 +890,7 @@
 	if err != nil {
 		return err
 	}
-<<<<<<< HEAD
-	return etherMan.processUpdateGlobalExitRootEvent(ctx, globalExitRoot.MainnetExitRoot, globalExitRoot.RollupExitRoot, vLog, blocks, blocksOrder)
-}
-
-func (etherMan *Client) updateL1InfoTreeEvent(ctx context.Context, vLog types.Log, blocks *[]Block, blocksOrder *map[common.Hash][]Order) error {
-	log.Debug("UpdateL1InfoTree event detected")
-	return etherMan.processUpdateGlobalExitRootEvent(ctx, vLog.Topics[1], vLog.Topics[2], vLog, blocks, blocksOrder)
-=======
 	return etherMan.processUpdateGlobalExitRootEvent(ctx, oldglobalExitRoot.MainnetExitRoot, oldglobalExitRoot.RollupExitRoot, vLog, blocks, blocksOrder)
->>>>>>> 291ac858
 }
 
 func (etherMan *Client) processUpdateGlobalExitRootEvent(ctx context.Context, mainnetExitRoot, rollupExitRoot common.Hash, vLog types.Log, blocks *[]Block, blocksOrder *map[common.Hash][]Order) error {
@@ -937,8 +899,6 @@
 	gExitRoot.RollupExitRoot = rollupExitRoot
 	gExitRoot.BlockNumber = vLog.BlockNumber
 	gExitRoot.GlobalExitRoot = hash(mainnetExitRoot, rollupExitRoot)
-<<<<<<< HEAD
-=======
 
 	fullBlock, err := etherMan.EthClient.BlockByHash(ctx, vLog.BlockHash)
 	if err != nil {
@@ -946,7 +906,6 @@
 	}
 	t := time.Unix(int64(fullBlock.Time()), 0)
 	gExitRoot.Timestamp = t
->>>>>>> 291ac858
 
 	if len(*blocks) == 0 || ((*blocks)[len(*blocks)-1].BlockHash != vLog.BlockHash || (*blocks)[len(*blocks)-1].BlockNumber != vLog.BlockNumber) {
 		block := prepareBlock(vLog, t, fullBlock)
@@ -1031,7 +990,7 @@
 		batches = append(batches, batch)
 	}
 
-	tx, err := etherMan.ZkEVM.SequenceBatches(&opts, batches, l2Coinbase, nil)
+	tx, err := etherMan.ZkEVM.SequenceBatches(&opts, batches, l2Coinbase)
 	if err != nil {
 		log.Debugf("Batches to send: %+v", batches)
 		log.Debug("l2CoinBase: ", l2Coinbase)
@@ -1372,6 +1331,7 @@
 			Coinbase:                        coinbase,
 			PolygonRollupBaseEtrogBatchData: &s,
 		}
+		//log.Infof("decodeSequences txs len:%d, tx hash:%s", len(seq.Transactions), hex.EncodeToString(seq.TransactionsHash[:]))
 	}
 
 	return sequencedBatches, nil
@@ -1380,7 +1340,7 @@
 func decodeSequencesPreEtrog(txData []byte, lastBatchNumber uint64, sequencer common.Address, txHash common.Hash, nonce uint64) ([]SequencedBatch, error) {
 	// Extract coded txs.
 	// Load contract ABI
-	smcAbi, err := abi.JSON(strings.NewReader(oldpolygonzkevm.OldpolygonzkevmABI))
+	smcAbi, err := abi.JSON(strings.NewReader(oldpolygonzkevm.PolygonzkevmABI))
 	if err != nil {
 		return nil, err
 	}
@@ -1418,7 +1378,6 @@
 			Coinbase:              coinbase,
 			PolygonZkEVMBatchData: &s,
 		}
-		log.Infof("decodeSequences txs len:%d, tx hash:%s", len(seq.Transactions), hex.EncodeToString(seq.TransactionsHash[:]))
 	}
 
 	return sequencedBatches, nil
@@ -1426,7 +1385,7 @@
 
 func (etherMan *Client) oldVerifyBatchesTrustedAggregatorEvent(ctx context.Context, vLog types.Log, blocks *[]Block, blocksOrder *map[common.Hash][]Order) error {
 	log.Debug("TrustedVerifyBatches event detected")
-	var vb *oldpolygonzkevm.OldpolygonzkevmVerifyBatchesTrustedAggregator
+	var vb *oldpolygonzkevm.PolygonzkevmVerifyBatchesTrustedAggregator
 	vb, err := etherMan.OldZkEVM.ParseVerifyBatchesTrustedAggregator(vLog)
 	if err != nil {
 		log.Error("error parsing TrustedVerifyBatches event. Error: ", err)
