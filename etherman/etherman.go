package etherman

import (
	"context"
	"encoding/json"
	"errors"
	"fmt"
	"math/big"
	"strings"
	"time"

	"github.com/0xPolygonHermez/zkevm-node/etherman/etherscan"
	"github.com/0xPolygonHermez/zkevm-node/etherman/ethgasstation"
	"github.com/0xPolygonHermez/zkevm-node/etherman/smartcontracts/globalexitrootmanager"
	"github.com/0xPolygonHermez/zkevm-node/etherman/smartcontracts/matic"
	"github.com/0xPolygonHermez/zkevm-node/etherman/smartcontracts/proofofefficiency"
	ethmanTypes "github.com/0xPolygonHermez/zkevm-node/etherman/types"
	"github.com/0xPolygonHermez/zkevm-node/log"
	"github.com/0xPolygonHermez/zkevm-node/state"
	"github.com/0xPolygonHermez/zkevm-node/test/operations"
	"github.com/ethereum/go-ethereum"
	"github.com/ethereum/go-ethereum/accounts/abi"
	"github.com/ethereum/go-ethereum/accounts/abi/bind"
	"github.com/ethereum/go-ethereum/common"
	"github.com/ethereum/go-ethereum/core/types"
	"github.com/ethereum/go-ethereum/crypto"
	"github.com/ethereum/go-ethereum/ethclient"
	"golang.org/x/crypto/sha3"
)

var (
	updateGlobalExitRootSignatureHash      = crypto.Keccak256Hash([]byte("UpdateGlobalExitRoot(bytes32,bytes32)"))
	forcedBatchSignatureHash               = crypto.Keccak256Hash([]byte("ForceBatch(uint64,bytes32,address,bytes)"))
	sequencedBatchesEventSignatureHash     = crypto.Keccak256Hash([]byte("SequenceBatches(uint64)"))
	forceSequencedBatchesSignatureHash     = crypto.Keccak256Hash([]byte("SequenceForceBatches(uint64)"))
	verifyBatchesSignatureHash             = crypto.Keccak256Hash([]byte("VerifyBatches(uint64,bytes32,address)"))
	trustedVerifyBatchesSignatureHash      = crypto.Keccak256Hash([]byte("TrustedVerifyBatches(uint64,bytes32,address)"))
	setTrustedSequencerURLSignatureHash    = crypto.Keccak256Hash([]byte("SetTrustedSequencerURL(string)"))
	setForceBatchAllowedSignatureHash      = crypto.Keccak256Hash([]byte("SetForceBatchAllowed(bool)"))
	setTrustedSequencerSignatureHash       = crypto.Keccak256Hash([]byte("SetTrustedSequencer(address)"))
	transferOwnershipSignatureHash         = crypto.Keccak256Hash([]byte("OwnershipTransferred(address,address)"))
	setSecurityCouncilSignatureHash        = crypto.Keccak256Hash([]byte("SetSecurityCouncil(address)"))
	proofDifferentStateSignatureHash       = crypto.Keccak256Hash([]byte("ProofDifferentState(bytes32,bytes32)"))
	emergencyStateActivatedSignatureHash   = crypto.Keccak256Hash([]byte("EmergencyStateActivated()"))
	emergencyStateDeactivatedSignatureHash = crypto.Keccak256Hash([]byte("EmergencyStateDeactivated()"))

	// Proxy events
	initializedSignatureHash    = crypto.Keccak256Hash([]byte("Initialized(uint8)"))
	adminChangedSignatureHash   = crypto.Keccak256Hash([]byte("AdminChanged(address,address)"))
	beaconUpgradedSignatureHash = crypto.Keccak256Hash([]byte("BeaconUpgraded(address)"))
	upgradedSignatureHash       = crypto.Keccak256Hash([]byte("Upgraded(address)"))

	// ErrNotFound is used when the object is not found
	ErrNotFound = errors.New("Not found")
	// ErrIsReadOnlyMode is used when the EtherMan client is in read-only mode.
	ErrIsReadOnlyMode = errors.New("Etherman client in read-only mode: no account configured to send transactions to L1. " +
		"Please check the [Etherman] PrivateKeyPath and PrivateKeyPassword configuration.")
)

// SequencedBatchesSigHash returns the hash for the `SequenceBatches` event.
func SequencedBatchesSigHash() common.Hash { return sequencedBatchesEventSignatureHash }

// TrustedVerifyBatchesSigHash returns the hash for the `TrustedVerifyBatches` event.
func TrustedVerifyBatchesSigHash() common.Hash { return trustedVerifyBatchesSignatureHash }

// EventOrder is the the type used to identify the events order
type EventOrder string

const (
	// GlobalExitRootsOrder identifies a GlobalExitRoot event
	GlobalExitRootsOrder EventOrder = "GlobalExitRoots"
	// SequenceBatchesOrder identifies a VerifyBatch event
	SequenceBatchesOrder EventOrder = "SequenceBatches"
	// ForcedBatchesOrder identifies a ForcedBatches event
	ForcedBatchesOrder EventOrder = "ForcedBatches"
	// TrustedVerifyBatchOrder identifies a TrustedVerifyBatch event
	TrustedVerifyBatchOrder EventOrder = "TrustedVerifyBatch"
	// SequenceForceBatchesOrder identifies a SequenceForceBatches event
	SequenceForceBatchesOrder EventOrder = "SequenceForceBatches"
)

type ethClienter interface {
	ethereum.ChainReader
	ethereum.LogFilterer
	ethereum.TransactionReader
	ethereum.ContractCaller
	ethereum.GasPricer
	ethereum.TransactionSender
	ethereum.ChainStateReader
	bind.DeployBackend
}

type externalGasProviders struct {
	MultiGasProvider bool
	Providers        []ethereum.GasPricer
}

// Client is a simple implementation of EtherMan.
type Client struct {
	EtherClient           ethClienter
	PoE                   *proofofefficiency.Proofofefficiency
	GlobalExitRootManager *globalexitrootmanager.Globalexitrootmanager
	Matic                 *matic.Matic
	SCAddresses           []common.Address

	GasProviders externalGasProviders

	auth *bind.TransactOpts // nil in case of read-only client
}

// NewClient creates a new etherman.
func NewClient(cfg Config, auth *bind.TransactOpts) (*Client, error) {
	// Connect to ethereum node
	ethClient, err := ethclient.Dial(cfg.URL)
	if err != nil {
		log.Errorf("error connecting to %s: %+v", cfg.URL, err)
		return nil, err
	}
	// Create smc clients
	poe, err := proofofefficiency.NewProofofefficiency(cfg.PoEAddr, ethClient)
	if err != nil {
		return nil, err
	}
	globalExitRoot, err := globalexitrootmanager.NewGlobalexitrootmanager(cfg.GlobalExitRootManagerAddr, ethClient)
	if err != nil {
		return nil, err
	}
	matic, err := matic.NewMatic(cfg.MaticAddr, ethClient)
	if err != nil {
		return nil, err
	}
	var scAddresses []common.Address
	scAddresses = append(scAddresses, cfg.PoEAddr, cfg.GlobalExitRootManagerAddr)

	gProviders := []ethereum.GasPricer{ethClient}
	if cfg.MultiGasProvider {
		if cfg.Etherscan.ApiKey == "" {
			log.Info("No ApiKey provided for etherscan. Ignoring provider...")
		} else {
			log.Info("ApiKey detected for etherscan")
			gProviders = append(gProviders, etherscan.NewEtherscanService(cfg.Etherscan.ApiKey))
		}
		gProviders = append(gProviders, ethgasstation.NewEthGasStationService())
	}

	return &Client{
		EtherClient:           ethClient,
		PoE:                   poe,
		Matic:                 matic,
		GlobalExitRootManager: globalExitRoot,
		SCAddresses:           scAddresses,
		GasProviders: externalGasProviders{
			MultiGasProvider: cfg.MultiGasProvider,
			Providers:        gProviders,
		},
		auth: auth,
	}, nil
}

// IsReadOnly returns whether the EtherMan client is in read-only mode.
// Call this before trying to access the `auth` field.
func (c *Client) IsReadOnly() bool { return c.auth == nil }

// GetRollupInfoByBlockRange function retrieves the Rollup information that are included in all this ethereum blocks
// from block x to block y.
func (etherMan *Client) GetRollupInfoByBlockRange(ctx context.Context, fromBlock uint64, toBlock *uint64) ([]Block, map[common.Hash][]Order, error) {
	// Filter query
	query := ethereum.FilterQuery{
		FromBlock: new(big.Int).SetUint64(fromBlock),
		Addresses: etherMan.SCAddresses,
	}
	if toBlock != nil {
		query.ToBlock = new(big.Int).SetUint64(*toBlock)
	}
	blocks, blocksOrder, err := etherMan.readEvents(ctx, query)
	if err != nil {
		return nil, nil, err
	}
	return blocks, blocksOrder, nil
}

// Order contains the event order to let the synchronizer store the information following this order.
type Order struct {
	Name EventOrder
	Pos  int
}

func (etherMan *Client) readEvents(ctx context.Context, query ethereum.FilterQuery) ([]Block, map[common.Hash][]Order, error) {
	logs, err := etherMan.EtherClient.FilterLogs(ctx, query)
	if err != nil {
		return nil, nil, err
	}
	var blocks []Block
	blocksOrder := make(map[common.Hash][]Order)
	for _, vLog := range logs {
		err := etherMan.processEvent(ctx, vLog, &blocks, &blocksOrder)
		if err != nil {
			log.Warnf("error processing event. Retrying... Error: %s. vLog: %+v", err.Error(), vLog)
			return nil, nil, err
		}
	}
	return blocks, blocksOrder, nil
}

func (etherMan *Client) processEvent(ctx context.Context, vLog types.Log, blocks *[]Block, blocksOrder *map[common.Hash][]Order) error {
	switch vLog.Topics[0] {
	case sequencedBatchesEventSignatureHash:
		return etherMan.sequencedBatchesEvent(ctx, vLog, blocks, blocksOrder)
	case updateGlobalExitRootSignatureHash:
		return etherMan.updateGlobalExitRootEvent(ctx, vLog, blocks, blocksOrder)
	case forcedBatchSignatureHash:
		return etherMan.forcedBatchEvent(ctx, vLog, blocks, blocksOrder)
	case trustedVerifyBatchesSignatureHash:
		return etherMan.trustedVerifyBatchesEvent(ctx, vLog, blocks, blocksOrder)
	case verifyBatchesSignatureHash:
		log.Warn("VerifyBatches event not implemented yet")
		return nil
	case forceSequencedBatchesSignatureHash:
		return etherMan.forceSequencedBatchesEvent(ctx, vLog, blocks, blocksOrder)
	case setTrustedSequencerURLSignatureHash:
		log.Debug("SetTrustedSequencerURL event detected")
		return nil
	case setForceBatchAllowedSignatureHash:
		log.Debug("SetForceBatchAllowed event detected")
		return nil
	case setTrustedSequencerSignatureHash:
		log.Debug("SetTrustedSequencer event detected")
		return nil
	case initializedSignatureHash:
		log.Debug("Initialized event detected")
		return nil
	case adminChangedSignatureHash:
		log.Debug("AdminChanged event detected")
		return nil
	case beaconUpgradedSignatureHash:
		log.Debug("BeaconUpgraded event detected")
		return nil
	case upgradedSignatureHash:
		log.Debug("Upgraded event detected")
		return nil
	case transferOwnershipSignatureHash:
		log.Debug("TransferOwnership event detected")
		return nil
	case setSecurityCouncilSignatureHash:
		log.Debug("SetSecurityCouncil event detected")
		return nil
	case proofDifferentStateSignatureHash:
		log.Debug("ProofDifferentState event detected")
		return nil
	case emergencyStateActivatedSignatureHash:
		log.Debug("EmergencyStateActivated event detected")
		return nil
	case emergencyStateDeactivatedSignatureHash:
		log.Debug("EmergencyStateDeactivated event detected")
		return nil
	}
	log.Warn("Event not registered: ", vLog)
	return nil
}

func (etherMan *Client) updateGlobalExitRootEvent(ctx context.Context, vLog types.Log, blocks *[]Block, blocksOrder *map[common.Hash][]Order) error {
	log.Debug("UpdateGlobalExitRoot event detected")
	globalExitRoot, err := etherMan.GlobalExitRootManager.ParseUpdateGlobalExitRoot(vLog)
	if err != nil {
		return err
	}
	fullBlock, err := etherMan.EtherClient.BlockByHash(ctx, vLog.BlockHash)
	if err != nil {
		return fmt.Errorf("error getting hashParent. BlockNumber: %d. Error: %w", vLog.BlockNumber, err)
	}
	var gExitRoot GlobalExitRoot
	gExitRoot.MainnetExitRoot = common.BytesToHash(globalExitRoot.MainnetExitRoot[:])
	gExitRoot.RollupExitRoot = common.BytesToHash(globalExitRoot.RollupExitRoot[:])
	gExitRoot.BlockNumber = vLog.BlockNumber
	gExitRoot.GlobalExitRoot = hash(globalExitRoot.MainnetExitRoot, globalExitRoot.RollupExitRoot)

	if len(*blocks) == 0 || ((*blocks)[len(*blocks)-1].BlockHash != vLog.BlockHash || (*blocks)[len(*blocks)-1].BlockNumber != vLog.BlockNumber) {
		t := time.Unix(int64(fullBlock.Time()), 0)
		block := prepareBlock(vLog, t, fullBlock)
		block.GlobalExitRoots = append(block.GlobalExitRoots, gExitRoot)
		*blocks = append(*blocks, block)
	} else if (*blocks)[len(*blocks)-1].BlockHash == vLog.BlockHash && (*blocks)[len(*blocks)-1].BlockNumber == vLog.BlockNumber {
		(*blocks)[len(*blocks)-1].GlobalExitRoots = append((*blocks)[len(*blocks)-1].GlobalExitRoots, gExitRoot)
	} else {
		log.Error("Error processing UpdateGlobalExitRoot event. BlockHash:", vLog.BlockHash, ". BlockNumber: ", vLog.BlockNumber)
		return fmt.Errorf("error processing UpdateGlobalExitRoot event")
	}
	or := Order{
		Name: GlobalExitRootsOrder,
		Pos:  len((*blocks)[len(*blocks)-1].GlobalExitRoots) - 1,
	}
	(*blocksOrder)[(*blocks)[len(*blocks)-1].BlockHash] = append((*blocksOrder)[(*blocks)[len(*blocks)-1].BlockHash], or)
	return nil
}

// WaitTxToBeMined waits for an L1 tx to be mined. It will return error if the tx is reverted or timeout is exceeded
func (etherMan *Client) WaitTxToBeMined(ctx context.Context, tx *types.Transaction, timeout time.Duration) error {
	return operations.WaitTxToBeMined(ctx, etherMan.EtherClient, tx, timeout)
}

// EstimateGasSequenceBatches estimates gas for sending batches
func (etherMan *Client) EstimateGasSequenceBatches(sequences []ethmanTypes.Sequence) (*types.Transaction, error) {
	if etherMan.IsReadOnly() {
		return nil, ErrIsReadOnlyMode
	}
	noSendOpts := *etherMan.auth
	noSendOpts.NoSend = true
	tx, err := etherMan.sequenceBatches(&noSendOpts, sequences)
	if err != nil {
		return nil, err
	}

	return tx, nil
}

// SequenceBatches send sequences of batches to the ethereum
func (etherMan *Client) SequenceBatches(ctx context.Context, sequences []ethmanTypes.Sequence, gasLimit uint64, gasPrice, nonce *big.Int, noSend bool) (*types.Transaction, error) {
	if etherMan.IsReadOnly() {
		return nil, ErrIsReadOnlyMode
	}
	sendSequencesOpts := *etherMan.auth
	sendSequencesOpts.GasLimit = gasLimit
	if gasPrice != nil {
		sendSequencesOpts.GasPrice = gasPrice
	} else if etherMan.GasProviders.MultiGasProvider {
		sendSequencesOpts.GasPrice = etherMan.getGasPrice(ctx)
	}
	if nonce != nil {
		sendSequencesOpts.Nonce = nonce
	}
	sendSequencesOpts.NoSend = noSend
	return etherMan.sequenceBatches(&sendSequencesOpts, sequences)
}

func (etherMan *Client) sequenceBatches(opts *bind.TransactOpts, sequences []ethmanTypes.Sequence) (*types.Transaction, error) {
	var batches []proofofefficiency.ProofOfEfficiencyBatchData
	for _, seq := range sequences {
		batchL2Data, err := state.EncodeTransactions(seq.Txs)
		if err != nil {
			return nil, fmt.Errorf("failed to encode transactions, err: %v", err)
		}
		batch := proofofefficiency.ProofOfEfficiencyBatchData{
			Transactions:       batchL2Data,
			GlobalExitRoot:     seq.GlobalExitRoot,
			Timestamp:          uint64(seq.Timestamp),
			MinForcedTimestamp: 0, // TODO If this batch is forced, this value must be different to zero. If it is a non forced sequence, then the valio will be valid
		}

		batches = append(batches, batch)
	}

	transaction, err := etherMan.PoE.SequenceBatches(opts, batches)
	if err != nil {
		if parsedErr, ok := tryParseError(err); ok {
			err = parsedErr
		}
	}

	return transaction, err
}

// EstimateGasForTrustedVerifyBatches estimates gas for trusted verify batches smart contract call.
func (etherMan *Client) EstimateGasForTrustedVerifyBatches(lastVerifiedBatch, newVerifiedBatch uint64, inputs *ethmanTypes.FinalProofInputs) (uint64, error) {
	if etherMan.IsReadOnly() {
		return 0, ErrIsReadOnlyMode
	}
	verifyBatchOpts := *etherMan.auth
	verifyBatchOpts.NoSend = true
	tx, err := etherMan.trustedVerifyBatches(&verifyBatchOpts, lastVerifiedBatch, newVerifiedBatch, inputs)
	if err != nil {
		return 0, err
	}
	return tx.Gas(), nil
}

<<<<<<< HEAD
// VerifyBatches function allows the aggregator send the final proof to L1.
func (etherMan *Client) VerifyBatches(ctx context.Context, lastVerifiedBatch, newVerifiedBatch uint64, inputs *ethmanTypes.FinalProofInputs, gasLimit uint64, gasPrice, nonce *big.Int, noSend bool) (*types.Transaction, error) {
=======
// TrustedVerifyBatches function allows the aggregator send the final proof to L1.
func (etherMan *Client) TrustedVerifyBatches(ctx context.Context, lastVerifiedBatch, newVerifiedBatch uint64, inputs *ethmanTypes.FinalProofInputs, gasLimit uint64, gasPrice, nonce *big.Int) (*types.Transaction, error) {
>>>>>>> 20d08e1b
	if etherMan.IsReadOnly() {
		return nil, ErrIsReadOnlyMode
	}
	verifyBatchOpts := *etherMan.auth
	verifyBatchOpts.GasLimit = gasLimit
	if gasPrice != nil {
		verifyBatchOpts.GasPrice = gasPrice
	} else if etherMan.GasProviders.MultiGasProvider {
		verifyBatchOpts.GasPrice = etherMan.getGasPrice(ctx)
	}
	if nonce != nil {
		verifyBatchOpts.Nonce = nonce
	}
<<<<<<< HEAD
	verifyBatchOpts.NoSend = noSend
	return etherMan.verifyBatches(&verifyBatchOpts, lastVerifiedBatch, newVerifiedBatch, inputs)
=======
	return etherMan.trustedVerifyBatches(&verifyBatchOpts, lastVerifiedBatch, newVerifiedBatch, inputs)
>>>>>>> 20d08e1b
}

func (etherMan *Client) trustedVerifyBatches(opts *bind.TransactOpts, lastVerifiedBatch, newVerifiedBatch uint64, inputs *ethmanTypes.FinalProofInputs) (*types.Transaction, error) {
	var newLocalExitRoot [32]byte
	copy(newLocalExitRoot[:], inputs.NewLocalExitRoot)

	var newStateRoot [32]byte
	copy(newStateRoot[:], inputs.NewStateRoot)

	proofA, err := strSliceToBigIntArray(inputs.FinalProof.Proof.ProofA)
	if err != nil {
		return nil, err
	}
	proofB, err := proofSlcToIntArray(inputs.FinalProof.Proof.ProofB)
	if err != nil {
		return nil, err
	}
	proofC, err := strSliceToBigIntArray(inputs.FinalProof.Proof.ProofC)
	if err != nil {
		return nil, err
	}

	const pendStateNum = 0 // TODO hardcoded for now until we implement the pending state feature

	tx, err := etherMan.PoE.TrustedVerifyBatches(
		opts,
		pendStateNum,
		lastVerifiedBatch,
		newVerifiedBatch,
		newLocalExitRoot,
		newStateRoot,
		proofA,
		proofB,
		proofC,
	)
	if err != nil {
		if parsedErr, ok := tryParseError(err); ok {
			err = parsedErr
		}
		return nil, err
	}

	return tx, nil
}

// GetSendSequenceFee get super/trusted sequencer fee
func (etherMan *Client) GetSendSequenceFee(numBatches uint64) (*big.Int, error) {
	f, err := etherMan.PoE.GetCurrentBatchFee(&bind.CallOpts{Pending: false})
	if err != nil {
		return nil, err
	}
	fee := new(big.Int).Mul(f, new(big.Int).SetUint64(numBatches))
	return fee, nil
}

// TrustedSequencer gets trusted sequencer address
func (etherMan *Client) TrustedSequencer() (common.Address, error) {
	return etherMan.PoE.TrustedSequencer(&bind.CallOpts{Pending: false})
}

func (etherMan *Client) forcedBatchEvent(ctx context.Context, vLog types.Log, blocks *[]Block, blocksOrder *map[common.Hash][]Order) error {
	log.Debug("ForceBatch event detected")
	fb, err := etherMan.PoE.ParseForceBatch(vLog)
	if err != nil {
		return err
	}
	var forcedBatch ForcedBatch
	forcedBatch.BlockNumber = vLog.BlockNumber
	forcedBatch.ForcedBatchNumber = fb.ForceBatchNum
	forcedBatch.GlobalExitRoot = fb.LastGlobalExitRoot
	// Read the tx for this batch.
	tx, isPending, err := etherMan.EtherClient.TransactionByHash(ctx, vLog.TxHash)
	if err != nil {
		return err
	} else if isPending {
		return fmt.Errorf("error: tx is still pending. TxHash: %s", tx.Hash().String())
	}
	msg, err := tx.AsMessage(types.NewLondonSigner(tx.ChainId()), big.NewInt(0))
	if err != nil {
		return err
	}
	if fb.Sequencer == msg.From() {
		txData := tx.Data()
		// Extract coded txs.
		// Load contract ABI
		abi, err := abi.JSON(strings.NewReader(proofofefficiency.ProofofefficiencyABI))
		if err != nil {
			return err
		}

		// Recover Method from signature and ABI
		method, err := abi.MethodById(txData[:4])
		if err != nil {
			return err
		}

		// Unpack method inputs
		data, err := method.Inputs.Unpack(txData[4:])
		if err != nil {
			return err
		}
		bytedata := data[0].([]byte)
		forcedBatch.RawTxsData = bytedata
	} else {
		forcedBatch.RawTxsData = fb.Transactions
	}
	forcedBatch.Sequencer = fb.Sequencer
	fullBlock, err := etherMan.EtherClient.BlockByHash(ctx, vLog.BlockHash)
	if err != nil {
		return fmt.Errorf("error getting hashParent. BlockNumber: %d. Error: %w", vLog.BlockNumber, err)
	}
	t := time.Unix(int64(fullBlock.Time()), 0)
	forcedBatch.ForcedAt = t

	if len(*blocks) == 0 || ((*blocks)[len(*blocks)-1].BlockHash != vLog.BlockHash || (*blocks)[len(*blocks)-1].BlockNumber != vLog.BlockNumber) {
		block := prepareBlock(vLog, t, fullBlock)
		block.ForcedBatches = append(block.ForcedBatches, forcedBatch)
		*blocks = append(*blocks, block)
	} else if (*blocks)[len(*blocks)-1].BlockHash == vLog.BlockHash && (*blocks)[len(*blocks)-1].BlockNumber == vLog.BlockNumber {
		(*blocks)[len(*blocks)-1].ForcedBatches = append((*blocks)[len(*blocks)-1].ForcedBatches, forcedBatch)
	} else {
		log.Error("Error processing ForceBatch event. BlockHash:", vLog.BlockHash, ". BlockNumber: ", vLog.BlockNumber)
		return fmt.Errorf("error processing ForceBatch event")
	}
	or := Order{
		Name: ForcedBatchesOrder,
		Pos:  len((*blocks)[len(*blocks)-1].ForcedBatches) - 1,
	}
	(*blocksOrder)[(*blocks)[len(*blocks)-1].BlockHash] = append((*blocksOrder)[(*blocks)[len(*blocks)-1].BlockHash], or)
	return nil
}

func (etherMan *Client) sequencedBatchesEvent(ctx context.Context, vLog types.Log, blocks *[]Block, blocksOrder *map[common.Hash][]Order) error {
	log.Debug("SequenceBatches event detected")
	sb, err := etherMan.PoE.ParseSequenceBatches(vLog)
	if err != nil {
		return err
	}
	// Read the tx for this event.
	tx, isPending, err := etherMan.EtherClient.TransactionByHash(ctx, vLog.TxHash)
	if err != nil {
		return err
	} else if isPending {
		return fmt.Errorf("error tx is still pending. TxHash: %s", tx.Hash().String())
	}
	msg, err := tx.AsMessage(types.NewLondonSigner(tx.ChainId()), big.NewInt(0))
	if err != nil {
		return err
	}
	sequences, err := decodeSequences(tx.Data(), sb.NumBatch, msg.From(), vLog.TxHash, msg.Nonce())
	if err != nil {
		return fmt.Errorf("error decoding the sequences: %v", err)
	}

	if len(*blocks) == 0 || ((*blocks)[len(*blocks)-1].BlockHash != vLog.BlockHash || (*blocks)[len(*blocks)-1].BlockNumber != vLog.BlockNumber) {
		fullBlock, err := etherMan.EtherClient.BlockByHash(ctx, vLog.BlockHash)
		if err != nil {
			return fmt.Errorf("error getting hashParent. BlockNumber: %d. Error: %w", vLog.BlockNumber, err)
		}
		block := prepareBlock(vLog, time.Unix(int64(fullBlock.Time()), 0), fullBlock)
		block.SequencedBatches = append(block.SequencedBatches, sequences)
		*blocks = append(*blocks, block)
	} else if (*blocks)[len(*blocks)-1].BlockHash == vLog.BlockHash && (*blocks)[len(*blocks)-1].BlockNumber == vLog.BlockNumber {
		(*blocks)[len(*blocks)-1].SequencedBatches = append((*blocks)[len(*blocks)-1].SequencedBatches, sequences)
	} else {
		log.Error("Error processing SequencedBatches event. BlockHash:", vLog.BlockHash, ". BlockNumber: ", vLog.BlockNumber)
		return fmt.Errorf("error processing SequencedBatches event")
	}
	or := Order{
		Name: SequenceBatchesOrder,
		Pos:  len((*blocks)[len(*blocks)-1].SequencedBatches) - 1,
	}
	(*blocksOrder)[(*blocks)[len(*blocks)-1].BlockHash] = append((*blocksOrder)[(*blocks)[len(*blocks)-1].BlockHash], or)
	return nil
}

func decodeSequences(txData []byte, lastBatchNumber uint64, sequencer common.Address, txHash common.Hash, nonce uint64) ([]SequencedBatch, error) {
	// Extract coded txs.
	// Load contract ABI
	abi, err := abi.JSON(strings.NewReader(proofofefficiency.ProofofefficiencyABI))
	if err != nil {
		return nil, err
	}

	// Recover Method from signature and ABI
	method, err := abi.MethodById(txData[:4])
	if err != nil {
		return nil, err
	}

	// Unpack method inputs
	data, err := method.Inputs.Unpack(txData[4:])
	if err != nil {
		return nil, err
	}
	var sequences []proofofefficiency.ProofOfEfficiencyBatchData
	bytedata, err := json.Marshal(data[0])
	if err != nil {
		return nil, err
	}
	err = json.Unmarshal(bytedata, &sequences)
	if err != nil {
		return nil, err
	}

	sequencedBatches := make([]SequencedBatch, len(sequences))
	for i, seq := range sequences {
		bn := lastBatchNumber - uint64(len(sequences)-(i+1))
		sequencedBatches[i] = SequencedBatch{
			BatchNumber:                bn,
			Coinbase:                   sequencer,
			TxHash:                     txHash,
			Nonce:                      nonce,
			ProofOfEfficiencyBatchData: seq,
		}
	}

	return sequencedBatches, nil
}

func (etherMan *Client) trustedVerifyBatchesEvent(ctx context.Context, vLog types.Log, blocks *[]Block, blocksOrder *map[common.Hash][]Order) error {
	log.Debug("TrustedVerifyBatches event detected")
	vb, err := etherMan.PoE.ParseTrustedVerifyBatches(vLog)
	if err != nil {
		return err
	}
	var trustedVerifyBatch VerifiedBatch
	trustedVerifyBatch.BlockNumber = vLog.BlockNumber
	trustedVerifyBatch.BatchNumber = vb.NumBatch
	trustedVerifyBatch.TxHash = vLog.TxHash
	trustedVerifyBatch.StateRoot = vb.StateRoot
	trustedVerifyBatch.Aggregator = vb.Aggregator

	if len(*blocks) == 0 || ((*blocks)[len(*blocks)-1].BlockHash != vLog.BlockHash || (*blocks)[len(*blocks)-1].BlockNumber != vLog.BlockNumber) {
		fullBlock, err := etherMan.EtherClient.BlockByHash(ctx, vLog.BlockHash)
		if err != nil {
			return fmt.Errorf("error getting hashParent. BlockNumber: %d. Error: %w", vLog.BlockNumber, err)
		}
		block := prepareBlock(vLog, time.Unix(int64(fullBlock.Time()), 0), fullBlock)
		block.VerifiedBatches = append(block.VerifiedBatches, trustedVerifyBatch)
		*blocks = append(*blocks, block)
	} else if (*blocks)[len(*blocks)-1].BlockHash == vLog.BlockHash && (*blocks)[len(*blocks)-1].BlockNumber == vLog.BlockNumber {
		(*blocks)[len(*blocks)-1].VerifiedBatches = append((*blocks)[len(*blocks)-1].VerifiedBatches, trustedVerifyBatch)
	} else {
		log.Error("Error processing trustedVerifyBatch event. BlockHash:", vLog.BlockHash, ". BlockNumber: ", vLog.BlockNumber)
		return fmt.Errorf("error processing trustedVerifyBatch event")
	}
	or := Order{
		Name: TrustedVerifyBatchOrder,
		Pos:  len((*blocks)[len(*blocks)-1].VerifiedBatches) - 1,
	}
	(*blocksOrder)[(*blocks)[len(*blocks)-1].BlockHash] = append((*blocksOrder)[(*blocks)[len(*blocks)-1].BlockHash], or)
	return nil
}

func (etherMan *Client) forceSequencedBatchesEvent(ctx context.Context, vLog types.Log, blocks *[]Block, blocksOrder *map[common.Hash][]Order) error {
	log.Debug("SequenceForceBatches event detect")
	fsb, err := etherMan.PoE.ParseSequenceForceBatches(vLog)
	if err != nil {
		return err
	}

	// Read the tx for this batch.
	tx, isPending, err := etherMan.EtherClient.TransactionByHash(ctx, vLog.TxHash)
	if err != nil {
		return err
	} else if isPending {
		return fmt.Errorf("error: tx is still pending. TxHash: %s", tx.Hash().String())
	}
	msg, err := tx.AsMessage(types.NewLondonSigner(tx.ChainId()), big.NewInt(0))
	if err != nil {
		return err
	}
	fullBlock, err := etherMan.EtherClient.BlockByHash(ctx, vLog.BlockHash)
	if err != nil {
		return fmt.Errorf("error getting hashParent. BlockNumber: %d. Error: %w", vLog.BlockNumber, err)
	}
	sequencedForceBatch, err := decodeSequencedForceBatches(tx.Data(), fsb.NumBatch, msg.From(), vLog.TxHash, fullBlock, msg.Nonce())
	if err != nil {
		return err
	}

	if len(*blocks) == 0 || ((*blocks)[len(*blocks)-1].BlockHash != vLog.BlockHash || (*blocks)[len(*blocks)-1].BlockNumber != vLog.BlockNumber) {
		block := prepareBlock(vLog, time.Unix(int64(fullBlock.Time()), 0), fullBlock)
		block.SequencedForceBatches = append(block.SequencedForceBatches, sequencedForceBatch)
		*blocks = append(*blocks, block)
	} else if (*blocks)[len(*blocks)-1].BlockHash == vLog.BlockHash && (*blocks)[len(*blocks)-1].BlockNumber == vLog.BlockNumber {
		(*blocks)[len(*blocks)-1].SequencedForceBatches = append((*blocks)[len(*blocks)-1].SequencedForceBatches, sequencedForceBatch)
	} else {
		log.Error("Error processing ForceSequencedBatches event. BlockHash:", vLog.BlockHash, ". BlockNumber: ", vLog.BlockNumber)
		return fmt.Errorf("error processing ForceSequencedBatches event")
	}
	or := Order{
		Name: SequenceForceBatchesOrder,
		Pos:  len((*blocks)[len(*blocks)-1].SequencedForceBatches) - 1,
	}
	(*blocksOrder)[(*blocks)[len(*blocks)-1].BlockHash] = append((*blocksOrder)[(*blocks)[len(*blocks)-1].BlockHash], or)

	return nil
}

func decodeSequencedForceBatches(txData []byte, lastBatchNumber uint64, sequencer common.Address, txHash common.Hash, block *types.Block, nonce uint64) ([]SequencedForceBatch, error) {
	// Extract coded txs.
	// Load contract ABI
	abi, err := abi.JSON(strings.NewReader(proofofefficiency.ProofofefficiencyABI))
	if err != nil {
		return nil, err
	}

	// Recover Method from signature and ABI
	method, err := abi.MethodById(txData[:4])
	if err != nil {
		return nil, err
	}

	// Unpack method inputs
	data, err := method.Inputs.Unpack(txData[4:])
	if err != nil {
		return nil, err
	}

	var forceBatches []proofofefficiency.ProofOfEfficiencyForcedBatchData
	bytedata, err := json.Marshal(data[0])
	if err != nil {
		return nil, err
	}
	err = json.Unmarshal(bytedata, &forceBatches)
	if err != nil {
		return nil, err
	}

	sequencedForcedBatches := make([]SequencedForceBatch, len(forceBatches))
	for i, force := range forceBatches {
		bn := lastBatchNumber - uint64(len(forceBatches)-(i+1))
		sequencedForcedBatches[i] = SequencedForceBatch{
			BatchNumber:                      bn,
			Coinbase:                         sequencer,
			TxHash:                           txHash,
			Timestamp:                        time.Unix(int64(block.Time()), 0),
			Nonce:                            nonce,
			ProofOfEfficiencyForcedBatchData: force,
		}
	}
	return sequencedForcedBatches, nil
}

func prepareBlock(vLog types.Log, t time.Time, fullBlock *types.Block) Block {
	var block Block
	block.BlockNumber = vLog.BlockNumber
	block.BlockHash = vLog.BlockHash
	block.ParentHash = fullBlock.ParentHash()
	block.ReceivedAt = t
	return block
}

func hash(data ...[32]byte) [32]byte {
	var res [32]byte
	hash := sha3.NewLegacyKeccak256()
	for _, d := range data {
		hash.Write(d[:]) //nolint:errcheck,gosec
	}
	copy(res[:], hash.Sum(nil))
	return res
}

// HeaderByNumber returns a block header from the current canonical chain. If number is
// nil, the latest known header is returned.
func (etherMan *Client) HeaderByNumber(ctx context.Context, number *big.Int) (*types.Header, error) {
	return etherMan.EtherClient.HeaderByNumber(ctx, number)
}

// EthBlockByNumber function retrieves the ethereum block information by ethereum block number.
func (etherMan *Client) EthBlockByNumber(ctx context.Context, blockNumber uint64) (*types.Block, error) {
	block, err := etherMan.EtherClient.BlockByNumber(ctx, new(big.Int).SetUint64(blockNumber))
	if err != nil {
		if errors.Is(err, ethereum.NotFound) || err.Error() == "block does not exist in blockchain" {
			return nil, ErrNotFound
		}
		return nil, err
	}
	return block, nil
}

// GetLastBatchTimestamp function allows to retrieve the lastTimestamp value in the smc
func (etherMan *Client) GetLastBatchTimestamp() (uint64, error) {
	return etherMan.PoE.LastTimestamp(&bind.CallOpts{Pending: false})
}

// GetLatestBatchNumber function allows to retrieve the latest proposed batch in the smc
func (etherMan *Client) GetLatestBatchNumber() (uint64, error) {
	return etherMan.PoE.LastBatchSequenced(&bind.CallOpts{Pending: false})
}

// GetLatestBlockNumber gets the latest block number from the ethereum
func (etherMan *Client) GetLatestBlockNumber(ctx context.Context) (uint64, error) {
	header, err := etherMan.EtherClient.HeaderByNumber(ctx, nil)
	if err != nil || header == nil {
		return 0, err
	}
	return header.Number.Uint64(), nil
}

// GetLatestBlockTimestamp gets the latest block timestamp from the ethereum
func (etherMan *Client) GetLatestBlockTimestamp(ctx context.Context) (uint64, error) {
	header, err := etherMan.EtherClient.HeaderByNumber(ctx, nil)
	if err != nil || header == nil {
		return 0, err
	}
	return header.Time, nil
}

// GetLatestVerifiedBatchNum gets latest verified batch from ethereum
func (etherMan *Client) GetLatestVerifiedBatchNum() (uint64, error) {
	return etherMan.PoE.LastVerifiedBatch(&bind.CallOpts{Pending: false})
}

// GetTx function get ethereum tx
func (etherMan *Client) GetTx(ctx context.Context, txHash common.Hash) (*types.Transaction, bool, error) {
	return etherMan.EtherClient.TransactionByHash(ctx, txHash)
}

// GetTxReceipt function gets ethereum tx receipt
func (etherMan *Client) GetTxReceipt(ctx context.Context, txHash common.Hash) (*types.Receipt, error) {
	return etherMan.EtherClient.TransactionReceipt(ctx, txHash)
}

// ApproveMatic function allow to approve tokens in matic smc
func (etherMan *Client) ApproveMatic(ctx context.Context, maticAmount *big.Int, to common.Address) (*types.Transaction, error) {
	if etherMan.IsReadOnly() {
		return nil, ErrIsReadOnlyMode
	}
	opts := *etherMan.auth
	if etherMan.GasProviders.MultiGasProvider {
		opts.GasPrice = etherMan.getGasPrice(ctx)
	}
	tx, err := etherMan.Matic.Approve(&opts, etherMan.SCAddresses[0], maticAmount)
	if err != nil {
		if parsedErr, ok := tryParseError(err); ok {
			err = parsedErr
		}
		return nil, fmt.Errorf("error approving balance to send the batch. Error: %w", err)
	}

	return tx, nil
}

// GetTrustedSequencerURL Gets the trusted sequencer url from rollup smc
func (etherMan *Client) GetTrustedSequencerURL() (string, error) {
	return etherMan.PoE.TrustedSequencerURL(&bind.CallOpts{Pending: false})
}

// GetPublicAddress returns eth client public address
func (etherMan *Client) GetPublicAddress() (common.Address, error) {
	if etherMan.IsReadOnly() {
		return common.Address{}, ErrIsReadOnlyMode
	}
	return etherMan.auth.From, nil
}

// GetL2ChainID returns L2 Chain ID
func (etherMan *Client) GetL2ChainID() (uint64, error) {
	return etherMan.PoE.ChainID(&bind.CallOpts{Pending: false})
}

func (etherMan *Client) getGasPrice(ctx context.Context) *big.Int {
	// Get gasPrice from providers
	gasPrice := big.NewInt(0)
	for i, prov := range etherMan.GasProviders.Providers {
		gp, err := prov.SuggestGasPrice(ctx)
		if err != nil {
			log.Warnf("error getting gas price from provider %d. Error: %s", i+1, err.Error())
		} else if gasPrice.Cmp(gp) == -1 { // gasPrice < gp
			gasPrice = gp
		}
	}
	log.Debug("gasPrice choosed: ", gasPrice)
	return gasPrice
}

// SendTx sends a tx to L1
func (etherMan *Client) SendTx(ctx context.Context, tx *types.Transaction) error {
	return etherMan.EtherClient.SendTransaction(ctx, tx)
}

// CurrentNonce returns the current nonce for the account signing the L1 txs
func (etherMan *Client) CurrentNonce(ctx context.Context) (uint64, error) {
	return etherMan.EtherClient.NonceAt(ctx, etherMan.auth.From, nil)
}<|MERGE_RESOLUTION|>--- conflicted
+++ resolved
@@ -373,13 +373,8 @@
 	return tx.Gas(), nil
 }
 
-<<<<<<< HEAD
-// VerifyBatches function allows the aggregator send the final proof to L1.
-func (etherMan *Client) VerifyBatches(ctx context.Context, lastVerifiedBatch, newVerifiedBatch uint64, inputs *ethmanTypes.FinalProofInputs, gasLimit uint64, gasPrice, nonce *big.Int, noSend bool) (*types.Transaction, error) {
-=======
 // TrustedVerifyBatches function allows the aggregator send the final proof to L1.
-func (etherMan *Client) TrustedVerifyBatches(ctx context.Context, lastVerifiedBatch, newVerifiedBatch uint64, inputs *ethmanTypes.FinalProofInputs, gasLimit uint64, gasPrice, nonce *big.Int) (*types.Transaction, error) {
->>>>>>> 20d08e1b
+func (etherMan *Client) TrustedVerifyBatches(ctx context.Context, lastVerifiedBatch, newVerifiedBatch uint64, inputs *ethmanTypes.FinalProofInputs, gasLimit uint64, gasPrice, nonce *big.Int, noSend bool) (*types.Transaction, error) {
 	if etherMan.IsReadOnly() {
 		return nil, ErrIsReadOnlyMode
 	}
@@ -393,12 +388,8 @@
 	if nonce != nil {
 		verifyBatchOpts.Nonce = nonce
 	}
-<<<<<<< HEAD
 	verifyBatchOpts.NoSend = noSend
-	return etherMan.verifyBatches(&verifyBatchOpts, lastVerifiedBatch, newVerifiedBatch, inputs)
-=======
 	return etherMan.trustedVerifyBatches(&verifyBatchOpts, lastVerifiedBatch, newVerifiedBatch, inputs)
->>>>>>> 20d08e1b
 }
 
 func (etherMan *Client) trustedVerifyBatches(opts *bind.TransactOpts, lastVerifiedBatch, newVerifiedBatch uint64, inputs *ethmanTypes.FinalProofInputs) (*types.Transaction, error) {
