--- conflicted
+++ resolved
@@ -71,16 +71,13 @@
 	ethereum.LogFilterer
 	ethereum.TransactionReader
 	ethereum.ContractCaller
-<<<<<<< HEAD
 	ethereum.GasPricer
+	bind.DeployBackend
 }
 
 type externalGasProviders struct {
 	EtherScan     *etherscan.Client
 	EthGasStation *ethgasstation.Client
-=======
-	bind.DeployBackend
->>>>>>> e4aa9b7c
 }
 
 // Client is a simple implementation of EtherMan.
