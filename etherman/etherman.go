--- conflicted
+++ resolved
@@ -198,8 +198,6 @@
 	return true, nil
 }
 
-<<<<<<< HEAD
-=======
 // GetForks returns fork information
 func (etherMan *Client) GetForks(ctx context.Context) ([]state.ForkIDInterval, error) {
 	// Filter query
@@ -241,7 +239,6 @@
 	return forks, nil
 }
 
->>>>>>> b788401a
 // GetRollupInfoByBlockRange function retrieves the Rollup information that are included in all this ethereum blocks
 // from block x to block y.
 func (etherMan *Client) GetRollupInfoByBlockRange(ctx context.Context, fromBlock uint64, toBlock *uint64) ([]Block, map[common.Hash][]Order, error) {
