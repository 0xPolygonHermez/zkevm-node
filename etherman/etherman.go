--- conflicted
+++ resolved
@@ -59,65 +59,27 @@
 	TokensOrder EventOrder = "Tokens"
 )
 
-<<<<<<< HEAD
-// EtherMan represents an Ethereum Manager
-type EtherMan interface {
-	EthBlockByNumber(ctx context.Context, blockNum uint64) (*types.Block, error)
-	GetRollupInfoByBlock(ctx context.Context, blockNum uint64, blockHash *common.Hash) ([]state.Block, map[common.Hash][]Order, error)
-	GetRollupInfoByBlockRange(ctx context.Context, fromBlock uint64, toBlock *uint64) ([]state.Block, map[common.Hash][]Order, error)
-	SendBatch(ctx context.Context, txs []*types.Transaction, maticAmount *big.Int) (*types.Transaction, error)
-	ConsolidateBatch(batchNum *big.Int, proof *proverclient.Proof) (*types.Transaction, error)
-	RegisterSequencer(url string) (*types.Transaction, error)
-	GetAddress() common.Address
-	GetDefaultChainID() (*big.Int, error)
-	GetCustomChainID() (*big.Int, error)
-	EstimateSendBatchCost(ctx context.Context, txs []*types.Transaction, maticAmount *big.Int) (*big.Int, error)
-	GetLatestProposedBatchNumber() (uint64, error)
-	GetLatestConsolidatedBatchNumber() (uint64, error)
-	GetSequencerCollateralByBatchNumber(batchNumber uint64) (*big.Int, error)
-	HeaderByNumber(ctx context.Context, number *big.Int) (*types.Header, error)
-	GetCurrentSequencerCollateral() (*big.Int, error)
-}
-
-=======
->>>>>>> b914c703
 type ethClienter interface {
 	ethereum.ChainReader
 	ethereum.LogFilterer
 	ethereum.TransactionReader
 }
 
-<<<<<<< HEAD
-// ClientEtherMan is a simple implementation of EtherMan.
-type ClientEtherMan struct {
+// Client is a simple implementation of EtherMan.
+type Client struct {
 	EtherClient           ethClienter
 	PoE                   *proofofefficiency.Proofofefficiency
 	Bridge                *bridge.Bridge
 	Matic                 *matic.Matic
 	GlobalExitRootManager *globalexitrootmanager.Globalexitrootmanager
 	SCAddresses           []common.Address
-=======
-// Client is a simple implementation of EtherMan
-type Client struct {
-	EtherClient ethClienter
-	PoE         *proofofefficiency.Proofofefficiency
-	Bridge      *bridge.Bridge
-	Matic       *matic.Matic
-	SCAddresses []common.Address
->>>>>>> b914c703
 
 	auth *bind.TransactOpts
 }
 
-<<<<<<< HEAD
-// NewEtherman creates a new etherman.
-func NewEtherman(cfg Config, auth *bind.TransactOpts, PoEAddr common.Address, bridgeAddr common.Address, maticAddr common.Address, globalExitRootManAddr common.Address) (*ClientEtherMan, error) {
+// NewClient creates a new etherman.
+func NewClient(cfg Config, auth *bind.TransactOpts, PoEAddr common.Address, bridgeAddr common.Address, maticAddr common.Address, globalExitRootManAddr common.Address) (*ClientEtherMan, error) {
 	// TODO: PoEAddr can be got from bridge smc. So only bridge smc is required
-=======
-// NewClient creates a new Client
-func NewClient(cfg Config, auth *bind.TransactOpts, PoEAddr common.Address, bridgeAddr common.Address, maticAddr common.Address) (*Client, error) {
-	// TODO: PoEAddr can be got from bridge smc. Son only bridge smc is required
->>>>>>> b914c703
 	// Connect to ethereum node
 	ethClient, err := ethclient.Dial(cfg.URL)
 	if err != nil {
@@ -144,19 +106,11 @@
 	var scAddresses []common.Address
 	scAddresses = append(scAddresses, PoEAddr, bridgeAddr, globalExitRootManAddr)
 
-<<<<<<< HEAD
-	return &ClientEtherMan{EtherClient: ethClient, PoE: poe, Bridge: bridge, Matic: matic, GlobalExitRootManager: globalExitRoot, SCAddresses: scAddresses, auth: auth}, nil
+	return &Client{EtherClient: ethClient, PoE: poe, Bridge: bridge, Matic: matic, GlobalExitRootManager: globalExitRoot, SCAddresses: scAddresses, auth: auth}, nil
 }
 
 // EthBlockByNumber function retrieves the ethereum block information by ethereum block number.
-func (etherMan *ClientEtherMan) EthBlockByNumber(ctx context.Context, blockNumber uint64) (*types.Block, error) {
-=======
-	return &Client{EtherClient: ethClient, PoE: poe, Bridge: bridge, Matic: matic, SCAddresses: scAddresses, auth: auth}, nil
-}
-
-// EthBlockByNumber function retrieves the ethereum block information by ethereum block number
 func (etherMan *Client) EthBlockByNumber(ctx context.Context, blockNumber uint64) (*types.Block, error) {
->>>>>>> b914c703
 	block, err := etherMan.EtherClient.BlockByNumber(ctx, new(big.Int).SetUint64(blockNumber))
 	if err != nil {
 		if errors.Is(err, ethereum.NotFound) || err.Error() == "block does not exist in blockchain" {
@@ -167,13 +121,8 @@
 	return block, nil
 }
 
-<<<<<<< HEAD
 // GetRollupInfoByBlock function retrieves the Rollup information that are included in a specific ethereum block.
-func (etherMan *ClientEtherMan) GetRollupInfoByBlock(ctx context.Context, blockNumber uint64, blockHash *common.Hash) ([]state.Block, map[common.Hash][]Order, error) {
-=======
-// GetRollupInfoByBlock function retrieves the Rollup information that are included in a specific ethereum block
 func (etherMan *Client) GetRollupInfoByBlock(ctx context.Context, blockNumber uint64, blockHash *common.Hash) ([]state.Block, map[common.Hash][]Order, error) {
->>>>>>> b914c703
 	// First filter query
 	var blockNumBigInt *big.Int
 	if blockHash == nil {
@@ -193,13 +142,8 @@
 }
 
 // GetRollupInfoByBlockRange function retrieves the Rollup information that are included in all this ethereum blocks
-<<<<<<< HEAD
 // from block x to block y.
-func (etherMan *ClientEtherMan) GetRollupInfoByBlockRange(ctx context.Context, fromBlock uint64, toBlock *uint64) ([]state.Block, map[common.Hash][]Order, error) {
-=======
-// from block x to block y
 func (etherMan *Client) GetRollupInfoByBlockRange(ctx context.Context, fromBlock uint64, toBlock *uint64) ([]state.Block, map[common.Hash][]Order, error) {
->>>>>>> b914c703
 	// First filter query
 	query := ethereum.FilterQuery{
 		FromBlock: new(big.Int).SetUint64(fromBlock),
@@ -215,13 +159,8 @@
 	return blocks, order, nil
 }
 
-<<<<<<< HEAD
 // SendBatch function allows the sequencer send a new batch proposal to the rollup.
-func (etherMan *ClientEtherMan) SendBatch(ctx context.Context, txs []*types.Transaction, maticAmount *big.Int) (*types.Transaction, error) {
-=======
-// SendBatch function allows the sequencer send a new batch proposal to the rollup
 func (etherMan *Client) SendBatch(ctx context.Context, txs []*types.Transaction, maticAmount *big.Int) (*types.Transaction, error) {
->>>>>>> b914c703
 	return etherMan.sendBatch(ctx, etherMan.auth, txs, maticAmount)
 }
 
@@ -311,13 +250,8 @@
 	return tx, nil
 }
 
-<<<<<<< HEAD
 // RegisterSequencer function allows to register a new sequencer in the rollup.
-func (etherMan *ClientEtherMan) RegisterSequencer(url string) (*types.Transaction, error) {
-=======
-// RegisterSequencer function allows to register a new sequencer in the rollup
 func (etherMan *Client) RegisterSequencer(url string) (*types.Transaction, error) {
->>>>>>> b914c703
 	tx, err := etherMan.PoE.RegisterSequencer(etherMan.auth, url)
 	if err != nil {
 		return nil, err
@@ -796,13 +730,8 @@
 	return uint64(latestBatch), err
 }
 
-<<<<<<< HEAD
 // GetSequencerCollateralByBatchNumber function allows to retrieve the sequencer collateral from the smc
-func (etherMan *ClientEtherMan) GetSequencerCollateralByBatchNumber(batchNumber uint64) (*big.Int, error) {
-=======
-// GetSequencerCollateral function allows to retrieve the sequencer collateral from the smc
-func (etherMan *Client) GetSequencerCollateral(batchNumber uint64) (*big.Int, error) {
->>>>>>> b914c703
+func (etherMan *Client) GetSequencerCollateralByBatchNumber(batchNumber uint64) (*big.Int, error) {
 	batchInfo, err := etherMan.PoE.SentBatches(&bind.CallOpts{Pending: false}, uint32(batchNumber))
 	return batchInfo.MaticCollateral, err
 }
