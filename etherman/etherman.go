package etherman

import (
	"bytes"
	"context"
	"errors"
	"fmt"
	"math/big"
	"strings"

	"github.com/ethereum/go-ethereum"
	"github.com/ethereum/go-ethereum/accounts/abi"
	"github.com/ethereum/go-ethereum/accounts/abi/bind"
	"github.com/ethereum/go-ethereum/common"
	"github.com/ethereum/go-ethereum/core/types"
	"github.com/ethereum/go-ethereum/crypto"
	"github.com/ethereum/go-ethereum/ethclient"
	"github.com/ethereum/go-ethereum/rlp"
	"github.com/hermeznetwork/hermez-core/etherman/smartcontracts/proofofefficiency"
	"github.com/hermeznetwork/hermez-core/hex"
	"github.com/hermeznetwork/hermez-core/log"
	"github.com/hermeznetwork/hermez-core/proverclient"
	"github.com/hermeznetwork/hermez-core/state"
)

var (
	newBatchEventSignatureHash        = crypto.Keccak256Hash([]byte("SendBatch(uint32,address)"))
	consolidateBatchSignatureHash     = crypto.Keccak256Hash([]byte("VerifyBatch(uint32,address)"))
	newSequencerSignatureHash         = crypto.Keccak256Hash([]byte("RegisterSequencer(address,string,uint32)"))
	ownershipTransferredSignatureHash = crypto.Keccak256Hash([]byte("OwnershipTransferred(address,address)"))
)

var (
	// ErrNotFound is used when the object is not found
	ErrNotFound = errors.New("Not found")
)

// EtherMan represents an Ethereum Manager
type EtherMan interface {
	EthBlockByNumber(ctx context.Context, blockNum uint64) (*types.Block, error)
	GetBatchesByBlock(ctx context.Context, blockNum uint64, blockHash *common.Hash) ([]state.Block, error)
	GetBatchesByBlockRange(ctx context.Context, fromBlock uint64, toBlock *uint64) ([]state.Block, error)
	SendBatch(ctx context.Context, txs []*types.Transaction, maticAmount *big.Int) (*types.Transaction, error)
	ConsolidateBatch(batchNum *big.Int, proof *proverclient.Proof) (*types.Transaction, error)
	RegisterSequencer(url string) (*types.Transaction, error)
	GetAddress() common.Address
	GetDefaultChainID() (*big.Int, error)
<<<<<<< HEAD
	GetLatestProposedBatchNumber() (uint64, error)
=======
	EstimateSendBatchCost(ctx context.Context, txs []*types.Transaction, maticAmount *big.Int) (*big.Int, error)
>>>>>>> 6ee25dd4
}

type ethClienter interface {
	ethereum.ChainReader
	ethereum.LogFilterer
	ethereum.TransactionReader
}

// ClientEtherMan is a simple implementation of EtherMan
type ClientEtherMan struct {
	EtherClient ethClienter
	PoE         *proofofefficiency.Proofofefficiency
	SCAddresses []common.Address

	auth *bind.TransactOpts
}

// NewEtherman creates a new etherman
func NewEtherman(cfg Config, auth *bind.TransactOpts, PoEAddr common.Address) (*ClientEtherMan, error) {
	// Connect to ethereum node
	ethClient, err := ethclient.Dial(cfg.URL)
	if err != nil {
		log.Errorf("error connecting to %s: %+v", cfg.URL, err)
		return nil, err
	}
	// Create smc clients
	poe, err := proofofefficiency.NewProofofefficiency(PoEAddr, ethClient)
	if err != nil {
		return nil, err
	}
	var scAddresses []common.Address
	scAddresses = append(scAddresses, PoEAddr)

	return &ClientEtherMan{EtherClient: ethClient, PoE: poe, SCAddresses: scAddresses, auth: auth}, nil
}

// EthBlockByNumber function retrieves the ethereum block information by ethereum block number
func (etherMan *ClientEtherMan) EthBlockByNumber(ctx context.Context, blockNumber uint64) (*types.Block, error) {
	block, err := etherMan.EtherClient.BlockByNumber(ctx, new(big.Int).SetUint64(blockNumber))
	if err != nil {
		if errors.Is(err, ethereum.NotFound) || err.Error() == "block does not exist in blockchain" {
			return nil, ErrNotFound
		}
		return nil, err
	}
	return block, nil
}

// GetBatchesByBlock function retrieves the batches information that are included in a specific ethereum block
func (etherMan *ClientEtherMan) GetBatchesByBlock(ctx context.Context, blockNumber uint64, blockHash *common.Hash) ([]state.Block, error) {
	// First filter query
	var blockNumBigInt *big.Int
	if blockHash == nil {
		blockNumBigInt = new(big.Int).SetUint64(blockNumber)
	}
	query := ethereum.FilterQuery{
		BlockHash: blockHash,
		FromBlock: blockNumBigInt,
		ToBlock:   blockNumBigInt,
		Addresses: etherMan.SCAddresses,
	}
	blocks, err := etherMan.readEvents(ctx, query)
	if err != nil {
		return nil, err
	}
	return blocks, nil
}

// GetBatchesByBlockRange function retrieves the batches information that are included in all this ethereum blocks
// from block x to block y
func (etherMan *ClientEtherMan) GetBatchesByBlockRange(ctx context.Context, fromBlock uint64, toBlock *uint64) ([]state.Block, error) {
	// First filter query
	query := ethereum.FilterQuery{
		FromBlock: new(big.Int).SetUint64(fromBlock),
		Addresses: etherMan.SCAddresses,
	}
	if toBlock != nil {
		query.ToBlock = new(big.Int).SetUint64(*toBlock)
	}
	blocks, err := etherMan.readEvents(ctx, query)
	if err != nil {
		return nil, err
	}
	return blocks, nil
}

// SendBatch function allows the sequencer send a new batch proposal to the rollup
func (etherMan *ClientEtherMan) SendBatch(ctx context.Context, txs []*types.Transaction, maticAmount *big.Int) (*types.Transaction, error) {
	return etherMan.sendBatch(ctx, etherMan.auth, txs, maticAmount)
}

func (etherMan *ClientEtherMan) sendBatch(ctx context.Context, opts *bind.TransactOpts, txs []*types.Transaction, maticAmount *big.Int) (*types.Transaction, error) {
	if len(txs) == 0 {
		return nil, errors.New("Invalid txs: is empty slice")
	}
	var data [][]byte
	for _, tx := range txs {
		a := new(bytes.Buffer)
		err := tx.EncodeRLP(a)
		if err != nil {
			return nil, err
		}
		log.Debug("Coded tx: ", hex.EncodeToString(a.Bytes()))
		data = append(data, a.Bytes())
	}
	b := new(bytes.Buffer)
	err := rlp.Encode(b, data)
	if err != nil {
		return nil, err
	}

	tx, err := etherMan.PoE.SendBatch(etherMan.auth, b.Bytes(), maticAmount)
	if err != nil {
		return nil, err
	}
	return tx, nil
}

// ConsolidateBatch function allows the aggregator send the proof for a batch and consolidate it
func (etherMan *ClientEtherMan) ConsolidateBatch(batchNumber *big.Int, proof *proverclient.Proof) (*types.Transaction, error) {
	newLocalExitRoot, err := byteSliceToFixedByteArray(proof.PublicInputs.NewLocalExitRoot)
	if err != nil {
		return nil, err
	}
	newStateRoot, err := byteSliceToFixedByteArray(proof.PublicInputs.NewStateRoot)
	if err != nil {
		return nil, err
	}

	proofA, err := strSliceToBigIntArray(proof.ProofA)
	if err != nil {
		return nil, err
	}

	proofB, err := proofSlcToIntArray(proof.ProofB)
	if err != nil {
		return nil, err
	}
	proofC, err := strSliceToBigIntArray(proof.ProofC)
	if err != nil {
		return nil, err
	}

	tx, err := etherMan.PoE.VerifyBatch(
		etherMan.auth,
		newLocalExitRoot,
		newStateRoot,
		uint32(batchNumber.Uint64()),
		proofA,
		proofB,
		proofC,
	)

	if err != nil {
		return nil, err
	}
	return tx, nil
}

// RegisterSequencer function allows to register a new sequencer in the rollup
func (etherMan *ClientEtherMan) RegisterSequencer(url string) (*types.Transaction, error) {
	tx, err := etherMan.PoE.RegisterSequencer(etherMan.auth, url)
	if err != nil {
		return nil, err
	}
	return tx, nil
}

func (etherMan *ClientEtherMan) readEvents(ctx context.Context, query ethereum.FilterQuery) ([]state.Block, error) {
	logs, err := etherMan.EtherClient.FilterLogs(ctx, query)
	if err != nil {
		return []state.Block{}, err
	}
	blocks := make(map[common.Hash]state.Block)
	var blockKeys []common.Hash
	for _, vLog := range logs {
		block, err := etherMan.processEvent(ctx, vLog)
		if err != nil {
			log.Warnf("error processing event. Retrying... Error: %w. vLog: %+v", err, vLog)
			break
		}
		if block == nil {
			continue
		}
		if b, exists := blocks[block.BlockHash]; exists {
			b.Batches = append(blocks[block.BlockHash].Batches, block.Batches...)
			b.NewSequencers = append(blocks[block.BlockHash].NewSequencers, block.NewSequencers...)
			blocks[block.BlockHash] = b
		} else {
			blocks[block.BlockHash] = *block
			blockKeys = append(blockKeys, block.BlockHash)
		}
	}
	var blockArr []state.Block
	for _, hash := range blockKeys {
		blockArr = append(blockArr, blocks[hash])
	}
	return blockArr, nil
}

func (etherMan *ClientEtherMan) processEvent(ctx context.Context, vLog types.Log) (*state.Block, error) {
	switch vLog.Topics[0] {
	case newBatchEventSignatureHash:
		var block state.Block
		// Indexed parameters using topics
		var batch state.Batch
		batch.BatchNumber = new(big.Int).SetBytes(vLog.Topics[1][:]).Uint64()
		batch.Sequencer = common.BytesToAddress(vLog.Topics[2].Bytes())
		var head types.Header
		head.TxHash = vLog.TxHash
		head.Difficulty = big.NewInt(0)
		head.Number = new(big.Int).SetUint64(batch.BatchNumber)
		batch.Header = &head
		block.BlockNumber = vLog.BlockNumber
		batch.BlockNumber = vLog.BlockNumber
		block.BlockHash = vLog.BlockHash
		fullBlock, err := etherMan.EtherClient.BlockByHash(ctx, vLog.BlockHash)
		if err != nil {
			return nil, fmt.Errorf("error getting hashParent. BlockNumber: %d. Error: %w", block.BlockNumber, err)
		}
		block.ParentHash = fullBlock.ParentHash()
		// Read the tx for this batch.
		tx, isPending, err := etherMan.EtherClient.TransactionByHash(ctx, batch.Header.TxHash)
		if err != nil {
			return nil, err
		} else if isPending {
			return nil, fmt.Errorf("error: tx is still pending. TxHash: %s", tx.Hash().String())
		}
		batch.RawTxsData = tx.Data()
		txs, err := decodeTxs(tx.Data())
		if err != nil {
			log.Warn("No txs decoded in batch: ", batch.BatchNumber, ". This batch is inside block: ", batch.BlockNumber,
				". Error: ", err)
		}
		batch.Transactions = txs
		block.Batches = append(block.Batches, batch)
		// TODO: we need to get MaticCollateral to decide if it profitable for aggregator to mine or not
		// it can be done by setting this info to event or by requesting batch info. Which way is better?
		return &block, nil
	case consolidateBatchSignatureHash:
		var block state.Block
		var batch state.Batch
		batch.BatchNumber = new(big.Int).SetBytes(vLog.Topics[1][:]).Uint64()
		batch.Aggregator = common.BytesToAddress(vLog.Topics[2].Bytes())
		batch.ConsolidatedTxHash = vLog.TxHash
		block.BlockNumber = vLog.BlockNumber
		block.BlockHash = vLog.BlockHash
		fullBlock, err := etherMan.EtherClient.BlockByHash(ctx, vLog.BlockHash)
		if err != nil {
			return nil, fmt.Errorf("error getting hashParent. BlockNumber: %d. Error: %w", block.BlockNumber, err)
		}
		block.ParentHash = fullBlock.ParentHash()
		block.Batches = append(block.Batches, batch)
		return &block, nil
	case newSequencerSignatureHash:
		seq, err := etherMan.PoE.ParseRegisterSequencer(vLog)
		if err != nil {
			return nil, err
		}
		var block state.Block
		var sequencer state.Sequencer
		sequencer.Address = seq.SequencerAddress
		sequencer.URL = seq.SequencerURL
		block.BlockHash = vLog.BlockHash
		block.BlockNumber = vLog.BlockNumber
		fullBlock, err := etherMan.EtherClient.BlockByHash(ctx, vLog.BlockHash)
		if err != nil {
			return nil, fmt.Errorf("error getting hashParent. BlockNumber: %d. Error: %w", block.BlockNumber, err)
		}
		block.ParentHash = fullBlock.ParentHash()
		sequencer.ChainID = new(big.Int).SetUint64(uint64(seq.ChainID))
		block.NewSequencers = append(block.NewSequencers, sequencer)
		return &block, nil
	case ownershipTransferredSignatureHash:
		log.Debug("Unhandled event: OwnershipTransferred: ", vLog)
		return nil, nil
	}
	log.Debug("Event not registered")
	return nil, nil
}

func decodeTxs(txsData []byte) ([]*types.Transaction, error) {
	// The first 4 bytes are the function hash bytes. These bytes has to be ripped.
	// After that, the unpack method is used to read the call data.
	// The txs data is encoded using rlp and contains encoded txs. So, decoding the txs data,
	// it is obteined an array of encoded txs. Each of these txs must to be decoded using rlp.

	// Extract coded txs.
	// Load contract ABI
	abi, err := abi.JSON(strings.NewReader(proofofefficiency.ProofofefficiencyABI))
	if err != nil {
		log.Fatal("error reading smart contract abi: ", err)
	}

	// Recover Method from signature and ABI
	method, err := abi.MethodById(txsData[:4])
	if err != nil {
		log.Fatal("error getting abi method: ", err)
	}

	// Unpack method inputs
	data, err := method.Inputs.Unpack(txsData[4:])
	if err != nil {
		log.Fatal("error reading call data: ", err)
	}

	txsData = data[0].([]byte)

	// Decode array of txs
	var codedTxs [][]byte
	err = rlp.DecodeBytes(txsData, &codedTxs)
	if err != nil {
		log.Debug("error decoding tx bytes: ", err, ". Data: ", hex.EncodeToString(txsData))
		return nil, err
	}

	// Process coded txs
	var txs []*types.Transaction
	for _, codedTx := range codedTxs {
		// Decode tx
		var tx types.LegacyTx
		err = rlp.DecodeBytes(codedTx, &tx)
		if err != nil {
			log.Debug("error decoding tx bytes: ", err, data)
			continue
		}
		txs = append(txs, types.NewTx(&tx))
	}
	return txs, nil
}

// GetAddress function allows to retrieve the wallet address
func (etherMan *ClientEtherMan) GetAddress() common.Address {
	return etherMan.auth.From
}

// GetDefaultChainID function allows to retrieve the default chainID from the smc
func (etherMan *ClientEtherMan) GetDefaultChainID() (*big.Int, error) {
	defaulChainID, err := etherMan.PoE.DEFAULTCHAINID(&bind.CallOpts{Pending: false})
	return new(big.Int).SetUint64(uint64(defaulChainID)), err
}

<<<<<<< HEAD
// GetLatestProposedBatchNumber function allows to retrieve the latest proposed batch in the smc
func (etherMan *ClientEtherMan) GetLatestProposedBatchNumber() (uint64, error) {
	latestBatch, err := etherMan.PoE.LastBatchSent(&bind.CallOpts{Pending: false})
	return uint64(latestBatch), err
=======
// EstimateSendBatchCost function estimate gas cost for sending batch to ethereum sc
func (etherMan *ClientEtherMan) EstimateSendBatchCost(ctx context.Context, txs []*types.Transaction, maticAmount *big.Int) (*big.Int, error) {
	noSendOpts := etherMan.auth
	noSendOpts.NoSend = true
	tx, err := etherMan.sendBatch(ctx, noSendOpts, txs, maticAmount)
	if err != nil {
		return nil, err
	}
	return tx.Cost(), nil
>>>>>>> 6ee25dd4
}<|MERGE_RESOLUTION|>--- conflicted
+++ resolved
@@ -45,11 +45,8 @@
 	RegisterSequencer(url string) (*types.Transaction, error)
 	GetAddress() common.Address
 	GetDefaultChainID() (*big.Int, error)
-<<<<<<< HEAD
+	EstimateSendBatchCost(ctx context.Context, txs []*types.Transaction, maticAmount *big.Int) (*big.Int, error)
 	GetLatestProposedBatchNumber() (uint64, error)
-=======
-	EstimateSendBatchCost(ctx context.Context, txs []*types.Transaction, maticAmount *big.Int) (*big.Int, error)
->>>>>>> 6ee25dd4
 }
 
 type ethClienter interface {
@@ -392,12 +389,6 @@
 	return new(big.Int).SetUint64(uint64(defaulChainID)), err
 }
 
-<<<<<<< HEAD
-// GetLatestProposedBatchNumber function allows to retrieve the latest proposed batch in the smc
-func (etherMan *ClientEtherMan) GetLatestProposedBatchNumber() (uint64, error) {
-	latestBatch, err := etherMan.PoE.LastBatchSent(&bind.CallOpts{Pending: false})
-	return uint64(latestBatch), err
-=======
 // EstimateSendBatchCost function estimate gas cost for sending batch to ethereum sc
 func (etherMan *ClientEtherMan) EstimateSendBatchCost(ctx context.Context, txs []*types.Transaction, maticAmount *big.Int) (*big.Int, error) {
 	noSendOpts := etherMan.auth
@@ -407,5 +398,10 @@
 		return nil, err
 	}
 	return tx.Cost(), nil
->>>>>>> 6ee25dd4
+}
+
+// GetLatestProposedBatchNumber function allows to retrieve the latest proposed batch in the smc
+func (etherMan *ClientEtherMan) GetLatestProposedBatchNumber() (uint64, error) {
+	latestBatch, err := etherMan.PoE.LastBatchSent(&bind.CallOpts{Pending: false})
+	return uint64(latestBatch), err
 }