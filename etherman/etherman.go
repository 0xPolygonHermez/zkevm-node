--- conflicted
+++ resolved
@@ -7,12 +7,9 @@
 	"math/big"
 	"strconv"
 
-<<<<<<< HEAD
 	"github.com/ethereum/go-ethereum"
 	"github.com/ethereum/go-ethereum/accounts/abi/bind"
 	"github.com/ethereum/go-ethereum/accounts/abi/bind/backends"
-=======
->>>>>>> 39b7195d
 	"github.com/ethereum/go-ethereum/accounts/keystore"
 	"github.com/ethereum/go-ethereum/common"
 	"github.com/ethereum/go-ethereum/core/types"
@@ -42,10 +39,7 @@
 type ClientEtherMan struct {
 	EtherClient *ethclient.Client
 	PoE         *proofofefficiency.Proofofefficiency
-<<<<<<< HEAD
 	SCAddresses []common.Address
-=======
->>>>>>> 39b7195d
 
 	key *keystore.Key
 }
@@ -63,13 +57,8 @@
 	if err != nil {
 		return nil, err
 	}
-
-	key, err := decryptKeystore(cfg.PrivateKeyPath, cfg.PrivateKeyPassword)
-	if err != nil {
-		return nil, err
-	}
 	var scAddresses []common.Address
-	scAddresses = append(scAddresses, cfg.PoeAddress)
+	scAddresses = append(scAddresses, cfg.PoEAddress)
 
 	var key *keystore.Key
 	if cfg.PrivateKeyPath != "" || cfg.PrivateKeyPassword != "" {
@@ -90,11 +79,10 @@
 	key *keystore.Key
 }
 
-<<<<<<< HEAD
 // NewTestEtherman creates a new test etherman
 func NewTestEtherman(cfg Config, etherCLient *backends.SimulatedBackend, poe *proofofefficiency.Proofofefficiency) (EtherMan, error) {
 	var scAddresses []common.Address
-	scAddresses = append(scAddresses, cfg.PoeAddress)
+	scAddresses = append(scAddresses, cfg.PoEAddress)
 
 	var (
 		key *keystore.Key
@@ -107,9 +95,6 @@
 		}
 	}
 	return &TestClientEtherMan{EtherClient: etherCLient, PoE: poe, SCAddresses: scAddresses, key: key}, nil
-=======
-	return &BasicEtherMan{EtherClient: ethClient, PoE: poe, key: key}, nil
->>>>>>> 39b7195d
 }
 
 // EthBlockByNumber function retrieves the ethereum block information by ethereum block number
