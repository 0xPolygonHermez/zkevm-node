--- conflicted
+++ resolved
@@ -331,16 +331,11 @@
 	return transaction, err
 }
 
-<<<<<<< HEAD
 // EstimateGasForVerifyBatches estimates gas for verify batch smart contract call
 func (etherMan *Client) EstimateGasForVerifyBatches(lastVerifiedBatch, newVerifiedBatch uint64, resGetProof *pb.GetProofResponse) (uint64, error) {
-=======
-// EstimateGasForVerifyBatch estimates gas for verify batch smart contract call
-func (etherMan *Client) EstimateGasForVerifyBatch(batchNumber uint64, resGetProof *pb.GetProofResponse) (uint64, error) {
 	if etherMan.IsReadOnly() {
 		return 0, ErrIsReadOnlyMode
 	}
->>>>>>> 3e466f44
 	verifyBatchOpts := *etherMan.auth
 	verifyBatchOpts.NoSend = true
 	tx, err := etherMan.verifyBatches(&verifyBatchOpts, lastVerifiedBatch, newVerifiedBatch, resGetProof)
@@ -350,16 +345,11 @@
 	return tx.Gas(), nil
 }
 
-<<<<<<< HEAD
 // VerifyBatches send verifyBatches request to the ethereum
 func (etherMan *Client) VerifyBatches(ctx context.Context, lastVerifiedBatch, newVerifiedBatch uint64, resGetProof *pb.GetProofResponse, gasLimit uint64, gasPrice, nonce *big.Int) (*types.Transaction, error) {
-=======
-// VerifyBatch send verifyBatch request to the ethereum
-func (etherMan *Client) VerifyBatch(ctx context.Context, batchNumber uint64, resGetProof *pb.GetProofResponse, gasLimit uint64, gasPrice, nonce *big.Int) (*types.Transaction, error) {
 	if etherMan.IsReadOnly() {
 		return nil, ErrIsReadOnlyMode
 	}
->>>>>>> 3e466f44
 	verifyBatchOpts := *etherMan.auth
 	verifyBatchOpts.GasLimit = gasLimit
 	if gasPrice != nil {
