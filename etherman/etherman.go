package etherman

import (
	"context"
	"encoding/json"
	"errors"
	"fmt"
	"math/big"
	"strings"
	"time"

	"github.com/0xPolygonHermez/zkevm-node/etherman/smartcontracts/globalexitrootmanager"
	"github.com/0xPolygonHermez/zkevm-node/etherman/smartcontracts/matic"
	"github.com/0xPolygonHermez/zkevm-node/etherman/smartcontracts/proofofefficiency"
	ethmanTypes "github.com/0xPolygonHermez/zkevm-node/etherman/types"
	"github.com/0xPolygonHermez/zkevm-node/log"
	"github.com/0xPolygonHermez/zkevm-node/proverclient/pb"
	"github.com/0xPolygonHermez/zkevm-node/state"
	"github.com/0xPolygonHermez/zkevm-node/test/operations"
	"github.com/ethereum/go-ethereum"
	"github.com/ethereum/go-ethereum/accounts/abi"
	"github.com/ethereum/go-ethereum/accounts/abi/bind"
	"github.com/ethereum/go-ethereum/common"
	"github.com/ethereum/go-ethereum/core/types"
	"github.com/ethereum/go-ethereum/crypto"
	"github.com/ethereum/go-ethereum/ethclient"
	"golang.org/x/crypto/sha3"
)

var (
	updateGlobalExitRootSignatureHash  = crypto.Keccak256Hash([]byte("UpdateGlobalExitRoot(uint256,bytes32,bytes32)"))
	forcedBatchSignatureHash           = crypto.Keccak256Hash([]byte("ForceBatch(uint64,bytes32,address,bytes)"))
	sequencedBatchesEventSignatureHash = crypto.Keccak256Hash([]byte("SequenceBatches(uint64)"))
	forceSequencedBatchesSignatureHash = crypto.Keccak256Hash([]byte("SequenceForceBatches(uint64)"))
	verifiedBatchSignatureHash         = crypto.Keccak256Hash([]byte("VerifyBatch(uint64,address)"))

	// Proxy events
	initializedSignatureHash    = crypto.Keccak256Hash([]byte("Initialized(uint8)"))
	adminChangedSignatureHash   = crypto.Keccak256Hash([]byte("AdminChanged(address,address)"))
	beaconUpgradedSignatureHash = crypto.Keccak256Hash([]byte("BeaconUpgraded(address)"))
	upgradedSignatureHash       = crypto.Keccak256Hash([]byte("Upgraded(address)"))

	// ErrNotFound is used when the object is not found
	ErrNotFound = errors.New("Not found")
)

// EventOrder is the the type used to identify the events order
type EventOrder string

const (
	// GlobalExitRootsOrder identifies a GlobalExitRoot event
	GlobalExitRootsOrder EventOrder = "GlobalExitRoots"
	// SequenceBatchesOrder identifies a VerifyBatch event
	SequenceBatchesOrder EventOrder = "SequenceBatches"
	// ForcedBatchesOrder identifies a ForcedBatches event
	ForcedBatchesOrder EventOrder = "ForcedBatches"
	// VerifyBatchOrder identifies a VerifyBatch event
	VerifyBatchOrder EventOrder = "VerifyBatch"
	// SequenceForceBatchesOrder identifies a SequenceForceBatches event
	SequenceForceBatchesOrder EventOrder = "SequenceForceBatches"
)

type ethClienter interface {
	ethereum.ChainReader
	ethereum.LogFilterer
	ethereum.TransactionReader
	ethereum.ContractCaller
}

// Client is a simple implementation of EtherMan.
type Client struct {
	EtherClient           ethClienter
	PoE                   *proofofefficiency.Proofofefficiency
	GlobalExitRootManager *globalexitrootmanager.Globalexitrootmanager
	Matic                 *matic.Matic
	SCAddresses           []common.Address

	auth *bind.TransactOpts
}

// NewClient creates a new etherman.
func NewClient(cfg Config, auth *bind.TransactOpts, PoEAddr common.Address, maticAddr common.Address, globalExitRootManAddr common.Address) (*Client, error) {
	// Connect to ethereum node
	ethClient, err := ethclient.Dial(cfg.URL)
	if err != nil {
		log.Errorf("error connecting to %s: %+v", cfg.URL, err)
		return nil, err
	}
	// Create smc clients
	poe, err := proofofefficiency.NewProofofefficiency(PoEAddr, ethClient)
	if err != nil {
		return nil, err
	}
	globalExitRoot, err := globalexitrootmanager.NewGlobalexitrootmanager(globalExitRootManAddr, ethClient)
	if err != nil {
		return nil, err
	}
	matic, err := matic.NewMatic(maticAddr, ethClient)
	if err != nil {
		return nil, err
	}
	var scAddresses []common.Address
	scAddresses = append(scAddresses, PoEAddr, globalExitRootManAddr)

	return &Client{EtherClient: ethClient, PoE: poe, Matic: matic, GlobalExitRootManager: globalExitRoot, SCAddresses: scAddresses, auth: auth}, nil
}

// GetRollupInfoByBlockRange function retrieves the Rollup information that are included in all this ethereum blocks
// from block x to block y.
func (etherMan *Client) GetRollupInfoByBlockRange(ctx context.Context, fromBlock uint64, toBlock *uint64) ([]Block, map[common.Hash][]Order, error) {
	// Filter query
	query := ethereum.FilterQuery{
		FromBlock: new(big.Int).SetUint64(fromBlock),
		Addresses: etherMan.SCAddresses,
	}
	if toBlock != nil {
		query.ToBlock = new(big.Int).SetUint64(*toBlock)
	}
	blocks, blocksOrder, err := etherMan.readEvents(ctx, query)
	if err != nil {
		return nil, nil, err
	}
	return blocks, blocksOrder, nil
}

// Order contains the event order to let the synchronizer store the information following this order.
type Order struct {
	Name EventOrder
	Pos  int
}

func (etherMan *Client) readEvents(ctx context.Context, query ethereum.FilterQuery) ([]Block, map[common.Hash][]Order, error) {
	logs, err := etherMan.EtherClient.FilterLogs(ctx, query)
	if err != nil {
		return nil, nil, err
	}
	var blocks []Block
	blocksOrder := make(map[common.Hash][]Order)
	for _, vLog := range logs {
		err := etherMan.processEvent(ctx, vLog, &blocks, &blocksOrder)
		if err != nil {
			log.Warnf("error processing event. Retrying... Error: %s. vLog: %+v", err.Error(), vLog)
			return nil, nil, err
		}
	}
	return blocks, blocksOrder, nil
}

func (etherMan *Client) processEvent(ctx context.Context, vLog types.Log, blocks *[]Block, blocksOrder *map[common.Hash][]Order) error {
	switch vLog.Topics[0] {
	case sequencedBatchesEventSignatureHash:
		return etherMan.sequencedBatchesEvent(ctx, vLog, blocks, blocksOrder)
	case updateGlobalExitRootSignatureHash:
		return etherMan.updateGlobalExitRootEvent(ctx, vLog, blocks, blocksOrder)
	case forcedBatchSignatureHash:
		return etherMan.forcedBatchEvent(ctx, vLog, blocks, blocksOrder)
	case verifiedBatchSignatureHash:
		return etherMan.verifyBatchEvent(ctx, vLog, blocks, blocksOrder)
	case forceSequencedBatchesSignatureHash:
		return etherMan.forceSequencedBatchesEvent(ctx, vLog, blocks, blocksOrder)
	case initializedSignatureHash:
		log.Debug("Initialized event detected")
		return nil
	case adminChangedSignatureHash:
		log.Debug("AdminChanged event detected")
		return nil
	case beaconUpgradedSignatureHash:
		log.Debug("BeaconUpgraded event detected")
		return nil
	case upgradedSignatureHash:
		log.Debug("Upgraded event detected")
		return nil
	}
	log.Warn("Event not registered: ", vLog)
	return nil
}

func (etherMan *Client) updateGlobalExitRootEvent(ctx context.Context, vLog types.Log, blocks *[]Block, blocksOrder *map[common.Hash][]Order) error {
	log.Debug("UpdateGlobalExitRoot event detected")
	globalExitRoot, err := etherMan.GlobalExitRootManager.ParseUpdateGlobalExitRoot(vLog)
	if err != nil {
		return err
	}
	var gExitRoot GlobalExitRoot
	gExitRoot.MainnetExitRoot = common.BytesToHash(globalExitRoot.MainnetExitRoot[:])
	gExitRoot.RollupExitRoot = common.BytesToHash(globalExitRoot.RollupExitRoot[:])
	gExitRoot.GlobalExitRootNum = globalExitRoot.GlobalExitRootNum
	gExitRoot.BlockNumber = vLog.BlockNumber
	gExitRoot.GlobalExitRoot = hash(globalExitRoot.MainnetExitRoot, globalExitRoot.RollupExitRoot)

	if len(*blocks) == 0 || ((*blocks)[len(*blocks)-1].BlockHash != vLog.BlockHash || (*blocks)[len(*blocks)-1].BlockNumber != vLog.BlockNumber) {
		fullBlock, err := etherMan.EtherClient.BlockByHash(ctx, vLog.BlockHash)
		if err != nil {
			return fmt.Errorf("error getting hashParent. BlockNumber: %d. Error: %w", vLog.BlockNumber, err)
		}
		block := prepareBlock(vLog, time.Unix(int64(fullBlock.Time()), 0), fullBlock)
		block.GlobalExitRoots = append(block.GlobalExitRoots, gExitRoot)
		*blocks = append(*blocks, block)
	} else if (*blocks)[len(*blocks)-1].BlockHash == vLog.BlockHash && (*blocks)[len(*blocks)-1].BlockNumber == vLog.BlockNumber {
		(*blocks)[len(*blocks)-1].GlobalExitRoots = append((*blocks)[len(*blocks)-1].GlobalExitRoots, gExitRoot)
	} else {
		log.Error("Error processing UpdateGlobalExitRoot event. BlockHash:", vLog.BlockHash, ". BlockNumber: ", vLog.BlockNumber)
		return fmt.Errorf("error processing UpdateGlobalExitRoot event")
	}
	or := Order{
		Name: GlobalExitRootsOrder,
		Pos:  len((*blocks)[len(*blocks)-1].GlobalExitRoots) - 1,
	}
	(*blocksOrder)[(*blocks)[len(*blocks)-1].BlockHash] = append((*blocksOrder)[(*blocks)[len(*blocks)-1].BlockHash], or)
	return nil
}

// WaitTxToBeMined waits for an L1 tx to be mined. It will return error if the tx is reverted or timeout is exceeded
func (etherMan *Client) WaitTxToBeMined(hash common.Hash, timeout time.Duration) error {
	return operations.WaitTxToBeMined(etherMan.EtherClient, hash, timeout)
}

// EstimateGasSequenceBatches estimates gas for sending batches
<<<<<<< HEAD
func (etherMan *Client) EstimateGasSequenceBatches(sequences []ethmanTypes.Sequence) (uint64, error) {
	// Due to issue #1118 we add 20K gas to avoid and OOG
	// when the gas estimation is processed before a batch consolidation
	// in the same block
	const gasLimitIncrease = 20000

=======
func (etherMan *Client) EstimateGasSequenceBatches(sequences []ethmanTypes.Sequence) (*types.Transaction, error) {
>>>>>>> 255be2e5
	noSendOpts := *etherMan.auth
	noSendOpts.NoSend = true
	tx, err := etherMan.sequenceBatches(&noSendOpts, sequences)
	if err != nil {
		return nil, err
	}

<<<<<<< HEAD
	return tx.Gas() + gasLimitIncrease, nil
=======
	return tx, nil
>>>>>>> 255be2e5
}

// SequenceBatches send sequences of batches to the ethereum
func (etherMan *Client) SequenceBatches(sequences []ethmanTypes.Sequence, gasLimit uint64) (*types.Transaction, error) {
	sendSequencesOpts := *etherMan.auth
	sendSequencesOpts.GasLimit = gasLimit
	return etherMan.sequenceBatches(&sendSequencesOpts, sequences)
}

func (etherMan *Client) sequenceBatches(opts *bind.TransactOpts, sequences []ethmanTypes.Sequence) (*types.Transaction, error) {
	var batches []proofofefficiency.ProofOfEfficiencyBatchData
	for _, seq := range sequences {
		batchL2Data, err := state.EncodeTransactions(seq.Txs)
		if err != nil {
			return nil, fmt.Errorf("failed to encode transactions, err: %v", err)
		}
		batch := proofofefficiency.ProofOfEfficiencyBatchData{
			Transactions:          batchL2Data,
			GlobalExitRoot:        seq.GlobalExitRoot,
			Timestamp:             uint64(seq.Timestamp),
			ForceBatchesTimestamp: nil,
		}

		batches = append(batches, batch)
	}
	return etherMan.PoE.SequenceBatches(opts, batches)
}

// EstimateGasForVerifyBatch estimates gas for verify batch smart contract call
func (etherMan *Client) EstimateGasForVerifyBatch(batchNumber uint64, resGetProof *pb.GetProofResponse) (uint64, error) {
	verifyBatchOpts := *etherMan.auth
	verifyBatchOpts.NoSend = true
	tx, err := etherMan.verifyBatch(&verifyBatchOpts, batchNumber, resGetProof)
	if err != nil {
		return 0, err
	}
	return tx.Gas(), nil
}

// VerifyBatch send verifyBatch request to the ethereum
func (etherMan *Client) VerifyBatch(batchNumber uint64, resGetProof *pb.GetProofResponse, gasLimit uint64) (*types.Transaction, error) {
	verifyBatchOpts := *etherMan.auth
	verifyBatchOpts.GasLimit = gasLimit
	return etherMan.verifyBatch(&verifyBatchOpts, batchNumber, resGetProof)
}

// GetSendSequenceFee get super/trusted sequencer fee
func (etherMan *Client) GetSendSequenceFee() (*big.Int, error) {
	return etherMan.PoE.TRUSTEDSEQUENCERFEE(&bind.CallOpts{Pending: false})
}

// TrustedSequencer gets trusted sequencer address
func (etherMan *Client) TrustedSequencer() (common.Address, error) {
	return etherMan.PoE.TrustedSequencer(&bind.CallOpts{Pending: false})
}

func (etherMan *Client) forcedBatchEvent(ctx context.Context, vLog types.Log, blocks *[]Block, blocksOrder *map[common.Hash][]Order) error {
	log.Debug("ForceBatch event detected")
	fb, err := etherMan.PoE.ParseForceBatch(vLog)
	if err != nil {
		return err
	}
	var forcedBatch ForcedBatch
	forcedBatch.BlockNumber = vLog.BlockNumber
	forcedBatch.ForcedBatchNumber = fb.ForceBatchNum
	forcedBatch.GlobalExitRoot = fb.LastGlobalExitRoot
	// Read the tx for this batch.
	tx, isPending, err := etherMan.EtherClient.TransactionByHash(ctx, vLog.TxHash)
	if err != nil {
		return err
	} else if isPending {
		return fmt.Errorf("error: tx is still pending. TxHash: %s", tx.Hash().String())
	}
	msg, err := tx.AsMessage(types.NewLondonSigner(tx.ChainId()), big.NewInt(0))
	if err != nil {
		log.Error(err)
		return err
	}
	if fb.Sequencer == msg.From() {
		forcedBatch.RawTxsData = tx.Data()
	} else {
		forcedBatch.RawTxsData = fb.Transactions
	}
	forcedBatch.Sequencer = fb.Sequencer
	fullBlock, err := etherMan.EtherClient.BlockByHash(ctx, vLog.BlockHash)
	if err != nil {
		return fmt.Errorf("error getting hashParent. BlockNumber: %d. Error: %w", vLog.BlockNumber, err)
	}
	t := time.Unix(int64(fullBlock.Time()), 0)
	forcedBatch.ForcedAt = t

	if len(*blocks) == 0 || ((*blocks)[len(*blocks)-1].BlockHash != vLog.BlockHash || (*blocks)[len(*blocks)-1].BlockNumber != vLog.BlockNumber) {
		block := prepareBlock(vLog, t, fullBlock)
		block.ForcedBatches = append(block.ForcedBatches, forcedBatch)
		*blocks = append(*blocks, block)
	} else if (*blocks)[len(*blocks)-1].BlockHash == vLog.BlockHash && (*blocks)[len(*blocks)-1].BlockNumber == vLog.BlockNumber {
		(*blocks)[len(*blocks)-1].ForcedBatches = append((*blocks)[len(*blocks)-1].ForcedBatches, forcedBatch)
	} else {
		log.Error("Error processing ForceBatch event. BlockHash:", vLog.BlockHash, ". BlockNumber: ", vLog.BlockNumber)
		return fmt.Errorf("error processing ForceBatch event")
	}
	or := Order{
		Name: ForcedBatchesOrder,
		Pos:  len((*blocks)[len(*blocks)-1].ForcedBatches) - 1,
	}
	(*blocksOrder)[(*blocks)[len(*blocks)-1].BlockHash] = append((*blocksOrder)[(*blocks)[len(*blocks)-1].BlockHash], or)
	return nil
}

func (etherMan *Client) sequencedBatchesEvent(ctx context.Context, vLog types.Log, blocks *[]Block, blocksOrder *map[common.Hash][]Order) error {
	log.Debug("SequenceBatches event detected")
	sb, err := etherMan.PoE.ParseSequenceBatches(vLog)
	if err != nil {
		return err
	}
	// Read the tx for this event.
	tx, isPending, err := etherMan.EtherClient.TransactionByHash(ctx, vLog.TxHash)
	if err != nil {
		return err
	} else if isPending {
		return fmt.Errorf("error tx is still pending. TxHash: %s", tx.Hash().String())
	}
	msg, err := tx.AsMessage(types.NewLondonSigner(tx.ChainId()), big.NewInt(0))
	if err != nil {
		log.Error(err)
		return err
	}
	sequences, err := decodeSequences(tx.Data(), sb.NumBatch, msg.From(), vLog.TxHash)
	if err != nil {
		return fmt.Errorf("error decoding the sequences: %v", err)
	}

	if len(*blocks) == 0 || ((*blocks)[len(*blocks)-1].BlockHash != vLog.BlockHash || (*blocks)[len(*blocks)-1].BlockNumber != vLog.BlockNumber) {
		fullBlock, err := etherMan.EtherClient.BlockByHash(ctx, vLog.BlockHash)
		if err != nil {
			return fmt.Errorf("error getting hashParent. BlockNumber: %d. Error: %w", vLog.BlockNumber, err)
		}
		block := prepareBlock(vLog, time.Unix(int64(fullBlock.Time()), 0), fullBlock)
		block.SequencedBatches = append(block.SequencedBatches, sequences)
		*blocks = append(*blocks, block)
	} else if (*blocks)[len(*blocks)-1].BlockHash == vLog.BlockHash && (*blocks)[len(*blocks)-1].BlockNumber == vLog.BlockNumber {
		(*blocks)[len(*blocks)-1].SequencedBatches = append((*blocks)[len(*blocks)-1].SequencedBatches, sequences)
	} else {
		log.Error("Error processing SequencedBatches event. BlockHash:", vLog.BlockHash, ". BlockNumber: ", vLog.BlockNumber)
		return fmt.Errorf("error processing SequencedBatches event")
	}
	or := Order{
		Name: SequenceBatchesOrder,
		Pos:  len((*blocks)[len(*blocks)-1].SequencedBatches) - 1,
	}
	(*blocksOrder)[(*blocks)[len(*blocks)-1].BlockHash] = append((*blocksOrder)[(*blocks)[len(*blocks)-1].BlockHash], or)
	return nil
}

func decodeSequences(txData []byte, lastBatchNumber uint64, sequencer common.Address, txHash common.Hash) ([]SequencedBatch, error) {
	// Extract coded txs.
	// Load contract ABI
	abi, err := abi.JSON(strings.NewReader(proofofefficiency.ProofofefficiencyABI))
	if err != nil {
		return nil, err
	}

	// Recover Method from signature and ABI
	method, err := abi.MethodById(txData[:4])
	if err != nil {
		return nil, err
	}

	// Unpack method inputs
	data, err := method.Inputs.Unpack(txData[4:])
	if err != nil {
		return nil, err
	}
	var sequences []proofofefficiency.ProofOfEfficiencyBatchData
	bytedata, err := json.Marshal(data[0])
	if err != nil {
		return nil, err
	}
	err = json.Unmarshal(bytedata, &sequences)
	if err != nil {
		return nil, err
	}

	sequencedBatches := make([]SequencedBatch, len(sequences))
	for i := len(sequences) - 1; i >= 0; i-- {
		lastBatchNumber -= uint64(len(sequences[i].ForceBatchesTimestamp))
		sequencedBatches[i] = SequencedBatch{
			BatchNumber:                lastBatchNumber,
			Coinbase:                   sequencer,
			TxHash:                     txHash,
			ProofOfEfficiencyBatchData: sequences[i],
		}
		lastBatchNumber--
	}

	return sequencedBatches, nil
}

func (etherMan *Client) verifyBatchEvent(ctx context.Context, vLog types.Log, blocks *[]Block, blocksOrder *map[common.Hash][]Order) error {
	log.Debug("VerifyBatch event detected")
	vb, err := etherMan.PoE.ParseVerifyBatch(vLog)
	if err != nil {
		return err
	}
	var verifyBatch VerifiedBatch
	verifyBatch.BlockNumber = vLog.BlockNumber
	verifyBatch.BatchNumber = vb.NumBatch
	verifyBatch.TxHash = vLog.TxHash
	verifyBatch.Aggregator = vb.Aggregator

	if len(*blocks) == 0 || ((*blocks)[len(*blocks)-1].BlockHash != vLog.BlockHash || (*blocks)[len(*blocks)-1].BlockNumber != vLog.BlockNumber) {
		fullBlock, err := etherMan.EtherClient.BlockByHash(ctx, vLog.BlockHash)
		if err != nil {
			return fmt.Errorf("error getting hashParent. BlockNumber: %d. Error: %w", vLog.BlockNumber, err)
		}
		block := prepareBlock(vLog, time.Unix(int64(fullBlock.Time()), 0), fullBlock)
		*blocks = append(*blocks, block)
		block.VerifiedBatches = append(block.VerifiedBatches, verifyBatch)
		*blocks = append(*blocks, block)
	} else if (*blocks)[len(*blocks)-1].BlockHash == vLog.BlockHash && (*blocks)[len(*blocks)-1].BlockNumber == vLog.BlockNumber {
		(*blocks)[len(*blocks)-1].VerifiedBatches = append((*blocks)[len(*blocks)-1].VerifiedBatches, verifyBatch)
	} else {
		log.Error("Error processing VerifyBatch event. BlockHash:", vLog.BlockHash, ". BlockNumber: ", vLog.BlockNumber)
		return fmt.Errorf("error processing VerifyBatch event")
	}
	or := Order{
		Name: VerifyBatchOrder,
		Pos:  len((*blocks)[len(*blocks)-1].VerifiedBatches) - 1,
	}
	(*blocksOrder)[(*blocks)[len(*blocks)-1].BlockHash] = append((*blocksOrder)[(*blocks)[len(*blocks)-1].BlockHash], or)
	return nil
}

func (etherMan *Client) forceSequencedBatchesEvent(ctx context.Context, vLog types.Log, blocks *[]Block, blocksOrder *map[common.Hash][]Order) error {
	log.Debug("SequenceForceBatches event detect")
	fsb, err := etherMan.PoE.ParseSequenceForceBatches(vLog)
	if err != nil {
		return err
	}

	var sequencedForceBatch SequencedForceBatch
	sequencedForceBatch.LastBatchSequenced = fsb.NumBatch
	if err != nil {
		return err
	}
	// Read the tx for this batch.
	tx, isPending, err := etherMan.EtherClient.TransactionByHash(ctx, vLog.TxHash)
	if err != nil {
		return err
	} else if isPending {
		return fmt.Errorf("error: tx is still pending. TxHash: %s", tx.Hash().String())
	}
	msg, err := tx.AsMessage(types.NewLondonSigner(tx.ChainId()), big.NewInt(0))
	if err != nil {
		log.Error(err)
		return err
	}
	sequencedForceBatch.Coinbase = msg.From()
	sequencedForceBatch.ForceBatchNumber, err = decodeForceBatchNumber(tx.Data())
	sequencedForceBatch.TxHash = vLog.TxHash
	if err != nil {
		return err
	}

	if len(*blocks) == 0 || ((*blocks)[len(*blocks)-1].BlockHash != vLog.BlockHash || (*blocks)[len(*blocks)-1].BlockNumber != vLog.BlockNumber) {
		fullBlock, err := etherMan.EtherClient.BlockByHash(ctx, vLog.BlockHash)
		if err != nil {
			return fmt.Errorf("error getting hashParent. BlockNumber: %d. Error: %w", vLog.BlockNumber, err)
		}
		block := prepareBlock(vLog, time.Unix(int64(fullBlock.Time()), 0), fullBlock)
		block.SequencedForceBatches = append(block.SequencedForceBatches, sequencedForceBatch)
		*blocks = append(*blocks, block)
	} else if (*blocks)[len(*blocks)-1].BlockHash == vLog.BlockHash && (*blocks)[len(*blocks)-1].BlockNumber == vLog.BlockNumber {
		(*blocks)[len(*blocks)-1].SequencedForceBatches = append((*blocks)[len(*blocks)-1].SequencedForceBatches, sequencedForceBatch)
	} else {
		log.Error("Error processing ForceSequencedBatches event. BlockHash:", vLog.BlockHash, ". BlockNumber: ", vLog.BlockNumber)
		return fmt.Errorf("error processing ForceSequencedBatches event")
	}
	or := Order{
		Name: SequenceForceBatchesOrder,
		Pos:  len((*blocks)[len(*blocks)-1].SequencedForceBatches) - 1,
	}
	(*blocksOrder)[(*blocks)[len(*blocks)-1].BlockHash] = append((*blocksOrder)[(*blocks)[len(*blocks)-1].BlockHash], or)

	return nil
}

func decodeForceBatchNumber(txData []byte) (uint64, error) {
	// Extract coded txs.
	// Load contract ABI
	abi, err := abi.JSON(strings.NewReader(proofofefficiency.ProofofefficiencyABI))
	if err != nil {
		return 0, err
	}

	// Recover Method from signature and ABI
	method, err := abi.MethodById(txData[:4])
	if err != nil {
		return 0, err
	}

	// Unpack method inputs
	data, err := method.Inputs.Unpack(txData[4:])
	if err != nil {
		return 0, err
	}

	return data[0].(uint64), nil
}

func prepareBlock(vLog types.Log, t time.Time, fullBlock *types.Block) Block {
	var block Block
	block.BlockNumber = vLog.BlockNumber
	block.BlockHash = vLog.BlockHash
	block.ParentHash = fullBlock.ParentHash()
	block.ReceivedAt = t
	return block
}

func hash(data ...[32]byte) [32]byte {
	var res [32]byte
	hash := sha3.NewLegacyKeccak256()
	for _, d := range data {
		hash.Write(d[:]) //nolint:errcheck,gosec
	}
	copy(res[:], hash.Sum(nil))
	return res
}

// HeaderByNumber returns a block header from the current canonical chain. If number is
// nil, the latest known header is returned.
func (etherMan *Client) HeaderByNumber(ctx context.Context, number *big.Int) (*types.Header, error) {
	return etherMan.EtherClient.HeaderByNumber(ctx, number)
}

// EthBlockByNumber function retrieves the ethereum block information by ethereum block number.
func (etherMan *Client) EthBlockByNumber(ctx context.Context, blockNumber uint64) (*types.Block, error) {
	block, err := etherMan.EtherClient.BlockByNumber(ctx, new(big.Int).SetUint64(blockNumber))
	if err != nil {
		if errors.Is(err, ethereum.NotFound) || err.Error() == "block does not exist in blockchain" {
			return nil, ErrNotFound
		}
		return nil, err
	}
	return block, nil
}

// GetLastBatchTimestamp function allows to retrieve the lastTimestamp value in the smc
func (etherMan *Client) GetLastBatchTimestamp() (uint64, error) {
	return etherMan.PoE.LastTimestamp(&bind.CallOpts{Pending: false})
}

// GetLatestBatchNumber function allows to retrieve the latest proposed batch in the smc
func (etherMan *Client) GetLatestBatchNumber() (uint64, error) {
	return etherMan.PoE.LastBatchSequenced(&bind.CallOpts{Pending: false})
}

// GetLatestBlockNumber gets the latest block number from the ethereum
func (etherMan *Client) GetLatestBlockNumber(ctx context.Context) (uint64, error) {
	header, err := etherMan.EtherClient.HeaderByNumber(ctx, nil)
	if err != nil || header == nil {
		return 0, err
	}
	return header.Number.Uint64(), nil
}

// GetLatestBlockTimestamp gets the latest block timestamp from the ethereum
func (etherMan *Client) GetLatestBlockTimestamp(ctx context.Context) (uint64, error) {
	header, err := etherMan.EtherClient.HeaderByNumber(ctx, nil)
	if err != nil || header == nil {
		return 0, err
	}
	return header.Time, nil
}

// GetLatestVerifiedBatchNum gets latest verified batch from ethereum
func (etherMan *Client) GetLatestVerifiedBatchNum() (uint64, error) {
	return etherMan.PoE.LastVerifiedBatch(&bind.CallOpts{Pending: false})
}

// GetTx function get ethereum tx
func (etherMan *Client) GetTx(ctx context.Context, txHash common.Hash) (*types.Transaction, bool, error) {
	return etherMan.EtherClient.TransactionByHash(ctx, txHash)
}

// GetTxReceipt function gets ethereum tx receipt
func (etherMan *Client) GetTxReceipt(ctx context.Context, txHash common.Hash) (*types.Receipt, error) {
	return etherMan.EtherClient.TransactionReceipt(ctx, txHash)
}

// ApproveMatic function allow to approve tokens in matic smc
func (etherMan *Client) ApproveMatic(maticAmount *big.Int, to common.Address) (*types.Transaction, error) {
	tx, err := etherMan.Matic.Approve(etherMan.auth, etherMan.SCAddresses[0], maticAmount)
	if err != nil {
		return nil, fmt.Errorf("error approving balance to send the batch. Error: %w", err)
	}
	return tx, nil
}

// GetTrustedSequencerURL Gets the trusted sequencer url from rollup smc
func (etherMan *Client) GetTrustedSequencerURL() (string, error) {
	return etherMan.PoE.TrustedSequencerURL(&bind.CallOpts{Pending: false})
}

// GetPublicAddress returns eth client public address
func (etherMan *Client) GetPublicAddress() common.Address {
	return etherMan.auth.From
}

// GetL2ChainID returns L2 Chain ID
func (etherMan *Client) GetL2ChainID() (uint64, error) {
	return etherMan.PoE.ChainID(&bind.CallOpts{Pending: false})
}

// VerifyBatch function allows the aggregator send the proof for a batch and consolidate it
func (etherMan *Client) verifyBatch(opts *bind.TransactOpts, batchNumber uint64, resGetProof *pb.GetProofResponse) (*types.Transaction, error) {
	publicInputs := resGetProof.Public.PublicInputs
	newLocalExitRoot, err := stringToFixedByteArray(publicInputs.NewLocalExitRoot)
	if err != nil {
		return nil, err
	}
	newStateRoot, err := stringToFixedByteArray(publicInputs.NewStateRoot)
	if err != nil {
		return nil, err
	}

	proofA, err := strSliceToBigIntArray(resGetProof.Proof.ProofA)
	if err != nil {
		return nil, err
	}

	proofB, err := proofSlcToIntArray(resGetProof.Proof.ProofB)
	if err != nil {
		return nil, err
	}
	proofC, err := strSliceToBigIntArray(resGetProof.Proof.ProofC)
	if err != nil {
		return nil, err
	}

	tx, err := etherMan.PoE.VerifyBatch(
		opts,
		newLocalExitRoot,
		newStateRoot,
		batchNumber,
		proofA,
		proofB,
		proofC,
	)

	if err != nil {
		return nil, err
	}
	return tx, nil
}<|MERGE_RESOLUTION|>--- conflicted
+++ resolved
@@ -216,28 +216,19 @@
 }
 
 // EstimateGasSequenceBatches estimates gas for sending batches
-<<<<<<< HEAD
-func (etherMan *Client) EstimateGasSequenceBatches(sequences []ethmanTypes.Sequence) (uint64, error) {
+func (etherMan *Client) EstimateGasSequenceBatches(sequences []ethmanTypes.Sequence) (uint64, common.Hash, error) {
 	// Due to issue #1118 we add 20K gas to avoid and OOG
 	// when the gas estimation is processed before a batch consolidation
 	// in the same block
 	const gasLimitIncrease = 20000
 
-=======
-func (etherMan *Client) EstimateGasSequenceBatches(sequences []ethmanTypes.Sequence) (*types.Transaction, error) {
->>>>>>> 255be2e5
 	noSendOpts := *etherMan.auth
 	noSendOpts.NoSend = true
 	tx, err := etherMan.sequenceBatches(&noSendOpts, sequences)
 	if err != nil {
-		return nil, err
-	}
-
-<<<<<<< HEAD
-	return tx.Gas() + gasLimitIncrease, nil
-=======
-	return tx, nil
->>>>>>> 255be2e5
+		return 0, common.Hash{}, err
+	}
+	return tx.Gas() + gasLimitIncrease, tx.Hash(), nil
 }
 
 // SequenceBatches send sequences of batches to the ethereum
