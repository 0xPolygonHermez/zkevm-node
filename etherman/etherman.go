--- conflicted
+++ resolved
@@ -332,17 +332,6 @@
 	if err == ErrNotFound {
 		return nil, nil, fmt.Errorf("failed to build sequence batches, err: %w", ErrPrivateKeyNotFound)
 	}
-<<<<<<< HEAD
-	sendSequencesOpts := *etherMan.auth
-	sendSequencesOpts.GasLimit = gasLimit
-	if gasPrice != nil {
-		sendSequencesOpts.GasPrice = gasPrice
-	} else if etherMan.GasProviders.MultiGasProvider {
-		sendSequencesOpts.GasPrice = etherMan.GetL1GasPrice(ctx)
-	}
-	if nonce != nil {
-		sendSequencesOpts.Nonce = nonce
-=======
 	opts.NoSend = true
 	// force nonce, gas limit and gas price to avoid querying it from the chain
 	opts.Nonce = big.NewInt(1)
@@ -352,7 +341,6 @@
 	tx, err := etherMan.sequenceBatches(opts, sequences)
 	if err != nil {
 		return nil, nil, err
->>>>>>> c8091e19
 	}
 
 	return tx.To(), tx.Data(), nil
@@ -389,29 +377,7 @@
 func (etherMan *Client) BuildTrustedVerifyBatchesTxData(lastVerifiedBatch, newVerifiedBatch uint64, inputs *ethmanTypes.FinalProofInputs) (to *common.Address, data []byte, err error) {
 	opts, err := etherMan.generateRandomAuth()
 	if err != nil {
-<<<<<<< HEAD
-		return 0, err
-	}
-	return tx.Gas(), nil
-}
-
-// TrustedVerifyBatches function allows the aggregator send the final proof to L1.
-func (etherMan *Client) TrustedVerifyBatches(ctx context.Context, lastVerifiedBatch, newVerifiedBatch uint64, inputs *ethmanTypes.FinalProofInputs, gasLimit uint64, gasPrice, nonce *big.Int) (*types.Transaction, error) {
-	if etherMan.IsReadOnly() {
-		return nil, ErrIsReadOnlyMode
-	}
-	verifyBatchOpts := *etherMan.auth
-	verifyBatchOpts.GasLimit = gasLimit
-	if gasPrice != nil {
-		verifyBatchOpts.GasPrice = gasPrice
-	} else if etherMan.GasProviders.MultiGasProvider {
-		verifyBatchOpts.GasPrice = etherMan.GetL1GasPrice(ctx)
-	}
-	if nonce != nil {
-		verifyBatchOpts.Nonce = nonce
-=======
 		return nil, nil, fmt.Errorf("failed to build trusted verify batches, err: %w", err)
->>>>>>> c8091e19
 	}
 	opts.NoSend = true
 	// force nonce, gas limit and gas price to avoid querying it from the chain
@@ -900,7 +866,7 @@
 
 // SuggestedGasPrice returns the suggest nonce for the network at the moment
 func (etherMan *Client) SuggestedGasPrice(ctx context.Context) (*big.Int, error) {
-	suggestedGasPrice := etherMan.getGasPrice(ctx)
+	suggestedGasPrice := etherMan.GetL1GasPrice(ctx)
 	if suggestedGasPrice.Cmp(big.NewInt(0)) == 0 {
 		return nil, errors.New("failed to get the suggested gas price")
 	}
