--- conflicted
+++ resolved
@@ -2,12 +2,9 @@
 
 import (
 	"context"
-<<<<<<< HEAD
 	"encoding/hex"
 	"fmt"
 	"log"
-=======
->>>>>>> 0b3d7528
 	"math/big"
 	"strconv"
 
