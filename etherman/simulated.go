--- conflicted
+++ resolved
@@ -5,12 +5,7 @@
 	"fmt"
 	"math/big"
 
-<<<<<<< HEAD
-	"github.com/0xPolygonHermez/zkevm-node/etherman/smartcontracts/datacommittee"
-	"github.com/0xPolygonHermez/zkevm-node/etherman/smartcontracts/matic"
-=======
 	"github.com/0xPolygonHermez/zkevm-node/etherman/smartcontracts/mockpolygonrollupmanager"
->>>>>>> 291ac858
 	"github.com/0xPolygonHermez/zkevm-node/etherman/smartcontracts/mockverifier"
 	"github.com/0xPolygonHermez/zkevm-node/etherman/smartcontracts/pol"
 	"github.com/0xPolygonHermez/zkevm-node/etherman/smartcontracts/polygonrollupmanager"
@@ -28,14 +23,10 @@
 
 // NewSimulatedEtherman creates an etherman that uses a simulated blockchain. It's important to notice that the ChainID of the auth
 // must be 1337. The address that holds the auth will have an initial balance of 10 ETH
-<<<<<<< HEAD
-func NewSimulatedEtherman(cfg Config, auth *bind.TransactOpts) (etherman *Client, ethBackend *backends.SimulatedBackend, maticAddr common.Address, br *polygonzkevmbridge.Polygonzkevmbridge, da *datacommittee.Datacommittee, err error) {
-=======
 func NewSimulatedEtherman(cfg Config, auth *bind.TransactOpts) (*Client, *simulated.Backend, common.Address, *polygonzkevmbridge.Polygonzkevmbridge, error) {
->>>>>>> 291ac858
 	if auth == nil {
 		// read only client
-		return &Client{}, nil, common.Address{}, nil, nil, nil
+		return &Client{}, nil, common.Address{}, nil, nil
 	}
 	// 10000000 ETH in wei
 	balance, _ := new(big.Int).SetString("10000000000000000000000000", 10) //nolint:gomnd
@@ -48,44 +39,22 @@
 	blockGasLimit := uint64(999999999999999999) //nolint:gomnd
 	client := simulated.NewBackend(genesisAlloc, simulated.WithBlockGasLimit(blockGasLimit))
 
-	// DAC Setup
-	dataCommitteeAddr, _, da, err := datacommittee.DeployDatacommittee(auth, client)
-	if err != nil {
-		return nil, nil, common.Address{}, nil, nil, err
-	}
-	_, err = da.Initialize(auth)
-	if err != nil {
-		return nil, nil, common.Address{}, nil, nil, err
-	}
-	_, err = da.SetupCommittee(auth, big.NewInt(0), []string{}, []byte{})
-	if err != nil {
-		return nil, nil, common.Address{}, nil, nil, err
-	}
-
 	// Deploy contracts
 	const polDecimalPlaces = 18
 	totalSupply, _ := new(big.Int).SetString("10000000000000000000000000000", 10) //nolint:gomnd
 	polAddr, _, polContract, err := pol.DeployPol(auth, client.Client(), "Pol Token", "POL", polDecimalPlaces, totalSupply)
 	if err != nil {
-<<<<<<< HEAD
-		return nil, nil, common.Address{}, nil, nil, err
-=======
-		log.Error("error: ", err)
-		return nil, nil, common.Address{}, nil, err
->>>>>>> 291ac858
+		log.Error("error: ", err)
+		return nil, nil, common.Address{}, nil, err
 	}
 	rollupVerifierAddr, _, _, err := mockverifier.DeployMockverifier(auth, client.Client())
 	if err != nil {
-		return nil, nil, common.Address{}, nil, nil, err
+		return nil, nil, common.Address{}, nil, err
 	}
 	nonce, err := client.Client().PendingNonceAt(context.TODO(), auth.From)
 	if err != nil {
-<<<<<<< HEAD
-		return nil, nil, common.Address{}, nil, nil, err
-=======
-		log.Error("error: ", err)
-		return nil, nil, common.Address{}, nil, err
->>>>>>> 291ac858
+		log.Error("error: ", err)
+		return nil, nil, common.Address{}, nil, err
 	}
 	const posBridge = 3
 	calculatedBridgeAddr := crypto.CreateAddress(auth.From, nonce+posBridge)
@@ -94,22 +63,11 @@
 	genesis := common.HexToHash("0xfd3434cd8f67e59d73488a2b8da242dd1f02849ea5dd99f0ca22c836c3d5b4a9") // Random value. Needs to be different to 0x0
 	exitManagerAddr, _, globalExitRoot, err := polygonzkevmglobalexitroot.DeployPolygonzkevmglobalexitroot(auth, client.Client(), calculatedRollupManagerAddr, calculatedBridgeAddr)
 	if err != nil {
-<<<<<<< HEAD
-		return nil, nil, common.Address{}, nil, nil, err
-=======
-		log.Error("error: ", err)
-		return nil, nil, common.Address{}, nil, err
->>>>>>> 291ac858
+		log.Error("error: ", err)
+		return nil, nil, common.Address{}, nil, err
 	}
 	implementationBridgeAddr, _, _, err := polygonzkevmbridge.DeployPolygonzkevmbridge(auth, client.Client())
 	if err != nil {
-<<<<<<< HEAD
-		return nil, nil, common.Address{}, nil, nil, err
-	}
-	poeAddr, _, poe, err := polygonzkevm.DeployPolygonzkevm(auth, client, exitManagerAddr, maticAddr, rollupVerifierAddr, bridgeAddr, dataCommitteeAddr, 1000, 1) //nolint
-	if err != nil {
-		return nil, nil, common.Address{}, nil, nil, err
-=======
 		log.Error("error: ", err)
 		return nil, nil, common.Address{}, nil, err
 	}
@@ -166,7 +124,6 @@
 	if err != nil {
 		log.Error("error: ", err)
 		return nil, nil, common.Address{}, nil, err
->>>>>>> 291ac858
 	}
 	client.Commit()
 
@@ -178,12 +135,8 @@
 	var zkevmChainID uint64 = 100
 	_, err = mockRollupManager.CreateNewRollup(auth, rollUpTypeID, zkevmChainID, auth.From, auth.From, common.Address{}, "http://localhost", "PolygonZkEvm Rollup")
 	if err != nil {
-<<<<<<< HEAD
-		return nil, nil, common.Address{}, nil, nil, err
-=======
-		log.Error("error: ", err)
-		return nil, nil, common.Address{}, nil, err
->>>>>>> 291ac858
+		log.Error("error: ", err)
+		return nil, nil, common.Address{}, nil, err
 	}
 	client.Commit()
 
@@ -194,61 +147,39 @@
 	}
 	rollupData, err := mockRollupManager.RollupIDToRollupData(&bind.CallOpts{Pending: false}, rollupID)
 	if err != nil {
-<<<<<<< HEAD
-		return nil, nil, common.Address{}, nil, nil, err
-=======
-		log.Error("error: ", err)
-		return nil, nil, common.Address{}, nil, err
->>>>>>> 291ac858
+		log.Error("error: ", err)
+		return nil, nil, common.Address{}, nil, err
 	}
 	zkevmAddr := rollupData.RollupContract
 
 	if calculatedBridgeAddr != bridgeAddr {
-		return nil, nil, common.Address{}, nil, nil, fmt.Errorf("bridgeAddr (%s) is different from the expected contract address (%s)",
+		return nil, nil, common.Address{}, nil, fmt.Errorf("bridgeAddr (%s) is different from the expected contract address (%s)",
 			bridgeAddr.String(), calculatedBridgeAddr.String())
 	}
-<<<<<<< HEAD
-	if calculatedPoEAddr != poeAddr {
-		return nil, nil, common.Address{}, nil, nil, fmt.Errorf("poeAddr (%s) is different from the expected contract address (%s)",
-			poeAddr.String(), calculatedPoEAddr.String())
-=======
 
 	rollupManager, err := polygonrollupmanager.NewPolygonrollupmanager(mockRollupManagerAddr, client.Client())
 	if err != nil {
 		log.Error("error: ", err)
 		return nil, nil, common.Address{}, nil, err
->>>>>>> 291ac858
 	}
 
 	trueZkevm, err := polygonzkevm.NewPolygonzkevm(zkevmAddr, client.Client()) //nolint
 	if err != nil {
-<<<<<<< HEAD
-		return nil, nil, common.Address{}, nil, nil, err
-=======
-		log.Error("error: ", err)
-		return nil, nil, common.Address{}, nil, err
->>>>>>> 291ac858
+		log.Error("error: ", err)
+		return nil, nil, common.Address{}, nil, err
 	}
 
 	// Approve the bridge and zkevm to spend 10000 pol tokens.
 	approvedAmount, _ := new(big.Int).SetString("10000000000000000000000", 10) //nolint:gomnd
 	_, err = polContract.Approve(auth, bridgeAddr, approvedAmount)
 	if err != nil {
-<<<<<<< HEAD
-		return nil, nil, common.Address{}, nil, nil, err
-=======
-		log.Error("error: ", err)
-		return nil, nil, common.Address{}, nil, err
->>>>>>> 291ac858
+		log.Error("error: ", err)
+		return nil, nil, common.Address{}, nil, err
 	}
 	_, err = polContract.Approve(auth, zkevmAddr, approvedAmount)
 	if err != nil {
-<<<<<<< HEAD
-		return nil, nil, common.Address{}, nil, nil, err
-=======
-		log.Error("error: ", err)
-		return nil, nil, common.Address{}, nil, err
->>>>>>> 291ac858
+		log.Error("error: ", err)
+		return nil, nil, common.Address{}, nil, err
 	}
 
 	_, err = trueZkevm.SetForceBatchAddress(auth, common.Address{})
@@ -264,23 +195,14 @@
 		RollupManager:         rollupManager,
 		Pol:                   polContract,
 		GlobalExitRootManager: globalExitRoot,
-<<<<<<< HEAD
-		DataCommittee:         da,
-		SCAddresses:           []common.Address{poeAddr, exitManagerAddr, dataCommitteeAddr},
-=======
 		RollupID:              rollupID,
 		SCAddresses:           []common.Address{zkevmAddr, mockRollupManagerAddr, exitManagerAddr},
->>>>>>> 291ac858
 		auth:                  map[common.Address]bind.TransactOpts{},
 		cfg:                   cfg,
 	}
 	err = c.AddOrReplaceAuth(*auth)
 	if err != nil {
-		return nil, nil, common.Address{}, nil, nil, err
-	}
-<<<<<<< HEAD
-	return c, client, maticAddr, br, da, nil
-=======
+		return nil, nil, common.Address{}, nil, err
+	}
 	return c, client, polAddr, br, nil
->>>>>>> 291ac858
 }