package etherman

import (
	"context"
	"fmt"
	"math/big"

	"github.com/0xPolygonHermez/zkevm-node/etherman/smartcontracts/mockpolygonrollupmanager"
	"github.com/0xPolygonHermez/zkevm-node/etherman/smartcontracts/mockverifier"
	"github.com/0xPolygonHermez/zkevm-node/etherman/smartcontracts/pol"
	"github.com/0xPolygonHermez/zkevm-node/etherman/smartcontracts/polygondatacommittee"
	"github.com/0xPolygonHermez/zkevm-node/etherman/smartcontracts/polygonrollupmanager"
	"github.com/0xPolygonHermez/zkevm-node/etherman/smartcontracts/polygonzkevm"
	"github.com/0xPolygonHermez/zkevm-node/etherman/smartcontracts/polygonzkevmbridge"
	"github.com/0xPolygonHermez/zkevm-node/etherman/smartcontracts/polygonzkevmglobalexitroot"
	"github.com/0xPolygonHermez/zkevm-node/etherman/smartcontracts/proxy"
	"github.com/0xPolygonHermez/zkevm-node/log"
	"github.com/ethereum/go-ethereum/accounts/abi/bind"
	"github.com/ethereum/go-ethereum/accounts/abi/bind/backends"
	"github.com/ethereum/go-ethereum/common"
	"github.com/ethereum/go-ethereum/core"
	"github.com/ethereum/go-ethereum/crypto"
)

// NewSimulatedEtherman creates an etherman that uses a simulated blockchain. It's important to notice that the ChainID of the auth
// must be 1337. The address that holds the auth will have an initial balance of 10 ETH
func NewSimulatedEtherman(cfg Config, auth *bind.TransactOpts, daBackend dataAvailabilityProvider) (etherman *Client, ethBackend *backends.SimulatedBackend, polAddr common.Address, br *polygonzkevmbridge.Polygonzkevmbridge, err error) {
	if auth == nil {
		// read only client
		return &Client{}, nil, common.Address{}, nil, nil
	}
	// 10000000 ETH in wei
	balance, _ := new(big.Int).SetString("10000000000000000000000000", 10) //nolint:gomnd
	address := auth.From
	genesisAlloc := map[common.Address]core.GenesisAccount{
		address: {
			Balance: balance,
		},
	}
	blockGasLimit := uint64(999999999999999999) //nolint:gomnd
	client := backends.NewSimulatedBackend(genesisAlloc, blockGasLimit)

	// DAC Setup
	daAddr, _, da, err := polygondatacommittee.DeployPolygondatacommittee(auth, client)
	if err != nil {
		return nil, nil, common.Address{}, nil, err
	}
	_, err = da.Initialize(auth)
	if err != nil {
		return nil, nil, common.Address{}, nil, err
	}
	_, err = da.SetupCommittee(auth, big.NewInt(0), []string{}, []byte{})
	if err != nil {
		return nil, nil, common.Address{}, nil, err
	}

	// Deploy contracts
	const polDecimalPlaces = 18
	totalSupply, _ := new(big.Int).SetString("10000000000000000000000000000", 10) //nolint:gomnd
	polAddr, _, polContract, err := pol.DeployPol(auth, client, "Pol Token", "POL", polDecimalPlaces, totalSupply)
	if err != nil {
		log.Error("error: ", err)
		return nil, nil, common.Address{}, nil, err
	}
	rollupVerifierAddr, _, _, err := mockverifier.DeployMockverifier(auth, client)
	if err != nil {
		return nil, nil, common.Address{}, nil, err
	}
	nonce, err := client.PendingNonceAt(context.TODO(), auth.From)
	if err != nil {
		log.Error("error: ", err)
		return nil, nil, common.Address{}, nil, err
	}
	const posBridge = 3
	calculatedBridgeAddr := crypto.CreateAddress(auth.From, nonce+posBridge)
	const posRollupManager = 4
	calculatedRollupManagerAddr := crypto.CreateAddress(auth.From, nonce+posRollupManager)
	genesis := common.HexToHash("0xfd3434cd8f67e59d73488a2b8da242dd1f02849ea5dd99f0ca22c836c3d5b4a9") // Random value. Needs to be different to 0x0
	exitManagerAddr, _, globalExitRoot, err := polygonzkevmglobalexitroot.DeployPolygonzkevmglobalexitroot(auth, client, calculatedRollupManagerAddr, calculatedBridgeAddr)
	if err != nil {
		log.Error("error: ", err)
		return nil, nil, common.Address{}, nil, err
	}
	implementationBridgeAddr, _, _, err := polygonzkevmbridge.DeployPolygonzkevmbridge(auth, client)
	if err != nil {
		log.Error("error: ", err)
		return nil, nil, common.Address{}, nil, err
	}

	implementationMockRollupManagerAddr, _, _, err := mockpolygonrollupmanager.DeployMockpolygonrollupmanager(auth, client, exitManagerAddr, polAddr, calculatedBridgeAddr)
	if err != nil {
		log.Error("error: ", err)
		return nil, nil, common.Address{}, nil, err
	}
	bridgeAddr, _, _, err := proxy.DeployProxy(auth, client, implementationBridgeAddr, implementationBridgeAddr, []byte{})
	if err != nil {
		log.Error("error: ", err)
		return nil, nil, common.Address{}, nil, err
	}
	mockRollupManagerAddr, _, _, err := proxy.DeployProxy(auth, client, implementationMockRollupManagerAddr, implementationMockRollupManagerAddr, []byte{})
	if err != nil {
		log.Error("error: ", err)
		return nil, nil, common.Address{}, nil, err
	}
	if calculatedRollupManagerAddr != mockRollupManagerAddr {
		return nil, nil, common.Address{}, nil, fmt.Errorf("RollupManagerAddr (%s) is different from the expected contract address (%s)",
			mockRollupManagerAddr.String(), calculatedRollupManagerAddr.String())
	}
	initZkevmAddr, _, _, err := polygonzkevm.DeployPolygonzkevm(auth, client, exitManagerAddr, polAddr, bridgeAddr, mockRollupManagerAddr)
	if err != nil {
		log.Error("error: ", err)
		return nil, nil, common.Address{}, nil, err
	}
	mockRollupManager, err := mockpolygonrollupmanager.NewMockpolygonrollupmanager(mockRollupManagerAddr, client)
	if err != nil {
		log.Error("error: ", err)
		return nil, nil, common.Address{}, nil, err
	}
	br, err = polygonzkevmbridge.NewPolygonzkevmbridge(bridgeAddr, client)
	if err != nil {
		log.Error("error: ", err)
		return nil, nil, common.Address{}, nil, err
	}
	_, err = br.Initialize(auth, 0, common.Address{}, 0, exitManagerAddr, mockRollupManagerAddr, []byte{})
	if err != nil {
		log.Error("error: ", err)
		return nil, nil, common.Address{}, nil, err
	}
	_, err = mockRollupManager.Initialize(auth, auth.From, 10000, 10000, auth.From, auth.From, auth.From, common.Address{}, common.Address{}, 0, 0) //nolint:gomnd
	if err != nil {
		log.Error("error: ", err)
		return nil, nil, common.Address{}, nil, err
	}
	_, err = mockRollupManager.AddNewRollupType(auth, initZkevmAddr, rollupVerifierAddr, 6, 0, genesis, "PolygonZkEvm Rollup") //nolint:gomnd
	if err != nil {
		log.Error("error: ", err)
		return nil, nil, common.Address{}, nil, err
	}
	client.Commit()

	rollUpTypeID, err := mockRollupManager.RollupTypeCount(&bind.CallOpts{Pending: false})
	if err != nil {
		log.Error("error: ", err)
		return nil, nil, common.Address{}, nil, err
	}
	var zkevmChainID uint64 = 100
	_, err = mockRollupManager.CreateNewRollup(auth, rollUpTypeID, zkevmChainID, auth.From, auth.From, common.Address{}, "http://localhost", "PolygonZkEvm Rollup")
	if err != nil {
		log.Error("error: ", err)
		return nil, nil, common.Address{}, nil, err
	}
	client.Commit()

	rollupID, err := mockRollupManager.ChainIDToRollupID(&bind.CallOpts{Pending: false}, zkevmChainID)
	if err != nil {
		log.Error("error: ", err)
		return nil, nil, common.Address{}, nil, err
	}
	rollupData, err := mockRollupManager.RollupIDToRollupData(&bind.CallOpts{Pending: false}, rollupID)
	if err != nil {
		log.Error("error: ", err)
		return nil, nil, common.Address{}, nil, err
	}
	zkevmAddr := rollupData.RollupContract

	if calculatedBridgeAddr != bridgeAddr {
		return nil, nil, common.Address{}, nil, fmt.Errorf("bridgeAddr (%s) is different from the expected contract address (%s)",
			bridgeAddr.String(), calculatedBridgeAddr.String())
	}

	rollupManager, err := polygonrollupmanager.NewPolygonrollupmanager(mockRollupManagerAddr, client)
	if err != nil {
		log.Error("error: ", err)
		return nil, nil, common.Address{}, nil, err
	}

	trueZkevm, err := polygonzkevm.NewPolygonzkevm(zkevmAddr, client) //nolint
	if err != nil {
		log.Error("error: ", err)
		return nil, nil, common.Address{}, nil, err
	}

	// Approve the bridge and zkevm to spend 10000 pol tokens.
	approvedAmount, _ := new(big.Int).SetString("10000000000000000000000", 10) //nolint:gomnd
	_, err = polContract.Approve(auth, bridgeAddr, approvedAmount)
	if err != nil {
		log.Error("error: ", err)
		return nil, nil, common.Address{}, nil, err
	}
	_, err = polContract.Approve(auth, zkevmAddr, approvedAmount)
	if err != nil {
		log.Error("error: ", err)
		return nil, nil, common.Address{}, nil, err
	}

<<<<<<< HEAD
	// _, err = trueZkevm.ActivateForceBatches(auth)
	// if err != nil {
	// 	log.Error("error: ", err)
	// 	return nil, nil, common.Address{}, nil, err
	// }
	_, err = trueZkevm.SetDataAvailabilityProtocol(auth, daAddr)
=======
	_, err = trueZkevm.SetForceBatchAddress(auth, common.Address{})
>>>>>>> 76e3118a
	if err != nil {
		log.Error("error: ", err)
		return nil, nil, common.Address{}, nil, err
	}
	client.Commit()

<<<<<<< HEAD
	// r, _ := trueZkevm.IsForcedBatchAllowed(&bind.CallOpts{Pending: false})
	// log.Debug("IsforcedBatch: ", r)

=======
>>>>>>> 76e3118a
	client.Commit()
	c := &Client{
		EthClient:             client,
		ZkEVM:                 trueZkevm,
		RollupManager:         rollupManager,
		Pol:                   polContract,
		GlobalExitRootManager: globalExitRoot,
		RollupID:              rollupID,
		SCAddresses:           []common.Address{zkevmAddr, mockRollupManagerAddr, exitManagerAddr},
		auth:                  map[common.Address]bind.TransactOpts{},
		cfg:                   cfg,
		da:                    daBackend,
	}
	err = c.AddOrReplaceAuth(*auth)
	if err != nil {
		return nil, nil, common.Address{}, nil, err
	}
	return c, client, polAddr, br, nil
}<|MERGE_RESOLUTION|>--- conflicted
+++ resolved
@@ -193,28 +193,17 @@
 		return nil, nil, common.Address{}, nil, err
 	}
 
-<<<<<<< HEAD
-	// _, err = trueZkevm.ActivateForceBatches(auth)
-	// if err != nil {
-	// 	log.Error("error: ", err)
-	// 	return nil, nil, common.Address{}, nil, err
-	// }
 	_, err = trueZkevm.SetDataAvailabilityProtocol(auth, daAddr)
-=======
+	if err != nil {
+		log.Error("error: ", err)
+		return nil, nil, common.Address{}, nil, err
+	}
 	_, err = trueZkevm.SetForceBatchAddress(auth, common.Address{})
->>>>>>> 76e3118a
-	if err != nil {
-		log.Error("error: ", err)
-		return nil, nil, common.Address{}, nil, err
-	}
-	client.Commit()
-
-<<<<<<< HEAD
-	// r, _ := trueZkevm.IsForcedBatchAllowed(&bind.CallOpts{Pending: false})
-	// log.Debug("IsforcedBatch: ", r)
-
-=======
->>>>>>> 76e3118a
+	if err != nil {
+		log.Error("error: ", err)
+		return nil, nil, common.Address{}, nil, err
+	}
+
 	client.Commit()
 	c := &Client{
 		EthClient:             client,
