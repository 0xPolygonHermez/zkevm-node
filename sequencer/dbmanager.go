--- conflicted
+++ resolved
@@ -135,7 +135,7 @@
 }
 
 func (d *dbManager) addTxToWorker(tx pool.Transaction) error {
-	txTracker, err := d.worker.NewTxTracker(tx.Transaction, tx.ZKCounters, tx.IP, tx.BreakEvenGasPrice)
+	txTracker, err := d.worker.NewTxTracker(tx.Transaction, tx.ZKCounters, tx.IP)
 	if err != nil {
 		return err
 	}
@@ -242,17 +242,6 @@
 	}
 	lastBatch.Transactions = lastBatchTxs
 
-<<<<<<< HEAD
-	var prevLastBatchTxs []types.Transaction
-	if previousLastBatch != nil {
-		prevLastBatchTxs, _, _, err = state.DecodeTxs(previousLastBatch.BatchL2Data, d.cfg.ForkID)
-		if err != nil {
-			return nil, err
-		}
-	}
-
-=======
->>>>>>> e61371ad
 	var lastStateRoot common.Hash
 	// If the last batch have no txs, the stateRoot can not be retrieved from the l2block because there is no tx.
 	// In this case, the stateRoot must be gotten from the previousLastBatch
