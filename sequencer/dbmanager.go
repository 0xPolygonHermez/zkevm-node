--- conflicted
+++ resolved
@@ -178,41 +178,40 @@
 		time.Sleep(wait * time.Second)
 
 		poolTransactions, err := d.txPool.GetPendingTxs(d.ctx, false, 0)
-
 		if err != nil && err != pgpoolstorage.ErrNotFound {
-			log.Errorf("loadFromPool: %v", err)
-			continue
+			log.Errorf("load tx from pool: %v", err)
+		}
+
+		for _, tx := range poolTransactions {
+			err := d.addTxToWorker(tx, false)
+			if err != nil {
+				log.Errorf("error adding transaction to worker: %v", err)
+			}
 		}
 
 		poolClaims, err := d.txPool.GetPendingTxs(d.ctx, true, 0)
-
 		if err != nil && err != pgpoolstorage.ErrNotFound {
-			log.Errorf("loadFromPool: %v", err)
-			continue
-		}
-
-		poolTransactions = append(poolTransactions, poolClaims...)
-
-		for _, tx := range poolTransactions {
-			if err != nil {
-				log.Errorf("loadFromPool error getting tx sender: %v", err)
-				continue
-			}
-
-<<<<<<< HEAD
-			txTracker := d.worker.NewTxTracker(tx.Transaction, tx.ZKCounters, tx.IsClaims)
-			d.worker.AddTx(*txTracker)
-			d.txPool.UpdateTxStatus(d.ctx, tx.Hash(), pool.TxStatusWIP)
-=======
-			txTracker, err := d.worker.NewTx(tx.Transaction, tx.ZKCounters)
-			if err != nil {
-				// TODO: How to handle this error?
-			}
-			d.worker.AddTx(ctx, txTracker)
-			d.txPool.UpdateTxStatus(ctx, tx.Hash(), pool.TxStatusWIP)
->>>>>>> 84d4e27d
-		}
-	}
+			log.Errorf("load claims from pool: %v", err)
+		}
+
+		for _, tx := range poolClaims {
+			err := d.addTxToWorker(tx, true)
+			if err != nil {
+				log.Errorf("error adding claim to worker: %v", err)
+			}
+		}
+	}
+}
+
+func (d *dbManager) addTxToWorker(tx pool.Transaction, isClaim bool) error {
+	txTracker, err := d.worker.NewTxTracker(tx.Transaction, isClaim, tx.ZKCounters)
+	if err != nil {
+		return err
+	}
+	d.worker.AddTx(d.ctx, txTracker)
+	d.txPool.UpdateTxStatus(d.ctx, tx.Hash(), pool.TxStatusWIP)
+
+	return nil
 }
 
 // BeginStateTransaction starts a db transaction in the state
@@ -333,19 +332,12 @@
 	}
 
 	wipBatch := &WipBatch{
-<<<<<<< HEAD
 		batchNumber:    lastBatch.BatchNumber,
 		coinbase:       lastBatch.Coinbase,
 		localExitRoot:  lastBatch.LocalExitRoot,
-=======
-		batchNumber: lastBatch.BatchNumber,
-		coinbase:    lastBatch.Coinbase,
-		// initialStateRoot: lastBatch.StateRoot,
-		stateRoot:      lastBatch.StateRoot,
->>>>>>> 84d4e27d
 		timestamp:      uint64(lastBatch.Timestamp.Unix()),
 		globalExitRoot: lastBatch.GlobalExitRoot,
-		isEmptyBatch:   len(lastBatch.BatchL2Data) == 0,
+		isEmpty:        len(lastBatch.BatchL2Data) == 0,
 	}
 
 	// TODO: Init counters and totals to MAX values
@@ -366,7 +358,7 @@
 		processingContext := &state.ProcessingContext{
 			BatchNumber:    wipBatch.batchNumber,
 			Coinbase:       wipBatch.coinbase,
-			Timestamp:      time.Now(),
+			Timestamp:      time.Unix(int64(wipBatch.timestamp), 0),
 			GlobalExitRoot: wipBatch.globalExitRoot,
 		}
 
@@ -392,11 +384,11 @@
 		}
 	} else {
 		wipBatch.stateRoot = lastL2BlockHeader.Root
-		wipBatch.stateRoot = previousLastBatch.StateRoot
+		wipBatch.initialStateRoot = previousLastBatch.StateRoot
 		batchL2DataLen := len(lastBatch.BatchL2Data)
 
 		if batchL2DataLen > 0 {
-			wipBatch.isEmptyBatch = false
+			wipBatch.isEmpty = false
 
 			batchResponse, err := d.state.ExecuteBatch(ctx, wipBatch.batchNumber, lastBatch.BatchL2Data, nil)
 			if err != nil {
@@ -422,11 +414,11 @@
 			totalBytes -= uint64(batchL2DataLen)
 
 		} else {
-			wipBatch.isEmptyBatch = true
-		}
-	}
-
-	wipBatch.remainingResources = BatchResources{zKCounters: batchZkCounters, bytes: totalBytes}
+			wipBatch.isEmpty = true
+		}
+	}
+
+	wipBatch.remainingResources = batchResources{zKCounters: batchZkCounters, bytes: totalBytes}
 	return wipBatch, nil
 }
 
@@ -468,10 +460,6 @@
 
 // CloseBatch closes a batch in the state
 func (d *dbManager) CloseBatch(ctx context.Context, params ClosingBatchParameters) error {
-<<<<<<< HEAD
-=======
-	// TODO: Create new type txManagerArray and refactor CloseBatch method in state
->>>>>>> 84d4e27d
 	processingReceipt := state.ProcessingReceipt{
 		BatchNumber:   params.BatchNumber,
 		StateRoot:     params.StateRoot,
