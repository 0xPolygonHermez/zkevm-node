--- conflicted
+++ resolved
@@ -21,12 +21,12 @@
 	worker       workerInterface
 	txsToStoreCh chan *txToStore
 	wgTxsToStore *sync.WaitGroup
-	l2ReorgCh    chan struct{}
+	l2ReorgCh    chan L2ReorgEvent
 	ctx          context.Context
 }
 
-func newDBManager(ctx context.Context, txPool txPool, state dbManagerStateInterface, worker *Worker, txsToStoreCh chan *txToStore, wgTxsToStore *sync.WaitGroup, l2ReorgCh chan struct{}) *dbManager {
-	return &dbManager{ctx: ctx, txPool: txPool, state: state, worker: worker, txsToStoreCh: txsToStoreCh, wgTxsToStore: wgTxsToStore, l2ReorgCh: l2ReorgCh}
+func newDBManager(ctx context.Context, txPool txPool, state dbManagerStateInterface, worker *Worker, closingSignalCh ClosingSignalCh, txsStore TxsStore) *dbManager {
+	return &dbManager{ctx: ctx, txPool: txPool, state: state, worker: worker, txsToStoreCh: txsStore.Ch, wgTxsToStore: txsStore.Wg, l2ReorgCh: closingSignalCh.L2ReorgCh}
 }
 
 func (d *dbManager) Start() {
@@ -38,18 +38,14 @@
 	return d.state.GetLastBatchNumber(ctx, nil)
 }
 
-<<<<<<< HEAD
-func (d *dbManager) CreateFirstBatch(ctx context.Context, sequencerAddress common.Address) (*state.ProcessingContext, error) {
-	processingCtx := &state.ProcessingContext{
-=======
 func (d *dbManager) OpenBatch(ctx context.Context, processingContext state.ProcessingContext, dbTx pgx.Tx) error {
 	//TODO: Use state interface to OpenBatch in the DB
 	panic("implement me")
 }
 
 func (d *dbManager) CreateFirstBatch(ctx context.Context, sequencerAddress common.Address) state.ProcessingContext {
+	// TODO: Retry in case of error
 	processingCtx := state.ProcessingContext{
->>>>>>> b3c3ccfd
 		BatchNumber:    1,
 		Coinbase:       sequencerAddress,
 		Timestamp:      time.Now(),
@@ -58,9 +54,9 @@
 	dbTx, err := d.state.BeginStateTransaction(ctx)
 	if err != nil {
 		log.Errorf("failed to begin state transaction for opening a batch, err: %v", err)
-		return nil, err
-	}
-	err = d.state.OpenBatch(ctx, *processingCtx, dbTx)
+		return processingCtx
+	}
+	err = d.state.OpenBatch(ctx, processingCtx, dbTx)
 	if err != nil {
 		if rollbackErr := dbTx.Rollback(ctx); rollbackErr != nil {
 			log.Errorf(
@@ -69,13 +65,13 @@
 			)
 		}
 		log.Errorf("failed to open a batch, err: %v", err)
-		return nil, err
+		return processingCtx
 	}
 	if err := dbTx.Commit(ctx); err != nil {
 		log.Errorf("failed to commit dbTx when opening batch, err: %v", err)
-		return nil, err
-	}
-	return processingCtx, nil
+		return processingCtx
+	}
+	return processingCtx
 }
 
 func (d *dbManager) loadFromPool() {
@@ -123,21 +119,11 @@
 }
 
 func (d *dbManager) StoreProcessedTransaction(ctx context.Context, batchNumber uint64, processedTx *state.ProcessTransactionResponse, dbTx pgx.Tx) error {
-<<<<<<< HEAD
 	return d.state.StoreTransaction(ctx, batchNumber, processedTx, dbTx)
 }
 
 func (d *dbManager) DeleteTransactionFromPool(ctx context.Context, txHash common.Hash) error {
 	return d.txPool.DeleteTransactionByHash(ctx, txHash)
-=======
-	// TODO: Implement store of transaction and adding it to the batch
-	return errors.New("")
-}
-
-func (d *dbManager) DeleteTxFromPool(ctx context.Context, txHash common.Hash, dbTx pgx.Tx) error {
-	// TODO: Delete transaction from Pool DB
-	return errors.New("")
->>>>>>> b3c3ccfd
 }
 
 func (d *dbManager) StoreProcessedTxAndDeleteFromPool() {
@@ -149,24 +135,19 @@
 		if err != nil {
 			log.Errorf("StoreProcessedTxAndDeleteFromPool :%v", err)
 		}
-<<<<<<< HEAD
 		err = d.StoreProcessedTransaction(d.ctx, txToStore.batchNumber, txToStore.txResponse, dbTx)
-=======
-		err = d.StoreProcessedTransaction(ctx, batchNumber, processedTx, dbTx)
->>>>>>> b3c3ccfd
 		if err != nil {
 			err = dbTx.Rollback(d.ctx)
 			if err != nil {
 				log.Errorf("StoreProcessedTxAndDeleteFromPool :%v", err)
 			}
 		}
-<<<<<<< HEAD
 
 		// Check if the Tx is still valid in the state to detect reorgs
 		latestL2Block, err := d.state.GetLastL2Block(d.ctx, dbTx)
 		if latestL2Block.Root() != txToStore.previousL2BlockStateRoot {
 			log.Info("L2 reorg detected. Old state root: %v New state root: %v", latestL2Block.Root(), txToStore.previousL2BlockStateRoot)
-			d.l2ReorgCh <- struct{}{}
+			d.l2ReorgCh <- L2ReorgEvent{}
 			continue
 		}
 
@@ -174,9 +155,6 @@
 		d.txPool.UpdateTxStatus(d.ctx, txToStore.txResponse.TxHash, pool.TxStatusSelected)
 
 		err = dbTx.Commit(d.ctx)
-=======
-		err = d.DeleteTxFromPool(ctx, processedTx.TxHash, dbTx)
->>>>>>> b3c3ccfd
 		if err != nil {
 			log.Errorf("StoreProcessedTxAndDeleteFromPool error committing: %v", err)
 		}
@@ -185,32 +163,23 @@
 	}
 }
 
-<<<<<<< HEAD
 // GetWIPBatch returns ready WIP batch
 // if lastBatch IS OPEN - load data from it but set wipBatch.initialStateRoot to Last Closed Batch
 // if lastBatch IS CLOSED - open new batch in the database and load all data from the closed one without the txs and increase batch number
-func (d *dbManager) GetWIPBatch(ctx context.Context) (*wipBatch, error) {
+func (d *dbManager) GetWIPBatch(ctx context.Context) (*WipBatch, error) {
 	lastBatch, err := d.GetLastBatch(ctx)
 	if err != nil {
 		return nil, err
 	}
 
-	wipBatch := &wipBatch{
-		batchNumber:      lastBatch.BatchNumber,
-		coinbase:         lastBatch.Coinbase,
-		accInputHash:     lastBatch.AccInputHash,
-		initialStateRoot: lastBatch.StateRoot,
-		stateRoot:        lastBatch.StateRoot,
-		timestamp:        uint64(lastBatch.Timestamp.Unix()),
-		globalExitRoot:   lastBatch.GlobalExitRoot,
-=======
-func (d *dbManager) GetWIPBatch(ctx context.Context) (WipBatch, error) {
-	// TODO: Make this method to return ready WIP batch it has following cases:
-	// if lastBatch IS OPEN - load data from it but set WipBatch.initialStateRoot to Last Closed Batch
-	// if lastBatch IS CLOSED - open new batch in the database and load all data from the closed one without the txs and increase batch number
-	return WipBatch{}, errors.New("")
-}
->>>>>>> b3c3ccfd
+	wipBatch := &WipBatch{
+		batchNumber:  lastBatch.BatchNumber,
+		coinbase:     lastBatch.Coinbase,
+		accInputHash: lastBatch.AccInputHash,
+		// initialStateRoot: lastBatch.StateRoot,
+		stateRoot:      lastBatch.StateRoot,
+		timestamp:      uint64(lastBatch.Timestamp.Unix()),
+		globalExitRoot: lastBatch.GlobalExitRoot,
 
 		// TODO: txs
 		// TODO: remainingResources
@@ -258,7 +227,7 @@
 			return nil, err
 		}
 
-		wipBatch.initialStateRoot = lastClosedBatch.StateRoot
+		wipBatch.stateRoot = lastClosedBatch.StateRoot
 	}
 
 	return wipBatch, nil
@@ -269,7 +238,7 @@
 }
 
 func (d *dbManager) GetLastBatch(ctx context.Context) (*state.Batch, error) {
-	batch, err := d.state.GetLastBatch(ctx, nil)
+	batch, err := d.state.GetLastBatch(ctx)
 	if err != nil {
 		return nil, err
 	}
@@ -297,7 +266,6 @@
 	Txs           []TxTracker
 }
 
-<<<<<<< HEAD
 func (d *dbManager) CloseBatch(ctx context.Context, params ClosingBatchParameters) error {
 
 	// TODO: Create new type txManagerArray and refactor CloseBatch method in state
@@ -344,10 +312,6 @@
 	}
 
 	return nil
-=======
-func (d *dbManager) CloseBatch(ctx context.Context, params ClosingBatchParameters, dbTx pgx.Tx) {
-	// TODO: Close current open batch
->>>>>>> b3c3ccfd
 }
 
 func (d *dbManager) MarkReorgedTxsAsPending(ctx context.Context) {
