--- conflicted
+++ resolved
@@ -25,14 +25,9 @@
 	//go c.checkGERUpdate() //TODO: delete this go func and all GER related data and funcs
 }
 
-<<<<<<< HEAD
-/*func (c *closingSignalsManager) checkGERUpdate() {
-	lastBatch, err := c.s.GetLastBatch(c.ctx)
-=======
 /*
 func (c *closingSignalsManager) checkGERUpdate() {
 	lastBatch, err := c.dbManager.GetLastBatch(c.ctx)
->>>>>>> f77d5829
 	for err != nil {
 		log.Errorf("error getting last batch: %v", err)
 		time.Sleep(time.Second)
@@ -65,12 +60,8 @@
 			lastGERSent = ger.GlobalExitRoot
 		}
 	}
-<<<<<<< HEAD
-}*/
-=======
 }
 */
->>>>>>> f77d5829
 
 func (c *closingSignalsManager) checkForcedBatches() {
 	for {
