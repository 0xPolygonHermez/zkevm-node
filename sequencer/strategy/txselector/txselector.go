package txselector

import (
	"errors"
	"sync"

	"github.com/ethereum/go-ethereum/common"
	"github.com/ethereum/go-ethereum/core/types"
	"github.com/hermeznetwork/hermez-core/pool"
	"github.com/hermeznetwork/hermez-core/state"
)

// TxSelector interface for different types of selection
type TxSelector interface {
	// SelectTxs selecting txs and returning selected txs, hashes of the selected txs (to not build array multiple times) and hashes of invalid txs
	SelectTxs(batchProcessor batchProcessor, pendingTxs []pool.Transaction, sequencerAddress common.Address) ([]*types.Transaction, []string, []string, error)
}

// AcceptAll that accept all transactions
type AcceptAll struct{}

// NewTxSelectorAcceptAll init function
func NewTxSelectorAcceptAll() TxSelector {
	return &AcceptAll{}
}

// SelectTxs selects all transactions and don't check anything
func (s *AcceptAll) SelectTxs(batchProcessor batchProcessor, pendingTxs []pool.Transaction, sequencerAddress common.Address) ([]*types.Transaction, []string, []string, error) {
	selectedTxs := make([]*types.Transaction, 0, len(pendingTxs))
	selectedTxsHashes := make([]string, 0, len(pendingTxs))
	for _, tx := range pendingTxs {
		t := tx.Transaction
		selectedTxs = append(selectedTxs, &t)
		selectedTxsHashes = append(selectedTxsHashes, tx.Hash().Hex())
	}
	return selectedTxs, selectedTxsHashes, nil, nil
}

// Base tx selector with basic selection algorithm. Accepts different tx sorting and tx profitability checking structs
type Base struct {
	TxSorter TxSorter

	batchProcessorLock sync.Mutex
}

// NewTxSelectorBase init function
func NewTxSelectorBase(cfg Config) TxSelector {
	var sorter TxSorter

	switch cfg.TxSorterType {
	case ByCostAndTime:
		sorter = &TxSorterByCostAndTime{}
	case ByCostAndNonce:
		sorter = &TxSorterByCostAndNonce{}
	}

	return &Base{
		TxSorter: sorter,
	}
}

// SelectTxs process txs and split valid txs into batches of txs. This process should be completed in less than selectionTime
<<<<<<< HEAD
func (b *Base) SelectTxs(batchProcessor state.BatchProcessor, pendingTxs []pool.Transaction, sequencerAddress common.Address) ([]*types.Transaction, []string, []string, error) {
	sortedTxs := b.TxSorter.SortTxs(pendingTxs)
=======
func (t *Base) SelectTxs(batchProcessor batchProcessor, pendingTxs []pool.Transaction, sequencerAddress common.Address) ([]*types.Transaction, []string, []string, error) {
	sortedTxs := t.TxSorter.SortTxs(pendingTxs)
>>>>>>> 4e754dae
	var (
		selectedTxs                         []*types.Transaction
		selectedTxsHashes, invalidTxsHashes []string
	)
	for _, tx := range sortedTxs {
		t := tx.Transaction
<<<<<<< HEAD
		// do not add SC related txs
		if isSCTx(t) {
			continue
		}

		b.batchProcessorLock.Lock()
=======
>>>>>>> 4e754dae
		result := batchProcessor.ProcessTransaction(&t, sequencerAddress)
		b.batchProcessorLock.Unlock()
		if result.Failed() {
			err := result.Err
			if state.InvalidTxErrors[err.Error()] {
				invalidTxsHashes = append(invalidTxsHashes, tx.Hash().Hex())
			} else if errors.Is(err, state.ErrNonceIsBiggerThanAccountNonce) {
				// this means, that this tx could be valid in the future, but can't be selected at this moment
				continue
			} else if errors.Is(err, state.ErrInvalidCumulativeGas) {
				// this means, that cumulative gas from txs is exceeded max amount
				return selectedTxs, selectedTxsHashes, invalidTxsHashes, nil
			} else {
				return nil, nil, nil, err
			}
		} else {
			selectedTxs = append(selectedTxs, &t)
			selectedTxsHashes = append(selectedTxsHashes, t.Hash().Hex())
		}
	}

	return selectedTxs, selectedTxsHashes, invalidTxsHashes, nil
}<|MERGE_RESOLUTION|>--- conflicted
+++ resolved
@@ -60,28 +60,15 @@
 }
 
 // SelectTxs process txs and split valid txs into batches of txs. This process should be completed in less than selectionTime
-<<<<<<< HEAD
-func (b *Base) SelectTxs(batchProcessor state.BatchProcessor, pendingTxs []pool.Transaction, sequencerAddress common.Address) ([]*types.Transaction, []string, []string, error) {
+func (b *Base) SelectTxs(batchProcessor batchProcessor, pendingTxs []pool.Transaction, sequencerAddress common.Address) ([]*types.Transaction, []string, []string, error) {
 	sortedTxs := b.TxSorter.SortTxs(pendingTxs)
-=======
-func (t *Base) SelectTxs(batchProcessor batchProcessor, pendingTxs []pool.Transaction, sequencerAddress common.Address) ([]*types.Transaction, []string, []string, error) {
-	sortedTxs := t.TxSorter.SortTxs(pendingTxs)
->>>>>>> 4e754dae
 	var (
 		selectedTxs                         []*types.Transaction
 		selectedTxsHashes, invalidTxsHashes []string
 	)
 	for _, tx := range sortedTxs {
 		t := tx.Transaction
-<<<<<<< HEAD
-		// do not add SC related txs
-		if isSCTx(t) {
-			continue
-		}
-
 		b.batchProcessorLock.Lock()
-=======
->>>>>>> 4e754dae
 		result := batchProcessor.ProcessTransaction(&t, sequencerAddress)
 		b.batchProcessorLock.Unlock()
 		if result.Failed() {
