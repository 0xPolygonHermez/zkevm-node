package sequencer

import (
	"math/big"
	"time"

	"github.com/0xPolygonHermez/zkevm-node/log"
	"github.com/0xPolygonHermez/zkevm-node/state"
	"github.com/0xPolygonHermez/zkevm-node/state/runtime"
	"github.com/ethereum/go-ethereum/common"
)

// addrQueue is a struct that stores the ready and notReady txs for a specific from address
type addrQueue struct {
	from              common.Address
	fromStr           string
	currentNonce      uint64
	currentBalance    *big.Int
	readyTx           *TxTracker
	notReadyTxs       map[uint64]*TxTracker
<<<<<<< HEAD
	forcedTxs         map[common.Hash]struct{}
=======
>>>>>>> 648af0a0
	pendingTxsToStore map[common.Hash]struct{}
}

// newAddrQueue creates and init a addrQueue
func newAddrQueue(addr common.Address, nonce uint64, balance *big.Int) *addrQueue {
	return &addrQueue{
		from:              addr,
		fromStr:           addr.String(),
		currentNonce:      nonce,
		currentBalance:    balance,
		readyTx:           nil,
		notReadyTxs:       make(map[uint64]*TxTracker),
<<<<<<< HEAD
		forcedTxs:         make(map[common.Hash]struct{}),
=======
>>>>>>> 648af0a0
		pendingTxsToStore: make(map[common.Hash]struct{}),
	}
}

// addTx adds a tx to the addrQueue and updates the ready a notReady Txs. Also if the new tx matches
// an existing tx with the same nonce but the new tx has better or equal gasPrice, we will return in the replacedTx
// the existing tx with lower gasPrice (the replacedTx will be later set as failed in the pool).
// If the existing tx has better gasPrice then we will drop the new tx (dropReason = ErrDuplicatedNonce)
func (a *addrQueue) addTx(tx *TxTracker) (newReadyTx, prevReadyTx, replacedTx *TxTracker, dropReason error) {
	var repTx *TxTracker

	if a.currentNonce == tx.Nonce { // Is a possible readyTx
		// We set the tx as readyTx if we do not have one assigned or if the gasPrice is better or equal than the current readyTx
		if a.readyTx == nil || ((a.readyTx != nil) && (tx.GasPrice.Cmp(a.readyTx.GasPrice) >= 0)) {
			oldReadyTx := a.readyTx
			if (oldReadyTx != nil) && (oldReadyTx.HashStr != tx.HashStr) {
				// if it is a different tx then we need to return the replaced tx to set as failed in the pool
				repTx = oldReadyTx
			}
			if a.currentBalance.Cmp(tx.Cost) >= 0 {
				a.readyTx = tx
				return tx, oldReadyTx, repTx, nil
			} else { // If there is not enough balance we set the new tx as notReadyTxs
				a.readyTx = nil
				a.notReadyTxs[tx.Nonce] = tx
				return nil, oldReadyTx, repTx, nil
			}
		} else { // We have an already readytx with the same nonce and better gas price, we discard the new tx
			return nil, nil, nil, ErrDuplicatedNonce
		}
	} else if a.currentNonce > tx.Nonce {
		return nil, nil, nil, runtime.ErrIntrinsicInvalidNonce
	}

	nrTx, found := a.notReadyTxs[tx.Nonce]
	if !found || ((found) && (tx.GasPrice.Cmp(nrTx.GasPrice) >= 0)) {
		a.notReadyTxs[tx.Nonce] = tx
		if (found) && (nrTx.HashStr != tx.HashStr) {
			// if it is a different tx then we need to return the replaced tx to set as failed in the pool
			repTx = nrTx
		}
		return nil, nil, repTx, nil
	} else {
		// We have an already notReadytx with the same nonce and better gas price, we discard the new tx
		return nil, nil, nil, ErrDuplicatedNonce
	}
}
<<<<<<< HEAD

// addForcedTx adds a forced tx to the list of forced txs
func (a *addrQueue) addForcedTx(txHash common.Hash) {
	a.forcedTxs[txHash] = struct{}{}
}
=======
>>>>>>> 648af0a0

// addPendingTxToStore adds a tx to the list of pending txs to store in the DB (trusted state)
func (a *addrQueue) addPendingTxToStore(txHash common.Hash) {
	a.pendingTxsToStore[txHash] = struct{}{}
}

// ExpireTransactions removes the txs that have been in the queue for more than maxTime
func (a *addrQueue) ExpireTransactions(maxTime time.Duration) ([]*TxTracker, *TxTracker) {
	var (
		txs         []*TxTracker
		prevReadyTx *TxTracker
	)

	for _, txTracker := range a.notReadyTxs {
		if txTracker.ReceivedAt.Add(maxTime).Before(time.Now()) {
			txs = append(txs, txTracker)
			delete(a.notReadyTxs, txTracker.Nonce)
			log.Debugf("Deleting notReadyTx %s from addrQueue %s", txTracker.HashStr, a.fromStr)
		}
	}

	if a.readyTx != nil && a.readyTx.ReceivedAt.Add(maxTime).Before(time.Now()) {
		prevReadyTx = a.readyTx
		txs = append(txs, a.readyTx)
		a.readyTx = nil
		log.Debugf("Deleting readyTx %s from addrQueue %s", prevReadyTx.HashStr, a.fromStr)
	}

	return txs, prevReadyTx
}

// IsEmpty returns true if the addrQueue is empty
func (a *addrQueue) IsEmpty() bool {
<<<<<<< HEAD
	return a.readyTx == nil && len(a.notReadyTxs) == 0 && len(a.forcedTxs) == 0 && len(a.pendingTxsToStore) == 0
=======
	return a.readyTx == nil && len(a.notReadyTxs) == 0 && len(a.pendingTxsToStore) == 0
>>>>>>> 648af0a0
}

// deleteTx deletes the tx from the addrQueue
func (a *addrQueue) deleteTx(txHash common.Hash) (deletedReadyTx *TxTracker) {
	txHashStr := txHash.String()

	if (a.readyTx != nil) && (a.readyTx.HashStr == txHashStr) {
		log.Infof("Deleting readyTx %s from addrQueue %s", txHashStr, a.fromStr)
		prevReadyTx := a.readyTx
		a.readyTx = nil
		return prevReadyTx
	} else {
		for _, txTracker := range a.notReadyTxs {
			if txTracker.HashStr == txHashStr {
				log.Infof("Deleting notReadyTx %s from addrQueue %s", txHashStr, a.fromStr)
				delete(a.notReadyTxs, txTracker.Nonce)
			}
		}
		return nil
	}
}

<<<<<<< HEAD
// deleteForcedTx deletes the tx from the addrQueue
func (a *addrQueue) deleteForcedTx(txHash common.Hash) {
	if _, found := a.forcedTxs[txHash]; found {
		delete(a.forcedTxs, txHash)
	} else {
		log.Warnf("tx (%s) not found in forcedTxs list", txHash.String())
	}
}

=======
>>>>>>> 648af0a0
// deletePendingTxToStore delete a tx from the list of pending txs to store in the DB (trusted state)
func (a *addrQueue) deletePendingTxToStore(txHash common.Hash) {
	if _, found := a.pendingTxsToStore[txHash]; found {
		delete(a.pendingTxsToStore, txHash)
	} else {
		log.Warnf("tx (%s) not found in pendingTxsToStore list", txHash.String())
	}
}

// updateCurrentNonceBalance updates the nonce and balance of the addrQueue and updates the ready and notReady txs
func (a *addrQueue) updateCurrentNonceBalance(nonce *uint64, balance *big.Int) (newReadyTx, prevReadyTx *TxTracker, toDelete []*TxTracker) {
	var oldReadyTx *TxTracker = nil
	txsToDelete := make([]*TxTracker, 0)

	if balance != nil {
		log.Infof("Updating balance for addrQueue %s from %s to %s", a.fromStr, a.currentBalance.String(), balance.String())
		a.currentBalance = balance
	}

	if nonce != nil {
		if a.currentNonce != *nonce {
			a.currentNonce = *nonce
			for _, txTracker := range a.notReadyTxs {
				if txTracker.Nonce < a.currentNonce {
					reason := runtime.ErrIntrinsicInvalidNonce.Error()
					txTracker.FailedReason = &reason
					txsToDelete = append(txsToDelete, txTracker)
				}
			}
			for _, txTracker := range txsToDelete {
				log.Infof("Deleting notReadyTx with nonce %d from addrQueue %s", txTracker.Nonce, a.fromStr)
				delete(a.notReadyTxs, txTracker.Nonce)
			}
		}
	}

	if a.readyTx != nil {
		// If readyTX.nonce is not the currentNonce or currentBalance is less that the readyTx.Cost
		// set readyTx=nil. Later we will move the tx to notReadyTxs
		if (a.readyTx.Nonce != a.currentNonce) || (a.currentBalance.Cmp(a.readyTx.Cost) < 0) {
			oldReadyTx = a.readyTx
			a.readyTx = nil
		}
	}

	// We check if we have a new readyTx from the notReadyTxs (at this point, to optimize the code,
	// we are not including the oldReadyTx in notReadyTxs, as it can match again if the nonce has not changed)
	if a.readyTx == nil {
		nrTx, found := a.notReadyTxs[a.currentNonce]
		if found {
			if a.currentBalance.Cmp(nrTx.Cost) >= 0 {
				a.readyTx = nrTx
				log.Infof("Moving notReadyTx %s to readyTx for addrQueue %s", nrTx.HashStr, a.fromStr)
				delete(a.notReadyTxs, a.currentNonce)
			}
		}
	}

	// We add the oldReadyTx to notReadyTxs (if it has a valid nonce) at this point to avoid check it again in the previous if statement
	if oldReadyTx != nil && oldReadyTx.Nonce > a.currentNonce {
		log.Infof("Marking readyTx %s as notReadyTx from addrQueue %s", oldReadyTx.HashStr, a.fromStr)
		a.notReadyTxs[oldReadyTx.Nonce] = oldReadyTx
	}

	return a.readyTx, oldReadyTx, txsToDelete
}

// UpdateTxZKCounters updates the ZKCounters for the given tx (txHash)
func (a *addrQueue) UpdateTxZKCounters(txHash common.Hash, counters state.ZKCounters) {
	txHashStr := txHash.String()

	if (a.readyTx != nil) && (a.readyTx.HashStr == txHashStr) {
		log.Debugf("Updating readyTx %s with new ZKCounters from addrQueue %s", txHashStr, a.fromStr)
		a.readyTx.updateZKCounters(counters)
	} else {
		for _, txTracker := range a.notReadyTxs {
			if txTracker.HashStr == txHashStr {
				log.Debugf("Updating notReadyTx %s with new ZKCounters from addrQueue %s", txHashStr, a.fromStr)
				txTracker.updateZKCounters(counters)
				break
			}
		}
	}
}<|MERGE_RESOLUTION|>--- conflicted
+++ resolved
@@ -18,10 +18,7 @@
 	currentBalance    *big.Int
 	readyTx           *TxTracker
 	notReadyTxs       map[uint64]*TxTracker
-<<<<<<< HEAD
 	forcedTxs         map[common.Hash]struct{}
-=======
->>>>>>> 648af0a0
 	pendingTxsToStore map[common.Hash]struct{}
 }
 
@@ -34,10 +31,7 @@
 		currentBalance:    balance,
 		readyTx:           nil,
 		notReadyTxs:       make(map[uint64]*TxTracker),
-<<<<<<< HEAD
 		forcedTxs:         make(map[common.Hash]struct{}),
-=======
->>>>>>> 648af0a0
 		pendingTxsToStore: make(map[common.Hash]struct{}),
 	}
 }
@@ -85,14 +79,11 @@
 		return nil, nil, nil, ErrDuplicatedNonce
 	}
 }
-<<<<<<< HEAD
 
 // addForcedTx adds a forced tx to the list of forced txs
 func (a *addrQueue) addForcedTx(txHash common.Hash) {
 	a.forcedTxs[txHash] = struct{}{}
 }
-=======
->>>>>>> 648af0a0
 
 // addPendingTxToStore adds a tx to the list of pending txs to store in the DB (trusted state)
 func (a *addrQueue) addPendingTxToStore(txHash common.Hash) {
@@ -126,11 +117,7 @@
 
 // IsEmpty returns true if the addrQueue is empty
 func (a *addrQueue) IsEmpty() bool {
-<<<<<<< HEAD
 	return a.readyTx == nil && len(a.notReadyTxs) == 0 && len(a.forcedTxs) == 0 && len(a.pendingTxsToStore) == 0
-=======
-	return a.readyTx == nil && len(a.notReadyTxs) == 0 && len(a.pendingTxsToStore) == 0
->>>>>>> 648af0a0
 }
 
 // deleteTx deletes the tx from the addrQueue
@@ -153,7 +140,6 @@
 	}
 }
 
-<<<<<<< HEAD
 // deleteForcedTx deletes the tx from the addrQueue
 func (a *addrQueue) deleteForcedTx(txHash common.Hash) {
 	if _, found := a.forcedTxs[txHash]; found {
@@ -163,8 +149,6 @@
 	}
 }
 
-=======
->>>>>>> 648af0a0
 // deletePendingTxToStore delete a tx from the list of pending txs to store in the DB (trusted state)
 func (a *addrQueue) deletePendingTxToStore(txHash common.Hash) {
 	if _, found := a.pendingTxsToStore[txHash]; found {
