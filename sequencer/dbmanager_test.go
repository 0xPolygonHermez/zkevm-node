package sequencer

import (
	"context"
	"fmt"
	"testing"
	"time"

	"github.com/0xPolygonHermez/zkevm-node/config/types"
	"github.com/0xPolygonHermez/zkevm-node/db"
	"github.com/0xPolygonHermez/zkevm-node/event"
	"github.com/0xPolygonHermez/zkevm-node/event/nileventstorage"
	"github.com/0xPolygonHermez/zkevm-node/log"
	"github.com/0xPolygonHermez/zkevm-node/merkletree"
	"github.com/0xPolygonHermez/zkevm-node/merkletree/hashdb"
	"github.com/0xPolygonHermez/zkevm-node/state"
	"github.com/0xPolygonHermez/zkevm-node/state/runtime/executor"
	"github.com/0xPolygonHermez/zkevm-node/test/dbutils"
	"github.com/0xPolygonHermez/zkevm-node/test/testutils"
	"github.com/ethereum/go-ethereum/common"
	"github.com/jackc/pgx/v4/pgxpool"
	"github.com/stretchr/testify/require"
	"google.golang.org/grpc"
)

var (
	mtDBCancel context.CancelFunc
	ctx        context.Context
	testState  *state.State
	stateTree  *merkletree.StateTree
	stateDb    *pgxpool.Pool
	err        error
	stateDBCfg = dbutils.NewStateConfigFromEnv()
	stateCfg   = state.Config{
		MaxCumulativeGasUsed: 800000,
		ChainID:              1000,
	}
	dbManagerCfg      = DBManagerCfg{PoolRetrievalInterval: types.NewDuration(500 * time.Millisecond)}
	executorClient    executor.ExecutorServiceClient
<<<<<<< HEAD
	mtDBServiceClient mtDBclientpb.HashDBServiceClient
=======
	mtDBServiceClient hashdb.HashDBServiceClient
>>>>>>> 9ea4ab41
	mtDBClientConn    *grpc.ClientConn
	testDbManager     *dbManager
)

func setupDBManager() {
	initOrResetDB()
	ctx = context.Background()

	stateDb, err = db.NewSQLDB(stateDBCfg)
	if err != nil {
		panic(err)
	}

	zkProverURI := testutils.GetEnv("ZKPROVER_URI", "localhost")
	mtDBServerConfig := merkletree.Config{URI: fmt.Sprintf("%s:50061", zkProverURI)}

	mtDBServiceClient, mtDBClientConn, mtDBCancel = merkletree.NewMTDBServiceClient(ctx, mtDBServerConfig)
	s := mtDBClientConn.GetState()
	log.Infof("stateDbClientConn state: %s", s.String())

	eventStorage, err := nileventstorage.NewNilEventStorage()
	if err != nil {
		panic(err)
	}
	eventLog := event.NewEventLog(event.Config{}, eventStorage)

	stateTree = merkletree.NewStateTree(mtDBServiceClient)
	testState = state.NewState(stateCfg, state.NewPostgresStorage(state.Config{}, stateDb), executorClient, stateTree, eventLog)

	// DBManager
	closingSignalCh := ClosingSignalCh{
		ForcedBatchCh: make(chan state.ForcedBatch),
		GERCh:         make(chan common.Hash),
		L2ReorgCh:     make(chan L2ReorgEvent),
	}
	batchConstraints := state.BatchConstraintsCfg{
		MaxTxsPerBatch:       300,
		MaxBatchBytesSize:    120000,
		MaxCumulativeGasUsed: 30000000,
		MaxKeccakHashes:      2145,
		MaxPoseidonHashes:    252357,
		MaxPoseidonPaddings:  135191,
		MaxMemAligns:         236585,
		MaxArithmetics:       236585,
		MaxBinaries:          473170,
		MaxSteps:             7570538,
	}

	testDbManager = newDBManager(ctx, dbManagerCfg, nil, testState, nil, closingSignalCh, batchConstraints)
}

func initOrResetDB() {
	if err := dbutils.InitOrResetState(stateDBCfg); err != nil {
		panic(err)
	}
}

func cleanupDBManager() {
	mtDBCancel()
	mtDBClientConn.Close()
}

func TestOpenBatch(t *testing.T) {
	setupDBManager()
	defer stateDb.Close()

	dbTx, err := testState.BeginStateTransaction(ctx)
	require.NoError(t, err)

	_, err = testState.SetGenesis(ctx, state.Block{}, state.Genesis{}, dbTx)
	require.NoError(t, err)

	processingContext := state.ProcessingContext{
		BatchNumber:    1,
		Coinbase:       common.Address{},
		Timestamp:      time.Now().UTC(),
		GlobalExitRoot: common.Hash{},
	}

	err = testDbManager.OpenBatch(ctx, processingContext, dbTx)
	require.NoError(t, err)
	err = dbTx.Commit(ctx)
	require.NoError(t, err)
	cleanupDBManager()
}

func TestGetLastBatchNumber(t *testing.T) {
	setupDBManager()
	defer stateDb.Close()

	dbTx, err := testState.BeginStateTransaction(ctx)
	require.NoError(t, err)

	_, err = testState.SetGenesis(ctx, state.Block{}, state.Genesis{}, dbTx)
	require.NoError(t, err)

	processingContext := state.ProcessingContext{
		BatchNumber:    1,
		Coinbase:       common.Address{},
		Timestamp:      time.Now().UTC(),
		GlobalExitRoot: common.Hash{},
	}

	err = testDbManager.OpenBatch(ctx, processingContext, dbTx)
	require.NoError(t, err)
	err = dbTx.Commit(ctx)
	require.NoError(t, err)

	lastBatchNum, err := testDbManager.GetLastBatchNumber(ctx)
	require.NoError(t, err)
	require.Equal(t, uint64(1), lastBatchNum)
	cleanupDBManager()
}

func TestCreateFirstBatch(t *testing.T) {
	setupDBManager()
	defer stateDb.Close()

	dbTx, err := testState.BeginStateTransaction(ctx)
	require.NoError(t, err)
	_, err = testState.SetGenesis(ctx, state.Block{}, state.Genesis{}, dbTx)
	require.NoError(t, err)
	err = dbTx.Commit(ctx)
	require.NoError(t, err)

	processingContext := testDbManager.CreateFirstBatch(ctx, common.Address{})
	require.Equal(t, uint64(1), processingContext.BatchNumber)
	cleanupDBManager()
}<|MERGE_RESOLUTION|>--- conflicted
+++ resolved
@@ -37,11 +37,7 @@
 	}
 	dbManagerCfg      = DBManagerCfg{PoolRetrievalInterval: types.NewDuration(500 * time.Millisecond)}
 	executorClient    executor.ExecutorServiceClient
-<<<<<<< HEAD
-	mtDBServiceClient mtDBclientpb.HashDBServiceClient
-=======
 	mtDBServiceClient hashdb.HashDBServiceClient
->>>>>>> 9ea4ab41
 	mtDBClientConn    *grpc.ClientConn
 	testDbManager     *dbManager
 )
