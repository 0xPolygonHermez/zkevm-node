--- conflicted
+++ resolved
@@ -38,13 +38,8 @@
 }
 
 // NewTxTracker creates and inits a TxTracker
-<<<<<<< HEAD
-func (w *Worker) NewTxTracker(tx pool.Transaction, counters state.ZKCounters, ip string) (*TxTracker, error) {
-	return newTxTracker(tx, counters, ip)
-=======
-func (w *Worker) NewTxTracker(tx types.Transaction, usedZKCounters state.ZKCounters, reservedZKCounters state.ZKCounters, ip string) (*TxTracker, error) {
+func (w *Worker) NewTxTracker(tx pool.Transaction, usedZKCounters state.ZKCounters, reservedZKCounters state.ZKCounters, ip string) (*TxTracker, error) {
 	return newTxTracker(tx, usedZKCounters, reservedZKCounters, ip)
->>>>>>> fe9b257f
 }
 
 // AddTxTracker adds a new Tx to the Worker
