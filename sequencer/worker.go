package sequencer

import (
	"context"
	"fmt"
	"math/big"
	"runtime"
	"sync"
	"time"

	"github.com/0xPolygonHermez/zkevm-node/log"
	"github.com/0xPolygonHermez/zkevm-node/state"
	"github.com/ethereum/go-ethereum/common"
	"github.com/ethereum/go-ethereum/core/types"
)

// Worker represents the worker component of the sequencer
type Worker struct {
	cfg                  WorkerCfg
	pool                 map[string]*addrQueue
	efficiencyList       *efficiencyList
	workerMutex          sync.Mutex
	state                stateInterface
	batchConstraints     batchConstraintsFloat64
	batchResourceWeights batchResourceWeights
}

// NewWorker creates an init a worker
func NewWorker(cfg WorkerCfg, state stateInterface, constraints batchConstraints, weights batchResourceWeights) *Worker {
	w := Worker{
		cfg:                  cfg,
		pool:                 make(map[string]*addrQueue),
		efficiencyList:       newEfficiencyList(),
		state:                state,
		batchConstraints:     convertBatchConstraintsToFloat64(constraints),
		batchResourceWeights: weights,
	}

	return &w
}

// NewTxTracker creates and inits a TxTracker
func (w *Worker) NewTxTracker(tx types.Transaction, counters state.ZKCounters, ip string) (*TxTracker, error) {
	return newTxTracker(tx, counters, w.batchConstraints, w.batchResourceWeights, w.cfg.ResourceCostMultiplier, ip)
}

// AddTxTracker adds a new Tx to the Worker
func (w *Worker) AddTxTracker(ctx context.Context, tx *TxTracker) (replacedTx *TxTracker, dropReason error) {
	w.workerMutex.Lock()

	addr, found := w.pool[tx.FromStr]

	if !found {
		// Unlock the worker to let execute other worker functions while creating the new AddrQueue
		w.workerMutex.Unlock()

		root, err := w.state.GetLastStateRoot(ctx, nil)
		if err != nil {
			dropReason = fmt.Errorf("AddTx GetLastStateRoot error: %v", err)
			log.Error(dropReason)
			return nil, dropReason
		}
		nonce, err := w.state.GetNonceByStateRoot(ctx, tx.From, root)
		if err != nil {
			dropReason = fmt.Errorf("AddTx GetNonceByStateRoot error: %v", err)
			log.Error(dropReason)
			return nil, dropReason
		}
		balance, err := w.state.GetBalanceByStateRoot(ctx, tx.From, root)
		if err != nil {
			dropReason = fmt.Errorf("AddTx GetBalanceByStateRoot error: %v", err)
			log.Error(dropReason)
			return nil, dropReason
		}

		addr = newAddrQueue(tx.From, nonce.Uint64(), balance)

		// Lock again the worker
		w.workerMutex.Lock()

		w.pool[tx.FromStr] = addr
		log.Infof("AddTx new addrQueue created for addr(%s) nonce(%d) balance(%s)", tx.FromStr, nonce.Uint64(), balance.String())
	}

	// Add the txTracker to Addr and get the newReadyTx and prevReadyTx
	log.Infof("AddTx new tx(%s) nonce(%d) cost(%s) to addrQueue(%s) nonce(%d) balance(%d)", tx.HashStr, tx.Nonce, tx.Cost.String(), addr.fromStr, addr.currentNonce, addr.currentBalance)
	var newReadyTx, prevReadyTx, repTx *TxTracker
	newReadyTx, prevReadyTx, repTx, dropReason = addr.addTx(tx)
	if dropReason != nil {
<<<<<<< HEAD
		log.Infof("AddTx tx(%s) dropped from addrQueue(%s)", tx.Hash.String(), tx.FromStr)
		w.workerMutex.Unlock()
		return dropReason, false
=======
		log.Infof("AddTx tx(%s) dropped from addrQueue(%s), reason: %s", tx.HashStr, tx.FromStr, dropReason.Error())
		return repTx, dropReason
>>>>>>> 01d8bbeb
	}

	// Update the EfficiencyList (if needed)
	if prevReadyTx != nil {
		log.Infof("AddTx prevReadyTx(%s) nonce(%d) cost(%s) deleted from EfficiencyList", prevReadyTx.HashStr, prevReadyTx.Nonce, prevReadyTx.Cost.String())
		w.efficiencyList.delete(prevReadyTx)
	}
	if newReadyTx != nil {
		log.Infof("AddTx newReadyTx(%s) nonce(%d) cost(%s) added to EfficiencyList", newReadyTx.HashStr, newReadyTx.Nonce, newReadyTx.Cost.String())
		w.efficiencyList.add(newReadyTx)
	}

<<<<<<< HEAD
	w.workerMutex.Unlock()
	return nil, true
=======
	if repTx != nil {
		log.Infof("AddTx replacedTx(%s) nonce(%d) cost(%s) has been replaced", repTx.HashStr, repTx.Nonce, repTx.Cost.String())
	}

	return repTx, nil
>>>>>>> 01d8bbeb
}

func (w *Worker) applyAddressUpdate(from common.Address, fromNonce *uint64, fromBalance *big.Int) (*TxTracker, *TxTracker, []*TxTracker) {
	addrQueue, found := w.pool[from.String()]

	if found {
		newReadyTx, prevReadyTx, txsToDelete := addrQueue.updateCurrentNonceBalance(fromNonce, fromBalance)

		// Update the EfficiencyList (if needed)
		if prevReadyTx != nil {
			log.Infof("applyAddressUpdate prevReadyTx(%s) nonce(%d) cost(%s) deleted from EfficiencyList", prevReadyTx.Hash.String(), prevReadyTx.Nonce, prevReadyTx.Cost.String())
			w.efficiencyList.delete(prevReadyTx)
		}
		if newReadyTx != nil {
			log.Infof("applyAddressUpdate newReadyTx(%s) nonce(%d) cost(%s) added to EfficiencyList", newReadyTx.Hash.String(), newReadyTx.Nonce, newReadyTx.Cost.String())
			w.efficiencyList.add(newReadyTx)
		}

		return newReadyTx, prevReadyTx, txsToDelete
	}

	return nil, nil, nil
}

// UpdateAfterSingleSuccessfulTxExecution updates the touched addresses after execute on Executor a successfully tx
func (w *Worker) UpdateAfterSingleSuccessfulTxExecution(from common.Address, touchedAddresses map[common.Address]*state.InfoReadWrite) []*TxTracker {
	w.workerMutex.Lock()
	defer w.workerMutex.Unlock()
	if len(touchedAddresses) == 0 {
		log.Errorf("UpdateAfterSingleSuccessfulTxExecution touchedAddresses is nil or empty")
	}
	txsToDelete := make([]*TxTracker, 0)
	touchedFrom, found := touchedAddresses[from]
	if found {
		fromNonce, fromBalance := touchedFrom.Nonce, touchedFrom.Balance
		_, _, txsToDelete = w.applyAddressUpdate(from, fromNonce, fromBalance)
	} else {
		log.Errorf("UpdateAfterSingleSuccessfulTxExecution from(%s) not found in touchedAddresses", from.String())
	}

	for addr, addressInfo := range touchedAddresses {
		if addr != from {
			_, _, txsToDeleteTemp := w.applyAddressUpdate(addr, nil, addressInfo.Balance)
			txsToDelete = append(txsToDelete, txsToDeleteTemp...)
		}
	}
	return txsToDelete
}

// MoveTxToNotReady move a tx to not ready after it fails to execute
func (w *Worker) MoveTxToNotReady(txHash common.Hash, from common.Address, actualNonce *uint64, actualBalance *big.Int) []*TxTracker {
	w.workerMutex.Lock()
	defer w.workerMutex.Unlock()
	log.Infof("MoveTxToNotReady tx(%s) from(%s) actualNonce(%d) actualBalance(%s)", txHash.String(), from.String(), actualNonce, actualBalance.String())

	addrQueue, found := w.pool[from.String()]
	if found {
		// Sanity check. The txHash must be the readyTx
		if addrQueue.readyTx == nil || txHash.String() != addrQueue.readyTx.HashStr {
			readyHashStr := ""
			if addrQueue.readyTx != nil {
				readyHashStr = addrQueue.readyTx.HashStr
			}
			log.Errorf("MoveTxToNotReady txHash(%s) is not the readyTx(%s)", txHash.String(), readyHashStr)
		}
	}
	_, _, txsToDelete := w.applyAddressUpdate(from, actualNonce, actualBalance)

	return txsToDelete
}

// DeleteTx delete the tx after it fails to execute
func (w *Worker) DeleteTx(txHash common.Hash, addr common.Address) {
	w.workerMutex.Lock()
	defer w.workerMutex.Unlock()

	addrQueue, found := w.pool[addr.String()]
	if found {
		deletedReadyTx := addrQueue.deleteTx(txHash)
		if deletedReadyTx != nil {
			log.Infof("DeleteTx tx(%s) deleted from EfficiencyList", deletedReadyTx.Hash.String())
			w.efficiencyList.delete(deletedReadyTx)
		}
	} else {
		log.Errorf("DeleteTx addrQueue(%s) not found", addr.String())
	}
}

// UpdateTx updates the ZKCounter of a tx and resort the tx in the efficiency list if needed
func (w *Worker) UpdateTx(txHash common.Hash, addr common.Address, counters state.ZKCounters) {
	w.workerMutex.Lock()
	defer w.workerMutex.Unlock()
	log.Infof("UpdateTx tx(%s) addr(%s)", txHash.String(), addr.String())
	log.Debugf("UpdateTx counters.CumulativeGasUsed: %d", counters.CumulativeGasUsed)
	log.Debugf("UpdateTx counters.UsedKeccakHashes: %d", counters.UsedKeccakHashes)
	log.Debugf("UpdateTx counters.UsedPoseidonHashes: %d", counters.UsedPoseidonHashes)
	log.Debugf("UpdateTx counters.UsedPoseidonPaddings: %d", counters.UsedPoseidonPaddings)
	log.Debugf("UpdateTx counters.UsedMemAligns: %d", counters.UsedMemAligns)
	log.Debugf("UpdateTx counters.UsedArithmetics: %d", counters.UsedArithmetics)
	log.Debugf("UpdateTx counters.UsedBinaries: %d", counters.UsedBinaries)
	log.Debugf("UpdateTx counters.UsedSteps: %d", counters.UsedSteps)

	addrQueue, found := w.pool[addr.String()]

	if found {
		newReadyTx, prevReadyTx := addrQueue.UpdateTxZKCounters(txHash, counters, w.batchConstraints, w.batchResourceWeights)

		// Resort the newReadyTx in efficiencyList
		if prevReadyTx != nil {
			log.Infof("UpdateTx prevReadyTx(%s) nonce(%d) cost(%s) deleted from EfficiencyList", prevReadyTx.Hash.String(), prevReadyTx.Nonce, prevReadyTx.Cost.String())
			w.efficiencyList.delete(prevReadyTx)
		}
		if newReadyTx != nil {
			log.Infof("UpdateTx newReadyTx(%s) nonce(%d) cost(%s) added to EfficiencyList", newReadyTx.Hash.String(), newReadyTx.Nonce, newReadyTx.Cost.String())
			w.efficiencyList.add(newReadyTx)
		}
	} else {
		log.Errorf("UpdateTx addrQueue(%s) not found", addr.String())
	}
}

// GetBestFittingTx gets the most efficient tx that fits in the available batch resources
func (w *Worker) GetBestFittingTx(resources state.BatchResources) *TxTracker {
	w.workerMutex.Lock()
	defer w.workerMutex.Unlock()

	var (
		tx         *TxTracker
		foundMutex sync.RWMutex
	)

	nGoRoutines := runtime.NumCPU()
	foundAt := -1

	wg := sync.WaitGroup{}
	wg.Add(nGoRoutines)

	// Each go routine looks for a fitting tx
	for i := 0; i < nGoRoutines; i++ {
		go func(n int, bresources state.BatchResources) {
			defer wg.Done()
			for i := n; i < w.efficiencyList.len(); i += nGoRoutines {
				foundMutex.RLock()
				if foundAt != -1 && i > foundAt {
					foundMutex.RUnlock()
					return
				}
				foundMutex.RUnlock()

				txCandidate := w.efficiencyList.getByIndex(i)
				err := bresources.Sub(txCandidate.BatchResources)
				if err != nil {
					// We don't add this Tx
					continue
				}

				foundMutex.Lock()
				if foundAt == -1 || foundAt > i {
					foundAt = i
					tx = txCandidate
				}
				foundMutex.Unlock()

				return
			}
		}(i, resources)
	}
	wg.Wait()

	if foundAt != -1 {
		log.Infof("GetBestFittingTx found tx(%s) at index(%d) with efficiency(%f)", tx.Hash.String(), foundAt, tx.Efficiency)
	} else {
		log.Debugf("GetBestFittingTx no tx found")
	}

	return tx
}

// ExpireTransactions deletes old txs
func (w *Worker) ExpireTransactions(maxTime time.Duration) []*TxTracker {
	w.workerMutex.Lock()
	defer w.workerMutex.Unlock()

	var txs []*TxTracker

	log.Info("ExpireTransactions start. addrQueue len: ", len(w.pool))
	for _, addrQueue := range w.pool {
		subTxs, prevReadyTx := addrQueue.ExpireTransactions(maxTime)
		txs = append(txs, subTxs...)

		if prevReadyTx != nil {
			w.efficiencyList.delete(prevReadyTx)
		}

		if addrQueue.IsEmpty() {
			delete(w.pool, addrQueue.fromStr)
		}
	}
	log.Info("ExpireTransactions end. addrQueue len: ", len(w.pool), " deleteCount: ", len(txs))

	return txs
}

// GetEfficiencyList returns the efficiency list
func (w *Worker) GetEfficiencyList() *efficiencyList {
	return w.efficiencyList
}

// HandleL2Reorg handles the L2 reorg signal
func (w *Worker) HandleL2Reorg(txHashes []common.Hash) {
	log.Fatal("L2 Reorg detected. Restarting to sync with the new L2 state...")
}

// convertBatchConstraintsToFloat64 converts the batch Constraints to float64
func convertBatchConstraintsToFloat64(constraints batchConstraints) batchConstraintsFloat64 {
	return batchConstraintsFloat64{
		maxTxsPerBatch:       float64(constraints.MaxTxsPerBatch),
		maxBatchBytesSize:    float64(constraints.MaxBatchBytesSize),
		maxCumulativeGasUsed: float64(constraints.MaxCumulativeGasUsed),
		maxKeccakHashes:      float64(constraints.MaxKeccakHashes),
		maxPoseidonHashes:    float64(constraints.MaxPoseidonHashes),
		maxPoseidonPaddings:  float64(constraints.MaxPoseidonPaddings),
		maxMemAligns:         float64(constraints.MaxMemAligns),
		maxArithmetics:       float64(constraints.MaxArithmetics),
		maxBinaries:          float64(constraints.MaxBinaries),
		maxSteps:             float64(constraints.MaxSteps),
	}
}<|MERGE_RESOLUTION|>--- conflicted
+++ resolved
@@ -87,14 +87,9 @@
 	var newReadyTx, prevReadyTx, repTx *TxTracker
 	newReadyTx, prevReadyTx, repTx, dropReason = addr.addTx(tx)
 	if dropReason != nil {
-<<<<<<< HEAD
-		log.Infof("AddTx tx(%s) dropped from addrQueue(%s)", tx.Hash.String(), tx.FromStr)
+		log.Infof("AddTx tx(%s) dropped from addrQueue(%s), reason: %s", tx.HashStr, tx.FromStr, dropReason.Error())
 		w.workerMutex.Unlock()
-		return dropReason, false
-=======
-		log.Infof("AddTx tx(%s) dropped from addrQueue(%s), reason: %s", tx.HashStr, tx.FromStr, dropReason.Error())
 		return repTx, dropReason
->>>>>>> 01d8bbeb
 	}
 
 	// Update the EfficiencyList (if needed)
@@ -107,16 +102,11 @@
 		w.efficiencyList.add(newReadyTx)
 	}
 
-<<<<<<< HEAD
-	w.workerMutex.Unlock()
-	return nil, true
-=======
 	if repTx != nil {
 		log.Infof("AddTx replacedTx(%s) nonce(%d) cost(%s) has been replaced", repTx.HashStr, repTx.Nonce, repTx.Cost.String())
 	}
-
+	w.workerMutex.Unlock()
 	return repTx, nil
->>>>>>> 01d8bbeb
 }
 
 func (w *Worker) applyAddressUpdate(from common.Address, fromNonce *uint64, fromBalance *big.Int) (*TxTracker, *TxTracker, []*TxTracker) {
