--- conflicted
+++ resolved
@@ -395,17 +395,10 @@
 	//TODO: use better f.wipBatch.remainingResources.Sub() instead to subtract directly
 	// Subtract the bytes needed to store the changeL2Block of the new L2 block into the WIP batch
 	f.wipBatch.remainingResources.Bytes = f.wipBatch.remainingResources.Bytes - changeL2BlockSize
-<<<<<<< HEAD
-	// Sustract poseidon and arithmetic counters need to calculate the InfoRoot when the L2 block is closed
-	f.wipBatch.remainingResources.ZKCounters.UsedPoseidonHashes = f.wipBatch.remainingResources.ZKCounters.UsedPoseidonHashes - 256 //TODO: config param
-	f.wipBatch.remainingResources.ZKCounters.UsedArithmetics = f.wipBatch.remainingResources.ZKCounters.UsedArithmetics - 1         //TODO: config param
-	// After do the sustracts we need to check if we have not reached the size limit for the batch
-=======
 	// Subtract poseidon and arithmetic counters need to calculate the InfoRoot when the L2 block is closed
 	f.wipBatch.remainingResources.ZKCounters.UsedPoseidonHashes = f.wipBatch.remainingResources.ZKCounters.UsedPoseidonHashes - 256 // nolint:gomnd //TODO: config param
-	f.wipBatch.remainingResources.ZKCounters.UsedArithmetics = f.wipBatch.remainingResources.ZKCounters.UsedArithmetics - 1         //TODO: config param
+	f.wipBatch.remainingResources.ZKCounters.UsedArithmetics = f.wipBatch.remainingResources.ZKCounters.UsedArithmetics - 1         // nolint:gomnd //TODO: config param
 	// After do the subtracts we need to check if we have not reached the size limit for the batch
->>>>>>> f77d5829
 	if f.isBatchResourcesExhausted() {
 		// If we have reached the limit then close the wip batch and create a new one
 		f.finalizeBatch(ctx)
