--- conflicted
+++ resolved
@@ -156,13 +156,8 @@
 	<-ctx.Done()
 }
 
-<<<<<<< HEAD
 func (s *Sequencer) updateDataStreamerFile(ctx context.Context) {
-	err := state.GenerateDataStreamerFile(ctx, s.streamServer, s.stateI, true)
-=======
-func (s *Sequencer) updateDataStreamerFile(ctx context.Context, streamServer *datastreamer.StreamServer) {
-	err := state.GenerateDataStreamerFile(ctx, streamServer, s.state, true, nil)
->>>>>>> f77d5829
+	err := state.GenerateDataStreamerFile(ctx, s.streamServer, s.stateI, true, nil)
 	if err != nil {
 		log.Fatalf("failed to generate data streamer file, err: %v", err)
 	}
