package sequencer

import (
	"context"
	"errors"
	"fmt"
	"time"

	"github.com/0xPolygonHermez/zkevm-node/etherman/types"
	"github.com/0xPolygonHermez/zkevm-node/log"
	"github.com/0xPolygonHermez/zkevm-node/sequencer/metrics"
	"github.com/0xPolygonHermez/zkevm-node/sequencer/profitabilitychecker"
	"github.com/0xPolygonHermez/zkevm-node/state"
	"github.com/ethereum/go-ethereum/common"
	ethTypes "github.com/ethereum/go-ethereum/core/types"
)

// Sequencer represents a sequencer
type Sequencer struct {
	cfg Config

<<<<<<< HEAD
	pool      txPool
	state     stateInterface
	txManager txManager
	etherman  etherman
	checker   *profitabilitychecker.Checker
=======
	pool         txPool
	state        stateInterface
	ethTxManager ethTxManager
	etherman     etherman
	checker      *profitabilitychecker.Checker
	gpe          gasPriceEstimator
>>>>>>> c8091e19

	address common.Address

	sequenceInProgress types.Sequence
}

// New init sequencer
func New(
	cfg Config,
	txPool txPool,
	state stateInterface,
	etherman etherman,
	priceGetter priceGetter,
<<<<<<< HEAD
	manager txManager) (*Sequencer, error) {
=======
	manager ethTxManager,
	gpe gasPriceEstimator) (*Sequencer, error) {
>>>>>>> c8091e19
	checker := profitabilitychecker.New(cfg.ProfitabilityChecker, etherman, priceGetter)

	addr, err := etherman.TrustedSequencer()
	if err != nil {
		return nil, fmt.Errorf("failed to get trusted sequencer address, err: %v", err)
	}
	// TODO: check that private key used in etherman matches addr

	return &Sequencer{
<<<<<<< HEAD
		cfg:       cfg,
		pool:      txPool,
		state:     state,
		etherman:  etherman,
		checker:   checker,
		txManager: manager,
		address:   addr,
=======
		cfg:          cfg,
		pool:         txPool,
		state:        state,
		etherman:     etherman,
		checker:      checker,
		ethTxManager: manager,
		gpe:          gpe,
		address:      addr,
>>>>>>> c8091e19
	}, nil
}

// Start starts the sequencer
func (s *Sequencer) Start(ctx context.Context) {
	for !s.isSynced(ctx) {
		log.Infof("waiting for synchronizer to sync...")
		time.Sleep(s.cfg.WaitPeriodPoolIsEmpty.Duration)
	}

	metrics.Register()
	// initialize sequence
	batchNum, err := s.state.GetLastBatchNumber(ctx, nil)
	for err != nil {
		if errors.Is(err, state.ErrStateNotSynchronized) {
			log.Warnf("state is not synchronized, trying to get last batch num once again...")
			time.Sleep(s.cfg.WaitPeriodPoolIsEmpty.Duration)
			batchNum, err = s.state.GetLastBatchNumber(ctx, nil)
		} else {
			log.Fatalf("failed to get last batch number, err: %v", err)
		}
	}
	// case A: genesis
	if batchNum == 0 {
		s.createFirstBatch(ctx)
	} else {
		err = s.loadSequenceFromState(ctx)
		if err != nil {
			log.Fatalf("failed to load sequence from the state, err: %v", err)
		}
	}

	go s.trackOldTxs(ctx)
	tickerProcessTxs := time.NewTicker(s.cfg.WaitPeriodPoolIsEmpty.Duration)
	tickerSendSequence := time.NewTicker(s.cfg.WaitPeriodSendSequence.Duration)
	defer tickerProcessTxs.Stop()
	defer tickerSendSequence.Stop()
	go func() {
		for {
			s.tryToProcessTx(ctx, tickerProcessTxs)
		}
	}()
	go func() {
		for {
			s.tryToSendSequence(ctx, tickerSendSequence)
		}
	}()
	// Wait until context is done
	<-ctx.Done()
}

func (s *Sequencer) trackOldTxs(ctx context.Context) {
	ticker := time.NewTicker(s.cfg.FrequencyToCheckTxsForDelete.Duration)
	for {
		waitTick(ctx, ticker)
		log.Infof("trying to get txs to delete from the pool...")
		txHashes, err := s.state.GetTxsOlderThanNL1Blocks(ctx, s.cfg.BlocksAmountForTxsToBeDeleted, nil)
		if err != nil {
			log.Errorf("failed to get txs hashes to delete, err: %v", err)
			continue
		}
		log.Infof("will try to delete %d redundant txs", len(txHashes))
		err = s.pool.DeleteTxsByHashes(ctx, txHashes)
		if err != nil {
			log.Errorf("failed to delete txs from the pool, err: %v", err)
			continue
		}
		log.Infof("deleted %d selected txs from the pool", len(txHashes))
	}
}

func waitTick(ctx context.Context, ticker *time.Ticker) {
	select {
	case <-ticker.C:
		// nothing
	case <-ctx.Done():
		return
	}
}

func (s *Sequencer) isSynced(ctx context.Context) bool {
	lastSyncedBatchNum, err := s.state.GetLastVirtualBatchNum(ctx, nil)
	if err != nil && err != state.ErrNotFound {
		log.Errorf("failed to get last synced batch, err: %v", err)
		return false
	}
	lastEthBatchNum, err := s.etherman.GetLatestBatchNumber()
	if err != nil {
		log.Errorf("failed to get last eth batch, err: %v", err)
		return false
	}
	if lastSyncedBatchNum < lastEthBatchNum {
		log.Infof("waiting for the state to be synced, lastSyncedBatchNum: %d, lastEthBatchNum: %d", lastSyncedBatchNum, lastEthBatchNum)
		return false
	}

	return true
}

func (s *Sequencer) loadSequenceFromState(ctx context.Context) error {
	// Check if synchronizer is up to date
	for !s.isSynced(ctx) {
		log.Info("wait for synchronizer to sync last batch")
		time.Sleep(time.Second)
	}
	// Revert reorged txs to pending
	if err := s.pool.MarkReorgedTxsAsPending(ctx); err != nil {
		return fmt.Errorf("failed to mark reorged txs as pending, err: %w", err)
	}
	// Get latest info from the state
	lastBatch, err := s.state.GetLastBatch(ctx, nil)
	if err != nil {
		return fmt.Errorf("failed to get last batch, err: %w", err)
	}
	isClosed, err := s.state.IsBatchClosed(ctx, lastBatch.BatchNumber, nil)
	if err != nil {
		return fmt.Errorf("failed to check is batch closed or not, err: %w", err)
	}
	if isClosed {
		dbTx, err := s.state.BeginStateTransaction(ctx)
		if err != nil {
			return fmt.Errorf("failed to begin state tx to open a batch, err: %w", err)
		}
		ger, _, err := s.getLatestGer(ctx, dbTx)
		if err != nil {
			if rollbackErr := dbTx.Rollback(ctx); rollbackErr != nil {
				return fmt.Errorf(
					"failed to rollback dbTx when getting last GER that gave err: %s. Rollback err: %s",
					rollbackErr.Error(), err.Error(),
				)
			}
			return fmt.Errorf("failed to get latest global exit root, err: %w", err)
		}
		processingCtx := state.ProcessingContext{
			BatchNumber:    lastBatch.BatchNumber + 1,
			Coinbase:       s.address,
			Timestamp:      time.Now(),
			GlobalExitRoot: ger.GlobalExitRoot,
		}
		err = s.state.OpenBatch(ctx, processingCtx, dbTx)
		if err != nil {
			rollErr := dbTx.Rollback(ctx)
			if rollErr != nil {
				err = fmt.Errorf("failed to open a batch, err: %w. Rollback err: %v", err, rollErr)
			}
			return err
		}
		if err = dbTx.Commit(ctx); err != nil {
			return fmt.Errorf("failed to commit a state tx to open a batch, err: %w", err)
		}
		s.sequenceInProgress = types.Sequence{
			GlobalExitRoot: processingCtx.GlobalExitRoot,
			Timestamp:      processingCtx.Timestamp.Unix(),
			BatchNumber:    processingCtx.BatchNumber,
		}
	} else {
		txs, err := s.state.GetTransactionsByBatchNumber(ctx, lastBatch.BatchNumber, nil)
		if err != nil {
			return fmt.Errorf("failed to get tx by batch number, err: %w", err)
		}
		s.sequenceInProgress = types.Sequence{
			GlobalExitRoot: lastBatch.GlobalExitRoot,
			Timestamp:      lastBatch.Timestamp.Unix(),
			Txs:            txs,
			BatchNumber:    lastBatch.BatchNumber,
		}
		// TODO: execute to get state root and LER or change open/closed logic so we always store state root and LER and add an open flag
	}

	return nil
	/*
		TODO: deal with ongoing L1 txs
	*/
}

func (s *Sequencer) createFirstBatch(ctx context.Context) {
	log.Infof("starting sequencer with genesis batch")
	processingCtx := state.ProcessingContext{
		BatchNumber:    1,
		Coinbase:       s.address,
		Timestamp:      time.Now(),
		GlobalExitRoot: state.ZeroHash,
	}
	dbTx, err := s.state.BeginStateTransaction(ctx)
	if err != nil {
		log.Fatalf("failed to begin state transaction for opening a batch, err: %v", err)
	}
	err = s.state.OpenBatch(ctx, processingCtx, dbTx)
	if err != nil {
		if rollbackErr := dbTx.Rollback(ctx); rollbackErr != nil {
			log.Fatalf(
				"failed to rollback dbTx when opening batch that gave err: %v. Rollback err: %v",
				rollbackErr, err,
			)
		}
		log.Fatalf("failed to open a batch, err: %v", err)
	}
	if err := dbTx.Commit(ctx); err != nil {
		log.Fatalf("failed to commit dbTx when opening batch, err: %v", err)
	}
	s.sequenceInProgress = types.Sequence{
		GlobalExitRoot: processingCtx.GlobalExitRoot,
		Timestamp:      processingCtx.Timestamp.Unix(),
		Txs:            []ethTypes.Transaction{},
		BatchNumber:    processingCtx.BatchNumber,
	}
}<|MERGE_RESOLUTION|>--- conflicted
+++ resolved
@@ -19,20 +19,11 @@
 type Sequencer struct {
 	cfg Config
 
-<<<<<<< HEAD
-	pool      txPool
-	state     stateInterface
-	txManager txManager
-	etherman  etherman
-	checker   *profitabilitychecker.Checker
-=======
 	pool         txPool
 	state        stateInterface
 	ethTxManager ethTxManager
 	etherman     etherman
 	checker      *profitabilitychecker.Checker
-	gpe          gasPriceEstimator
->>>>>>> c8091e19
 
 	address common.Address
 
@@ -46,12 +37,7 @@
 	state stateInterface,
 	etherman etherman,
 	priceGetter priceGetter,
-<<<<<<< HEAD
-	manager txManager) (*Sequencer, error) {
-=======
-	manager ethTxManager,
-	gpe gasPriceEstimator) (*Sequencer, error) {
->>>>>>> c8091e19
+	manager ethTxManager) (*Sequencer, error) {
 	checker := profitabilitychecker.New(cfg.ProfitabilityChecker, etherman, priceGetter)
 
 	addr, err := etherman.TrustedSequencer()
@@ -61,24 +47,13 @@
 	// TODO: check that private key used in etherman matches addr
 
 	return &Sequencer{
-<<<<<<< HEAD
-		cfg:       cfg,
-		pool:      txPool,
-		state:     state,
-		etherman:  etherman,
-		checker:   checker,
-		txManager: manager,
-		address:   addr,
-=======
 		cfg:          cfg,
 		pool:         txPool,
 		state:        state,
 		etherman:     etherman,
 		checker:      checker,
 		ethTxManager: manager,
-		gpe:          gpe,
 		address:      addr,
->>>>>>> c8091e19
 	}, nil
 }
 
