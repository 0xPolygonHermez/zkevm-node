package sequencer

import (
	"context"
	"math/big"
	"sort"
	"strings"
	"time"

	"github.com/ethereum/go-ethereum/core/types"
	"github.com/hermeznetwork/hermez-core/etherman"
	"github.com/hermeznetwork/hermez-core/log"
	"github.com/hermeznetwork/hermez-core/pool"
	"github.com/hermeznetwork/hermez-core/state"
)

// Sequencer represents a sequencer
type Sequencer struct {
	cfg Config

	Pool   pool.Pool
	State  state.State
	EthMan etherman.EtherMan

	ctx    context.Context
	cancel context.CancelFunc
}

// NewSequencer creates a new sequencer
func NewSequencer(cfg Config, pool pool.Pool, state state.State, ethMan etherman.EtherMan) (Sequencer, error) {
	ctx, cancel := context.WithCancel(context.Background())

	s := Sequencer{
		cfg:    cfg,
		Pool:   pool,
		State:  state,
		EthMan: ethMan,

		ctx:    ctx,
		cancel: cancel,
	}

	return s, nil
}

// Start starts the sequencer
func (s *Sequencer) Start() {
	// Infinite for loop:
	for {
		select {
		case <-time.After(s.cfg.IntervalToProposeBatch):

			// 1. Wait for synchronizer to sync last batch
			lastSyncedBatchNum, err := s.State.GetLastBatchNumber(s.ctx)
			if err != nil {
				log.Warnf("failed to get last synced batch, err: %v", err)
				continue
			}
			lastEthBatchNum, err := s.State.GetLastBatchNumberSeenOnEthereum(s.ctx)
			if err != nil {
				log.Warnf("failed to get last eth batch, err: %v", err)
				continue
			}
			if lastSyncedBatchNum+s.cfg.SyncedBlockDif < lastEthBatchNum {
				log.Infow("waiting for the state to be synced, lastSyncedBatchNum: %d, lastEthBatchNum: %d", lastSyncedBatchNum, lastEthBatchNum)
				continue
			}

			// 2. Estimate available time to run selection
			// get pending txs from the pool
			txs, err := s.Pool.GetPendingTxs(s.ctx)
			if err != nil {
				log.Warnf("failed to get pending txs, err: %v", err)
				continue
			}

			// estimate time for selecting txs
			estimatedTime, err := s.estimateTime(txs)
			if err != nil {
				log.Warnf("failed to estimate time for selecting txs, err: %v", err)
				continue
			}

			log.Infof("Estimated time for selecting txs is %dms", estimatedTime.Milliseconds())

<<<<<<< HEAD
		// 4. Is selection profitable?
		// check is it profitable to send selection
		isProfitable := s.isSelectionProfitable(selectedTxs)
		var maticAmount *big.Int //TODO calculate the amount depending on the profitability
		if isProfitable {
			// YES: send selection to Ethereum
			_, err = s.EthMan.SendBatch(ctx, selectedTxs, maticAmount)
=======
			// 3. Run selection
			// init batch processor
			lastBatch, err := s.State.GetLastBatch(s.ctx, false)
>>>>>>> 790955cb
			if err != nil {
				log.Warnf("failed to get last batch from the state, err: %v", err)
				continue
			}
			bp := s.State.NewBatchProcessor(lastBatch.BatchHash, false)
			// select txs
			selectedTxs, err := s.selectTxs(bp, txs, estimatedTime)
			if err != nil && !strings.Contains(err.Error(), "selection took too much time") {
				log.Warnf("failed to get last batch from the state, err: %v", err)
				continue
			}

			// 4. Is selection profitable?
			// check is it profitable to send selection
			isProfitable := s.isSelectionProfitable(selectedTxs)
			batch := state.Batch{Transactions: selectedTxs}
			if isProfitable {
				// YES: send selection to Ethereum
				_, err = s.EthMan.SendBatch(batch)
				if err != nil {
					log.Warnf("failed to send batch to ethereum, err: %v", err)
					continue
				}
			}
			// NO: discard selection and wait for the new batch

		case <-s.ctx.Done():
			return
		}
	}
}

// Stop stops the sequencer
func (s *Sequencer) Stop() {
	s.cancel()
}

// selectTxs process txs and split valid txs into batches of txs. This process should be completed in less than selectionTime
func (s *Sequencer) selectTxs(batchProcessor state.BatchProcessor, pendingTxs []pool.Transaction, selectionTime time.Duration) ([]*types.Transaction, error) {
	start := time.Now()
	sortedTxs := s.sortTxs(pendingTxs)
	var selectedTxs []*types.Transaction
	for _, tx := range sortedTxs {
		// check if tx is valid
		_, _, _, err := batchProcessor.CheckTransaction(&tx.Transaction)
		if err != nil {
			if err = s.Pool.UpdateTxState(s.ctx, tx.Hash(), pool.TxStateInvalid); err != nil {
				return nil, err
			}
		} else {
			selectedTxs = append(selectedTxs, &tx.Transaction)
		}

		elapsed := time.Since(start)
		if elapsed > selectionTime {
			return selectedTxs, nil
		}
	}
	return selectedTxs, nil
}

func (s *Sequencer) sortTxs(txs []pool.Transaction) []pool.Transaction {
	sort.Slice(txs, func(i, j int) bool {
		costI := txs[i].Cost()
		costJ := txs[j].Cost()
		if costI != costJ {
			return costI.Cmp(costJ) >= 1
		}
		return txs[i].Nonce() < txs[j].Nonce()
	})
	return txs
}

// estimateTime Estimate available time to run selection
func (s *Sequencer) estimateTime(txs []pool.Transaction) (time.Duration, error) {
	return time.Hour, nil
}

func (s *Sequencer) isSelectionProfitable(txs []*types.Transaction) bool {
	return true
}<|MERGE_RESOLUTION|>--- conflicted
+++ resolved
@@ -83,24 +83,14 @@
 
 			log.Infof("Estimated time for selecting txs is %dms", estimatedTime.Milliseconds())
 
-<<<<<<< HEAD
-		// 4. Is selection profitable?
-		// check is it profitable to send selection
-		isProfitable := s.isSelectionProfitable(selectedTxs)
-		var maticAmount *big.Int //TODO calculate the amount depending on the profitability
-		if isProfitable {
-			// YES: send selection to Ethereum
-			_, err = s.EthMan.SendBatch(ctx, selectedTxs, maticAmount)
-=======
 			// 3. Run selection
 			// init batch processor
 			lastBatch, err := s.State.GetLastBatch(s.ctx, false)
->>>>>>> 790955cb
 			if err != nil {
 				log.Warnf("failed to get last batch from the state, err: %v", err)
 				continue
 			}
-			bp := s.State.NewBatchProcessor(lastBatch.BatchHash, false)
+			bp := s.State.NewBatchProcessor(lastBatch.BatchNumber, false)
 			// select txs
 			selectedTxs, err := s.selectTxs(bp, txs, estimatedTime)
 			if err != nil && !strings.Contains(err.Error(), "selection took too much time") {
@@ -111,10 +101,10 @@
 			// 4. Is selection profitable?
 			// check is it profitable to send selection
 			isProfitable := s.isSelectionProfitable(selectedTxs)
-			batch := state.Batch{Transactions: selectedTxs}
+			var maticAmount *big.Int //TODO calculate the amount depending on the profitability
 			if isProfitable {
 				// YES: send selection to Ethereum
-				_, err = s.EthMan.SendBatch(batch)
+				_, err = s.EthMan.SendBatch(s.ctx, selectedTxs, maticAmount)
 				if err != nil {
 					log.Warnf("failed to send batch to ethereum, err: %v", err)
 					continue
