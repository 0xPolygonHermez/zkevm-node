--- conflicted
+++ resolved
@@ -4,7 +4,6 @@
 	"context"
 	"errors"
 	"fmt"
-	"sync"
 	"time"
 
 	"github.com/0xPolygonHermez/zkevm-node/event"
@@ -27,41 +26,7 @@
 	ethTxManager ethTxManager
 	etherman     etherman
 
-<<<<<<< HEAD
-	pool         txPool
-	state        stateInterface
-	eventLog     *event.EventLog
-	ethTxManager ethTxManager
-	etherman     etherman
-
 	address common.Address
-}
-
-// batchConstraints represents the constraints for a batch
-type batchConstraints struct {
-	MaxTxsPerBatch       uint64
-	MaxBatchBytesSize    uint64
-	MaxCumulativeGasUsed uint64
-	MaxKeccakHashes      uint32
-	MaxPoseidonHashes    uint32
-	MaxPoseidonPaddings  uint32
-	MaxMemAligns         uint32
-	MaxArithmetics       uint32
-	MaxBinaries          uint32
-	MaxSteps             uint32
-}
-
-// TODO: Add tests to config_test.go
-type batchResourceWeights struct {
-	WeightBatchBytesSize    int
-	WeightCumulativeGasUsed int
-	WeightKeccakHashes      int
-	WeightPoseidonHashes    int
-	WeightPoseidonPaddings  int
-	WeightMemAligns         int
-	WeightArithmetics       int
-	WeightBinaries          int
-	WeightSteps             int
 }
 
 // L2ReorgEvent is the event that is triggered when a reorg happens in the L2
@@ -76,43 +41,8 @@
 	L2ReorgCh     chan L2ReorgEvent
 }
 
-// TxsStore is a struct that contains the channel and the wait group for the txs to be stored in order
-type TxsStore struct {
-	Ch chan *txToStore
-	Wg *sync.WaitGroup
-}
-
-// txToStore represents a transaction to store.
-type txToStore struct {
-	txResponse               *state.ProcessTransactionResponse
-	batchNumber              uint64
-	coinbase                 common.Address
-	timestamp                uint64
-	previousL2BlockStateRoot common.Hash
-	isForcedBatch            bool
-}
-
-// New init sequencer
-func New(cfg Config, txPool txPool, state stateInterface, etherman etherman, manager ethTxManager, eventLog *event.EventLog) (*Sequencer, error) {
-=======
-	address common.Address
-}
-
-// L2ReorgEvent is the event that is triggered when a reorg happens in the L2
-type L2ReorgEvent struct {
-	TxHashes []common.Hash
-}
-
-// ClosingSignalCh is a struct that contains all the channels that are used to receive batch closing signals
-type ClosingSignalCh struct {
-	ForcedBatchCh chan state.ForcedBatch
-	GERCh         chan common.Hash
-	L2ReorgCh     chan L2ReorgEvent
-}
-
 // New init sequencer
 func New(cfg Config, batchCfg state.BatchConfig, txPool txPool, state stateInterface, etherman etherman, manager ethTxManager, eventLog *event.EventLog) (*Sequencer, error) {
->>>>>>> 659b0825
 	addr, err := etherman.TrustedSequencer()
 	if err != nil {
 		return nil, fmt.Errorf("failed to get trusted sequencer address, err: %v", err)
@@ -120,10 +50,7 @@
 
 	return &Sequencer{
 		cfg:          cfg,
-<<<<<<< HEAD
-=======
 		batchCfg:     batchCfg,
->>>>>>> 659b0825
 		pool:         txPool,
 		state:        state,
 		etherman:     etherman,
@@ -147,57 +74,17 @@
 		L2ReorgCh:     make(chan L2ReorgEvent),
 	}
 
-<<<<<<< HEAD
-	txsStore := TxsStore{
-		Ch: make(chan *txToStore),
-		Wg: new(sync.WaitGroup),
-	}
-
-	batchConstraints := batchConstraints{
-		MaxTxsPerBatch:       s.cfg.MaxTxsPerBatch,
-		MaxBatchBytesSize:    s.cfg.MaxBatchBytesSize,
-		MaxCumulativeGasUsed: s.cfg.MaxCumulativeGasUsed,
-		MaxKeccakHashes:      s.cfg.MaxKeccakHashes,
-		MaxPoseidonHashes:    s.cfg.MaxPoseidonHashes,
-		MaxPoseidonPaddings:  s.cfg.MaxPoseidonPaddings,
-		MaxMemAligns:         s.cfg.MaxMemAligns,
-		MaxArithmetics:       s.cfg.MaxArithmetics,
-		MaxBinaries:          s.cfg.MaxBinaries,
-		MaxSteps:             s.cfg.MaxSteps,
-	}
-	batchResourceWeights := batchResourceWeights{
-		WeightBatchBytesSize:    s.cfg.WeightBatchBytesSize,
-		WeightCumulativeGasUsed: s.cfg.WeightCumulativeGasUsed,
-		WeightKeccakHashes:      s.cfg.WeightKeccakHashes,
-		WeightPoseidonHashes:    s.cfg.WeightPoseidonHashes,
-		WeightPoseidonPaddings:  s.cfg.WeightPoseidonPaddings,
-		WeightMemAligns:         s.cfg.WeightMemAligns,
-		WeightArithmetics:       s.cfg.WeightArithmetics,
-		WeightBinaries:          s.cfg.WeightBinaries,
-		WeightSteps:             s.cfg.WeightSteps,
-	}
-
-=======
->>>>>>> 659b0825
 	err := s.pool.MarkWIPTxsAsPending(ctx)
 	if err != nil {
 		log.Fatalf("failed to mark WIP txs as pending, err: %v", err)
 	}
 
-<<<<<<< HEAD
-	worker := NewWorker(s.cfg.Worker, s.state, batchConstraints, batchResourceWeights)
-	dbManager := newDBManager(ctx, s.cfg.DBManager, s.pool, s.state, worker, closingSignalCh, txsStore, batchConstraints)
-	go dbManager.Start()
-
-	finalizer := newFinalizer(s.cfg.Finalizer, worker, dbManager, s.state, s.address, s.isSynced, closingSignalCh, txsStore, batchConstraints, s.eventLog)
-=======
 	worker := NewWorker(s.state, s.batchCfg.Constraints)
 	dbManager := newDBManager(ctx, s.cfg.DBManager, s.pool, s.state, worker, closingSignalCh, s.batchCfg.Constraints)
 	go dbManager.Start()
 
 	finalizer := newFinalizer(s.cfg.Finalizer, s.cfg.EffectiveGasPrice, worker, dbManager, s.state, s.address, s.isSynced, closingSignalCh, s.batchCfg.Constraints, s.eventLog)
 
->>>>>>> 659b0825
 	currBatch, processingReq := s.bootstrap(ctx, dbManager, finalizer)
 	go finalizer.Start(ctx, currBatch, processingReq)
 
@@ -216,10 +103,7 @@
 			failedReason := ErrExpiredTransaction.Error()
 			for _, txTracker := range txTrackers {
 				err := s.pool.UpdateTxStatus(ctx, txTracker.Hash, pool.TxStatusFailed, false, &failedReason)
-<<<<<<< HEAD
-=======
 				metrics.TxProcessed(metrics.TxProcessedLabelFailed, 1)
->>>>>>> 659b0825
 				if err != nil {
 					log.Errorf("failed to update tx status, err: %v", err)
 				}
@@ -342,11 +226,7 @@
 	return true
 }
 
-<<<<<<< HEAD
-func getMaxRemainingResources(constraints batchConstraints) state.BatchResources {
-=======
 func getMaxRemainingResources(constraints state.BatchConstraintsCfg) state.BatchResources {
->>>>>>> 659b0825
 	return state.BatchResources{
 		ZKCounters: state.ZKCounters{
 			CumulativeGasUsed:    constraints.MaxCumulativeGasUsed,
