package sequencer

import (
	"context"
	"sort"
	"strings"
	"time"

	"github.com/ethereum/go-ethereum/common"
	"github.com/ethereum/go-ethereum/core/types"
	"github.com/hermeznetwork/hermez-core/etherman"
	"github.com/hermeznetwork/hermez-core/log"
	"github.com/hermeznetwork/hermez-core/pool"
	"github.com/hermeznetwork/hermez-core/state"
	"github.com/hermeznetwork/hermez-core/synchronizer"
)

// Sequencer represents a sequencer
type Sequencer struct {
	Pool           pool.Pool
	State          state.State
	BatchProcessor state.BatchProcessor
	EthMan         etherman.EtherMan
	Synchronizer   synchronizer.Synchronizer

	ctx    context.Context
	cancel context.CancelFunc
}

// NewSequencer creates a new sequencer
func NewSequencer(cfg Config, pool pool.Pool, state state.State, ethMan etherman.EtherMan, sy synchronizer.Synchronizer) (Sequencer, error) {
	ctx, cancel := context.WithCancel(context.Background())

	s := Sequencer{
		Pool:         pool,
		State:        state,
		EthMan:       ethMan,
		Synchronizer: sy,

		ctx:    ctx,
		cancel: cancel,
	}

	sy.RegisterNewConsolidatedStateHandler(s.onNewBatchPropostal)

	return s, nil
}

// Start starts the sequencer
func (s *Sequencer) Start() {
	// Infinite for loop:
	// 1. Wait for synchronizer to sync last batch
	// 2. Estimate available time to run selection
	// 3. Run selection
	// 4. Is selection profitable?
	// YES: send selection to Ethereum
	// NO: discard selection and wait for the new batch
	if err := s.Synchronizer.Sync(); err != nil {
		log.Fatal(err)
	}
}

func (s *Sequencer) onNewBatchPropostal(batchNumber uint64, root common.Hash) {
	ctx := context.Background()

	s.BatchProcessor = s.State.NewBatchProcessor(root, false)
	// get pending txs from the pool
	txs, err := s.Pool.GetPendingTxs(ctx)
	if err != nil {
		return
	}
	// estimate time for selecting txs
	estimatedTime, err := s.estimateTime()
	if err != nil {
		return
	}
	// select txs
	selectedTxs, err := s.selectTxs(txs, estimatedTime)
	if err != nil && !strings.Contains(err.Error(), "selection took too much time") {
		return
	}
	// check is it profitable to send selection
	isProfitable := s.isSelectionProfitable(selectedTxs)
	batch := state.Batch{Transactions: selectedTxs}
	if isProfitable {
		_, err = s.EthMan.SendBatch(batch)
		if err != nil {
			log.Error(err)
			return
		}
	}
}

// Stop stops the sequencer
func (s *Sequencer) Stop() {
	s.cancel()
}

// selectTxs process txs and split valid txs into batches of txs. This process should be completed in less than selectionTime
func (s *Sequencer) selectTxs(pendingTxs []pool.Transaction, selectionTime time.Duration) ([]*types.Transaction, error) {
	start := time.Now()
	sortedTxs := s.sortTxs(pendingTxs)
	var selectedTxs []*types.Transaction
	ctx := context.Background()
	for _, tx := range sortedTxs {
		// check if tx is valid
<<<<<<< HEAD
		if err := s.BatchProcessor.CheckTransaction(tx.Transaction); err != nil {
			if err = s.Pool.UpdateTxState(ctx, tx.Hash(), pool.TxStateInvalid); err != nil {
=======
		if err := s.BatchProcessor.CheckTransaction(&tx.Transaction); err != nil {
			if err = s.Pool.UpdateTxState(tx.Hash(), pool.TxStateInvalid); err != nil {
>>>>>>> f02305c8
				return nil, err
			}
		} else {
			selectedTxs = append(selectedTxs, &tx.Transaction)
		}

		elapsed := time.Since(start)
		if elapsed > selectionTime {
			return selectedTxs, nil
		}
	}
	return selectedTxs, nil
}

func (s *Sequencer) sortTxs(txs []pool.Transaction) []pool.Transaction {
	sort.Slice(txs, func(i, j int) bool {
		costI := txs[i].Cost()
		costJ := txs[j].Cost()
		if costI != costJ {
			return costI.Cmp(costJ) >= 1
		}
		return txs[i].Nonce() < txs[j].Nonce()
	})
	return txs
}

// estimateTime Estimate available time to run selection
func (s *Sequencer) estimateTime() (time.Duration, error) {
	return time.Hour, nil
}

func (s *Sequencer) isSelectionProfitable(txs []*types.Transaction) bool {
	return true
}<|MERGE_RESOLUTION|>--- conflicted
+++ resolved
@@ -104,13 +104,8 @@
 	ctx := context.Background()
 	for _, tx := range sortedTxs {
 		// check if tx is valid
-<<<<<<< HEAD
-		if err := s.BatchProcessor.CheckTransaction(tx.Transaction); err != nil {
+		if err := s.BatchProcessor.CheckTransaction(&tx.Transaction); err != nil {
 			if err = s.Pool.UpdateTxState(ctx, tx.Hash(), pool.TxStateInvalid); err != nil {
-=======
-		if err := s.BatchProcessor.CheckTransaction(&tx.Transaction); err != nil {
-			if err = s.Pool.UpdateTxState(tx.Hash(), pool.TxStateInvalid); err != nil {
->>>>>>> f02305c8
 				return nil, err
 			}
 		} else {
