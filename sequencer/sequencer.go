--- conflicted
+++ resolved
@@ -7,11 +7,7 @@
 	"time"
 
 	"github.com/ethereum/go-ethereum/common"
-<<<<<<< HEAD
-	"github.com/ethereum/go-ethereum/core/types"
 	"github.com/hermeznetwork/hermez-core/encoding"
-=======
->>>>>>> 6ee25dd4
 	"github.com/hermeznetwork/hermez-core/etherman"
 	"github.com/hermeznetwork/hermez-core/log"
 	"github.com/hermeznetwork/hermez-core/pool"
@@ -163,11 +159,8 @@
 	if isProfitable && len(selectedTxs) > 0 {
 		// assume, that fee for 1 tx is 1 matic
 		maticAmount := big.NewInt(int64(len(selectedTxs)))
-<<<<<<< HEAD
 		maticAmount = big.NewInt(0).Mul(maticAmount, big.NewInt(encoding.TenToThePowerOf18))
 
-=======
->>>>>>> 6ee25dd4
 		// YES: send selection to Ethereum
 		sendBatchTx, err := s.EthMan.SendBatch(s.ctx, selectedTxs, maticAmount)
 		if err != nil {
@@ -186,47 +179,6 @@
 	// NO: discard selection and wait for the new batch
 }
 
-<<<<<<< HEAD
-// selectTxs process txs and split valid txs into batches of txs. This process should be completed in less than selectionTime
-func (s *Sequencer) selectTxs(batchProcessor state.BatchProcessor, pendingTxs []pool.Transaction, selectionTime time.Duration) ([]*types.Transaction, error) {
-	start := time.Now()
-	sortedTxs := s.sortTxs(pendingTxs)
-	var selectedTxs []*types.Transaction
-	for _, tx := range sortedTxs {
-		// check if tx is valid
-		_, _, _, err := batchProcessor.CheckTransaction(&tx.Transaction)
-		if err != nil {
-			log.Warnf("Invalid transaction in the pool[%v]: %v", tx.Hash().Hex(), err)
-			if err = s.Pool.UpdateTxState(s.ctx, tx.Hash(), pool.TxStateInvalid); err != nil {
-				return nil, err
-			}
-		} else {
-			t := tx.Transaction
-			selectedTxs = append(selectedTxs, &t)
-		}
-
-		elapsed := time.Since(start)
-		if elapsed > selectionTime {
-			return selectedTxs, nil
-		}
-	}
-	return selectedTxs, nil
-}
-
-func (s *Sequencer) sortTxs(txs []pool.Transaction) []pool.Transaction {
-	sort.Slice(txs, func(i, j int) bool {
-		costI := txs[i].Cost()
-		costJ := txs[j].Cost()
-		if costI != costJ {
-			return costI.Cmp(costJ) >= 1
-		}
-		return txs[i].Nonce() < txs[j].Nonce()
-	})
-	return txs
-}
-
-=======
->>>>>>> 6ee25dd4
 // estimateTime Estimate available time to run selection
 func (s *Sequencer) estimateTime(txs []pool.Transaction) (time.Duration, error) {
 	return time.Hour, nil
