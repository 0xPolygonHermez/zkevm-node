package sequencer

import (
	"context"
	"errors"
	"fmt"
	"time"

	"github.com/0xPolygonHermez/zkevm-data-streamer/datastreamer"
	"github.com/0xPolygonHermez/zkevm-node/event"
	"github.com/0xPolygonHermez/zkevm-node/log"
	"github.com/0xPolygonHermez/zkevm-node/pool"
	"github.com/0xPolygonHermez/zkevm-node/sequencer/metrics"
	"github.com/0xPolygonHermez/zkevm-node/state"
	stateMetrics "github.com/0xPolygonHermez/zkevm-node/state/metrics"
	"github.com/ethereum/go-ethereum/common"
)

// Sequencer represents a sequencer
type Sequencer struct {
	cfg      Config
	batchCfg state.BatchConfig
	poolCfg  pool.Config

	pool     txPool
	state    stateInterface
	eventLog *event.EventLog
	etherman etherman

	address common.Address
}

// L2ReorgEvent is the event that is triggered when a reorg happens in the L2
type L2ReorgEvent struct {
	TxHashes []common.Hash
}

// ClosingSignalCh is a struct that contains all the channels that are used to receive batch closing signals
type ClosingSignalCh struct {
	ForcedBatchCh chan state.ForcedBatch
	GERCh         chan common.Hash
	L2ReorgCh     chan L2ReorgEvent
}

// New init sequencer
<<<<<<< HEAD
func New(cfg Config, batchCfg state.BatchConfig, poolCfg pool.Config, txPool txPool, state stateInterface, etherman etherman, manager ethTxManager, eventLog *event.EventLog) (*Sequencer, error) {
=======
func New(cfg Config, batchCfg state.BatchConfig, txPool txPool, state stateInterface, etherman etherman, eventLog *event.EventLog) (*Sequencer, error) {
>>>>>>> 99b47498
	addr, err := etherman.TrustedSequencer()
	if err != nil {
		return nil, fmt.Errorf("failed to get trusted sequencer address, err: %v", err)
	}

	sequencer := &Sequencer{
<<<<<<< HEAD
		cfg:          cfg,
		batchCfg:     batchCfg,
		poolCfg:      poolCfg,
		pool:         txPool,
		state:        state,
		etherman:     etherman,
		ethTxManager: manager,
		address:      addr,
		eventLog:     eventLog,
=======
		cfg:      cfg,
		batchCfg: batchCfg,
		pool:     txPool,
		state:    state,
		etherman: etherman,
		address:  addr,
		eventLog: eventLog,
>>>>>>> 99b47498
	}

	return sequencer, nil
}

// Start starts the sequencer
func (s *Sequencer) Start(ctx context.Context) {
	for !s.isSynced(ctx) {
		log.Infof("waiting for synchronizer to sync...")
		time.Sleep(s.cfg.WaitPeriodPoolIsEmpty.Duration)
	}
	metrics.Register()

	closingSignalCh := ClosingSignalCh{
		ForcedBatchCh: make(chan state.ForcedBatch),
		GERCh:         make(chan common.Hash),
		L2ReorgCh:     make(chan L2ReorgEvent),
	}

	err := s.pool.MarkWIPTxsAsPending(ctx)
	if err != nil {
		log.Fatalf("failed to mark WIP txs as pending, err: %v", err)
	}

	worker := NewWorker(s.state, s.batchCfg.Constraints)
	dbManager := newDBManager(ctx, s.cfg.DBManager, s.pool, s.state, worker, closingSignalCh, s.batchCfg.Constraints)

	// Start stream server if enabled
	if s.cfg.StreamServer.Enabled {
		streamServer, err := datastreamer.NewServer(s.cfg.StreamServer.Port, state.StreamTypeSequencer, s.cfg.StreamServer.Filename, &s.cfg.StreamServer.Log)
		if err != nil {
			log.Fatalf("failed to create stream server, err: %v", err)
		}

		dbManager.streamServer = &streamServer
		err = dbManager.streamServer.Start()
		if err != nil {
			log.Fatalf("failed to start stream server, err: %v", err)
		}

		s.updateDataStreamerFile(ctx, &streamServer)
	}

	go dbManager.Start()

	finalizer := newFinalizer(s.cfg.Finalizer, s.poolCfg, worker, dbManager, s.state, s.address, s.isSynced, closingSignalCh, s.batchCfg.Constraints, s.eventLog)

	currBatch, processingReq := s.bootstrap(ctx, dbManager, finalizer)
	go finalizer.Start(ctx, currBatch, processingReq)

	closingSignalsManager := newClosingSignalsManager(ctx, finalizer.dbManager, closingSignalCh, finalizer.cfg, s.etherman)
	go closingSignalsManager.Start()

	go s.purgeOldPoolTxs(ctx)
	tickerProcessTxs := time.NewTicker(s.cfg.WaitPeriodPoolIsEmpty.Duration)
	defer tickerProcessTxs.Stop()

	// Expire too old txs in the worker
	go func() {
		for {
			time.Sleep(s.cfg.TxLifetimeCheckTimeout.Duration)
			txTrackers := worker.ExpireTransactions(s.cfg.MaxTxLifetime.Duration)
			failedReason := ErrExpiredTransaction.Error()
			for _, txTracker := range txTrackers {
				err := s.pool.UpdateTxStatus(ctx, txTracker.Hash, pool.TxStatusFailed, false, &failedReason)
				metrics.TxProcessed(metrics.TxProcessedLabelFailed, 1)
				if err != nil {
					log.Errorf("failed to update tx status, err: %v", err)
				}
			}
		}
	}()

	// Wait until context is done
	<-ctx.Done()
}

func (s *Sequencer) updateDataStreamerFile(ctx context.Context, streamServer *datastreamer.StreamServer) {
	err := state.GenerateDataStreamerFile(ctx, streamServer, s.state)
	if err != nil {
		log.Fatalf("failed to generate data streamer file, err: %v", err)
	}
	log.Info("Data streamer file updated")
}

func (s *Sequencer) bootstrap(ctx context.Context, dbManager *dbManager, finalizer *finalizer) (*WipBatch, *state.ProcessRequest) {
	var (
		currBatch      *WipBatch
		processRequest *state.ProcessRequest
	)

	batchNum, err := dbManager.GetLastBatchNumber(ctx)
	for err != nil {
		if errors.Is(err, state.ErrStateNotSynchronized) {
			log.Warnf("state is not synchronized, trying to get last batch num once again...")
			time.Sleep(s.cfg.WaitPeriodPoolIsEmpty.Duration)
			batchNum, err = dbManager.GetLastBatchNumber(ctx)
		} else {
			log.Fatalf("failed to get last batch number, err: %v", err)
		}
	}
	if batchNum == 0 {
		///////////////////
		// GENESIS Batch //
		///////////////////
		processingCtx := dbManager.CreateFirstBatch(ctx, s.address)
		timestamp := processingCtx.Timestamp
		_, oldStateRoot, err := finalizer.getLastBatchNumAndOldStateRoot(ctx)
		if err != nil {
			log.Fatalf("failed to get old state root, err: %v", err)
		}
		processRequest = &state.ProcessRequest{
			BatchNumber:    processingCtx.BatchNumber,
			OldStateRoot:   oldStateRoot,
			GlobalExitRoot: processingCtx.GlobalExitRoot,
			Coinbase:       processingCtx.Coinbase,
			Timestamp:      timestamp,
			Caller:         stateMetrics.SequencerCallerLabel,
		}
		currBatch = &WipBatch{
			globalExitRoot:     processingCtx.GlobalExitRoot,
			initialStateRoot:   oldStateRoot,
			stateRoot:          oldStateRoot,
			batchNumber:        processingCtx.BatchNumber,
			coinbase:           processingCtx.Coinbase,
			timestamp:          timestamp,
			remainingResources: getMaxRemainingResources(finalizer.batchConstraints),
		}
	} else {
		err := finalizer.syncWithState(ctx, &batchNum)
		if err != nil {
			log.Fatalf("failed to sync with state, err: %v", err)
		}
		currBatch = finalizer.batch
		processRequest = &finalizer.processRequest
	}

	return currBatch, processRequest
}

func (s *Sequencer) purgeOldPoolTxs(ctx context.Context) {
	ticker := time.NewTicker(s.cfg.FrequencyToCheckTxsForDelete.Duration)
	for {
		waitTick(ctx, ticker)
		log.Infof("trying to get txs to delete from the pool...")
		txHashes, err := s.state.GetTxsOlderThanNL1Blocks(ctx, s.cfg.BlocksAmountForTxsToBeDeleted, nil)
		if err != nil {
			log.Errorf("failed to get txs hashes to delete, err: %v", err)
			continue
		}
		log.Infof("will try to delete %d redundant txs", len(txHashes))
		err = s.pool.DeleteTransactionsByHashes(ctx, txHashes)
		if err != nil {
			log.Errorf("failed to delete txs from the pool, err: %v", err)
			continue
		}
		log.Infof("deleted %d selected txs from the pool", len(txHashes))
	}
}

func waitTick(ctx context.Context, ticker *time.Ticker) {
	select {
	case <-ticker.C:
		// nothing
	case <-ctx.Done():
		return
	}
}

func (s *Sequencer) isSynced(ctx context.Context) bool {
	lastSyncedBatchNum, err := s.state.GetLastVirtualBatchNum(ctx, nil)
	if err != nil && err != state.ErrNotFound {
		log.Errorf("failed to get last isSynced batch, err: %v", err)
		return false
	}
	lastBatchNum, err := s.state.GetLastBatchNumber(ctx, nil)
	if err != nil && err != state.ErrNotFound {
		log.Errorf("failed to get last batch num, err: %v", err)
		return false
	}
	if lastBatchNum > lastSyncedBatchNum {
		return true
	}
	lastEthBatchNum, err := s.etherman.GetLatestBatchNumber()
	if err != nil {
		log.Errorf("failed to get last eth batch, err: %v", err)
		return false
	}
	if lastSyncedBatchNum < lastEthBatchNum {
		log.Infof("waiting for the state to be isSynced, lastSyncedBatchNum: %d, lastEthBatchNum: %d", lastSyncedBatchNum, lastEthBatchNum)
		return false
	}

	return true
}

func getMaxRemainingResources(constraints state.BatchConstraintsCfg) state.BatchResources {
	return state.BatchResources{
		ZKCounters: state.ZKCounters{
			CumulativeGasUsed:    constraints.MaxCumulativeGasUsed,
			UsedKeccakHashes:     constraints.MaxKeccakHashes,
			UsedPoseidonHashes:   constraints.MaxPoseidonHashes,
			UsedPoseidonPaddings: constraints.MaxPoseidonPaddings,
			UsedMemAligns:        constraints.MaxMemAligns,
			UsedArithmetics:      constraints.MaxArithmetics,
			UsedBinaries:         constraints.MaxBinaries,
			UsedSteps:            constraints.MaxSteps,
		},
		Bytes: constraints.MaxBatchBytesSize,
	}
}<|MERGE_RESOLUTION|>--- conflicted
+++ resolved
@@ -43,28 +43,13 @@
 }
 
 // New init sequencer
-<<<<<<< HEAD
-func New(cfg Config, batchCfg state.BatchConfig, poolCfg pool.Config, txPool txPool, state stateInterface, etherman etherman, manager ethTxManager, eventLog *event.EventLog) (*Sequencer, error) {
-=======
 func New(cfg Config, batchCfg state.BatchConfig, txPool txPool, state stateInterface, etherman etherman, eventLog *event.EventLog) (*Sequencer, error) {
->>>>>>> 99b47498
 	addr, err := etherman.TrustedSequencer()
 	if err != nil {
 		return nil, fmt.Errorf("failed to get trusted sequencer address, err: %v", err)
 	}
 
 	sequencer := &Sequencer{
-<<<<<<< HEAD
-		cfg:          cfg,
-		batchCfg:     batchCfg,
-		poolCfg:      poolCfg,
-		pool:         txPool,
-		state:        state,
-		etherman:     etherman,
-		ethTxManager: manager,
-		address:      addr,
-		eventLog:     eventLog,
-=======
 		cfg:      cfg,
 		batchCfg: batchCfg,
 		pool:     txPool,
@@ -72,7 +57,6 @@
 		etherman: etherman,
 		address:  addr,
 		eventLog: eventLog,
->>>>>>> 99b47498
 	}
 
 	return sequencer, nil
