--- conflicted
+++ resolved
@@ -29,23 +29,6 @@
 	address common.Address
 }
 
-<<<<<<< HEAD
-// batchConstraints represents the constraints for a batch
-type batchConstraints struct {
-	MaxTxsPerBatch       uint64
-	MaxBatchBytesSize    uint64
-	MaxCumulativeGasUsed uint64
-	MaxKeccakHashes      uint32
-	MaxPoseidonHashes    uint32
-	MaxPoseidonPaddings  uint32
-	MaxMemAligns         uint32
-	MaxArithmetics       uint32
-	MaxBinaries          uint32
-	MaxSteps             uint32
-}
-
-=======
->>>>>>> 648af0a0
 // L2ReorgEvent is the event that is triggered when a reorg happens in the L2
 type L2ReorgEvent struct {
 	TxHashes []common.Hash
@@ -91,34 +74,13 @@
 		L2ReorgCh:     make(chan L2ReorgEvent),
 	}
 
-<<<<<<< HEAD
-	batchConstraints := batchConstraints{
-		MaxTxsPerBatch:       s.cfg.MaxTxsPerBatch,
-		MaxBatchBytesSize:    s.cfg.MaxBatchBytesSize,
-		MaxCumulativeGasUsed: s.cfg.MaxCumulativeGasUsed,
-		MaxKeccakHashes:      s.cfg.MaxKeccakHashes,
-		MaxPoseidonHashes:    s.cfg.MaxPoseidonHashes,
-		MaxPoseidonPaddings:  s.cfg.MaxPoseidonPaddings,
-		MaxMemAligns:         s.cfg.MaxMemAligns,
-		MaxArithmetics:       s.cfg.MaxArithmetics,
-		MaxBinaries:          s.cfg.MaxBinaries,
-		MaxSteps:             s.cfg.MaxSteps,
-	}
-
-=======
->>>>>>> 648af0a0
 	err := s.pool.MarkWIPTxsAsPending(ctx)
 	if err != nil {
 		log.Fatalf("failed to mark WIP txs as pending, err: %v", err)
 	}
 
-<<<<<<< HEAD
-	worker := NewWorker(s.state)
-	dbManager := newDBManager(ctx, s.cfg.DBManager, s.pool, s.state, worker, closingSignalCh, batchConstraints)
-=======
 	worker := NewWorker(s.state, s.batchCfg.Constraints)
 	dbManager := newDBManager(ctx, s.cfg.DBManager, s.pool, s.state, worker, closingSignalCh, s.batchCfg.Constraints)
->>>>>>> 648af0a0
 	go dbManager.Start()
 
 	finalizer := newFinalizer(s.cfg.Finalizer, s.cfg.EffectiveGasPrice, worker, dbManager, s.state, s.address, s.isSynced, closingSignalCh, s.batchCfg.Constraints, s.eventLog)
