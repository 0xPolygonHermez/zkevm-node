package sequencer

import (
	"context"
	"errors"
	"fmt"
	"sync"
	"time"

	"github.com/0xPolygonHermez/zkevm-node/log"
	"github.com/0xPolygonHermez/zkevm-node/sequencer/metrics"
	"github.com/0xPolygonHermez/zkevm-node/state"
	"github.com/ethereum/go-ethereum/common"
)

// Sequencer represents a sequencer
type Sequencer struct {
	cfg Config

	pool      txPool
	state     stateInterface
	dbManager dbManagerStateInterface
	txManager txManager
	etherman  etherman

	address common.Address
<<<<<<< HEAD
}

// L2ReorgEvent is the event that is triggered when a reorg happens in the L2
type L2ReorgEvent struct {
	TxHashes []common.Hash
}

// ClosingSignalCh is a struct that contains all the channels that are used to receive batch closing signals
type ClosingSignalCh struct {
	ForcedBatchCh        chan state.Batch
	GERCh                chan common.Hash
	L2ReorgCh            chan L2ReorgEvent
	SendingToL1TimeoutCh chan bool
}

// TxsStore is a struct that contains the channel and the wait group for the txs to be stored in order
type TxsStore struct {
	Ch chan *txToStore
	Wg *sync.WaitGroup
}

// txToStore represents a transaction to store.
type txToStore struct {
	txResponse               *state.ProcessTransactionResponse
	batchNumber              uint64
	previousL2BlockStateRoot common.Hash
=======
>>>>>>> 59dbd49b
}

// L2ReorgEvent is the event that is triggered when a reorg happens in the L2
type L2ReorgEvent struct {
	TxHashes []common.Hash
}

// ClosingSignalCh is a struct that contains all the channels that are used to receive batch closing signals
type ClosingSignalCh struct {
	ForcedBatchCh        chan state.ForcedBatch
	GERCh                chan common.Hash
	L2ReorgCh            chan L2ReorgEvent
	SendingToL1TimeoutCh chan bool
}

// TxsStore is a struct that contains the channel and the wait group for the txs to be stored in order
type TxsStore struct {
	Ch chan *txToStore
	Wg *sync.WaitGroup
}

// txToStore represents a transaction to store.
type txToStore struct {
	txResponse               *state.ProcessTransactionResponse
	batchNumber              uint64
	previousL2BlockStateRoot common.Hash
}

// New init sequencer
func New(cfg Config, txPool txPool, state stateInterface, dbManager dbManagerStateInterface, etherman etherman, manager txManager) (*Sequencer, error) {
	addr, err := etherman.TrustedSequencer()
	if err != nil {
		return nil, fmt.Errorf("failed to get trusted sequencer address, err: %v", err)
	}

	return &Sequencer{
		cfg:       cfg,
		pool:      txPool,
		state:     state,
		dbManager: dbManager,
		etherman:  etherman,
		txManager: manager,
		address:   addr,
	}, nil
}

// Start starts the sequencer
func (s *Sequencer) Start(ctx context.Context) {
	for !s.isSynced(ctx) {
		log.Infof("waiting for synchronizer to sync...")
		time.Sleep(s.cfg.WaitPeriodPoolIsEmpty.Duration)
	}
	metrics.Register()

	closingSignalCh := ClosingSignalCh{
		ForcedBatchCh:        make(chan state.ForcedBatch),
		GERCh:                make(chan common.Hash),
		L2ReorgCh:            make(chan L2ReorgEvent),
		SendingToL1TimeoutCh: make(chan bool),
	}

	txsStore := TxsStore{
		Ch: make(chan *txToStore),
		Wg: new(sync.WaitGroup),
	}

	worker := newWorker()
	dbManager := newDBManager(ctx, s.pool, s.dbManager, worker, closingSignalCh, txsStore)
	go dbManager.Start()
	batchConstraints := batchConstraints{
		MaxTxsPerBatch:       s.cfg.MaxTxsPerBatch,
		MaxBatchBytesSize:    s.cfg.MaxBatchBytesSize,
		MaxCumulativeGasUsed: s.cfg.MaxCumulativeGasUsed,
		MaxKeccakHashes:      s.cfg.MaxKeccakHashes,
		MaxPoseidonHashes:    s.cfg.MaxPoseidonHashes,
		MaxPoseidonPaddings:  s.cfg.MaxPoseidonPaddings,
		MaxMemAligns:         s.cfg.MaxMemAligns,
		MaxArithmetics:       s.cfg.MaxArithmetics,
		MaxBinaries:          s.cfg.MaxBinaries,
		MaxSteps:             s.cfg.MaxSteps,
	}
	finalizer := newFinalizer(s.cfg.Finalizer, worker, dbManager, s.state, s.address, s.isSynced, closingSignalCh, txsStore, batchConstraints)
	currBatch, OldAccInputHash, OldStateRoot := s.bootstrap(ctx, dbManager, finalizer)
	go finalizer.Start(ctx, currBatch, OldStateRoot, OldAccInputHash)

	go s.trackOldTxs(ctx)
	tickerProcessTxs := time.NewTicker(s.cfg.WaitPeriodPoolIsEmpty.Duration)
	tickerSendSequence := time.NewTicker(s.cfg.WaitPeriodSendSequence.Duration)
	defer tickerProcessTxs.Stop()
	defer tickerSendSequence.Stop()

	go func() {
		for {
			s.tryToSendSequence(ctx, tickerSendSequence)
		}
	}()
	// Wait until context is done
	<-ctx.Done()
}

func (s *Sequencer) bootstrap(ctx context.Context, dbManager *dbManager, finalizer *finalizer) (*WipBatch, common.Hash, common.Hash) {
	var (
		currBatch                     *WipBatch
		oldAccInputHash, oldStateRoot common.Hash
	)
	batchNum, err := dbManager.GetLastBatchNumber(ctx)
	for err != nil {
		if errors.Is(err, state.ErrStateNotSynchronized) {
			log.Warnf("state is not synchronized, trying to get last batch num once again...")
			time.Sleep(s.cfg.WaitPeriodPoolIsEmpty.Duration)
			batchNum, err = dbManager.GetLastBatchNumber(ctx)
		} else {
			log.Fatalf("failed to get last batch number, err: %v", err)
		}
	}
	if batchNum == 0 {
		///////////////////
		// GENESIS Batch //
		///////////////////
		processingCtx := dbManager.CreateFirstBatch(ctx, s.address)
		currBatch = &WipBatch{
			globalExitRoot: processingCtx.GlobalExitRoot,
			batchNumber:    processingCtx.BatchNumber,
			coinbase:       processingCtx.Coinbase,
			timestamp:      uint64(processingCtx.Timestamp.Unix()),
			txs:            make([]TxTracker, 0, s.cfg.MaxTxsPerBatch),
		}

		if err != nil {
			return nil, common.Hash{}, common.Hash{}
		}
	} else {
		// Check if synchronizer is up-to-date
		for !s.isSynced(ctx) {
			log.Info("wait for synchronizer to sync last batch")
			time.Sleep(time.Second)
		}
		finalizer.closeAndOpenNewBatch(ctx)
	}
	return currBatch, oldAccInputHash, oldStateRoot
}

func (s *Sequencer) trackOldTxs(ctx context.Context) {
	ticker := time.NewTicker(s.cfg.FrequencyToCheckTxsForDelete.Duration)
	for {
		waitTick(ctx, ticker)
		log.Infof("trying to get txs to delete from the pool...")
		txHashes, err := s.state.GetTxsOlderThanNL1Blocks(ctx, s.cfg.BlocksAmountForTxsToBeDeleted, nil)
		if err != nil {
			log.Errorf("failed to get txs hashes to delete, err: %v", err)
			continue
		}
		log.Infof("will try to delete %d redundant txs", len(txHashes))
		err = s.pool.DeleteTxsByHashes(ctx, txHashes)
		if err != nil {
			log.Errorf("failed to delete txs from the pool, err: %v", err)
			continue
		}
		log.Infof("deleted %d selected txs from the pool", len(txHashes))
	}
}

func waitTick(ctx context.Context, ticker *time.Ticker) {
	select {
	case <-ticker.C:
		// nothing
	case <-ctx.Done():
		return
	}
}

func (s *Sequencer) isSynced(ctx context.Context) bool {
	lastSyncedBatchNum, err := s.state.GetLastVirtualBatchNum(ctx, nil)
	if err != nil && err != state.ErrNotFound {
		log.Errorf("failed to get last isSynced batch, err: %v", err)
		return false
	}
	lastEthBatchNum, err := s.etherman.GetLatestBatchNumber()
	if err != nil {
		log.Errorf("failed to get last eth batch, err: %v", err)
		return false
	}
	if lastSyncedBatchNum < lastEthBatchNum {
		log.Infof("waiting for the state to be isSynced, lastSyncedBatchNum: %d, lastEthBatchNum: %d", lastSyncedBatchNum, lastEthBatchNum)
		return false
	}

	return true
}<|MERGE_RESOLUTION|>--- conflicted
+++ resolved
@@ -24,35 +24,6 @@
 	etherman  etherman
 
 	address common.Address
-<<<<<<< HEAD
-}
-
-// L2ReorgEvent is the event that is triggered when a reorg happens in the L2
-type L2ReorgEvent struct {
-	TxHashes []common.Hash
-}
-
-// ClosingSignalCh is a struct that contains all the channels that are used to receive batch closing signals
-type ClosingSignalCh struct {
-	ForcedBatchCh        chan state.Batch
-	GERCh                chan common.Hash
-	L2ReorgCh            chan L2ReorgEvent
-	SendingToL1TimeoutCh chan bool
-}
-
-// TxsStore is a struct that contains the channel and the wait group for the txs to be stored in order
-type TxsStore struct {
-	Ch chan *txToStore
-	Wg *sync.WaitGroup
-}
-
-// txToStore represents a transaction to store.
-type txToStore struct {
-	txResponse               *state.ProcessTransactionResponse
-	batchNumber              uint64
-	previousL2BlockStateRoot common.Hash
-=======
->>>>>>> 59dbd49b
 }
 
 // L2ReorgEvent is the event that is triggered when a reorg happens in the L2
