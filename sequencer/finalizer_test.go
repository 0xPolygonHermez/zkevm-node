--- conflicted
+++ resolved
@@ -242,26 +242,15 @@
 
 	for _, tc := range testCases {
 		t.Run(tc.name, func(t *testing.T) {
-<<<<<<< HEAD
 			storedTxs := make([]transactionToStore, 0)
 			f.pendingTransactionsToStore = make(chan transactionToStore)
-=======
-			storedTxs := make([]*txToStore, 0)
-			f.txsStore.Ch = make(chan *txToStore)
->>>>>>> 8231e944
 
 			if tc.expectedStoredTx != nil {
 				done = make(chan bool) // init a new done channel
 				go func() {
-<<<<<<< HEAD
 					for tx := range f.pendingTransactionsToStore {
 						storedTxs = append(storedTxs, tx)
 						f.pendingTransactionsToStoreWG.Done()
-=======
-					for tx := range f.txsStore.Ch {
-						storedTxs = append(storedTxs, tx)
-						f.txsStore.Wg.Done()
->>>>>>> 8231e944
 					}
 					done <- true // signal that the goroutine is done
 				}()
@@ -285,7 +274,7 @@
 				dbManagerMock.On("UpdateTxStatus", ctx, txHash, tc.expectedUpdateTxStatus, false, mock.Anything).Return(nil).Once()
 			}
 
-			errWg, err := f.handleProcessTransactionResponse(ctx, txTracker, tc.executorResponse, tc.oldStateRoot)
+			_, errWg, err := f.handleProcessTransactionResponse(ctx, txTracker, tc.executorResponse, tc.oldStateRoot)
 
 			if errWg != nil {
 				errWg.Wait()
@@ -298,15 +287,9 @@
 			}
 
 			if tc.expectedStoredTx != nil {
-<<<<<<< HEAD
 				close(f.pendingTransactionsToStore) // close the channel
 				<-done                              // wait for the goroutine to finish
 				f.pendingTransactionsToStoreWG.Wait()
-=======
-				close(f.txsStore.Ch)
-				<-done // wait for the goroutine to finish
-				f.txsStore.Wg.Wait()
->>>>>>> 8231e944
 				require.Len(t, storedTxs, 1)
 				actualTx := storedTxs[0]
 				require.Equal(t, tc.expectedStoredTx, actualTx)
@@ -752,7 +735,7 @@
 	batchNumber := f.batch.batchNumber
 	decodedBatchL2Data, err = hex.DecodeHex(testBatchL2DataAsString)
 	require.NoError(t, err)
-	txs, _, err := state.DecodeTxs(decodedBatchL2Data)
+	txs, _, _, err := state.DecodeTxs(decodedBatchL2Data)
 	require.NoError(t, err)
 
 	txResp := &state.ProcessTransactionResponse{
@@ -852,7 +835,6 @@
 			// arrange
 			var newStateRoot common.Hash
 			stateRoot := oldHash
-<<<<<<< HEAD
 			storedTxs := make([]transactionToStore, 0)
 			f.pendingTransactionsToStore = make(chan transactionToStore)
 			if tc.expectedStoredTx != nil && len(tc.expectedStoredTx) > 0 {
@@ -861,16 +843,6 @@
 					for tx := range f.pendingTransactionsToStore {
 						storedTxs = append(storedTxs, tx)
 						f.pendingTransactionsToStoreWG.Done()
-=======
-			storedTxs := make([]*txToStore, 0)
-			f.txsStore.Ch = make(chan *txToStore)
-			if tc.expectedStoredTx != nil && len(tc.expectedStoredTx) > 0 {
-				done = make(chan bool) // init a new done channel
-				go func() {
-					for tx := range f.txsStore.Ch {
-						storedTxs = append(storedTxs, tx)
-						f.txsStore.Wg.Done()
->>>>>>> 8231e944
 					}
 					done <- true // signal that the goroutine is done
 				}()
@@ -921,15 +893,9 @@
 				assert.EqualError(t, err, tc.expectedErr.Error())
 			} else {
 				if tc.expectedStoredTx != nil && len(tc.expectedStoredTx) > 0 {
-<<<<<<< HEAD
 					close(f.pendingTransactionsToStore) // ensure the channel is closed
 					<-done                              // wait for the goroutine to finish
 					f.pendingTransactionsToStoreWG.Wait()
-=======
-					close(f.txsStore.Ch) // ensure the channel is closed
-					<-done               // wait for the goroutine to finish
-					f.txsStore.Wg.Wait()
->>>>>>> 8231e944
 					for i := range tc.expectedStoredTx {
 						require.Equal(t, tc.expectedStoredTx[i], storedTxs[i])
 					}
@@ -1468,7 +1434,6 @@
 
 	for _, tc := range testCases {
 		t.Run(tc.name, func(t *testing.T) {
-<<<<<<< HEAD
 			storedTxs := make([]transactionToStore, 0)
 			f.pendingTransactionsToStore = make(chan transactionToStore, 1)
 			if tc.expectedStoredTx != nil {
@@ -1477,16 +1442,6 @@
 					for tx := range f.pendingTransactionsToStore {
 						storedTxs = append(storedTxs, tx)
 						f.pendingTransactionsToStoreWG.Done()
-=======
-			storedTxs := make([]*txToStore, 0)
-			f.txsStore.Ch = make(chan *txToStore, 1)
-			if tc.expectedStoredTx != nil {
-				done = make(chan bool) // init a new done channel
-				go func() {
-					for tx := range f.txsStore.Ch {
-						storedTxs = append(storedTxs, tx)
-						f.txsStore.Wg.Done()
->>>>>>> 8231e944
 					}
 					done <- true // signal that the goroutine is done
 				}()
@@ -1506,15 +1461,9 @@
 			errWg, err := f.processTransaction(tc.ctx, tc.tx)
 
 			if tc.expectedStoredTx != nil {
-<<<<<<< HEAD
 				close(f.pendingTransactionsToStore) // ensure the channel is closed
 				<-done                              // wait for the goroutine to finish
 				f.pendingTransactionsToStoreWG.Wait()
-=======
-				close(f.txsStore.Ch) // ensure the channel is closed
-				<-done               // wait for the goroutine to finish
-				f.txsStore.Wg.Wait()
->>>>>>> 8231e944
 				require.Equal(t, tc.expectedStoredTx, storedTxs[0])
 			}
 			if tc.expectedErr != nil {
@@ -1654,7 +1603,6 @@
 
 	for _, tc := range testCases {
 		t.Run(tc.name, func(t *testing.T) {
-<<<<<<< HEAD
 			storedTxs := make([]transactionToStore, 0)
 			f.pendingTransactionsToStore = make(chan transactionToStore)
 
@@ -1669,22 +1617,6 @@
 			f.handleForcedTxsProcessResp(ctx, tc.request, tc.result, tc.oldStateRoot)
 
 			f.pendingTransactionsToStoreWG.Wait()
-=======
-			storedTxs := make([]*txToStore, 0)
-			f.txsStore.Ch = make(chan *txToStore)
-
-			// Mock storeProcessedTx to store txs into the storedTxs slice
-			go func() {
-				for tx := range f.txsStore.Ch {
-					storedTxs = append(storedTxs, tx)
-					f.txsStore.Wg.Done()
-				}
-			}()
-
-			f.handleForcedTxsProcessResp(tc.request, tc.result, tc.oldStateRoot)
-
-			f.txsStore.Wg.Wait()
->>>>>>> 8231e944
 			require.Nil(t, err)
 			require.Equal(t, len(tc.expectedStoredTxs), len(storedTxs))
 			for i := 0; i < len(tc.expectedStoredTxs); i++ {
@@ -1697,11 +1629,7 @@
 }
 
 func TestFinalizer_storeProcessedTx(t *testing.T) {
-<<<<<<< HEAD
 	f = setupFinalizer(false)
-=======
-	f := setupFinalizer(false)
->>>>>>> 8231e944
 	testCases := []struct {
 		name              string
 		batchNum          uint64
@@ -1758,28 +1686,17 @@
 
 	for _, tc := range testCases {
 		t.Run(tc.name, func(t *testing.T) {
-<<<<<<< HEAD
 			f.storeProcessedTx(ctx, tc.batchNum, tc.coinbase, tc.timestamp, tc.previousStateRoot, tc.txResponse, tc.isForcedBatch)
 
 			f.pendingTransactionsToStoreWG.Done()
 			storedTx := <-f.pendingTransactionsToStore
-=======
-			f.storeProcessedTx(tc.batchNum, tc.coinbase, tc.timestamp, tc.previousStateRoot, tc.txResponse, tc.isForcedBatch)
-
-			f.txsStore.Wg.Done()
-			storedTx := <-txsStore.Ch
->>>>>>> 8231e944
 
 			assert.Equal(t, tc.expectedTxToStore, storedTx)
 		})
 	}
 }
 
-<<<<<<< HEAD
 func TestFinalizer_updateWorkerAfterSuccessfulProcessing(t *testing.T) {
-=======
-func TestFinalizer_updateWorkerAfterTxStored(t *testing.T) {
->>>>>>> 8231e944
 	testCases := []struct {
 		name                  string
 		txTracker             *TxTracker
@@ -1844,15 +1761,9 @@
 
 	for _, tc := range testCases {
 		t.Run(tc.name, func(t *testing.T) {
-<<<<<<< HEAD
+			// arrange
 			finalizerInstance := setupFinalizer(false)
-=======
-			workerMock := new(WorkerMock)
-			dbManagerMock := new(DbManagerMock)
-
->>>>>>> 8231e944
 			workerMock.On("DeleteTx", tc.txTracker.Hash, tc.txTracker.From).Times(tc.expectedDeleteTxCount)
-
 			txsToDelete := make([]*TxTracker, 0, len(tc.processBatchResponse.ReadWriteAddresses))
 			for _, infoReadWrite := range tc.processBatchResponse.ReadWriteAddresses {
 				txsToDelete = append(txsToDelete, &TxTracker{
@@ -1861,25 +1772,16 @@
 					FailedReason: &testErrStr,
 				})
 			}
-
 			workerMock.On("UpdateAfterSingleSuccessfulTxExecution", tc.txTracker.From, tc.processBatchResponse.ReadWriteAddresses).
 				Return(txsToDelete)
-
 			if tc.expectedUpdateCount > 0 {
 				dbManagerMock.On("UpdateTxStatus", mock.Anything, mock.Anything, pool.TxStatusFailed, false, mock.Anything).Times(tc.expectedUpdateCount).Return(nil)
 			}
 
-<<<<<<< HEAD
+			// act
 			finalizerInstance.updateWorkerAfterSuccessfulProcessing(ctx, tc.txTracker, tc.processBatchResponse)
-=======
-			finalizerInstance := setupFinalizer(false)
-			finalizerInstance.worker = workerMock
-			finalizerInstance.dbManager = dbManagerMock
-
-			ctx := context.Background()
-			finalizerInstance.updateWorkerAfterTxStored(ctx, tc.txTracker, tc.processBatchResponse)
->>>>>>> 8231e944
-
+
+			// assert
 			workerMock.AssertExpectations(t)
 			dbManagerMock.AssertExpectations(t)
 		})
@@ -2008,7 +1910,6 @@
 
 func TestFinalizer_getLastBatchNumAndOldStateRoot(t *testing.T) {
 	f := setupFinalizer(false)
-<<<<<<< HEAD
 	testCases := []struct {
 		name              string
 		mockBatches       []*state.Batch
@@ -2245,253 +2146,12 @@
 				return resources
 			},
 			expectedResult: false,
-=======
-	testCases := []struct {
-		name              string
-		mockBatches       []*state.Batch
-		mockError         error
-		expectedBatchNum  uint64
-		expectedStateRoot common.Hash
-		expectedError     error
-	}{
-		{
-			name: "Success with two batches",
-			mockBatches: []*state.Batch{
-				{BatchNumber: 2, StateRoot: common.BytesToHash([]byte("stateRoot2"))},
-				{BatchNumber: 1, StateRoot: common.BytesToHash([]byte("stateRoot1"))},
-			},
-			mockError:         nil,
-			expectedBatchNum:  2,
-			expectedStateRoot: common.BytesToHash([]byte("stateRoot1")),
-			expectedError:     nil,
-		},
-		{
-			name: "Success with one batch",
-			mockBatches: []*state.Batch{
-				{BatchNumber: 1, StateRoot: common.BytesToHash([]byte("stateRoot1"))},
-			},
-			mockError:         nil,
-			expectedBatchNum:  1,
-			expectedStateRoot: common.BytesToHash([]byte("stateRoot1")),
-			expectedError:     nil,
-		},
-		{
-			name:              "Error while getting batches",
-			mockBatches:       nil,
-			mockError:         errors.New("database err"),
-			expectedBatchNum:  0,
-			expectedStateRoot: common.Hash{},
-			expectedError:     errors.New("failed to get last 2 batches, err: database err"),
->>>>>>> 8231e944
 		},
 	}
 
 	for _, tc := range testCases {
 		t.Run(tc.name, func(t *testing.T) {
 			// arrange
-<<<<<<< HEAD
-=======
-			dbManagerMock.On("GetLastNBatches", context.Background(), uint(2)).Return(tc.mockBatches, tc.mockError).Once()
-
-			// act
-			batchNum, stateRoot, err := f.getLastBatchNumAndOldStateRoot(context.Background())
-
-			// assert
-			assert.Equal(t, tc.expectedBatchNum, batchNum)
-			assert.Equal(t, tc.expectedStateRoot, stateRoot)
-			if tc.expectedError != nil {
-				assert.EqualError(t, err, tc.expectedError.Error())
-			} else {
-				assert.NoError(t, err)
-			}
-
-			dbManagerMock.AssertExpectations(t)
-		})
-	}
-}
-
-func TestFinalizer_getOldStateRootFromBatches(t *testing.T) {
-	// arrange
-	f = setupFinalizer(false)
-	testCases := []struct {
-		name              string
-		batches           []*state.Batch
-		expectedStateRoot common.Hash
-	}{
-		{
-			name: "Success with two batches",
-			batches: []*state.Batch{
-				{BatchNumber: 2, StateRoot: common.BytesToHash([]byte("stateRoot2"))},
-				{BatchNumber: 1, StateRoot: common.BytesToHash([]byte("stateRoot1"))},
-			},
-			expectedStateRoot: common.BytesToHash([]byte("stateRoot1")),
-		},
-		{
-			name: "Success with one batch",
-			batches: []*state.Batch{
-				{BatchNumber: 1, StateRoot: common.BytesToHash([]byte("stateRoot1"))},
-			},
-			expectedStateRoot: common.BytesToHash([]byte("stateRoot1")),
-		},
-		{
-			name:              "Success with no batches",
-			batches:           []*state.Batch{},
-			expectedStateRoot: common.Hash{},
-		},
-	}
-
-	for _, tc := range testCases {
-		t.Run(tc.name, func(t *testing.T) {
-			// act
-			stateRoot := f.getOldStateRootFromBatches(tc.batches)
-
-			// assert
-			assert.Equal(t, tc.expectedStateRoot, stateRoot)
-		})
-	}
-}
-
-func TestFinalizer_isBatchAlmostFull(t *testing.T) {
-	// arrange
-	testCases := []struct {
-		name               string
-		modifyResourceFunc func(resources state.BatchResources) state.BatchResources
-		expectedResult     bool
-	}{
-		{
-			name: "Is ready - MaxBatchBytesSize",
-			modifyResourceFunc: func(resources state.BatchResources) state.BatchResources {
-				resources.Bytes = f.getConstraintThresholdUint64(bc.MaxBatchBytesSize) - 1
-				return resources
-			},
-			expectedResult: true,
-		},
-		{
-			name: "Is NOT ready - MaxBatchBytesSize",
-			modifyResourceFunc: func(resources state.BatchResources) state.BatchResources {
-				resources.Bytes = f.getConstraintThresholdUint64(bc.MaxBatchBytesSize) + 1
-				return resources
-			},
-			expectedResult: false,
-		},
-		{
-			name: "Is ready - MaxCumulativeGasUsed",
-			modifyResourceFunc: func(resources state.BatchResources) state.BatchResources {
-				resources.ZKCounters.CumulativeGasUsed = f.getConstraintThresholdUint64(bc.MaxCumulativeGasUsed) - 1
-				return resources
-			},
-			expectedResult: true,
-		},
-		{
-			name: "Is NOT ready - MaxCumulativeGasUsed",
-			modifyResourceFunc: func(resources state.BatchResources) state.BatchResources {
-				resources.ZKCounters.CumulativeGasUsed = f.getConstraintThresholdUint64(bc.MaxCumulativeGasUsed) + 1
-				return resources
-			},
-			expectedResult: false,
-		},
-		{
-			name: "Is ready - MaxSteps",
-			modifyResourceFunc: func(resources state.BatchResources) state.BatchResources {
-				resources.ZKCounters.UsedSteps = f.getConstraintThresholdUint32(bc.MaxSteps) - 1
-				return resources
-			},
-			expectedResult: true,
-		},
-		{
-			name: "Is NOT ready - MaxSteps",
-			modifyResourceFunc: func(resources state.BatchResources) state.BatchResources {
-				resources.ZKCounters.UsedSteps = f.getConstraintThresholdUint32(bc.MaxSteps) + 1
-				return resources
-			},
-			expectedResult: false,
-		},
-		{
-			name: "Is ready - MaxPoseidonPaddings",
-			modifyResourceFunc: func(resources state.BatchResources) state.BatchResources {
-				resources.ZKCounters.UsedPoseidonPaddings = f.getConstraintThresholdUint32(bc.MaxPoseidonPaddings) - 1
-				return resources
-			},
-			expectedResult: true,
-		},
-		{
-			name: "Is NOT ready - MaxPoseidonPaddings",
-			modifyResourceFunc: func(resources state.BatchResources) state.BatchResources {
-				resources.ZKCounters.UsedPoseidonPaddings = f.getConstraintThresholdUint32(bc.MaxPoseidonPaddings) + 1
-				return resources
-			},
-			expectedResult: false,
-		},
-		{
-			name: "Is ready - MaxBinaries",
-			modifyResourceFunc: func(resources state.BatchResources) state.BatchResources {
-				resources.ZKCounters.UsedBinaries = f.getConstraintThresholdUint32(bc.MaxBinaries) - 1
-				return resources
-			},
-			expectedResult: true,
-		},
-		{
-			name: "Is NOT ready - MaxBinaries",
-			modifyResourceFunc: func(resources state.BatchResources) state.BatchResources {
-				resources.ZKCounters.UsedBinaries = f.getConstraintThresholdUint32(bc.MaxBinaries) + 1
-				return resources
-			},
-			expectedResult: false,
-		},
-		{
-			name: "Is ready - MaxKeccakHashes",
-			modifyResourceFunc: func(resources state.BatchResources) state.BatchResources {
-				resources.ZKCounters.UsedKeccakHashes = f.getConstraintThresholdUint32(bc.MaxKeccakHashes) - 1
-				return resources
-			},
-			expectedResult: true,
-		},
-		{
-			name: "Is NOT ready - MaxKeccakHashes",
-			modifyResourceFunc: func(resources state.BatchResources) state.BatchResources {
-				resources.ZKCounters.UsedKeccakHashes = f.getConstraintThresholdUint32(bc.MaxKeccakHashes) + 1
-				return resources
-			},
-			expectedResult: false,
-		},
-		{
-			name: "Is ready - MaxArithmetics",
-			modifyResourceFunc: func(resources state.BatchResources) state.BatchResources {
-				resources.ZKCounters.UsedArithmetics = f.getConstraintThresholdUint32(bc.MaxArithmetics) - 1
-				return resources
-			},
-			expectedResult: true,
-		},
-		{
-			name: "Is NOT ready - MaxArithmetics",
-			modifyResourceFunc: func(resources state.BatchResources) state.BatchResources {
-				resources.ZKCounters.UsedArithmetics = f.getConstraintThresholdUint32(bc.MaxArithmetics) + 1
-				return resources
-			},
-			expectedResult: false,
-		},
-		{
-			name: "Is ready - MaxMemAligns",
-			modifyResourceFunc: func(resources state.BatchResources) state.BatchResources {
-				resources.ZKCounters.UsedMemAligns = f.getConstraintThresholdUint32(bc.MaxMemAligns) - 1
-				return resources
-			},
-			expectedResult: true,
-		},
-		{
-			name: "Is NOT ready - MaxMemAligns",
-			modifyResourceFunc: func(resources state.BatchResources) state.BatchResources {
-				resources.ZKCounters.UsedMemAligns = f.getConstraintThresholdUint32(bc.MaxMemAligns) + 1
-				return resources
-			},
-			expectedResult: false,
-		},
-	}
-
-	for _, tc := range testCases {
-		t.Run(tc.name, func(t *testing.T) {
-			// arrange
->>>>>>> 8231e944
 			f = setupFinalizer(true)
 			maxRemainingResource := getMaxRemainingResources(bc)
 			f.batch.remainingResources = tc.modifyResourceFunc(maxRemainingResource)
