package sequencer

import (
	"context"
	"errors"
	"fmt"
	"math/big"
	"sync"
	"testing"
	"time"

	cfgTypes "github.com/0xPolygonHermez/zkevm-node/config/types"
	"github.com/0xPolygonHermez/zkevm-node/event"
	"github.com/0xPolygonHermez/zkevm-node/event/nileventstorage"
	"github.com/0xPolygonHermez/zkevm-node/hex"
	"github.com/0xPolygonHermez/zkevm-node/pool"
	"github.com/0xPolygonHermez/zkevm-node/state"
	stateMetrics "github.com/0xPolygonHermez/zkevm-node/state/metrics"
	"github.com/0xPolygonHermez/zkevm-node/state/runtime"
	"github.com/0xPolygonHermez/zkevm-node/state/runtime/executor"
	"github.com/0xPolygonHermez/zkevm-node/state/runtime/executor/pb"
	"github.com/0xPolygonHermez/zkevm-node/test/constants"
	"github.com/ethereum/go-ethereum/common"
	"github.com/ethereum/go-ethereum/core/types"
	"github.com/stretchr/testify/assert"
	"github.com/stretchr/testify/mock"
	"github.com/stretchr/testify/require"
)

var (
	f             *finalizer
	nilErr        error
	dbManagerMock = new(DbManagerMock)
	executorMock  = new(StateMock)
	workerMock    = new(WorkerMock)
	dbTxMock      = new(DbTxMock)
	bc            = batchConstraints{
		MaxTxsPerBatch:       300,
		MaxBatchBytesSize:    120000,
		MaxCumulativeGasUsed: 30000000,
		MaxKeccakHashes:      2145,
		MaxPoseidonHashes:    252357,
		MaxPoseidonPaddings:  135191,
		MaxMemAligns:         236585,
		MaxArithmetics:       236585,
		MaxBinaries:          473170,
		MaxSteps:             7570538,
	}
	closingSignalCh = ClosingSignalCh{
		ForcedBatchCh: make(chan state.ForcedBatch),
		GERCh:         make(chan common.Hash),
		L2ReorgCh:     make(chan L2ReorgEvent),
	}
	effectiveGasPriceCfg = EffectiveGasPriceCfg{
		MaxBreakEvenGasPriceDeviationPercentage: 10,
		L1GasPriceFactor:                        0.25,
		ByteGasCost:                             16,
		MarginFactor:                            1,
		Enabled:                                 false,
	}
	cfg = FinalizerCfg{
		GERDeadlineTimeout: cfgTypes.Duration{
			Duration: 60,
		},
		ForcedBatchDeadlineTimeout: cfgTypes.Duration{
			Duration: 60,
		},
		SleepDuration: cfgTypes.Duration{
			Duration: 60,
		},
		ClosingSignalsManagerWaitForCheckingL1Timeout: cfgTypes.Duration{
			Duration: 10 * time.Second,
		},
		ClosingSignalsManagerWaitForCheckingGER: cfgTypes.Duration{
			Duration: 10 * time.Second,
		},
		ClosingSignalsManagerWaitForCheckingForcedBatches: cfgTypes.Duration{
			Duration: 10 * time.Second,
		},
		ResourcePercentageToCloseBatch: 10,
		GERFinalityNumberOfBlocks:      64,
	}
	nonce1          = uint64(1)
	nonce2          = uint64(2)
	seqAddr         = common.Address{}
	oldHash         = common.HexToHash("0x01")
	newHash         = common.HexToHash("0x02")
	newHash2        = common.HexToHash("0x03")
	stateRootHashes = []common.Hash{oldHash, newHash, newHash2}
	txHash          = common.BytesToHash([]byte("txHash"))
	txHash2         = common.BytesToHash([]byte("txHash2"))
	tx              = types.NewTransaction(nonce1, receiverAddr, big.NewInt(1), 100000, big.NewInt(1), nil)
	senderAddr      = common.HexToAddress("0x3445324")
	receiverAddr    = common.HexToAddress("0x1555324")
	isSynced        = func(ctx context.Context) bool {
		return true
	}
	testErrStr              = "some err"
	testErr                 = fmt.Errorf(testErrStr)
	openBatchError          = fmt.Errorf("failed to open new batch, err: %w", testErr)
	cumulativeGasErr        = state.GetZKCounterError("CumulativeGasUsed")
	testBatchL2DataAsString = "0xee80843b9aca00830186a0944d5cf5032b2a844602278b01199ed191a86c93ff88016345785d8a0000808203e980801186622d03b6b8da7cf111d1ccba5bb185c56deae6a322cebc6dda0556f3cb9700910c26408b64b51c5da36ba2f38ef55ba1cee719d5a6c012259687999074321bff"
	decodedBatchL2Data      []byte
	done                    chan bool
	gasPrice                = big.NewInt(1000000)
	breakEvenGasPrice       = big.NewInt(1000000)
	l1GasPrice              = uint64(1000000)
)

func testNow() time.Time {
	return time.Unix(0, 0)
}

func TestNewFinalizer(t *testing.T) {
	eventStorage, err := nileventstorage.NewNilEventStorage()
	require.NoError(t, err)
	eventLog := event.NewEventLog(event.Config{}, eventStorage)

	dbManagerMock.On("GetLastSentFlushID", context.Background()).Return(uint64(0), nil)

	// arrange and act
	f = newFinalizer(cfg, effectiveGasPriceCfg, workerMock, dbManagerMock, executorMock, seqAddr, isSynced, closingSignalCh, bc, eventLog)

	// assert
	assert.NotNil(t, f)
	assert.Equal(t, f.cfg, cfg)
	assert.Equal(t, f.worker, workerMock)
	assert.Equal(t, dbManagerMock, dbManagerMock)
	assert.Equal(t, f.executor, executorMock)
	assert.Equal(t, f.sequencerAddress, seqAddr)
	assert.Equal(t, f.closingSignalCh, closingSignalCh)
	assert.Equal(t, f.batchConstraints, bc)
}

func TestFinalizer_handleProcessTransactionResponse(t *testing.T) {
	f = setupFinalizer(true)
	ctx = context.Background()
	txTracker := &TxTracker{Hash: txHash, From: senderAddr, Nonce: 1, GasPrice: gasPrice, BreakEvenGasPrice: breakEvenGasPrice, L1GasPrice: l1GasPrice, BatchResources: state.BatchResources{
		Bytes: 1000,
		ZKCounters: state.ZKCounters{
			CumulativeGasUsed: 500,
		},
	}}

	txResponse := &state.ProcessTransactionResponse{
		TxHash:    txHash,
		StateRoot: newHash2,
		RomError:  nil,
		GasUsed:   100000,
	}
	batchResponse := &state.ProcessBatchResponse{
		Responses: []*state.ProcessTransactionResponse{
			txResponse,
		},
	}
	txResponseIntrinsicError := &state.ProcessTransactionResponse{
		TxHash:    txHash,
		StateRoot: newHash2,
		RomError:  runtime.ErrIntrinsicInvalidNonce,
	}
	txResponseOOCError := &state.ProcessTransactionResponse{
		TxHash:    txHash,
		StateRoot: newHash2,
		RomError:  runtime.ErrOutOfCountersKeccak,
	}
	testCases := []struct {
		name                       string
		executorResponse           *state.ProcessBatchResponse
		oldStateRoot               common.Hash
		expectedStoredTx           transactionToStore
		expectedMoveToNotReadyCall bool
		expectedDeleteTxCall       bool
		expectedUpdateTxCall       bool
		expectedError              error
		expectedUpdateTxStatus     pool.TxStatus
	}{
		{
			name: "Successful transaction",
			executorResponse: &state.ProcessBatchResponse{
				Responses: []*state.ProcessTransactionResponse{
					txResponse,
				},
				ReadWriteAddresses: map[common.Address]*state.InfoReadWrite{
					senderAddr: {
						Address: senderAddr,
						Nonce:   &nonce2,
						Balance: big.NewInt(100),
					},
					receiverAddr: {
						Address: receiverAddr,
						Nonce:   nil,
						Balance: big.NewInt(100),
					},
				},
			},
			oldStateRoot: oldHash,
			expectedStoredTx: transactionToStore{
				txTracker:     txTracker,
				batchNumber:   f.batch.batchNumber,
				coinbase:      f.batch.coinbase,
				timestamp:     f.batch.timestamp,
				oldStateRoot:  oldHash,
				batchResponse: batchResponse,
				response:      txResponse,
				isForcedBatch: false,
			},
		},
		{
			name: "Batch resources underflow err",
			executorResponse: &state.ProcessBatchResponse{
				UsedZkCounters: state.ZKCounters{
					CumulativeGasUsed: f.batch.remainingResources.ZKCounters.CumulativeGasUsed + 1,
				},
				Responses: []*state.ProcessTransactionResponse{
					txResponse,
				},
				ReadWriteAddresses: map[common.Address]*state.InfoReadWrite{
					senderAddr: {
						Address: senderAddr,
						Nonce:   &nonce1,
						Balance: big.NewInt(100),
					},
				},
			},
			oldStateRoot:         oldHash,
			expectedUpdateTxCall: true,
			expectedError:        state.NewBatchRemainingResourcesUnderflowError(cumulativeGasErr, cumulativeGasErr.Error()),
		},
		{
			name: "Intrinsic err",
			executorResponse: &state.ProcessBatchResponse{
				IsRomOOCError: false,
				UsedZkCounters: state.ZKCounters{
					CumulativeGasUsed: 1,
				},
				Responses: []*state.ProcessTransactionResponse{
					txResponseIntrinsicError,
				},
				ReadWriteAddresses: map[common.Address]*state.InfoReadWrite{
					senderAddr: {
						Address: senderAddr,
						Nonce:   &nonce1,
						Balance: big.NewInt(100),
					},
				},
			},
			oldStateRoot:               oldHash,
			expectedMoveToNotReadyCall: true,
			expectedError:              txResponseIntrinsicError.RomError,
		},
		{
			name: "Out Of Counters err",
			executorResponse: &state.ProcessBatchResponse{
				IsRomOOCError: true,
				UsedZkCounters: state.ZKCounters{
					UsedKeccakHashes: bc.MaxKeccakHashes + 1,
				},
				Responses: []*state.ProcessTransactionResponse{
					txResponseOOCError,
				},
			},
			oldStateRoot:           oldHash,
			expectedError:          txResponseOOCError.RomError,
			expectedDeleteTxCall:   true,
			expectedUpdateTxStatus: pool.TxStatusInvalid,
		},
	}

	for _, tc := range testCases {
		t.Run(tc.name, func(t *testing.T) {
			storedTxs := make([]transactionToStore, 0)
			f.pendingTransactionsToStore = make(chan transactionToStore)

			if tc.expectedStoredTx.batchResponse != nil {
				done = make(chan bool) // init a new done channel
				go func() {
					for tx := range f.pendingTransactionsToStore {
						storedTxs = append(storedTxs, tx)
						f.pendingTransactionsToStoreWG.Done()
					}
					done <- true // signal that the goroutine is done
				}()
			}
			if tc.expectedDeleteTxCall {
				workerMock.On("DeleteTx", txTracker.Hash, txTracker.From).Return().Once()
			}
			if tc.expectedMoveToNotReadyCall {
				addressInfo := tc.executorResponse.ReadWriteAddresses[senderAddr]
				workerMock.On("MoveTxToNotReady", txHash, senderAddr, addressInfo.Nonce, addressInfo.Balance).Return([]*TxTracker{}).Once()
			}
			if tc.expectedUpdateTxCall {
				workerMock.On("UpdateTx", txTracker.Hash, txTracker.From, tc.executorResponse.UsedZkCounters).Return().Once()
			}
			if tc.expectedError == nil {
				//dbManagerMock.On("GetGasPrices", ctx).Return(pool.GasPrices{L1GasPrice: 0, L2GasPrice: 0}, nilErr).Once()
				workerMock.On("DeleteTx", txTracker.Hash, txTracker.From).Return().Once()
				workerMock.On("UpdateAfterSingleSuccessfulTxExecution", txTracker.From, tc.executorResponse.ReadWriteAddresses).Return([]*TxTracker{}).Once()
			}
			if tc.expectedUpdateTxStatus != "" {
				dbManagerMock.On("UpdateTxStatus", ctx, txHash, tc.expectedUpdateTxStatus, false, mock.Anything).Return(nil).Once()
			}

			errWg, err := f.handleProcessTransactionResponse(ctx, txTracker, tc.executorResponse, tc.oldStateRoot)
			if errWg != nil {
				errWg.Wait()
			}

			if tc.expectedError != nil {
				require.Equal(t, tc.expectedError, err)
			} else {
				require.Nil(t, err)
			}

			if tc.expectedStoredTx.batchResponse != nil {
				close(f.pendingTransactionsToStore) // close the channel
				<-done                              // wait for the goroutine to finish
				f.pendingTransactionsToStoreWG.Wait()
				require.Len(t, storedTxs, 1)
				actualTx := storedTxs[0]
				assertEqualTransactionToStore(t, tc.expectedStoredTx, actualTx)
			} else {
				require.Empty(t, storedTxs)
			}

			workerMock.AssertExpectations(t)
			dbManagerMock.AssertExpectations(t)
		})
	}
}

func assertEqualTransactionToStore(t *testing.T, expectedTx, actualTx transactionToStore) {
	require.Equal(t, expectedTx.txTracker, actualTx.txTracker)
	require.Equal(t, expectedTx.response, actualTx.response)
	require.Equal(t, expectedTx.batchNumber, actualTx.batchNumber)
	require.Equal(t, expectedTx.timestamp, actualTx.timestamp)
	require.Equal(t, expectedTx.coinbase, actualTx.coinbase)
	require.Equal(t, expectedTx.oldStateRoot, actualTx.oldStateRoot)
	require.Equal(t, expectedTx.isForcedBatch, actualTx.isForcedBatch)
	require.Equal(t, expectedTx.flushId, actualTx.flushId)
}

func TestFinalizer_newWIPBatch(t *testing.T) {
	// arrange
	now = testNow
	defer func() {
		now = time.Now
	}()

	f = setupFinalizer(true)
	f.processRequest.Caller = stateMetrics.SequencerCallerLabel
	f.processRequest.Timestamp = now()
	f.processRequest.Transactions = decodedBatchL2Data

	stateRootErr := errors.New("state root must have value to close batch")
	txs := []types.Transaction{*tx}
	require.NoError(t, err)
	newBatchNum := f.batch.batchNumber + 1
	expectedNewWipBatch := &WipBatch{
		batchNumber:        newBatchNum,
		coinbase:           f.sequencerAddress,
		initialStateRoot:   newHash,
		stateRoot:          newHash,
		timestamp:          now(),
		remainingResources: getMaxRemainingResources(f.batchConstraints),
	}
	closeBatchParams := ClosingBatchParameters{
		BatchNumber:          f.batch.batchNumber,
		StateRoot:            newHash,
		LocalExitRoot:        f.batch.localExitRoot,
		Txs:                  txs,
		EffectivePercentages: []uint8{255},
	}

	batches := []*state.Batch{
		{
			BatchNumber:    f.batch.batchNumber,
			StateRoot:      newHash,
			GlobalExitRoot: oldHash,
			Transactions:   txs,
			Timestamp:      now(),
			BatchL2Data:    decodedBatchL2Data,
		},
	}

	// For Empty Batch
	expectedNewWipEmptyBatch := *expectedNewWipBatch
	expectedNewWipEmptyBatch.initialStateRoot = oldHash
	expectedNewWipEmptyBatch.stateRoot = oldHash
	emptyBatch := *batches[0]
	emptyBatch.StateRoot = oldHash
	emptyBatch.Transactions = make([]types.Transaction, 0)
	emptyBatch.BatchL2Data = []byte{}
	emptyBatch.GlobalExitRoot = oldHash
	emptyBatchBatches := []*state.Batch{&emptyBatch}
	closeBatchParamsForEmptyBatch := closeBatchParams
	closeBatchParamsForEmptyBatch.StateRoot = oldHash
	closeBatchParamsForEmptyBatch.Txs = nil

	// For Forced Batch
	expectedForcedNewWipBatch := *expectedNewWipBatch
	expectedForcedNewWipBatch.batchNumber = expectedNewWipBatch.batchNumber + 1
	expectedForcedNewWipBatch.globalExitRoot = oldHash

	testCases := []struct {
		name                       string
		batches                    []*state.Batch
		closeBatchErr              error
		closeBatchParams           ClosingBatchParameters
		stateRootAndLERErr         error
		openBatchErr               error
		expectedWip                *WipBatch
		reprocessFullBatchResponse *state.ProcessBatchResponse
		expectedErr                error
		reprocessBatchErr          error
		forcedBatches              []state.ForcedBatch
	}{

		{
			name:               "Error StateRoot must have value",
			stateRootAndLERErr: stateRootErr,
			expectedErr:        stateRootErr,
		},
		{
			name:             "Error Close Batch",
			expectedWip:      expectedNewWipBatch,
			closeBatchParams: closeBatchParams,
			batches:          batches,
			closeBatchErr:    testErr,
			expectedErr:      fmt.Errorf("failed to close batch, err: %w", testErr),
			reprocessFullBatchResponse: &state.ProcessBatchResponse{
				NewStateRoot:     f.batch.stateRoot,
				NewLocalExitRoot: f.batch.localExitRoot,
				IsRomOOCError:    false,
			},
		},
		{
			name:             "Error Open Batch",
			expectedWip:      expectedNewWipBatch,
			closeBatchParams: closeBatchParams,
			batches:          batches,
			openBatchErr:     testErr,
			expectedErr:      fmt.Errorf("failed to open new batch, err: %w", testErr),
			reprocessFullBatchResponse: &state.ProcessBatchResponse{
				NewStateRoot:     f.batch.stateRoot,
				NewLocalExitRoot: f.batch.localExitRoot,
				IsRomOOCError:    false,
			},
		},
		{
			name:             "Success with closing non-empty batch",
			expectedWip:      expectedNewWipBatch,
			closeBatchParams: closeBatchParams,
			batches:          batches,
			reprocessFullBatchResponse: &state.ProcessBatchResponse{
				NewStateRoot:     f.batch.stateRoot,
				NewLocalExitRoot: f.batch.localExitRoot,
				IsRomOOCError:    false,
			},
		},
		{
			name:             "Success with closing empty batch",
			expectedWip:      &expectedNewWipEmptyBatch,
			closeBatchParams: closeBatchParamsForEmptyBatch,
			batches:          emptyBatchBatches,
			reprocessFullBatchResponse: &state.ProcessBatchResponse{
				NewStateRoot:     oldHash,
				NewLocalExitRoot: f.batch.localExitRoot,
				IsRomOOCError:    false,
			},
		},
		{
			name: "Forced Batches",
			forcedBatches: []state.ForcedBatch{{
				BlockNumber:       1,
				ForcedBatchNumber: 1,
				Sequencer:         seqAddr,
				GlobalExitRoot:    oldHash,
				RawTxsData:        nil,
				ForcedAt:          now(),
			}},
			expectedWip:      &expectedForcedNewWipBatch,
			closeBatchParams: closeBatchParams,
			batches:          batches,
			reprocessFullBatchResponse: &state.ProcessBatchResponse{
				NewStateRoot:     f.batch.stateRoot,
				NewLocalExitRoot: f.batch.localExitRoot,
				IsRomOOCError:    false,
			},
		},
	}

	for _, tc := range testCases {
		t.Run(tc.name, func(t *testing.T) {
			// arrange
			f.processRequest.GlobalExitRoot = oldHash
			f.processRequest.OldStateRoot = oldHash
			f.processRequest.BatchNumber = f.batch.batchNumber
			f.nextForcedBatches = tc.forcedBatches

			currTxs := txs
			if tc.closeBatchParams.StateRoot == oldHash {
				currTxs = nil
				f.batch.stateRoot = oldHash
				f.processRequest.Transactions = []byte{}
				defer func() {
					f.batch.stateRoot = newHash
					f.processRequest.Transactions = decodedBatchL2Data
				}()

				executorMock.On("ProcessBatch", ctx, f.processRequest, true).Return(tc.reprocessFullBatchResponse, tc.reprocessBatchErr).Once()
			}

			if tc.stateRootAndLERErr == nil {
				dbManagerMock.On("CloseBatch", ctx, tc.closeBatchParams).Return(tc.closeBatchErr).Once()
				dbManagerMock.On("GetBatchByNumber", ctx, f.batch.batchNumber, nil).Return(tc.batches[0], nilErr).Once()
				dbManagerMock.On("GetForkIDByBatchNumber", f.batch.batchNumber).Return(uint64(5)).Once()
				dbManagerMock.On("GetTransactionsByBatchNumber", ctx, f.batch.batchNumber).Return(currTxs, constants.EffectivePercentage, nilErr).Once()
				dbManagerMock.On("GetForkIDByBatchNumber", f.batch.batchNumber).Return(uint64(5)).Once()
				if tc.forcedBatches != nil && len(tc.forcedBatches) > 0 {
					processRequest := f.processRequest
					processRequest.BatchNumber = f.processRequest.BatchNumber + 1
					processRequest.OldStateRoot = newHash
					processRequest.Transactions = nil
					dbManagerMock.On("GetLastTrustedForcedBatchNumber", ctx, nil).Return(tc.forcedBatches[0].ForcedBatchNumber-1, nilErr).Once()
					dbManagerMock.On("ProcessForcedBatch", tc.forcedBatches[0].ForcedBatchNumber, processRequest).Return(tc.reprocessFullBatchResponse, nilErr).Once()
				}
				if tc.closeBatchErr == nil {
					dbManagerMock.On("BeginStateTransaction", ctx).Return(dbTxMock, nilErr).Once()
					dbManagerMock.On("OpenBatch", ctx, mock.Anything, dbTxMock).Return(tc.openBatchErr).Once()
					if tc.openBatchErr == nil {
						dbTxMock.On("Commit", ctx).Return(nilErr).Once()
					} else {
						dbTxMock.On("Rollback", ctx).Return(nilErr).Once()
					}
				}
				executorMock.On("ProcessBatch", ctx, f.processRequest, false).Return(tc.reprocessFullBatchResponse, tc.reprocessBatchErr).Once()
			}

			if tc.stateRootAndLERErr != nil {
				f.batch.stateRoot = state.ZeroHash
				f.batch.localExitRoot = state.ZeroHash
				defer func() {
					f.batch.stateRoot = newHash
					f.batch.localExitRoot = newHash
				}()
			}

			// act
			wipBatch, err := f.newWIPBatch(ctx)

			// assert
			if tc.expectedErr != nil {
				assert.Error(t, err)
				assert.EqualError(t, err, tc.expectedErr.Error())
				assert.Nil(t, wipBatch)
			} else {
				assert.NoError(t, err)
				assert.Equal(t, tc.expectedWip, wipBatch)
			}
			dbManagerMock.AssertExpectations(t)
			dbTxMock.AssertExpectations(t)
			executorMock.AssertExpectations(t)
		})
	}
}

func TestFinalizer_syncWithState(t *testing.T) {
	// arrange
	f = setupFinalizer(true)
	now = testNow
	defer func() {
		now = time.Now
	}()
	one := uint64(1)
	batches := []*state.Batch{
		{
			BatchNumber:    1,
			StateRoot:      oldHash,
			GlobalExitRoot: oldHash,
		},
	}
	testCases := []struct {
		name                    string
		batches                 []*state.Batch
		lastBatchNum            *uint64
		isBatchClosed           bool
		ger                     common.Hash
		getWIPBatchErr          error
		openBatchErr            error
		isBatchClosedErr        error
		getLastBatchErr         error
		expectedProcessingCtx   state.ProcessingContext
		expectedBatch           *WipBatch
		expectedErr             error
		getLastBatchByNumberErr error
		getLatestGERErr         error
	}{
		{
			name:          "Success Closed Batch",
			lastBatchNum:  &one,
			isBatchClosed: true,
			ger:           oldHash,
			batches:       batches,
			expectedBatch: &WipBatch{
				batchNumber:        one + 1,
				coinbase:           f.sequencerAddress,
				initialStateRoot:   oldHash,
				stateRoot:          oldHash,
				timestamp:          testNow(),
				globalExitRoot:     oldHash,
				remainingResources: getMaxRemainingResources(f.batchConstraints),
			},
			expectedProcessingCtx: state.ProcessingContext{
				BatchNumber:    one + 1,
				Coinbase:       f.sequencerAddress,
				Timestamp:      testNow(),
				GlobalExitRoot: oldHash,
			},
			expectedErr: nil,
		},
		{
			name:          "Success Open Batch",
			lastBatchNum:  &one,
			isBatchClosed: false,
			batches:       batches,
			ger:           common.Hash{},
			expectedBatch: &WipBatch{
				batchNumber:        one,
				coinbase:           f.sequencerAddress,
				initialStateRoot:   oldHash,
				stateRoot:          oldHash,
				timestamp:          testNow(),
				globalExitRoot:     oldHash,
				remainingResources: getMaxRemainingResources(f.batchConstraints),
			},
			expectedProcessingCtx: state.ProcessingContext{
				BatchNumber:    one,
				Coinbase:       f.sequencerAddress,
				Timestamp:      testNow(),
				GlobalExitRoot: oldHash,
			},
		},
		{
			name:            "Error Failed to get last batch",
			lastBatchNum:    nil,
			batches:         batches,
			isBatchClosed:   true,
			ger:             oldHash,
			getLastBatchErr: testErr,
			expectedErr:     fmt.Errorf("failed to get last batch, err: %w", testErr),
		},
		{
			name:             "Error Failed to check if batch is closed",
			lastBatchNum:     &one,
			batches:          batches,
			isBatchClosed:    true,
			ger:              oldHash,
			isBatchClosedErr: testErr,
			expectedErr:      fmt.Errorf("failed to check if batch is closed, err: %w", testErr),
		},
		{
			name:           "Error Failed to get work-in-progress batch",
			lastBatchNum:   &one,
			batches:        batches,
			isBatchClosed:  false,
			ger:            common.Hash{},
			getWIPBatchErr: testErr,
			expectedErr:    fmt.Errorf("failed to get work-in-progress batch, err: %w", testErr),
		},
		{
			name:          "Error Failed to open new batch",
			lastBatchNum:  &one,
			batches:       batches,
			isBatchClosed: true,
			ger:           oldHash,
			openBatchErr:  testErr,
			expectedProcessingCtx: state.ProcessingContext{
				BatchNumber:    one + 1,
				Coinbase:       f.sequencerAddress,
				Timestamp:      testNow(),
				GlobalExitRoot: oldHash,
			},
			expectedErr: fmt.Errorf("failed to open new batch, err: %w", testErr),
		},
		{
			name:          "Error Failed to get batch by number",
			lastBatchNum:  &one,
			batches:       batches,
			isBatchClosed: true,
			ger:           oldHash,
			expectedProcessingCtx: state.ProcessingContext{
				BatchNumber:    one + 1,
				Coinbase:       f.sequencerAddress,
				Timestamp:      testNow(),
				GlobalExitRoot: oldHash,
			},
			expectedErr:             fmt.Errorf("failed to get last batch, err: %w", testErr),
			getLastBatchByNumberErr: testErr,
		},
		{
			name:            "Error Failed to get latest GER",
			lastBatchNum:    &one,
			batches:         batches,
			isBatchClosed:   true,
			ger:             oldHash,
			expectedErr:     fmt.Errorf("failed to get latest ger, err: %w", testErr),
			getLatestGERErr: testErr,
		},
	}

	for _, tc := range testCases {
		t.Run(tc.name, func(t *testing.T) {
			// arrange
			if tc.lastBatchNum == nil {
				dbManagerMock.Mock.On("GetLastBatch", ctx).Return(tc.batches[0], tc.getLastBatchErr).Once()
			} else {
				dbManagerMock.On("GetBatchByNumber", ctx, *tc.lastBatchNum, nil).Return(tc.batches[0], tc.getLastBatchByNumberErr).Once()
			}
			if tc.getLastBatchByNumberErr == nil {
				if tc.getLastBatchErr == nil {
					dbManagerMock.Mock.On("IsBatchClosed", ctx, *tc.lastBatchNum).Return(tc.isBatchClosed, tc.isBatchClosedErr).Once()
				}
				if tc.isBatchClosed {
					if tc.getLastBatchErr == nil && tc.isBatchClosedErr == nil {
						dbManagerMock.Mock.On("GetLatestGer", ctx, f.cfg.GERFinalityNumberOfBlocks).Return(state.GlobalExitRoot{GlobalExitRoot: tc.ger}, testNow(), tc.getLatestGERErr).Once()
						if tc.getLatestGERErr == nil {
							dbManagerMock.On("BeginStateTransaction", ctx).Return(dbTxMock, nil).Once()
							if tc.openBatchErr == nil {
								dbTxMock.On("Commit", ctx).Return(nil).Once()
							}
						}
					}

					if tc.getLastBatchErr == nil && tc.isBatchClosedErr == nil && tc.getLatestGERErr == nil {
						dbManagerMock.On("OpenBatch", ctx, tc.expectedProcessingCtx, dbTxMock).Return(tc.openBatchErr).Once()
					}

					if tc.expectedErr != nil && tc.openBatchErr != nil {
						dbTxMock.On("Rollback", ctx).Return(nil).Once()
					}
				} else {
					dbManagerMock.Mock.On("GetWIPBatch", ctx).Return(tc.expectedBatch, tc.getWIPBatchErr).Once()
				}
			}

			// act
			err := f.syncWithState(ctx, tc.lastBatchNum)

			// assert
			if tc.expectedErr != nil {
				assert.Error(t, err)
				assert.EqualError(t, err, tc.expectedErr.Error())
			} else {
				assert.NoError(t, err)
				assert.Equal(t, tc.expectedBatch, f.batch)
			}
			dbManagerMock.AssertExpectations(t)
		})
	}
}

func TestFinalizer_processForcedBatches(t *testing.T) {
	// arrange
	var err error
	f = setupFinalizer(false)
	now = testNow
	defer func() {
		now = time.Now
	}()
	ctx = context.Background()
	RawTxsData1 := make([]byte, 0, 2)
	RawTxsData1 = append(RawTxsData1, []byte(testBatchL2DataAsString)...)
	RawTxsData2 := make([]byte, 0, 2)
	RawTxsData2 = append(RawTxsData2, []byte(testBatchL2DataAsString)...)
	batchNumber := f.batch.batchNumber
	decodedBatchL2Data, err = hex.DecodeHex(testBatchL2DataAsString)
	require.NoError(t, err)

	txResp1 := &state.ProcessTransactionResponse{
		TxHash:    txHash,
		StateRoot: stateRootHashes[0],
	}

	txResp2 := &state.ProcessTransactionResponse{
		TxHash:    txHash2,
		StateRoot: stateRootHashes[1],
	}
	batchResponse1 := &state.ProcessBatchResponse{
		NewBatchNumber: f.batch.batchNumber + 1,
		Responses:      []*state.ProcessTransactionResponse{txResp1},
		NewStateRoot:   newHash,
	}

	batchResponse2 := &state.ProcessBatchResponse{
		NewBatchNumber: f.batch.batchNumber + 2,
		Responses:      []*state.ProcessTransactionResponse{txResp2},
		NewStateRoot:   newHash2,
	}
	forcedBatch1 := state.ForcedBatch{
		ForcedBatchNumber: 2,
		GlobalExitRoot:    oldHash,
		RawTxsData:        RawTxsData1,
	}
	forcedBatch2 := state.ForcedBatch{
		ForcedBatchNumber: 3,
		GlobalExitRoot:    oldHash,
		RawTxsData:        RawTxsData2,
	}
	testCases := []struct {
		name                            string
		forcedBatches                   []state.ForcedBatch
		getLastTrustedForcedBatchNumErr error
		expectedErr                     error
		expectedStoredTx                []transactionToStore
		processInBetweenForcedBatch     bool
		getForcedBatchError             error
	}{
		{
			name:          "Success",
			forcedBatches: []state.ForcedBatch{forcedBatch1, forcedBatch2},
			expectedStoredTx: []transactionToStore{
				{
					batchResponse: batchResponse1,
					batchNumber:   f.batch.batchNumber + 1,
					coinbase:      seqAddr,
					timestamp:     now(),
					oldStateRoot:  stateRootHashes[0],
					isForcedBatch: true,
					response:      txResp1,
				},
				{
					batchResponse: batchResponse2,
					batchNumber:   f.batch.batchNumber + 2,
					coinbase:      seqAddr,
					timestamp:     now(),
					oldStateRoot:  stateRootHashes[1],
					isForcedBatch: true,
					response:      txResp2,
				},
			},
		},
		{
			name:                            "GetLastTrustedForcedBatchNumber_Error",
			forcedBatches:                   []state.ForcedBatch{forcedBatch1},
			getLastTrustedForcedBatchNumErr: testErr,
			expectedErr:                     fmt.Errorf("failed to get last trusted forced batch number, err: %s", testErr),
		},
		{
			name:          "Skip Already Processed Forced Batches",
			forcedBatches: []state.ForcedBatch{{ForcedBatchNumber: 1}},
		},
		{
			name: "Process In-Between Unprocessed Forced Batches",
			forcedBatches: []state.ForcedBatch{
				forcedBatch2,
				forcedBatch1,
			},
			expectedStoredTx: []transactionToStore{
				{
					batchResponse: batchResponse1,
					batchNumber:   f.batch.batchNumber + 1,
					coinbase:      seqAddr,
					timestamp:     now(),
					oldStateRoot:  stateRootHashes[0],
					isForcedBatch: true,
					response:      txResp1,
				},
				{
					batchResponse: batchResponse2,
					batchNumber:   f.batch.batchNumber + 2,
					coinbase:      seqAddr,
					timestamp:     now(),
					oldStateRoot:  stateRootHashes[1],
					isForcedBatch: true,
					response:      txResp2,
				},
			},
			processInBetweenForcedBatch: true,
		},
		{
			name: "Error GetForcedBatch",
			forcedBatches: []state.ForcedBatch{
				forcedBatch2,
				forcedBatch1,
			},
			expectedErr:                 fmt.Errorf("failed to get in-between forced batch %d, err: %s", 2, testErr),
			getForcedBatchError:         testErr, // This will be used to simulate the error
			processInBetweenForcedBatch: true,
		},
	}

	for _, tc := range testCases {
		t.Run(tc.name, func(t *testing.T) {
			// arrange
			var newStateRoot common.Hash
			stateRoot := oldHash
			storedTxs := make([]transactionToStore, 0)
			f.pendingTransactionsToStore = make(chan transactionToStore)
			if tc.expectedStoredTx != nil && len(tc.expectedStoredTx) > 0 {
				done = make(chan bool) // init a new done channel
				go func() {
					for tx := range f.pendingTransactionsToStore {
						storedTxs = append(storedTxs, tx)
						f.pendingTransactionsToStoreWG.Done()
					}
					done <- true // signal that the goroutine is done
				}()
			}
			f.nextForcedBatches = make([]state.ForcedBatch, len(tc.forcedBatches))
			copy(f.nextForcedBatches, tc.forcedBatches)
			internalBatchNumber := batchNumber
			dbManagerMock.On("GetLastTrustedForcedBatchNumber", ctx, nil).Return(uint64(1), tc.getLastTrustedForcedBatchNumErr).Once()
			tc.forcedBatches = f.sortForcedBatches(tc.forcedBatches)

			if tc.getLastTrustedForcedBatchNumErr == nil {
				for i, forcedBatch := range tc.forcedBatches {
					// Skip already processed forced batches.
					if forcedBatch.ForcedBatchNumber == 1 {
						continue
					}

					internalBatchNumber += 1
					processRequest := state.ProcessRequest{
						BatchNumber:    internalBatchNumber,
						OldStateRoot:   stateRootHashes[i],
						GlobalExitRoot: forcedBatch.GlobalExitRoot,
						Transactions:   forcedBatch.RawTxsData,
						Coinbase:       f.sequencerAddress,
						Timestamp:      now(),
						Caller:         stateMetrics.SequencerCallerLabel,
					}
					var currResp *state.ProcessBatchResponse
					if tc.expectedStoredTx == nil {
						currResp = &state.ProcessBatchResponse{
							NewStateRoot:   stateRootHashes[i+1],
							NewBatchNumber: internalBatchNumber,
						}
					} else {
						for _, storedTx := range tc.expectedStoredTx {
							if storedTx.batchNumber == internalBatchNumber {
								currResp = storedTx.batchResponse
								break
							}
						}
					}
					dbManagerMock.On("ProcessForcedBatch", forcedBatch.ForcedBatchNumber, processRequest).Return(currResp, nilErr).Once()
				}

				if tc.processInBetweenForcedBatch {
					dbManagerMock.On("GetForcedBatch", ctx, uint64(2), nil).Return(&forcedBatch1, tc.getForcedBatchError).Once()
				}
			}

			// act
			batchNumber, newStateRoot, err = f.processForcedBatches(ctx, batchNumber, stateRoot)

			// assert
			if tc.expectedErr != nil {
				assert.EqualError(t, err, tc.expectedErr.Error())
			} else {
				if tc.expectedStoredTx != nil && len(tc.expectedStoredTx) > 0 {
					close(f.pendingTransactionsToStore) // ensure the channel is closed
					<-done                              // wait for the goroutine to finish
					f.pendingTransactionsToStoreWG.Wait()
					for i := range tc.expectedStoredTx {
						require.Equal(t, tc.expectedStoredTx[i], storedTxs[i])
					}
				}
				if len(tc.expectedStoredTx) > 0 {
					assert.Equal(t, stateRootHashes[len(stateRootHashes)-1], newStateRoot)
				}
				assert.Equal(t, batchNumber, internalBatchNumber)
				assert.NoError(t, tc.expectedErr)
				dbManagerMock.AssertExpectations(t)
			}
		})
	}
}

func TestFinalizer_openWIPBatch(t *testing.T) {
	// arrange
	f = setupFinalizer(true)
	now = testNow
	defer func() {
		now = time.Now
	}()
	batchNum := f.batch.batchNumber + 1
	expectedWipBatch := &WipBatch{
		batchNumber:        batchNum,
		coinbase:           f.sequencerAddress,
		initialStateRoot:   oldHash,
		stateRoot:          oldHash,
		timestamp:          now(),
		globalExitRoot:     oldHash,
		remainingResources: getMaxRemainingResources(f.batchConstraints),
	}
	testCases := []struct {
		name         string
		openBatchErr error
		beginTxErr   error
		commitErr    error
		rollbackErr  error
		expectedWip  *WipBatch
		expectedErr  error
	}{
		{
			name:        "Success",
			expectedWip: expectedWipBatch,
		},
		{
			name:        "Error BeginTransaction",
			beginTxErr:  testErr,
			expectedErr: fmt.Errorf("failed to begin state transaction to open batch, err: %w", testErr),
		},
		{
			name:         "Error OpenBatch",
			openBatchErr: testErr,
			expectedErr:  fmt.Errorf("failed to open new batch, err: %w", testErr),
		},
		{
			name:        "Error Commit",
			commitErr:   testErr,
			expectedErr: fmt.Errorf("failed to commit database transaction for opening a batch, err: %w", testErr),
		},
		{
			name:         "Error Rollback",
			openBatchErr: testErr,
			rollbackErr:  testErr,
			expectedErr: fmt.Errorf(
				"failed to rollback dbTx: %s. Rollback err: %w",
				testErr.Error(), openBatchError,
			),
		},
	}

	for _, tc := range testCases {
		t.Run(tc.name, func(t *testing.T) {
			// arrange
			dbManagerMock.On("BeginStateTransaction", ctx).Return(dbTxMock, tc.beginTxErr).Once()
			if tc.beginTxErr == nil {
				dbManagerMock.On("OpenBatch", ctx, mock.Anything, dbTxMock).Return(tc.openBatchErr).Once()
			}

			if tc.expectedErr != nil && (tc.rollbackErr != nil || tc.openBatchErr != nil) {
				dbTxMock.On("Rollback", ctx).Return(tc.rollbackErr).Once()
			}

			if tc.expectedErr == nil || tc.commitErr != nil {
				dbTxMock.On("Commit", ctx).Return(tc.commitErr).Once()
			}

			// act
			wipBatch, err := f.openWIPBatch(ctx, batchNum, oldHash, oldHash)

			// assert
			if tc.expectedErr != nil {
				assert.Error(t, err)
				assert.EqualError(t, err, tc.expectedErr.Error())
				assert.Nil(t, wipBatch)
			} else {
				assert.NoError(t, err)
				assert.Equal(t, tc.expectedWip, wipBatch)
			}
			dbManagerMock.AssertExpectations(t)
			dbTxMock.AssertExpectations(t)
		})
	}
}

// TestFinalizer_closeBatch tests the closeBatch method.
func TestFinalizer_closeBatch(t *testing.T) {
	// arrange
	f = setupFinalizer(true)
	txs := make([]types.Transaction, 0)
	effectivePercentages := constants.EffectivePercentage
	usedResources := getUsedBatchResources(f.batchConstraints, f.batch.remainingResources)
	receipt := ClosingBatchParameters{
		BatchNumber:          f.batch.batchNumber,
		StateRoot:            f.batch.stateRoot,
		LocalExitRoot:        f.batch.localExitRoot,
		BatchResources:       usedResources,
		Txs:                  txs,
		EffectivePercentages: effectivePercentages,
	}
	managerErr := fmt.Errorf("some err")
	testCases := []struct {
		name        string
		managerErr  error
		expectedErr error
	}{
		{
			name:        "Success",
			managerErr:  nil,
			expectedErr: nil,
		},
		{
			name:        "Error Manager",
			managerErr:  managerErr,
			expectedErr: fmt.Errorf("failed to get transactions from transactions, err: %w", managerErr),
		},
	}

	for _, tc := range testCases {
		t.Run(tc.name, func(t *testing.T) {
			// arrange
			dbManagerMock.Mock.On("CloseBatch", ctx, receipt).Return(tc.managerErr).Once()
			dbManagerMock.Mock.On("GetTransactionsByBatchNumber", ctx, receipt.BatchNumber).Return(txs, effectivePercentages, tc.managerErr).Once()

			// act
			err := f.closeBatch(ctx)

			// assert
			if tc.expectedErr != nil {
				assert.Error(t, err)
				assert.EqualError(t, err, tc.expectedErr.Error())
				assert.ErrorIs(t, err, tc.managerErr)
			} else {
				assert.NoError(t, err)
			}
		})
	}
}

func TestFinalizer_openBatch(t *testing.T) {
	// arrange
	f = setupFinalizer(true)
	now = testNow
	defer func() {
		now = time.Now
	}()
	batchNum := f.batch.batchNumber + 1
	testCases := []struct {
		name        string
		batchNum    uint64
		managerErr  error
		expectedCtx state.ProcessingContext
		expectedErr error
	}{
		{
			name:       "Success",
			batchNum:   batchNum,
			managerErr: nil,
			expectedCtx: state.ProcessingContext{
				BatchNumber:    batchNum,
				Coinbase:       f.sequencerAddress,
				Timestamp:      now(),
				GlobalExitRoot: oldHash,
			},
			expectedErr: nil,
		},
		{
			name:        "Error Manager",
			batchNum:    batchNum,
			managerErr:  testErr,
			expectedCtx: state.ProcessingContext{},
			expectedErr: openBatchError,
		},
	}

	for _, tc := range testCases {
		t.Run(tc.name, func(t *testing.T) {
			// arrange
			dbManagerMock.Mock.On("OpenBatch", mock.Anything, mock.Anything, mock.Anything).Return(tc.managerErr).Once()

			// act
			actualCtx, err := f.openBatch(ctx, tc.batchNum, oldHash, nil)

			// assert
			if tc.expectedErr != nil {
				assert.Error(t, err)
				assert.EqualError(t, err, tc.expectedErr.Error())
				assert.ErrorIs(t, err, tc.managerErr)
				assert.Empty(t, actualCtx)
			} else {
				assert.NoError(t, err)
				assert.Equal(t, tc.expectedCtx, actualCtx)
			}
			dbManagerMock.AssertExpectations(t)
		})
	}
}

func TestFinalizer_isDeadlineEncountered(t *testing.T) {
	// arrange
	f = setupFinalizer(true)
	now = testNow
	defer func() {
		now = time.Now
	}()
	testCases := []struct {
		name                        string
		nextForcedBatch             int64
		nextGER                     int64
		nextDelayedBatch            int64
		expected                    bool
		timestampResolutionDeadline bool
	}{
		{
			name:     "No deadlines",
			expected: false,
		},
		{
			name:            "Forced batch deadline",
			nextForcedBatch: now().Add(time.Second).Unix(),
			expected:        true,
		},
		{
			name:     "Global Exit Root deadline",
			nextGER:  now().Add(time.Second).Unix(),
			expected: true,
		},
		{
			name:             "Delayed batch deadline",
			nextDelayedBatch: now().Add(time.Second).Unix(),
			expected:         false,
		},
		{
			name:                        "Timestamp resolution deadline",
			timestampResolutionDeadline: true,
			expected:                    true,
		},
	}

	for _, tc := range testCases {
		t.Run(tc.name, func(t *testing.T) {
			// arrange
			f.nextForcedBatchDeadline = tc.nextForcedBatch
			f.nextGERDeadline = tc.nextGER
			if tc.expected == true {
				now = func() time.Time {
					return testNow().Add(time.Second * 2)
				}
			}

			// specifically for "Timestamp resolution deadline" test case
			if tc.timestampResolutionDeadline == true {
				// ensure that the batch is not empty and the timestamp is in the past
				f.batch.timestamp = now().Add(-f.cfg.TimestampResolution.Duration * 2)
				f.batch.countOfTxs = 1
			}

			// act
			actual := f.isDeadlineEncountered()

			// assert
			assert.Equal(t, tc.expected, actual)
		})
	}
}

func TestFinalizer_checkRemainingResources(t *testing.T) {
	// arrange
	f = setupFinalizer(true)
	ctx = context.Background()
	txResponse := &state.ProcessTransactionResponse{TxHash: oldHash}
	result := &state.ProcessBatchResponse{
		UsedZkCounters: state.ZKCounters{CumulativeGasUsed: 1000},
		Responses:      []*state.ProcessTransactionResponse{txResponse},
	}
	remainingResources := state.BatchResources{
		ZKCounters: state.ZKCounters{CumulativeGasUsed: 9000},
		Bytes:      10000,
	}
	f.batch.remainingResources = remainingResources
	testCases := []struct {
		name                 string
		remaining            state.BatchResources
		expectedErr          error
		expectedWorkerUpdate bool
		expectedTxTracker    *TxTracker
	}{
		{
			name:                 "Success",
			remaining:            remainingResources,
			expectedErr:          nil,
			expectedWorkerUpdate: false,
			expectedTxTracker:    &TxTracker{RawTx: []byte("test")},
		},
		{
			name: "Bytes Resource Exceeded",
			remaining: state.BatchResources{
				Bytes: 0,
			},
			expectedErr:          state.ErrBatchResourceBytesUnderflow,
			expectedWorkerUpdate: true,
			expectedTxTracker:    &TxTracker{RawTx: []byte("test")},
		},
		{
			name: "ZkCounter Resource Exceeded",
			remaining: state.BatchResources{
				ZKCounters: state.ZKCounters{CumulativeGasUsed: 0},
			},
			expectedErr:          state.NewBatchRemainingResourcesUnderflowError(cumulativeGasErr, cumulativeGasErr.Error()),
			expectedWorkerUpdate: true,
			expectedTxTracker:    &TxTracker{RawTx: make([]byte, 0)},
		},
	}

	for _, tc := range testCases {
		t.Run(tc.name, func(t *testing.T) {
			// arrange
			f.batch.remainingResources = tc.remaining
			dbManagerMock.On("AddEvent", ctx, mock.Anything, nil).Return(nil)
			if tc.expectedWorkerUpdate {
				workerMock.On("UpdateTx", txResponse.TxHash, tc.expectedTxTracker.From, result.UsedZkCounters).Return().Once()
			}

			// act
			err := f.checkRemainingResources(result, tc.expectedTxTracker)

			// assert
			if tc.expectedErr != nil {
				assert.Error(t, err)
				assert.EqualError(t, err, tc.expectedErr.Error())
			} else {
				assert.NoError(t, err)
			}
			if tc.expectedWorkerUpdate {
				workerMock.AssertCalled(t, "UpdateTx", txResponse.TxHash, tc.expectedTxTracker.From, result.UsedZkCounters)
			} else {
				workerMock.AssertNotCalled(t, "UpdateTx", mock.Anything, mock.Anything, mock.Anything)
			}
		})
	}
}

func TestFinalizer_handleTransactionError(t *testing.T) {
	// arrange
	f = setupFinalizer(true)
	nonce := uint64(0)
	txTracker := &TxTracker{Hash: txHash, From: senderAddr, Cost: big.NewInt(0)}
	testCases := []struct {
		name               string
		err                pb.RomError
		expectedDeleteCall bool
		updateTxStatus     pool.TxStatus
		expectedMoveCall   bool
		isRoomOOC          bool
	}{
		{
			name:               "Error OutOfCounters",
			err:                pb.RomError(executor.ROM_ERROR_OUT_OF_COUNTERS_STEP),
			updateTxStatus:     pool.TxStatusInvalid,
			expectedDeleteCall: true,
			isRoomOOC:          true,
		},
		{
			name:             "Error IntrinsicInvalidNonce",
			err:              pb.RomError(executor.ROM_ERROR_INTRINSIC_INVALID_NONCE),
			updateTxStatus:   pool.TxStatusFailed,
			expectedMoveCall: true,
		},
		{
			name:             "Error IntrinsicInvalidBalance",
			err:              pb.RomError(executor.ROM_ERROR_INTRINSIC_INVALID_BALANCE),
			updateTxStatus:   pool.TxStatusFailed,
			expectedMoveCall: true,
		},
		{
			name:               "Error IntrinsicErrorChainId",
			err:                pb.RomError(executor.ROM_ERROR_INTRINSIC_INVALID_CHAIN_ID),
			updateTxStatus:     pool.TxStatusFailed,
			expectedDeleteCall: true,
		},
	}
	for _, tc := range testCases {
		t.Run(tc.name, func(t *testing.T) {
			// arrange
			if tc.expectedDeleteCall {
				workerMock.On("DeleteTx", txHash, senderAddr).Return()
				dbManagerMock.On("UpdateTxStatus", ctx, txHash, tc.updateTxStatus, false, mock.Anything).Return(nil).Once()
			}
			if tc.expectedMoveCall {
				workerMock.On("MoveTxToNotReady", txHash, senderAddr, &nonce, big.NewInt(0)).Return([]*TxTracker{
					{
						Hash: txHash2,
					},
				}).Once()

				dbManagerMock.On("UpdateTxStatus", ctx, txHash2, pool.TxStatusFailed, false, mock.Anything).Return(nil).Once()
			}

			result := &state.ProcessBatchResponse{
				IsRomOOCError: tc.isRoomOOC,
				ReadWriteAddresses: map[common.Address]*state.InfoReadWrite{
					senderAddr: {Nonce: &nonce, Balance: big.NewInt(0)},
				},
				Responses: []*state.ProcessTransactionResponse{
					{
						RomError: executor.RomErr(tc.err),
					},
				},
			}

			// act
			wg := f.handleProcessTransactionError(ctx, result, txTracker)
			if wg != nil {
				wg.Wait()
			}

			// assert
			workerMock.AssertExpectations(t)
		})
	}
}

func Test_processTransaction(t *testing.T) {
	f = setupFinalizer(true)
	gasUsed := uint64(100000)
	txTracker := &TxTracker{
		Hash:              txHash,
		From:              senderAddr,
		Nonce:             nonce1,
		BreakEvenGasPrice: breakEvenGasPrice,
		GasPrice:          breakEvenGasPrice,
		BatchResources: state.BatchResources{
			Bytes: 1000,
			ZKCounters: state.ZKCounters{
				CumulativeGasUsed: 500,
			},
		},
	}
	successfulTxResponse := &state.ProcessTransactionResponse{
		TxHash:    txHash,
		StateRoot: newHash,
		GasUsed:   gasUsed,
	}
	successfulBatchResp := &state.ProcessBatchResponse{
		NewStateRoot: newHash,
		Responses: []*state.ProcessTransactionResponse{
			successfulTxResponse,
		},
		ReadWriteAddresses: map[common.Address]*state.InfoReadWrite{
			senderAddr: {
				Nonce: &nonce2,
			},
		},
	}
	outOfCountersErrBatchResp := &state.ProcessBatchResponse{
		NewStateRoot: oldHash,
		Responses: []*state.ProcessTransactionResponse{
			{
				StateRoot: oldHash,
				RomError:  runtime.ErrOutOfCountersKeccak,
				GasUsed:   gasUsed,
			},
		},
		IsRomOOCError: true,
	}
	outOfCountersExecutorErrBatchResp := *outOfCountersErrBatchResp
	outOfCountersExecutorErrBatchResp.IsRomOOCError = false
	testCases := []struct {
		name                   string
		ctx                    context.Context
		tx                     *TxTracker
		expectedResponse       *state.ProcessBatchResponse
		executorErr            error
		expectedErr            error
		expectedStoredTx       transactionToStore
		expectedUpdateTxStatus pool.TxStatus
	}{
		{
			name:             "Successful transaction processing",
			ctx:              context.Background(),
			tx:               txTracker,
			expectedResponse: successfulBatchResp,
			expectedStoredTx: transactionToStore{
				txTracker:     txTracker,
				batchNumber:   f.batch.batchNumber,
				coinbase:      f.batch.coinbase,
				timestamp:     f.batch.timestamp,
				oldStateRoot:  newHash,
				batchResponse: successfulBatchResp,
				isForcedBatch: false,
				response:      successfulTxResponse,
			},
		},
		{
			name:                   "Out Of Counters err",
			ctx:                    context.Background(),
			tx:                     txTracker,
			expectedResponse:       outOfCountersErrBatchResp,
			expectedErr:            runtime.ErrOutOfCountersKeccak,
			expectedUpdateTxStatus: pool.TxStatusInvalid,
		},
		{
			name:             "Executor err",
			ctx:              context.Background(),
			tx:               txTracker,
			expectedResponse: &outOfCountersExecutorErrBatchResp,
			executorErr:      runtime.ErrOutOfCountersKeccak,
			expectedErr:      runtime.ErrOutOfCountersKeccak,
		},
	}

	for _, tc := range testCases {
		t.Run(tc.name, func(t *testing.T) {
			storedTxs := make([]transactionToStore, 0)
			f.pendingTransactionsToStore = make(chan transactionToStore, 1)
			if tc.expectedStoredTx.batchResponse != nil {
				done = make(chan bool) // init a new done channel
				go func() {
					for tx := range f.pendingTransactionsToStore {
						storedTxs = append(storedTxs, tx)
						f.pendingTransactionsToStoreWG.Done()
					}
					done <- true // signal that the goroutine is done
				}()
			}

			dbManagerMock.On("GetL1GasPrice").Return(uint64(1000000)).Once()
			executorMock.On("ProcessBatch", tc.ctx, mock.Anything, true).Return(tc.expectedResponse, tc.executorErr).Once()
			if tc.executorErr == nil {
				workerMock.On("DeleteTx", tc.tx.Hash, tc.tx.From).Return().Once()
			}
			if tc.expectedErr == nil {
				workerMock.On("UpdateAfterSingleSuccessfulTxExecution", tc.tx.From, tc.expectedResponse.ReadWriteAddresses).Return([]*TxTracker{}).Once()
			}

			if tc.expectedUpdateTxStatus != "" {
				dbManagerMock.On("UpdateTxStatus", tc.ctx, txHash, tc.expectedUpdateTxStatus, false, mock.Anything).Return(nil).Once()
			}

			errWg, err := f.processTransaction(tc.ctx, tc.tx)

			if tc.expectedStoredTx.batchResponse != nil {
				close(f.pendingTransactionsToStore) // ensure the channel is closed
				<-done                              // wait for the goroutine to finish
				f.pendingTransactionsToStoreWG.Wait()
				require.Equal(t, tc.expectedStoredTx, storedTxs[0])
			}
			if tc.expectedErr != nil {
				require.ErrorIs(t, err, tc.expectedErr)
			} else {
				require.NoError(t, err)
			}
			if errWg != nil {
				errWg.Wait()
			}

			workerMock.AssertExpectations(t)
			dbManagerMock.AssertExpectations(t)
		})
	}
}

func Test_handleForcedTxsProcessResp(t *testing.T) {
	f = setupFinalizer(false)
	now = testNow
	defer func() {
		now = time.Now
	}()

	ctx = context.Background()
	txResponseOne := &state.ProcessTransactionResponse{
		TxHash:    txHash,
		StateRoot: newHash,
		RomError:  nil,
	}
	txResponseTwo := &state.ProcessTransactionResponse{
		TxHash:    common.HexToHash("0x02"),
		StateRoot: newHash2,
		RomError:  nil,
	}
	successfulBatchResp := &state.ProcessBatchResponse{
		NewStateRoot: newHash,
		Responses: []*state.ProcessTransactionResponse{
			txResponseOne,
			txResponseTwo,
		},
	}
	txResponseReverted := &state.ProcessTransactionResponse{
		TxHash:    txHash,
		RomError:  runtime.ErrExecutionReverted,
		StateRoot: newHash,
	}
	revertedBatchResp := &state.ProcessBatchResponse{
		Responses: []*state.ProcessTransactionResponse{
			txResponseReverted,
		},
	}
	txResponseIntrinsicErr := &state.ProcessTransactionResponse{
		TxHash:    txHash,
		RomError:  runtime.ErrIntrinsicInvalidChainID,
		StateRoot: newHash,
	}
	intrinsicErrBatchResp := &state.ProcessBatchResponse{
		NewStateRoot: newHash,
		Responses: []*state.ProcessTransactionResponse{
			txResponseOne,
			txResponseIntrinsicErr,
		},
	}

	testCases := []struct {
		name              string
		request           state.ProcessRequest
		result            *state.ProcessBatchResponse
		oldStateRoot      common.Hash
		expectedStoredTxs []transactionToStore
	}{
		{
			name: "Handle forced batch process response with successful transactions",
			request: state.ProcessRequest{
				BatchNumber:  1,
				Coinbase:     seqAddr,
				Timestamp:    now(),
				OldStateRoot: oldHash,
			},
			result:       successfulBatchResp,
			oldStateRoot: oldHash,
			expectedStoredTxs: []transactionToStore{
				{

					batchNumber:   1,
					coinbase:      seqAddr,
					timestamp:     now(),
					oldStateRoot:  oldHash,
					response:      txResponseOne,
					isForcedBatch: true,
					batchResponse: successfulBatchResp,
				},
				{
					batchNumber:   1,
					coinbase:      seqAddr,
					timestamp:     now(),
					oldStateRoot:  newHash,
					response:      txResponseTwo,
					isForcedBatch: true,
					batchResponse: successfulBatchResp,
				},
			},
		},
		{
			name: "Handle forced batch process response with reverted transactions",
			request: state.ProcessRequest{
				BatchNumber:  1,
				Coinbase:     seqAddr,
				Timestamp:    now(),
				OldStateRoot: oldHash,
			},
			result:       revertedBatchResp,
			oldStateRoot: oldHash,
			expectedStoredTxs: []transactionToStore{
				{
					batchNumber:   1,
					coinbase:      seqAddr,
					timestamp:     now(),
					oldStateRoot:  oldHash,
					response:      txResponseReverted,
					isForcedBatch: true,
					batchResponse: revertedBatchResp,
				}},
		},
		{
			name: "Handle forced batch process response with intrinsic ROM err",
			request: state.ProcessRequest{
				BatchNumber:  1,
				Coinbase:     seqAddr,
				Timestamp:    now(),
				OldStateRoot: oldHash,
			},

			result:       intrinsicErrBatchResp,
			oldStateRoot: oldHash,
			expectedStoredTxs: []transactionToStore{
				{
					batchNumber:   1,
					coinbase:      seqAddr,
					timestamp:     now(),
					oldStateRoot:  oldHash,
					response:      txResponseOne,
					isForcedBatch: true,
					batchResponse: intrinsicErrBatchResp,
				},
			},
		},
	}

	for _, tc := range testCases {
		t.Run(tc.name, func(t *testing.T) {
			storedTxs := make([]transactionToStore, 0)
			f.pendingTransactionsToStore = make(chan transactionToStore)

			// Mock storeProcessedTx to store txs into the storedTxs slice
			go func() {
				for tx := range f.pendingTransactionsToStore {
					storedTxs = append(storedTxs, tx)
					f.pendingTransactionsToStoreWG.Done()
				}
			}()

			f.handleForcedTxsProcessResp(ctx, tc.request, tc.result, tc.oldStateRoot)

			f.pendingTransactionsToStoreWG.Wait()
			require.Nil(t, err)
			require.Equal(t, len(tc.expectedStoredTxs), len(storedTxs))
			for i := 0; i < len(tc.expectedStoredTxs); i++ {
				expectedTx := tc.expectedStoredTxs[i]
				actualTx := storedTxs[i]
				require.Equal(t, expectedTx, actualTx)
			}
		})
	}
}

func TestFinalizer_storeProcessedTx(t *testing.T) {
	f = setupFinalizer(false)
	testCases := []struct {
		name              string
		batchNum          uint64
		coinbase          common.Address
		timestamp         time.Time
		previousStateRoot common.Hash
		txResponse        *state.ProcessTransactionResponse
		isForcedBatch     bool
		expectedTxToStore transactionToStore
	}{
		{
			name:              "Normal transaction",
			batchNum:          1,
			coinbase:          seqAddr,
			timestamp:         time.Now(),
			previousStateRoot: oldHash,
			txResponse: &state.ProcessTransactionResponse{
				TxHash: txHash,
			},
			isForcedBatch: false,
			expectedTxToStore: transactionToStore{
				batchNumber:  1,
				coinbase:     seqAddr,
				timestamp:    now(),
				oldStateRoot: oldHash,
				response: &state.ProcessTransactionResponse{
					TxHash: txHash,
				},
				isForcedBatch: false,
			},
		},
		{
			name:              "Forced transaction",
			batchNum:          1,
			coinbase:          seqAddr,
			timestamp:         time.Now(),
			previousStateRoot: oldHash,
			txResponse: &state.ProcessTransactionResponse{
				TxHash: txHash2,
			},
			isForcedBatch: true,
			expectedTxToStore: transactionToStore{
				batchNumber:  1,
				coinbase:     seqAddr,
				timestamp:    now(),
				oldStateRoot: oldHash,
				response: &state.ProcessTransactionResponse{
					TxHash: txHash2,
				},
				isForcedBatch: true,
			},
		},
	}

	for _, tc := range testCases {
		t.Run(tc.name, func(t *testing.T) {
			// arrange
			dbManagerMock.On("StoreProcessedTxAndDeleteFromPool", ctx, tc.expectedTxToStore).Return(nilErr)

			// act
			f.storeProcessedTx(ctx, tc.expectedTxToStore)

			// assert
			dbManagerMock.AssertExpectations(t)
		})
	}
}

func TestFinalizer_updateWorkerAfterSuccessfulProcessing(t *testing.T) {
	testCases := []struct {
		name                  string
		txTracker             *TxTracker
		processBatchResponse  *state.ProcessBatchResponse
		expectedDeleteTxCount int
		expectedUpdateCount   int
	}{
		{
			name: "Successful update with one read-write address",
			txTracker: &TxTracker{
				Hash:  oldHash,
				From:  senderAddr,
				Nonce: nonce1,
			},
			processBatchResponse: &state.ProcessBatchResponse{
				ReadWriteAddresses: map[common.Address]*state.InfoReadWrite{
					senderAddr: {
						Address: senderAddr,
						Nonce:   &nonce1,
					},
				},
			},
			expectedDeleteTxCount: 1,
			expectedUpdateCount:   1,
		},
		{
			name: "Successful update with multiple read-write addresses",
			txTracker: &TxTracker{
				Hash:  oldHash,
				From:  senderAddr,
				Nonce: 1,
			},
			processBatchResponse: &state.ProcessBatchResponse{
				ReadWriteAddresses: map[common.Address]*state.InfoReadWrite{
					senderAddr: {
						Address: senderAddr,
						Nonce:   &nonce1,
					},
					receiverAddr: {
						Address: receiverAddr,
						Nonce:   &nonce2,
					},
				},
			},
			expectedDeleteTxCount: 1,
			expectedUpdateCount:   2,
		},
		{
			name: "No update when no read-write addresses provided",
			txTracker: &TxTracker{
				Hash:  oldHash,
				From:  senderAddr,
				Nonce: 1,
			},
			processBatchResponse: &state.ProcessBatchResponse{
				ReadWriteAddresses: map[common.Address]*state.InfoReadWrite{},
			},
			expectedDeleteTxCount: 1,
			expectedUpdateCount:   0,
		},
	}

	for _, tc := range testCases {
		t.Run(tc.name, func(t *testing.T) {
			// arrange
			finalizerInstance := setupFinalizer(false)
			workerMock.On("DeleteTx", tc.txTracker.Hash, tc.txTracker.From).Times(tc.expectedDeleteTxCount)
			txsToDelete := make([]*TxTracker, 0, len(tc.processBatchResponse.ReadWriteAddresses))
			for _, infoReadWrite := range tc.processBatchResponse.ReadWriteAddresses {
				txsToDelete = append(txsToDelete, &TxTracker{
					Hash:         oldHash,
					From:         infoReadWrite.Address,
					FailedReason: &testErrStr,
				})
			}
			workerMock.On("UpdateAfterSingleSuccessfulTxExecution", tc.txTracker.From, tc.processBatchResponse.ReadWriteAddresses).
				Return(txsToDelete)
			if tc.expectedUpdateCount > 0 {
				dbManagerMock.On("UpdateTxStatus", mock.Anything, mock.Anything, pool.TxStatusFailed, false, mock.Anything).Times(tc.expectedUpdateCount).Return(nil)
			}

			// act
			finalizerInstance.updateWorkerAfterSuccessfulProcessing(ctx, tc.txTracker, tc.processBatchResponse)

			// assert
			workerMock.AssertExpectations(t)
			dbManagerMock.AssertExpectations(t)
		})
	}
}

func TestFinalizer_reprocessFullBatch(t *testing.T) {
	successfulResult := &state.ProcessBatchResponse{
		NewStateRoot: newHash,
	}
	roomOOCErrResult := &state.ProcessBatchResponse{
		NewStateRoot:  newHash,
		IsRomOOCError: true,
	}
	testCases := []struct {
		name                     string
		batchNum                 uint64
		oldStateRoot             common.Hash
		mockGetBatchByNumber     *state.Batch
		mockGetBatchByNumberErr  error
		expectedExecutorResponse *state.ProcessBatchResponse
		expectedResult           *state.ProcessBatchResponse
		expectedDecodeErr        error
		expectedExecutorErr      error
		expectedError            error
	}{
		{
			name:     "Success",
			batchNum: 1,
			mockGetBatchByNumber: &state.Batch{
				BatchNumber:    1,
				BatchL2Data:    decodedBatchL2Data,
				GlobalExitRoot: oldHash,
				Coinbase:       common.Address{},
				Timestamp:      time.Now(),
			},
			expectedExecutorResponse: successfulResult,
			expectedResult:           successfulResult,
		},
		{
			name:                    "Error while getting batch by number",
			batchNum:                1,
			mockGetBatchByNumberErr: errors.New("database err"),
			expectedError:           fmt.Errorf("failed to get batch by number, err: database err"),
		},
		{
			name:     "Error decoding BatchL2Data",
			batchNum: 1,
			mockGetBatchByNumber: &state.Batch{
				BatchNumber:    1,
				BatchL2Data:    []byte("invalidBatchL2Data"),
				GlobalExitRoot: oldHash,
				Coinbase:       common.Address{},
				Timestamp:      time.Now(),
			},
			expectedDecodeErr: fmt.Errorf("reprocessFullBatch: error decoding BatchL2Data before reprocessing full batch: 1. Error: %v", errors.New("invalid data")),
			expectedError:     fmt.Errorf("reprocessFullBatch: error decoding BatchL2Data before reprocessing full batch: 1. Error: %v", errors.New("invalid data")),
		},
		{
			name:     "Error processing batch",
			batchNum: 1,
			mockGetBatchByNumber: &state.Batch{
				BatchNumber:    1,
				BatchL2Data:    decodedBatchL2Data,
				GlobalExitRoot: oldHash,
				Coinbase:       common.Address{},
				Timestamp:      time.Now(),
			},
			expectedExecutorErr: errors.New("processing err"),
			expectedError:       errors.New("processing err"),
		},
		{
			name:     "RomOOCError",
			batchNum: 1,
			mockGetBatchByNumber: &state.Batch{
				BatchNumber:    1,
				BatchL2Data:    decodedBatchL2Data,
				GlobalExitRoot: oldHash,
				Coinbase:       common.Address{},
				Timestamp:      time.Now(),
			},
			expectedExecutorResponse: roomOOCErrResult,
			expectedError:            fmt.Errorf("failed to process batch because OutOfCounters error"),
		},
		{
			name:     "Reprocessed batch has different state root",
			batchNum: 1,
			mockGetBatchByNumber: &state.Batch{
				BatchNumber:    1,
				BatchL2Data:    decodedBatchL2Data,
				GlobalExitRoot: oldHash,
				Coinbase:       common.Address{},
				Timestamp:      time.Now(),
			},
			expectedExecutorResponse: &state.ProcessBatchResponse{
				NewStateRoot: newHash2,
			},
			expectedError: fmt.Errorf("batchNumber: 1, reprocessed batch has different state root, expected: %s, got: %s", newHash.Hex(), newHash2.Hex()),
		},
	}

	for _, tc := range testCases {
		t.Run(tc.name, func(t *testing.T) {
			// arrange
			f := setupFinalizer(true)
			dbManagerMock.On("GetBatchByNumber", context.Background(), tc.batchNum, nil).Return(tc.mockGetBatchByNumber, tc.mockGetBatchByNumberErr).Once()
			if tc.mockGetBatchByNumberErr == nil {
				dbManagerMock.On("GetForkIDByBatchNumber", tc.batchNum).Return(uint64(4)).Once()
				if tc.expectedDecodeErr == nil {
					executorMock.On("ProcessBatch", context.Background(), mock.Anything, false).Return(tc.expectedExecutorResponse, tc.expectedExecutorErr)
				}
			}
<<<<<<< HEAD
			if tc.name != "Error while getting batch by number" {
				dbManagerMock.On("GetForkIDByBatchNumber", f.batch.batchNumber).Return(uint64(5)).Once()
			}

=======
>>>>>>> 5a85d85e
			// act
			result, err := f.reprocessFullBatch(context.Background(), tc.batchNum, newHash)

			// assert
			if tc.expectedError != nil {
				assert.EqualError(t, err, tc.expectedError.Error())
			} else {
				assert.NoError(t, err)
				assert.Equal(t, tc.expectedResult, result)
			}
			dbManagerMock.AssertExpectations(t)
			executorMock.AssertExpectations(t)
		})
	}
}

func TestFinalizer_getLastBatchNumAndOldStateRoot(t *testing.T) {
	f := setupFinalizer(false)
	testCases := []struct {
		name              string
		mockBatches       []*state.Batch
		mockError         error
		expectedBatchNum  uint64
		expectedStateRoot common.Hash
		expectedError     error
	}{
		{
			name: "Success with two batches",
			mockBatches: []*state.Batch{
				{BatchNumber: 2, StateRoot: common.BytesToHash([]byte("stateRoot2"))},
				{BatchNumber: 1, StateRoot: common.BytesToHash([]byte("stateRoot1"))},
			},
			mockError:         nil,
			expectedBatchNum:  2,
			expectedStateRoot: common.BytesToHash([]byte("stateRoot1")),
			expectedError:     nil,
		},
		{
			name: "Success with one batch",
			mockBatches: []*state.Batch{
				{BatchNumber: 1, StateRoot: common.BytesToHash([]byte("stateRoot1"))},
			},
			mockError:         nil,
			expectedBatchNum:  1,
			expectedStateRoot: common.BytesToHash([]byte("stateRoot1")),
			expectedError:     nil,
		},
		{
			name:              "Error while getting batches",
			mockBatches:       nil,
			mockError:         errors.New("database err"),
			expectedBatchNum:  0,
			expectedStateRoot: common.Hash{},
			expectedError:     errors.New("failed to get last 2 batches, err: database err"),
		},
	}

	for _, tc := range testCases {
		t.Run(tc.name, func(t *testing.T) {
			// arrange
			dbManagerMock.On("GetLastNBatches", context.Background(), uint(2)).Return(tc.mockBatches, tc.mockError).Once()

			// act
			batchNum, stateRoot, err := f.getLastBatchNumAndOldStateRoot(context.Background())

			// assert
			assert.Equal(t, tc.expectedBatchNum, batchNum)
			assert.Equal(t, tc.expectedStateRoot, stateRoot)
			if tc.expectedError != nil {
				assert.EqualError(t, err, tc.expectedError.Error())
			} else {
				assert.NoError(t, err)
			}

			dbManagerMock.AssertExpectations(t)
		})
	}
}

func TestFinalizer_getOldStateRootFromBatches(t *testing.T) {
	// arrange
	f = setupFinalizer(false)
	testCases := []struct {
		name              string
		batches           []*state.Batch
		expectedStateRoot common.Hash
	}{
		{
			name: "Success with two batches",
			batches: []*state.Batch{
				{BatchNumber: 2, StateRoot: common.BytesToHash([]byte("stateRoot2"))},
				{BatchNumber: 1, StateRoot: common.BytesToHash([]byte("stateRoot1"))},
			},
			expectedStateRoot: common.BytesToHash([]byte("stateRoot1")),
		},
		{
			name: "Success with one batch",
			batches: []*state.Batch{
				{BatchNumber: 1, StateRoot: common.BytesToHash([]byte("stateRoot1"))},
			},
			expectedStateRoot: common.BytesToHash([]byte("stateRoot1")),
		},
		{
			name:              "Success with no batches",
			batches:           []*state.Batch{},
			expectedStateRoot: common.Hash{},
		},
	}

	for _, tc := range testCases {
		t.Run(tc.name, func(t *testing.T) {
			// act
			stateRoot := f.getOldStateRootFromBatches(tc.batches)

			// assert
			assert.Equal(t, tc.expectedStateRoot, stateRoot)
		})
	}
}

func TestFinalizer_isBatchAlmostFull(t *testing.T) {
	// arrange
	testCases := []struct {
		name               string
		modifyResourceFunc func(resources state.BatchResources) state.BatchResources
		expectedResult     bool
	}{
		{
			name: "Is ready - MaxBatchBytesSize",
			modifyResourceFunc: func(resources state.BatchResources) state.BatchResources {
				resources.Bytes = f.getConstraintThresholdUint64(bc.MaxBatchBytesSize) - 1
				return resources
			},
			expectedResult: true,
		},
		{
			name: "Is NOT ready - MaxBatchBytesSize",
			modifyResourceFunc: func(resources state.BatchResources) state.BatchResources {
				resources.Bytes = f.getConstraintThresholdUint64(bc.MaxBatchBytesSize) + 1
				return resources
			},
			expectedResult: false,
		},
		{
			name: "Is ready - MaxCumulativeGasUsed",
			modifyResourceFunc: func(resources state.BatchResources) state.BatchResources {
				resources.ZKCounters.CumulativeGasUsed = f.getConstraintThresholdUint64(bc.MaxCumulativeGasUsed) - 1
				return resources
			},
			expectedResult: true,
		},
		{
			name: "Is NOT ready - MaxCumulativeGasUsed",
			modifyResourceFunc: func(resources state.BatchResources) state.BatchResources {
				resources.ZKCounters.CumulativeGasUsed = f.getConstraintThresholdUint64(bc.MaxCumulativeGasUsed) + 1
				return resources
			},
			expectedResult: false,
		},
		{
			name: "Is ready - MaxSteps",
			modifyResourceFunc: func(resources state.BatchResources) state.BatchResources {
				resources.ZKCounters.UsedSteps = f.getConstraintThresholdUint32(bc.MaxSteps) - 1
				return resources
			},
			expectedResult: true,
		},
		{
			name: "Is NOT ready - MaxSteps",
			modifyResourceFunc: func(resources state.BatchResources) state.BatchResources {
				resources.ZKCounters.UsedSteps = f.getConstraintThresholdUint32(bc.MaxSteps) + 1
				return resources
			},
			expectedResult: false,
		},
		{
			name: "Is ready - MaxPoseidonPaddings",
			modifyResourceFunc: func(resources state.BatchResources) state.BatchResources {
				resources.ZKCounters.UsedPoseidonPaddings = f.getConstraintThresholdUint32(bc.MaxPoseidonPaddings) - 1
				return resources
			},
			expectedResult: true,
		},
		{
			name: "Is NOT ready - MaxPoseidonPaddings",
			modifyResourceFunc: func(resources state.BatchResources) state.BatchResources {
				resources.ZKCounters.UsedPoseidonPaddings = f.getConstraintThresholdUint32(bc.MaxPoseidonPaddings) + 1
				return resources
			},
			expectedResult: false,
		},
		{
			name: "Is ready - MaxBinaries",
			modifyResourceFunc: func(resources state.BatchResources) state.BatchResources {
				resources.ZKCounters.UsedBinaries = f.getConstraintThresholdUint32(bc.MaxBinaries) - 1
				return resources
			},
			expectedResult: true,
		},
		{
			name: "Is NOT ready - MaxBinaries",
			modifyResourceFunc: func(resources state.BatchResources) state.BatchResources {
				resources.ZKCounters.UsedBinaries = f.getConstraintThresholdUint32(bc.MaxBinaries) + 1
				return resources
			},
			expectedResult: false,
		},
		{
			name: "Is ready - MaxKeccakHashes",
			modifyResourceFunc: func(resources state.BatchResources) state.BatchResources {
				resources.ZKCounters.UsedKeccakHashes = f.getConstraintThresholdUint32(bc.MaxKeccakHashes) - 1
				return resources
			},
			expectedResult: true,
		},
		{
			name: "Is NOT ready - MaxKeccakHashes",
			modifyResourceFunc: func(resources state.BatchResources) state.BatchResources {
				resources.ZKCounters.UsedKeccakHashes = f.getConstraintThresholdUint32(bc.MaxKeccakHashes) + 1
				return resources
			},
			expectedResult: false,
		},
		{
			name: "Is ready - MaxArithmetics",
			modifyResourceFunc: func(resources state.BatchResources) state.BatchResources {
				resources.ZKCounters.UsedArithmetics = f.getConstraintThresholdUint32(bc.MaxArithmetics) - 1
				return resources
			},
			expectedResult: true,
		},
		{
			name: "Is NOT ready - MaxArithmetics",
			modifyResourceFunc: func(resources state.BatchResources) state.BatchResources {
				resources.ZKCounters.UsedArithmetics = f.getConstraintThresholdUint32(bc.MaxArithmetics) + 1
				return resources
			},
			expectedResult: false,
		},
		{
			name: "Is ready - MaxMemAligns",
			modifyResourceFunc: func(resources state.BatchResources) state.BatchResources {
				resources.ZKCounters.UsedMemAligns = f.getConstraintThresholdUint32(bc.MaxMemAligns) - 1
				return resources
			},
			expectedResult: true,
		},
		{
			name: "Is NOT ready - MaxMemAligns",
			modifyResourceFunc: func(resources state.BatchResources) state.BatchResources {
				resources.ZKCounters.UsedMemAligns = f.getConstraintThresholdUint32(bc.MaxMemAligns) + 1
				return resources
			},
			expectedResult: false,
		},
	}

	for _, tc := range testCases {
		t.Run(tc.name, func(t *testing.T) {
			// arrange
			f = setupFinalizer(true)
			maxRemainingResource := getMaxRemainingResources(bc)
			f.batch.remainingResources = tc.modifyResourceFunc(maxRemainingResource)

			// act
			result := f.isBatchAlmostFull()

			// assert
			assert.Equal(t, tc.expectedResult, result)
			if tc.expectedResult {
				assert.Equal(t, state.BatchAlmostFullClosingReason, f.batch.closingReason)
			} else {
				assert.Equal(t, state.EmptyClosingReason, f.batch.closingReason)
			}
		})
	}
}

func TestFinalizer_setNextForcedBatchDeadline(t *testing.T) {
	// arrange
	f = setupFinalizer(false)
	now = testNow
	defer func() {
		now = time.Now
	}()
	expected := now().Unix() + int64(f.cfg.ForcedBatchDeadlineTimeout.Duration.Seconds())

	// act
	f.setNextForcedBatchDeadline()

	// assert
	assert.Equal(t, expected, f.nextForcedBatchDeadline)
}

func TestFinalizer_setNextGERDeadline(t *testing.T) {
	// arrange
	f = setupFinalizer(false)
	now = testNow
	defer func() {
		now = time.Now
	}()
	expected := now().Unix() + int64(f.cfg.GERDeadlineTimeout.Duration.Seconds())

	// act
	f.setNextGERDeadline()

	// assert
	assert.Equal(t, expected, f.nextGERDeadline)
}

func TestFinalizer_getConstraintThresholdUint64(t *testing.T) {
	// arrange
	f = setupFinalizer(false)
	input := uint64(100)
	expect := input * uint64(f.cfg.ResourcePercentageToCloseBatch) / 100

	// act
	result := f.getConstraintThresholdUint64(input)

	// assert
	assert.Equal(t, result, expect)
}

func TestFinalizer_getConstraintThresholdUint32(t *testing.T) {
	// arrange
	f = setupFinalizer(false)
	input := uint32(100)
	expect := uint32(input * f.cfg.ResourcePercentageToCloseBatch / 100)

	// act
	result := f.getConstraintThresholdUint32(input)

	// assert
	assert.Equal(t, result, expect)
}

func TestFinalizer_getRemainingResources(t *testing.T) {
	// act
	remainingResources := getMaxRemainingResources(bc)

	// assert
	assert.Equal(t, remainingResources.ZKCounters.CumulativeGasUsed, bc.MaxCumulativeGasUsed)
	assert.Equal(t, remainingResources.ZKCounters.UsedKeccakHashes, bc.MaxKeccakHashes)
	assert.Equal(t, remainingResources.ZKCounters.UsedPoseidonHashes, bc.MaxPoseidonHashes)
	assert.Equal(t, remainingResources.ZKCounters.UsedPoseidonPaddings, bc.MaxPoseidonPaddings)
	assert.Equal(t, remainingResources.ZKCounters.UsedMemAligns, bc.MaxMemAligns)
	assert.Equal(t, remainingResources.ZKCounters.UsedArithmetics, bc.MaxArithmetics)
	assert.Equal(t, remainingResources.ZKCounters.UsedBinaries, bc.MaxBinaries)
	assert.Equal(t, remainingResources.ZKCounters.UsedSteps, bc.MaxSteps)
	assert.Equal(t, remainingResources.Bytes, bc.MaxBatchBytesSize)
}

func Test_isBatchFull(t *testing.T) {
	f = setupFinalizer(true)

	testCases := []struct {
		name            string
		batchCountOfTxs int
		maxTxsPerBatch  uint64
		expected        bool
	}{
		{
			name:            "Batch is not full",
			batchCountOfTxs: 5,
			maxTxsPerBatch:  10,
			expected:        false,
		},
		{
			name:            "Batch is full",
			batchCountOfTxs: 10,
			maxTxsPerBatch:  10,
			expected:        true,
		},
	}

	for _, tc := range testCases {
		t.Run(tc.name, func(t *testing.T) {
			f.batch.countOfTxs = tc.batchCountOfTxs
			f.batchConstraints.MaxTxsPerBatch = tc.maxTxsPerBatch

			assert.Equal(t, tc.expected, f.isBatchFull())
			if tc.expected == true {
				assert.Equal(t, state.BatchFullClosingReason, f.batch.closingReason)
			}
		})
	}
}

func Test_sortForcedBatches(t *testing.T) {
	f = setupFinalizer(false)

	testCases := []struct {
		name     string
		input    []state.ForcedBatch
		expected []state.ForcedBatch
	}{
		{
			name:     "Empty slice",
			input:    []state.ForcedBatch{},
			expected: []state.ForcedBatch{},
		},
		{
			name:     "Single item slice",
			input:    []state.ForcedBatch{{ForcedBatchNumber: 5}},
			expected: []state.ForcedBatch{{ForcedBatchNumber: 5}},
		},
		{
			name:     "Multiple items unsorted",
			input:    []state.ForcedBatch{{ForcedBatchNumber: 5}, {ForcedBatchNumber: 3}, {ForcedBatchNumber: 9}},
			expected: []state.ForcedBatch{{ForcedBatchNumber: 3}, {ForcedBatchNumber: 5}, {ForcedBatchNumber: 9}},
		},
	}

	for _, testCase := range testCases {
		t.Run(testCase.name, func(t *testing.T) {
			result := f.sortForcedBatches(testCase.input)
			assert.Equal(t, testCase.expected, result, "They should be equal")
		})
	}
}

func setupFinalizer(withWipBatch bool) *finalizer {
	wipBatch := new(WipBatch)
	dbManagerMock = new(DbManagerMock)
	executorMock = new(StateMock)
	workerMock = new(WorkerMock)
	dbTxMock = new(DbTxMock)
	if withWipBatch {
		decodedBatchL2Data, err = hex.DecodeHex(testBatchL2DataAsString)
		if err != nil {
			panic(err)
		}
		wipBatch = &WipBatch{
			batchNumber:        1,
			coinbase:           seqAddr,
			initialStateRoot:   oldHash,
			stateRoot:          newHash,
			localExitRoot:      newHash,
			timestamp:          now(),
			globalExitRoot:     oldHash,
			remainingResources: getMaxRemainingResources(bc),
			closingReason:      state.EmptyClosingReason,
		}
	}
	eventStorage, err := nileventstorage.NewNilEventStorage()
	if err != nil {
		panic(err)
	}
	eventLog := event.NewEventLog(event.Config{}, eventStorage)
	return &finalizer{
		cfg:                  cfg,
		effectiveGasPriceCfg: effectiveGasPriceCfg,
		closingSignalCh:      closingSignalCh,
		isSynced:             isSynced,
		sequencerAddress:     seqAddr,
		worker:               workerMock,
		dbManager:            dbManagerMock,
		executor:             executorMock,
		batch:                wipBatch,
		batchConstraints:     bc,
		processRequest:       state.ProcessRequest{},
		sharedResourcesMux:   new(sync.RWMutex),
		lastGERHash:          common.Hash{},
		// closing signals
		nextGER:                                 common.Hash{},
		nextGERDeadline:                         0,
		nextGERMux:                              new(sync.RWMutex),
		nextForcedBatches:                       make([]state.ForcedBatch, 0),
		nextForcedBatchDeadline:                 0,
		nextForcedBatchesMux:                    new(sync.RWMutex),
		handlingL2Reorg:                         false,
		eventLog:                                eventLog,
		maxBreakEvenGasPriceDeviationPercentage: big.NewInt(10),
		pendingTransactionsToStore:              make(chan transactionToStore, bc.MaxTxsPerBatch*pendingTxsBufferSizeMultiplier),
		pendingTransactionsToStoreWG:            new(sync.WaitGroup),
		pendingTransactionsToStoreMux:           new(sync.RWMutex),
		storedFlushID:                           0,
		storedFlushIDCond:                       sync.NewCond(new(sync.Mutex)),
		proverID:                                "",
		lastPendingFlushID:                      0,
		pendingFlushIDCond:                      sync.NewCond(new(sync.Mutex)),
	}
}<|MERGE_RESOLUTION|>--- conflicted
+++ resolved
@@ -1972,13 +1972,10 @@
 					executorMock.On("ProcessBatch", context.Background(), mock.Anything, false).Return(tc.expectedExecutorResponse, tc.expectedExecutorErr)
 				}
 			}
-<<<<<<< HEAD
 			if tc.name != "Error while getting batch by number" {
 				dbManagerMock.On("GetForkIDByBatchNumber", f.batch.batchNumber).Return(uint64(5)).Once()
 			}
 
-=======
->>>>>>> 5a85d85e
 			// act
 			result, err := f.reprocessFullBatch(context.Background(), tc.batchNum, newHash)
 
