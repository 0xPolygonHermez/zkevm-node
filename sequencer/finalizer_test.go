package sequencer

import (
	"context"
	"errors"
	"fmt"
	"math/big"
	"strings"
	"sync"
	"testing"
	"time"

	cfgTypes "github.com/0xPolygonHermez/zkevm-node/config/types"
	"github.com/0xPolygonHermez/zkevm-node/event"
	"github.com/0xPolygonHermez/zkevm-node/event/nileventstorage"
	"github.com/0xPolygonHermez/zkevm-node/hex"
	"github.com/0xPolygonHermez/zkevm-node/pool"
	"github.com/0xPolygonHermez/zkevm-node/state"
	stateMetrics "github.com/0xPolygonHermez/zkevm-node/state/metrics"
	"github.com/0xPolygonHermez/zkevm-node/state/runtime"
	"github.com/0xPolygonHermez/zkevm-node/state/runtime/executor"
	"github.com/0xPolygonHermez/zkevm-node/test/constants"
	"github.com/ethereum/go-ethereum/accounts/abi/bind"
	"github.com/ethereum/go-ethereum/common"
	"github.com/ethereum/go-ethereum/core/types"
	"github.com/ethereum/go-ethereum/crypto"
	"github.com/stretchr/testify/assert"
	"github.com/stretchr/testify/mock"
	"github.com/stretchr/testify/require"
)

var (
	f             *finalizer
	nilErr        error
	dbManagerMock = new(DbManagerMock)
	executorMock  = new(StateMock)
	workerMock    = new(WorkerMock)
	dbTxMock      = new(DbTxMock)
	bc            = state.BatchConstraintsCfg{
		MaxTxsPerBatch:       300,
		MaxBatchBytesSize:    120000,
		MaxCumulativeGasUsed: 30000000,
		MaxKeccakHashes:      2145,
		MaxPoseidonHashes:    252357,
		MaxPoseidonPaddings:  135191,
		MaxMemAligns:         236585,
		MaxArithmetics:       236585,
		MaxBinaries:          473170,
		MaxSteps:             7570538,
	}
	closingSignalCh = ClosingSignalCh{
		ForcedBatchCh: make(chan state.ForcedBatch),
		GERCh:         make(chan common.Hash),
		L2ReorgCh:     make(chan L2ReorgEvent),
	}
	effectiveGasPriceCfg = EffectiveGasPriceCfg{
		MaxBreakEvenGasPriceDeviationPercentage: 10,
		L1GasPriceFactor:                        0.25,
		ByteGasCost:                             16,
		MarginFactor:                            1,
		Enabled:                                 false,
	}
	cfg = FinalizerCfg{
		GERDeadlineTimeout: cfgTypes.Duration{
			Duration: 60,
		},
		ForcedBatchDeadlineTimeout: cfgTypes.Duration{
			Duration: 60,
		},
		SleepDuration: cfgTypes.Duration{
			Duration: 60,
		},
		ClosingSignalsManagerWaitForCheckingL1Timeout: cfgTypes.Duration{
			Duration: 10 * time.Second,
		},
		ClosingSignalsManagerWaitForCheckingGER: cfgTypes.Duration{
			Duration: 10 * time.Second,
		},
		ClosingSignalsManagerWaitForCheckingForcedBatches: cfgTypes.Duration{
			Duration: 10 * time.Second,
		},
		ResourcePercentageToCloseBatch: 10,
		GERFinalityNumberOfBlocks:      64,
		SequentialReprocessFullBatch:   true,
	}
	chainID         = new(big.Int).SetInt64(400)
	pvtKey          = "0x28b2b0318721be8c8339199172cd7cc8f5e273800a35616ec893083a4b32c02e"
	nonce1          = uint64(1)
	nonce2          = uint64(2)
	seqAddr         = common.Address{}
	oldHash         = common.HexToHash("0x01")
	newHash         = common.HexToHash("0x02")
	newHash2        = common.HexToHash("0x03")
	stateRootHashes = []common.Hash{oldHash, newHash, newHash2}
	txHash          = common.HexToHash("0xf9e4fe4bd2256f782c66cffd76acdb455a76111842bb7e999af2f1b7f4d8d092")
	txHash2         = common.HexToHash("0xb281831a3401a04f3afa4ec586ef874f58c61b093643d408ea6aa179903df1a4")
	tx              = types.NewTransaction(nonce1, receiverAddr, big.NewInt(1), 100000, big.NewInt(1), nil)
	senderAddr      = common.HexToAddress("0x617b3a3528F9cDd6630fd3301B9c8911F7Bf063D")
	receiverAddr    = common.HexToAddress("0x1555324")
	isSynced        = func(ctx context.Context) bool {
		return true
	}
	testErrStr              = "some err"
	testErr                 = fmt.Errorf(testErrStr)
	openBatchError          = fmt.Errorf("failed to open new batch, err: %w", testErr)
	cumulativeGasErr        = state.GetZKCounterError("CumulativeGasUsed")
	testBatchL2DataAsString = "0xee80843b9aca00830186a0944d5cf5032b2a844602278b01199ed191a86c93ff88016345785d8a0000808203e980801186622d03b6b8da7cf111d1ccba5bb185c56deae6a322cebc6dda0556f3cb9700910c26408b64b51c5da36ba2f38ef55ba1cee719d5a6c012259687999074321bff"
	decodedBatchL2Data      []byte
	done                    chan bool
	gasPrice                = big.NewInt(1000000)
	breakEvenGasPrice       = big.NewInt(1000000)
	l1GasPrice              = uint64(1000000)
)

func testNow() time.Time {
	return time.Unix(0, 0)
}

func TestNewFinalizer(t *testing.T) {
	eventStorage, err := nileventstorage.NewNilEventStorage()
	require.NoError(t, err)
	eventLog := event.NewEventLog(event.Config{}, eventStorage)

	dbManagerMock.On("GetLastSentFlushID", context.Background()).Return(uint64(0), nil)

	// arrange and act
	pendingTxsToStoreMux := new(sync.RWMutex)
	pendingTxsPerAddressTrackers := make(map[common.Address]*pendingTxPerAddressTracker)
	f = newFinalizer(cfg, effectiveGasPriceCfg, workerMock, dbManagerMock, executorMock, seqAddr, isSynced, closingSignalCh, bc, eventLog, pendingTxsToStoreMux, pendingTxsPerAddressTrackers)

	// assert
	assert.NotNil(t, f)
	assert.Equal(t, f.cfg, cfg)
	assert.Equal(t, f.worker, workerMock)
	assert.Equal(t, dbManagerMock, dbManagerMock)
	assert.Equal(t, f.executor, executorMock)
	assert.Equal(t, f.sequencerAddress, seqAddr)
	assert.Equal(t, f.closingSignalCh, closingSignalCh)
	assert.Equal(t, f.batchConstraints, bc)
}

func TestFinalizer_handleProcessTransactionResponse(t *testing.T) {
	f = setupFinalizer(true)
	ctx = context.Background()
	txTracker := &TxTracker{Hash: txHash, From: senderAddr, Nonce: 1, GasPrice: gasPrice, BreakEvenGasPrice: breakEvenGasPrice, L1GasPrice: l1GasPrice, BatchResources: state.BatchResources{
		Bytes: 1000,
		ZKCounters: state.ZKCounters{
			CumulativeGasUsed: 500,
		},
	}}

	txResponse := &state.ProcessTransactionResponse{
		TxHash:    txHash,
		StateRoot: newHash2,
		RomError:  nil,
		GasUsed:   100000,
	}
	batchResponse := &state.ProcessBatchResponse{
		Responses: []*state.ProcessTransactionResponse{
			txResponse,
		},
	}
	txResponseIntrinsicError := &state.ProcessTransactionResponse{
		TxHash:    txHash,
		StateRoot: newHash2,
		RomError:  runtime.ErrIntrinsicInvalidNonce,
	}
	txResponseOOCError := &state.ProcessTransactionResponse{
		TxHash:    txHash,
		StateRoot: newHash2,
		RomError:  runtime.ErrOutOfCountersKeccak,
	}
	testCases := []struct {
		name                       string
		executorResponse           *state.ProcessBatchResponse
		oldStateRoot               common.Hash
		expectedStoredTx           transactionToStore
		expectedMoveToNotReadyCall bool
		expectedDeleteTxCall       bool
		expectedUpdateTxCall       bool
		expectedError              error
		expectedUpdateTxStatus     pool.TxStatus
	}{
		{
			name: "Successful transaction",
			executorResponse: &state.ProcessBatchResponse{
				Responses: []*state.ProcessTransactionResponse{
					txResponse,
				},
				ReadWriteAddresses: map[common.Address]*state.InfoReadWrite{
					senderAddr: {
						Address: senderAddr,
						Nonce:   &nonce2,
						Balance: big.NewInt(100),
					},
					receiverAddr: {
						Address: receiverAddr,
						Nonce:   nil,
						Balance: big.NewInt(100),
					},
				},
			},
			oldStateRoot: oldHash,
			expectedStoredTx: transactionToStore{
				hash:          txHash,
				from:          senderAddr,
				batchNumber:   f.batch.batchNumber,
				coinbase:      f.batch.coinbase,
				timestamp:     f.batch.timestamp,
				oldStateRoot:  oldHash,
				batchResponse: batchResponse,
				response:      txResponse,
				isForcedBatch: false,
			},
		},
		{
			name: "Batch resources underflow err",
			executorResponse: &state.ProcessBatchResponse{
				UsedZkCounters: state.ZKCounters{
					CumulativeGasUsed: f.batch.remainingResources.ZKCounters.CumulativeGasUsed + 1,
				},
				Responses: []*state.ProcessTransactionResponse{
					txResponse,
				},
				ReadWriteAddresses: map[common.Address]*state.InfoReadWrite{
					senderAddr: {
						Address: senderAddr,
						Nonce:   &nonce1,
						Balance: big.NewInt(100),
					},
				},
			},
			oldStateRoot:         oldHash,
			expectedUpdateTxCall: true,
			expectedError:        state.NewBatchRemainingResourcesUnderflowError(cumulativeGasErr, cumulativeGasErr.Error()),
		},
		{
			name: "Intrinsic err",
			executorResponse: &state.ProcessBatchResponse{
				IsRomOOCError: false,
				UsedZkCounters: state.ZKCounters{
					CumulativeGasUsed: 1,
				},
				Responses: []*state.ProcessTransactionResponse{
					txResponseIntrinsicError,
				},
				ReadWriteAddresses: map[common.Address]*state.InfoReadWrite{
					senderAddr: {
						Address: senderAddr,
						Nonce:   &nonce1,
						Balance: big.NewInt(100),
					},
				},
			},
			oldStateRoot:               oldHash,
			expectedMoveToNotReadyCall: true,
			expectedError:              txResponseIntrinsicError.RomError,
		},
		{
			name: "Out Of Counters err",
			executorResponse: &state.ProcessBatchResponse{
				IsRomOOCError: true,
				UsedZkCounters: state.ZKCounters{
					UsedKeccakHashes: bc.MaxKeccakHashes + 1,
				},
				Responses: []*state.ProcessTransactionResponse{
					txResponseOOCError,
				},
			},
			oldStateRoot:           oldHash,
			expectedError:          txResponseOOCError.RomError,
			expectedDeleteTxCall:   true,
			expectedUpdateTxStatus: pool.TxStatusInvalid,
		},
	}

	for _, tc := range testCases {
		t.Run(tc.name, func(t *testing.T) {
			storedTxs := make([]transactionToStore, 0)
			f.pendingTxsToStore = make(chan transactionToStore)

			if tc.expectedStoredTx.batchResponse != nil {
				done = make(chan bool) // init a new done channel
				go func() {
					for tx := range f.pendingTxsToStore {
						storedTxs = append(storedTxs, tx)
						f.pendingTxsToStoreWG.Done()
					}
					done <- true // signal that the goroutine is done
				}()
			}
			if tc.expectedDeleteTxCall {
				workerMock.On("DeleteTx", txTracker.Hash, txTracker.From).Return().Once()
			}
			if tc.expectedMoveToNotReadyCall {
				addressInfo := tc.executorResponse.ReadWriteAddresses[senderAddr]
				workerMock.On("MoveTxToNotReady", txHash, senderAddr, addressInfo.Nonce, addressInfo.Balance).Return([]*TxTracker{}).Once()
			}
			if tc.expectedUpdateTxCall {
				workerMock.On("UpdateTxZKCounters", txTracker.Hash, txTracker.From, tc.executorResponse.UsedZkCounters).Return().Once()
			}
			if tc.expectedError == nil {
				//dbManagerMock.On("GetGasPrices", ctx).Return(pool.GasPrices{L1GasPrice: 0, L2GasPrice: 0}, nilErr).Once()
				workerMock.On("DeleteTx", txTracker.Hash, txTracker.From).Return().Once()
				workerMock.On("UpdateAfterSingleSuccessfulTxExecution", txTracker.From, tc.executorResponse.ReadWriteAddresses).Return([]*TxTracker{}).Once()
				workerMock.On("AddPendingTxToStore", txTracker.Hash, txTracker.From).Return().Once()
			}
			if tc.expectedUpdateTxStatus != "" {
				dbManagerMock.On("UpdateTxStatus", ctx, txHash, tc.expectedUpdateTxStatus, false, mock.Anything).Return(nil).Once()
			}

			errWg, err := f.handleProcessTransactionResponse(ctx, txTracker, tc.executorResponse, tc.oldStateRoot)
			if errWg != nil {
				errWg.Wait()
			}

			if tc.expectedError != nil {
				require.Equal(t, tc.expectedError, err)
			} else {
				require.Nil(t, err)
			}

			if tc.expectedStoredTx.batchResponse != nil {
				close(f.pendingTxsToStore) // close the channel
				<-done                     // wait for the goroutine to finish
				f.pendingTxsToStoreWG.Wait()
				require.Len(t, storedTxs, 1)
				actualTx := storedTxs[0]
				assertEqualTransactionToStore(t, tc.expectedStoredTx, actualTx)
			} else {
				require.Empty(t, storedTxs)
			}

			workerMock.AssertExpectations(t)
			dbManagerMock.AssertExpectations(t)
		})
	}
}

func assertEqualTransactionToStore(t *testing.T, expectedTx, actualTx transactionToStore) {
	require.Equal(t, expectedTx.from, actualTx.from)
	require.Equal(t, expectedTx.hash, actualTx.hash)
	require.Equal(t, expectedTx.response, actualTx.response)
	require.Equal(t, expectedTx.batchNumber, actualTx.batchNumber)
	require.Equal(t, expectedTx.timestamp, actualTx.timestamp)
	require.Equal(t, expectedTx.coinbase, actualTx.coinbase)
	require.Equal(t, expectedTx.oldStateRoot, actualTx.oldStateRoot)
	require.Equal(t, expectedTx.isForcedBatch, actualTx.isForcedBatch)
	require.Equal(t, expectedTx.flushId, actualTx.flushId)
}

func TestFinalizer_newWIPBatch(t *testing.T) {
	// arrange
	now = testNow
	defer func() {
		now = time.Now
	}()

	f = setupFinalizer(true)
	f.processRequest.Caller = stateMetrics.SequencerCallerLabel
	f.processRequest.Timestamp = now()
	f.processRequest.Transactions = decodedBatchL2Data

	stateRootErr := errors.New("state root must have value to close batch")
	txs := []types.Transaction{*tx}
	require.NoError(t, err)
	newBatchNum := f.batch.batchNumber + 1
	expectedNewWipBatch := &WipBatch{
		batchNumber:        newBatchNum,
		coinbase:           f.sequencerAddress,
		initialStateRoot:   newHash,
		stateRoot:          newHash,
		timestamp:          now(),
		remainingResources: getMaxRemainingResources(f.batchConstraints),
	}
	closeBatchParams := ClosingBatchParameters{
		BatchNumber:          f.batch.batchNumber,
		StateRoot:            newHash,
		LocalExitRoot:        f.batch.localExitRoot,
		Txs:                  txs,
		EffectivePercentages: []uint8{255},
	}

	batches := []*state.Batch{
		{
			BatchNumber:    f.batch.batchNumber,
			StateRoot:      newHash,
			GlobalExitRoot: oldHash,
			Transactions:   txs,
			Timestamp:      now(),
			BatchL2Data:    decodedBatchL2Data,
		},
	}

	// For Empty Batch
	expectedNewWipEmptyBatch := *expectedNewWipBatch
	expectedNewWipEmptyBatch.initialStateRoot = oldHash
	expectedNewWipEmptyBatch.stateRoot = oldHash
	emptyBatch := *batches[0]
	emptyBatch.StateRoot = oldHash
	emptyBatch.Transactions = make([]types.Transaction, 0)
	emptyBatch.BatchL2Data = []byte{}
	emptyBatch.GlobalExitRoot = oldHash
	emptyBatchBatches := []*state.Batch{&emptyBatch}
	closeBatchParamsForEmptyBatch := closeBatchParams
	closeBatchParamsForEmptyBatch.StateRoot = oldHash
	closeBatchParamsForEmptyBatch.Txs = nil

	// For Forced Batch
	expectedForcedNewWipBatch := *expectedNewWipBatch
	expectedForcedNewWipBatch.batchNumber = expectedNewWipBatch.batchNumber + 1
	expectedForcedNewWipBatch.globalExitRoot = oldHash

	testCases := []struct {
		name                       string
		batches                    []*state.Batch
		closeBatchErr              error
		closeBatchParams           ClosingBatchParameters
		stateRootAndLERErr         error
		openBatchErr               error
		expectedWip                *WipBatch
		reprocessFullBatchResponse *state.ProcessBatchResponse
		expectedErr                error
		reprocessBatchErr          error
		forcedBatches              []state.ForcedBatch
	}{

		{
			name:               "Error StateRoot must have value",
			stateRootAndLERErr: stateRootErr,
			expectedErr:        stateRootErr,
		},
		{
			name:             "Error Close Batch",
			expectedWip:      expectedNewWipBatch,
			closeBatchParams: closeBatchParams,
			batches:          batches,
			closeBatchErr:    testErr,
			expectedErr:      fmt.Errorf("failed to close batch, err: %w", testErr),
			reprocessFullBatchResponse: &state.ProcessBatchResponse{
				NewStateRoot:     f.batch.stateRoot,
				NewLocalExitRoot: f.batch.localExitRoot,
				IsRomOOCError:    false,
			},
		},
		{
			name:             "Error Open Batch",
			expectedWip:      expectedNewWipBatch,
			closeBatchParams: closeBatchParams,
			batches:          batches,
			openBatchErr:     testErr,
			expectedErr:      fmt.Errorf("failed to open new batch, err: %w", testErr),
			reprocessFullBatchResponse: &state.ProcessBatchResponse{
				NewStateRoot:     f.batch.stateRoot,
				NewLocalExitRoot: f.batch.localExitRoot,
				IsRomOOCError:    false,
			},
		},
		{
			name:             "Success with closing non-empty batch",
			expectedWip:      expectedNewWipBatch,
			closeBatchParams: closeBatchParams,
			batches:          batches,
			reprocessFullBatchResponse: &state.ProcessBatchResponse{
				NewStateRoot:     f.batch.stateRoot,
				NewLocalExitRoot: f.batch.localExitRoot,
				IsRomOOCError:    false,
			},
		},
		{
			name:             "Success with closing empty batch",
			expectedWip:      &expectedNewWipEmptyBatch,
			closeBatchParams: closeBatchParamsForEmptyBatch,
			batches:          emptyBatchBatches,
			reprocessFullBatchResponse: &state.ProcessBatchResponse{
				NewStateRoot:     oldHash,
				NewLocalExitRoot: f.batch.localExitRoot,
				IsRomOOCError:    false,
			},
		},
		{
			name: "Forced Batches",
			forcedBatches: []state.ForcedBatch{{
				BlockNumber:       1,
				ForcedBatchNumber: 1,
				Sequencer:         seqAddr,
				GlobalExitRoot:    oldHash,
				RawTxsData:        nil,
				ForcedAt:          now(),
			}},
			expectedWip:      &expectedForcedNewWipBatch,
			closeBatchParams: closeBatchParams,
			batches:          batches,
			reprocessFullBatchResponse: &state.ProcessBatchResponse{
				NewStateRoot:     f.batch.stateRoot,
				NewLocalExitRoot: f.batch.localExitRoot,
				IsRomOOCError:    false,
			},
		},
	}

	for _, tc := range testCases {
		t.Run(tc.name, func(t *testing.T) {
			// arrange
			f.processRequest.GlobalExitRoot = oldHash
			f.processRequest.OldStateRoot = oldHash
			f.processRequest.BatchNumber = f.batch.batchNumber
			f.nextForcedBatches = tc.forcedBatches

			currTxs := txs
			if tc.closeBatchParams.StateRoot == oldHash {
				currTxs = nil
				f.batch.stateRoot = oldHash
				f.processRequest.Transactions = []byte{}
				defer func() {
					f.batch.stateRoot = newHash
					f.processRequest.Transactions = decodedBatchL2Data
				}()

				executorMock.On("ProcessBatch", ctx, f.processRequest, true).Return(tc.reprocessFullBatchResponse, tc.reprocessBatchErr).Once()
			}

			if tc.stateRootAndLERErr == nil {
				dbManagerMock.On("CloseBatch", ctx, tc.closeBatchParams).Return(tc.closeBatchErr).Once()
				dbManagerMock.On("GetBatchByNumber", ctx, f.batch.batchNumber, nil).Return(tc.batches[0], nilErr).Once()
				dbManagerMock.On("GetForkIDByBatchNumber", f.batch.batchNumber).Return(uint64(5)).Once()
				dbManagerMock.On("GetTransactionsByBatchNumber", ctx, f.batch.batchNumber).Return(currTxs, constants.EffectivePercentage, nilErr).Once()
				if tc.forcedBatches != nil && len(tc.forcedBatches) > 0 {
					processRequest := f.processRequest
					processRequest.BatchNumber = f.processRequest.BatchNumber + 1
					processRequest.OldStateRoot = newHash
					processRequest.Transactions = nil
					dbManagerMock.On("GetLastTrustedForcedBatchNumber", ctx, nil).Return(tc.forcedBatches[0].ForcedBatchNumber-1, nilErr).Once()
					dbManagerMock.On("ProcessForcedBatch", tc.forcedBatches[0].ForcedBatchNumber, processRequest).Return(tc.reprocessFullBatchResponse, nilErr).Once()
				}
				if tc.closeBatchErr == nil {
					dbManagerMock.On("BeginStateTransaction", ctx).Return(dbTxMock, nilErr).Once()
					dbManagerMock.On("OpenBatch", ctx, mock.Anything, dbTxMock).Return(tc.openBatchErr).Once()
					if tc.openBatchErr == nil {
						dbTxMock.On("Commit", ctx).Return(nilErr).Once()
					} else {
						dbTxMock.On("Rollback", ctx).Return(nilErr).Once()
					}
				}
				executorMock.On("ProcessBatch", ctx, f.processRequest, false).Return(tc.reprocessFullBatchResponse, tc.reprocessBatchErr).Once()
			}

			if tc.stateRootAndLERErr != nil {
				f.batch.stateRoot = state.ZeroHash
				f.batch.localExitRoot = state.ZeroHash
				defer func() {
					f.batch.stateRoot = newHash
					f.batch.localExitRoot = newHash
				}()
			}

			// act
			wipBatch, err := f.newWIPBatch(ctx)

			// assert
			if tc.expectedErr != nil {
				assert.Error(t, err)
				assert.EqualError(t, err, tc.expectedErr.Error())
				assert.Nil(t, wipBatch)
			} else {
				assert.NoError(t, err)
				assert.Equal(t, tc.expectedWip, wipBatch)
			}
			dbManagerMock.AssertExpectations(t)
			dbTxMock.AssertExpectations(t)
			executorMock.AssertExpectations(t)
		})
	}
}

func TestFinalizer_syncWithState(t *testing.T) {
	// arrange
	f = setupFinalizer(true)
	now = testNow
	defer func() {
		now = time.Now
	}()
	one := uint64(1)
	batches := []*state.Batch{
		{
			BatchNumber:    1,
			StateRoot:      oldHash,
			GlobalExitRoot: oldHash,
		},
	}
	testCases := []struct {
		name                    string
		batches                 []*state.Batch
		lastBatchNum            *uint64
		isBatchClosed           bool
		ger                     common.Hash
		getWIPBatchErr          error
		openBatchErr            error
		isBatchClosedErr        error
		getLastBatchErr         error
		expectedProcessingCtx   state.ProcessingContext
		expectedBatch           *WipBatch
		expectedErr             error
		getLastBatchByNumberErr error
		getLatestGERErr         error
	}{
		{
			name:          "Success Closed Batch",
			lastBatchNum:  &one,
			isBatchClosed: true,
			ger:           oldHash,
			batches:       batches,
			expectedBatch: &WipBatch{
				batchNumber:        one + 1,
				coinbase:           f.sequencerAddress,
				initialStateRoot:   oldHash,
				stateRoot:          oldHash,
				timestamp:          testNow(),
				globalExitRoot:     oldHash,
				remainingResources: getMaxRemainingResources(f.batchConstraints),
			},
			expectedProcessingCtx: state.ProcessingContext{
				BatchNumber:    one + 1,
				Coinbase:       f.sequencerAddress,
				Timestamp:      testNow(),
				GlobalExitRoot: oldHash,
			},
			expectedErr: nil,
		},
		{
			name:          "Success Open Batch",
			lastBatchNum:  &one,
			isBatchClosed: false,
			batches:       batches,
			ger:           common.Hash{},
			expectedBatch: &WipBatch{
				batchNumber:        one,
				coinbase:           f.sequencerAddress,
				initialStateRoot:   oldHash,
				stateRoot:          oldHash,
				timestamp:          testNow(),
				globalExitRoot:     oldHash,
				remainingResources: getMaxRemainingResources(f.batchConstraints),
			},
			expectedProcessingCtx: state.ProcessingContext{
				BatchNumber:    one,
				Coinbase:       f.sequencerAddress,
				Timestamp:      testNow(),
				GlobalExitRoot: oldHash,
			},
		},
		{
			name:            "Error Failed to get last batch",
			lastBatchNum:    nil,
			batches:         batches,
			isBatchClosed:   true,
			ger:             oldHash,
			getLastBatchErr: testErr,
			expectedErr:     fmt.Errorf("failed to get last batch, err: %w", testErr),
		},
		{
			name:             "Error Failed to check if batch is closed",
			lastBatchNum:     &one,
			batches:          batches,
			isBatchClosed:    true,
			ger:              oldHash,
			isBatchClosedErr: testErr,
			expectedErr:      fmt.Errorf("failed to check if batch is closed, err: %w", testErr),
		},
		{
			name:           "Error Failed to get work-in-progress batch",
			lastBatchNum:   &one,
			batches:        batches,
			isBatchClosed:  false,
			ger:            common.Hash{},
			getWIPBatchErr: testErr,
			expectedErr:    fmt.Errorf("failed to get work-in-progress batch, err: %w", testErr),
		},
		{
			name:          "Error Failed to open new batch",
			lastBatchNum:  &one,
			batches:       batches,
			isBatchClosed: true,
			ger:           oldHash,
			openBatchErr:  testErr,
			expectedProcessingCtx: state.ProcessingContext{
				BatchNumber:    one + 1,
				Coinbase:       f.sequencerAddress,
				Timestamp:      testNow(),
				GlobalExitRoot: oldHash,
			},
			expectedErr: fmt.Errorf("failed to open new batch, err: %w", testErr),
		},
		{
			name:          "Error Failed to get batch by number",
			lastBatchNum:  &one,
			batches:       batches,
			isBatchClosed: true,
			ger:           oldHash,
			expectedProcessingCtx: state.ProcessingContext{
				BatchNumber:    one + 1,
				Coinbase:       f.sequencerAddress,
				Timestamp:      testNow(),
				GlobalExitRoot: oldHash,
			},
			expectedErr:             fmt.Errorf("failed to get last batch, err: %w", testErr),
			getLastBatchByNumberErr: testErr,
		},
		{
			name:            "Error Failed to get latest GER",
			lastBatchNum:    &one,
			batches:         batches,
			isBatchClosed:   true,
			ger:             oldHash,
			expectedErr:     fmt.Errorf("failed to get latest ger, err: %w", testErr),
			getLatestGERErr: testErr,
		},
	}

	for _, tc := range testCases {
		t.Run(tc.name, func(t *testing.T) {
			// arrange
			if tc.lastBatchNum == nil {
				dbManagerMock.Mock.On("GetLastBatch", ctx).Return(tc.batches[0], tc.getLastBatchErr).Once()
			} else {
				dbManagerMock.On("GetBatchByNumber", ctx, *tc.lastBatchNum, nil).Return(tc.batches[0], tc.getLastBatchByNumberErr).Once()
			}
			if tc.getLastBatchByNumberErr == nil {
				if tc.getLastBatchErr == nil {
					dbManagerMock.Mock.On("IsBatchClosed", ctx, *tc.lastBatchNum).Return(tc.isBatchClosed, tc.isBatchClosedErr).Once()
				}
				if tc.isBatchClosed {
					if tc.getLastBatchErr == nil && tc.isBatchClosedErr == nil {
						dbManagerMock.Mock.On("GetLatestGer", ctx, f.cfg.GERFinalityNumberOfBlocks).Return(state.GlobalExitRoot{GlobalExitRoot: tc.ger}, testNow(), tc.getLatestGERErr).Once()
						if tc.getLatestGERErr == nil {
							dbManagerMock.On("BeginStateTransaction", ctx).Return(dbTxMock, nil).Once()
							if tc.openBatchErr == nil {
								dbTxMock.On("Commit", ctx).Return(nil).Once()
							}
						}
					}

					if tc.getLastBatchErr == nil && tc.isBatchClosedErr == nil && tc.getLatestGERErr == nil {
						dbManagerMock.On("OpenBatch", ctx, tc.expectedProcessingCtx, dbTxMock).Return(tc.openBatchErr).Once()
					}

					if tc.expectedErr != nil && tc.openBatchErr != nil {
						dbTxMock.On("Rollback", ctx).Return(nil).Once()
					}
				} else {
					dbManagerMock.Mock.On("GetWIPBatch", ctx).Return(tc.expectedBatch, tc.getWIPBatchErr).Once()
				}
			}

			// act
			err := f.syncWithState(ctx, tc.lastBatchNum)

			// assert
			if tc.expectedErr != nil {
				assert.Error(t, err)
				assert.EqualError(t, err, tc.expectedErr.Error())
			} else {
				assert.NoError(t, err)
				assert.Equal(t, tc.expectedBatch, f.batch)
			}
			dbManagerMock.AssertExpectations(t)
		})
	}
}

func TestFinalizer_processForcedBatches(t *testing.T) {
	var err error
	f = setupFinalizer(false)
	now = testNow
	defer func() {
		now = time.Now
	}()
	ctx = context.Background()
	RawTxsData1 := make([]byte, 0, 2)
	RawTxsData1 = append(RawTxsData1, []byte(testBatchL2DataAsString)...)
	RawTxsData2 := make([]byte, 0, 2)
	RawTxsData2 = append(RawTxsData2, []byte(testBatchL2DataAsString)...)
	batchNumber := f.batch.batchNumber
	decodedBatchL2Data, err = hex.DecodeHex(testBatchL2DataAsString)
	require.NoError(t, err)
	encodedTxs, _, _, err := state.DecodeTxs(decodedBatchL2Data, forkId5)
	require.NoError(t, err)

	tx1 := types.NewTransaction(0, common.HexToAddress("0x1"), big.NewInt(1), 100000, big.NewInt(1), RawTxsData1)
	tx2 := types.NewTransaction(1, common.HexToAddress("0x2"), big.NewInt(1), 100000, big.NewInt(1), RawTxsData2)

	privateKey, err := crypto.HexToECDSA(strings.TrimPrefix(pvtKey, "0x"))
	require.NoError(t, err)
	auth, err := bind.NewKeyedTransactorWithChainID(privateKey, chainID)
	require.NoError(t, err)

	signedTx1, err := auth.Signer(auth.From, tx1)
	require.NoError(t, err)
	signedTx2, err := auth.Signer(auth.From, tx2)
	require.NoError(t, err)

	txResp1 := &state.ProcessTransactionResponse{
		TxHash:    signedTx1.Hash(),
		StateRoot: stateRootHashes[0],
<<<<<<< HEAD
		Tx:        encodedTxs[0],
=======
		Tx:        *signedTx1,
>>>>>>> 9ea4ab41
	}

	txResp2 := &state.ProcessTransactionResponse{
		TxHash:    signedTx2.Hash(),
		StateRoot: stateRootHashes[1],
<<<<<<< HEAD
		Tx:        encodedTxs[0],
=======
		Tx:        *signedTx2,
>>>>>>> 9ea4ab41
	}
	batchResponse1 := &state.ProcessBatchResponse{
		NewBatchNumber: f.batch.batchNumber + 1,
		Responses:      []*state.ProcessTransactionResponse{txResp1},
		NewStateRoot:   newHash,
	}

	batchResponse2 := &state.ProcessBatchResponse{
		NewBatchNumber: f.batch.batchNumber + 2,
		Responses:      []*state.ProcessTransactionResponse{txResp2},
		NewStateRoot:   newHash2,
	}
	forcedBatch1 := state.ForcedBatch{
		ForcedBatchNumber: 2,
		GlobalExitRoot:    oldHash,
		RawTxsData:        RawTxsData1,
	}
	forcedBatch2 := state.ForcedBatch{
		ForcedBatchNumber: 3,
		GlobalExitRoot:    oldHash,
		RawTxsData:        RawTxsData2,
	}
	testCases := []struct {
		name                            string
		forcedBatches                   []state.ForcedBatch
		getLastTrustedForcedBatchNumErr error
		expectedErr                     error
		expectedStoredTx                []transactionToStore
		processInBetweenForcedBatch     bool
		getForcedBatchError             error
	}{
		{
			name:          "Success",
			forcedBatches: []state.ForcedBatch{forcedBatch1, forcedBatch2},
			expectedStoredTx: []transactionToStore{
				{
					hash:          signedTx1.Hash(),
					from:          auth.From,
					batchResponse: batchResponse1,
					batchNumber:   f.batch.batchNumber + 1,
					coinbase:      seqAddr,
					timestamp:     now(),
					oldStateRoot:  stateRootHashes[0],
					isForcedBatch: true,
					response:      txResp1,
				},
				{
					hash:          signedTx2.Hash(),
					from:          auth.From,
					batchResponse: batchResponse2,
					batchNumber:   f.batch.batchNumber + 2,
					coinbase:      seqAddr,
					timestamp:     now(),
					oldStateRoot:  stateRootHashes[1],
					isForcedBatch: true,
					response:      txResp2,
				},
			},
		},
		{
			name:                            "GetLastTrustedForcedBatchNumber_Error",
			forcedBatches:                   []state.ForcedBatch{forcedBatch1},
			getLastTrustedForcedBatchNumErr: testErr,
			expectedErr:                     fmt.Errorf("failed to get last trusted forced batch number, err: %s", testErr),
		},
		{
			name:          "Skip Already Processed Forced Batches",
			forcedBatches: []state.ForcedBatch{{ForcedBatchNumber: 1}},
		},
		{
			name: "Process In-Between Unprocessed Forced Batches",
			forcedBatches: []state.ForcedBatch{
				forcedBatch2,
				forcedBatch1,
			},
			expectedStoredTx: []transactionToStore{
				{
					hash:          signedTx1.Hash(),
					from:          auth.From,
					batchResponse: batchResponse1,
					batchNumber:   f.batch.batchNumber + 1,
					coinbase:      seqAddr,
					timestamp:     now(),
					oldStateRoot:  stateRootHashes[0],
					isForcedBatch: true,
					response:      txResp1,
				},
				{
					hash:          signedTx2.Hash(),
					from:          auth.From,
					batchResponse: batchResponse2,
					batchNumber:   f.batch.batchNumber + 2,
					coinbase:      seqAddr,
					timestamp:     now(),
					oldStateRoot:  stateRootHashes[1],
					isForcedBatch: true,
					response:      txResp2,
				},
			},
			processInBetweenForcedBatch: true,
		},
		{
			name: "Error GetForcedBatch",
			forcedBatches: []state.ForcedBatch{
				forcedBatch2,
				forcedBatch1,
			},
			expectedErr:                 fmt.Errorf("failed to get in-between forced batch %d, err: %s", 2, testErr),
			getForcedBatchError:         testErr, // This will be used to simulate the error
			processInBetweenForcedBatch: true,
		},
	}

	for _, tc := range testCases {
		t.Run(tc.name, func(t *testing.T) {
			// arrange
			var newStateRoot common.Hash
			stateRoot := oldHash
			storedTxs := make([]transactionToStore, 0)
			f.pendingTxsToStore = make(chan transactionToStore)
			if tc.expectedStoredTx != nil && len(tc.expectedStoredTx) > 0 {
				done = make(chan bool) // init a new done channel
				go func() {
					for tx := range f.pendingTxsToStore {
						storedTxs = append(storedTxs, tx)
						f.pendingTxsToStoreWG.Done()
					}
					done <- true // signal that the goroutine is done
				}()
			}
			f.nextForcedBatches = make([]state.ForcedBatch, len(tc.forcedBatches))
			copy(f.nextForcedBatches, tc.forcedBatches)
			internalBatchNumber := batchNumber
			dbManagerMock.On("GetLastTrustedForcedBatchNumber", ctx, nil).Return(uint64(1), tc.getLastTrustedForcedBatchNumErr).Once()
			tc.forcedBatches = f.sortForcedBatches(tc.forcedBatches)

			if tc.getLastTrustedForcedBatchNumErr == nil {
				for i, forcedBatch := range tc.forcedBatches {
					// Skip already processed forced batches.
					if forcedBatch.ForcedBatchNumber == 1 {
						continue
					}

					internalBatchNumber += 1
					processRequest := state.ProcessRequest{
						BatchNumber:    internalBatchNumber,
						OldStateRoot:   stateRootHashes[i],
						GlobalExitRoot: forcedBatch.GlobalExitRoot,
						Transactions:   forcedBatch.RawTxsData,
						Coinbase:       f.sequencerAddress,
						Timestamp:      now(),
						Caller:         stateMetrics.SequencerCallerLabel,
					}
					var currResp *state.ProcessBatchResponse
					if tc.expectedStoredTx == nil {
						currResp = &state.ProcessBatchResponse{
							NewStateRoot:   stateRootHashes[i+1],
							NewBatchNumber: internalBatchNumber,
						}
					} else {
						for _, storedTx := range tc.expectedStoredTx {
							if storedTx.batchNumber == internalBatchNumber {
								currResp = storedTx.batchResponse
								break
							}
						}
					}
					dbManagerMock.On("ProcessForcedBatch", forcedBatch.ForcedBatchNumber, processRequest).Return(currResp, nilErr).Once()
				}

				if tc.processInBetweenForcedBatch {
					dbManagerMock.On("GetForcedBatch", ctx, uint64(2), nil).Return(&forcedBatch1, tc.getForcedBatchError).Once()
				}
			}

			workerMock.On("DeleteForcedTx", mock.Anything, mock.Anything).Return()
			workerMock.On("AddPendingTxToStore", mock.Anything, mock.Anything).Return()
			workerMock.On("AddForcedTx", mock.Anything, mock.Anything).Return()

			// act
			batchNumber, newStateRoot, err = f.processForcedBatches(ctx, batchNumber, stateRoot)

			// assert
			if tc.expectedErr != nil {
				assert.EqualError(t, err, tc.expectedErr.Error())
			} else {
				if tc.expectedStoredTx != nil && len(tc.expectedStoredTx) > 0 {
					close(f.pendingTxsToStore) // ensure the channel is closed
					<-done                     // wait for the goroutine to finish
					f.pendingTxsToStoreWG.Wait()
					for i := range tc.expectedStoredTx {
						require.Equal(t, tc.expectedStoredTx[i], storedTxs[i])
					}
				}
				if len(tc.expectedStoredTx) > 0 {
					assert.Equal(t, stateRootHashes[len(stateRootHashes)-1], newStateRoot)
				}
				assert.Equal(t, batchNumber, internalBatchNumber)
				assert.NoError(t, tc.expectedErr)
				dbManagerMock.AssertExpectations(t)
			}
		})
	}
}

func TestFinalizer_openWIPBatch(t *testing.T) {
	// arrange
	f = setupFinalizer(true)
	now = testNow
	defer func() {
		now = time.Now
	}()
	batchNum := f.batch.batchNumber + 1
	expectedWipBatch := &WipBatch{
		batchNumber:        batchNum,
		coinbase:           f.sequencerAddress,
		initialStateRoot:   oldHash,
		stateRoot:          oldHash,
		timestamp:          now(),
		globalExitRoot:     oldHash,
		remainingResources: getMaxRemainingResources(f.batchConstraints),
	}
	testCases := []struct {
		name         string
		openBatchErr error
		beginTxErr   error
		commitErr    error
		rollbackErr  error
		expectedWip  *WipBatch
		expectedErr  error
	}{
		{
			name:        "Success",
			expectedWip: expectedWipBatch,
		},
		{
			name:        "Error BeginTransaction",
			beginTxErr:  testErr,
			expectedErr: fmt.Errorf("failed to begin state transaction to open batch, err: %w", testErr),
		},
		{
			name:         "Error OpenBatch",
			openBatchErr: testErr,
			expectedErr:  fmt.Errorf("failed to open new batch, err: %w", testErr),
		},
		{
			name:        "Error Commit",
			commitErr:   testErr,
			expectedErr: fmt.Errorf("failed to commit database transaction for opening a batch, err: %w", testErr),
		},
		{
			name:         "Error Rollback",
			openBatchErr: testErr,
			rollbackErr:  testErr,
			expectedErr: fmt.Errorf(
				"failed to rollback dbTx: %s. Rollback err: %w",
				testErr.Error(), openBatchError,
			),
		},
	}

	for _, tc := range testCases {
		t.Run(tc.name, func(t *testing.T) {
			// arrange
			dbManagerMock.On("BeginStateTransaction", ctx).Return(dbTxMock, tc.beginTxErr).Once()
			if tc.beginTxErr == nil {
				dbManagerMock.On("OpenBatch", ctx, mock.Anything, dbTxMock).Return(tc.openBatchErr).Once()
			}

			if tc.expectedErr != nil && (tc.rollbackErr != nil || tc.openBatchErr != nil) {
				dbTxMock.On("Rollback", ctx).Return(tc.rollbackErr).Once()
			}

			if tc.expectedErr == nil || tc.commitErr != nil {
				dbTxMock.On("Commit", ctx).Return(tc.commitErr).Once()
			}

			// act
			wipBatch, err := f.openWIPBatch(ctx, batchNum, oldHash, oldHash)

			// assert
			if tc.expectedErr != nil {
				assert.Error(t, err)
				assert.EqualError(t, err, tc.expectedErr.Error())
				assert.Nil(t, wipBatch)
			} else {
				assert.NoError(t, err)
				assert.Equal(t, tc.expectedWip, wipBatch)
			}
			dbManagerMock.AssertExpectations(t)
			dbTxMock.AssertExpectations(t)
		})
	}
}

// TestFinalizer_closeBatch tests the closeBatch method.
func TestFinalizer_closeBatch(t *testing.T) {
	// arrange
	f = setupFinalizer(true)
	txs := make([]types.Transaction, 0)
	effectivePercentages := constants.EffectivePercentage
	usedResources := getUsedBatchResources(f.batchConstraints, f.batch.remainingResources)
	receipt := ClosingBatchParameters{
		BatchNumber:          f.batch.batchNumber,
		StateRoot:            f.batch.stateRoot,
		LocalExitRoot:        f.batch.localExitRoot,
		BatchResources:       usedResources,
		Txs:                  txs,
		EffectivePercentages: effectivePercentages,
	}
	managerErr := fmt.Errorf("some err")
	testCases := []struct {
		name        string
		managerErr  error
		expectedErr error
	}{
		{
			name:        "Success",
			managerErr:  nil,
			expectedErr: nil,
		},
		{
			name:        "Error Manager",
			managerErr:  managerErr,
			expectedErr: fmt.Errorf("failed to get transactions from transactions, err: %w", managerErr),
		},
	}

	for _, tc := range testCases {
		t.Run(tc.name, func(t *testing.T) {
			// arrange
			dbManagerMock.Mock.On("CloseBatch", ctx, receipt).Return(tc.managerErr).Once()
			dbManagerMock.Mock.On("GetTransactionsByBatchNumber", ctx, receipt.BatchNumber).Return(txs, effectivePercentages, tc.managerErr).Once()

			// act
			err := f.closeBatch(ctx)

			// assert
			if tc.expectedErr != nil {
				assert.Error(t, err)
				assert.EqualError(t, err, tc.expectedErr.Error())
				assert.ErrorIs(t, err, tc.managerErr)
			} else {
				assert.NoError(t, err)
			}
		})
	}
}

func TestFinalizer_openBatch(t *testing.T) {
	// arrange
	f = setupFinalizer(true)
	now = testNow
	defer func() {
		now = time.Now
	}()
	batchNum := f.batch.batchNumber + 1
	testCases := []struct {
		name        string
		batchNum    uint64
		managerErr  error
		expectedCtx state.ProcessingContext
		expectedErr error
	}{
		{
			name:       "Success",
			batchNum:   batchNum,
			managerErr: nil,
			expectedCtx: state.ProcessingContext{
				BatchNumber:    batchNum,
				Coinbase:       f.sequencerAddress,
				Timestamp:      now(),
				GlobalExitRoot: oldHash,
			},
			expectedErr: nil,
		},
		{
			name:        "Error Manager",
			batchNum:    batchNum,
			managerErr:  testErr,
			expectedCtx: state.ProcessingContext{},
			expectedErr: openBatchError,
		},
	}

	for _, tc := range testCases {
		t.Run(tc.name, func(t *testing.T) {
			// arrange
			dbManagerMock.Mock.On("OpenBatch", mock.Anything, mock.Anything, mock.Anything).Return(tc.managerErr).Once()

			// act
			actualCtx, err := f.openBatch(ctx, tc.batchNum, oldHash, nil)

			// assert
			if tc.expectedErr != nil {
				assert.Error(t, err)
				assert.EqualError(t, err, tc.expectedErr.Error())
				assert.ErrorIs(t, err, tc.managerErr)
				assert.Empty(t, actualCtx)
			} else {
				assert.NoError(t, err)
				assert.Equal(t, tc.expectedCtx, actualCtx)
			}
			dbManagerMock.AssertExpectations(t)
		})
	}
}

func TestFinalizer_isDeadlineEncountered(t *testing.T) {
	// arrange
	f = setupFinalizer(true)
	now = testNow
	defer func() {
		now = time.Now
	}()
	testCases := []struct {
		name                        string
		nextForcedBatch             int64
		nextGER                     int64
		nextDelayedBatch            int64
		expected                    bool
		timestampResolutionDeadline bool
	}{
		{
			name:     "No deadlines",
			expected: false,
		},
		{
			name:            "Forced batch deadline",
			nextForcedBatch: now().Add(time.Second).Unix(),
			expected:        true,
		},
		{
			name:     "Global Exit Root deadline",
			nextGER:  now().Add(time.Second).Unix(),
			expected: true,
		},
		{
			name:             "Delayed batch deadline",
			nextDelayedBatch: now().Add(time.Second).Unix(),
			expected:         false,
		},
		{
			name:                        "Timestamp resolution deadline",
			timestampResolutionDeadline: true,
			expected:                    true,
		},
	}

	for _, tc := range testCases {
		t.Run(tc.name, func(t *testing.T) {
			// arrange
			f.nextForcedBatchDeadline = tc.nextForcedBatch
			f.nextGERDeadline = tc.nextGER
			if tc.expected == true {
				now = func() time.Time {
					return testNow().Add(time.Second * 2)
				}
			}

			// specifically for "Timestamp resolution deadline" test case
			if tc.timestampResolutionDeadline == true {
				// ensure that the batch is not empty and the timestamp is in the past
				f.batch.timestamp = now().Add(-f.cfg.TimestampResolution.Duration * 2)
				f.batch.countOfTxs = 1
			}

			// act
			actual := f.isDeadlineEncountered()

			// assert
			assert.Equal(t, tc.expected, actual)
		})
	}
}

func TestFinalizer_checkRemainingResources(t *testing.T) {
	// arrange
	f = setupFinalizer(true)
	ctx = context.Background()
	txResponse := &state.ProcessTransactionResponse{TxHash: oldHash}
	result := &state.ProcessBatchResponse{
		UsedZkCounters: state.ZKCounters{CumulativeGasUsed: 1000},
		Responses:      []*state.ProcessTransactionResponse{txResponse},
	}
	remainingResources := state.BatchResources{
		ZKCounters: state.ZKCounters{CumulativeGasUsed: 9000},
		Bytes:      10000,
	}
	f.batch.remainingResources = remainingResources
	testCases := []struct {
		name                 string
		remaining            state.BatchResources
		expectedErr          error
		expectedWorkerUpdate bool
		expectedTxTracker    *TxTracker
	}{
		{
			name:                 "Success",
			remaining:            remainingResources,
			expectedErr:          nil,
			expectedWorkerUpdate: false,
			expectedTxTracker:    &TxTracker{RawTx: []byte("test")},
		},
		{
			name: "Bytes Resource Exceeded",
			remaining: state.BatchResources{
				Bytes: 0,
			},
			expectedErr:          state.ErrBatchResourceBytesUnderflow,
			expectedWorkerUpdate: true,
			expectedTxTracker:    &TxTracker{RawTx: []byte("test")},
		},
		{
			name: "ZkCounter Resource Exceeded",
			remaining: state.BatchResources{
				ZKCounters: state.ZKCounters{CumulativeGasUsed: 0},
			},
			expectedErr:          state.NewBatchRemainingResourcesUnderflowError(cumulativeGasErr, cumulativeGasErr.Error()),
			expectedWorkerUpdate: true,
			expectedTxTracker:    &TxTracker{RawTx: make([]byte, 0)},
		},
	}

	for _, tc := range testCases {
		t.Run(tc.name, func(t *testing.T) {
			// arrange
			f.batch.remainingResources = tc.remaining
			dbManagerMock.On("AddEvent", ctx, mock.Anything, nil).Return(nil)
			if tc.expectedWorkerUpdate {
				workerMock.On("UpdateTxZKCounters", txResponse.TxHash, tc.expectedTxTracker.From, result.UsedZkCounters).Return().Once()
			}

			// act
			err := f.checkRemainingResources(result, tc.expectedTxTracker)

			// assert
			if tc.expectedErr != nil {
				assert.Error(t, err)
				assert.EqualError(t, err, tc.expectedErr.Error())
			} else {
				assert.NoError(t, err)
			}
			if tc.expectedWorkerUpdate {
				workerMock.AssertCalled(t, "UpdateTxZKCounters", txResponse.TxHash, tc.expectedTxTracker.From, result.UsedZkCounters)
			} else {
				workerMock.AssertNotCalled(t, "UpdateTxZKCounters", mock.Anything, mock.Anything, mock.Anything)
			}
		})
	}
}

func TestFinalizer_handleTransactionError(t *testing.T) {
	// arrange
	f = setupFinalizer(true)
	nonce := uint64(0)
	txTracker := &TxTracker{Hash: txHash, From: senderAddr, Cost: big.NewInt(0)}
	testCases := []struct {
		name               string
		err                executor.RomError
		expectedDeleteCall bool
		updateTxStatus     pool.TxStatus
		expectedMoveCall   bool
		isRoomOOC          bool
	}{
		{
			name:               "Error OutOfCounters",
			err:                executor.RomError_ROM_ERROR_OUT_OF_COUNTERS_STEP,
			updateTxStatus:     pool.TxStatusInvalid,
			expectedDeleteCall: true,
			isRoomOOC:          true,
		},
		{
			name:             "Error IntrinsicInvalidNonce",
			err:              executor.RomError_ROM_ERROR_INTRINSIC_INVALID_NONCE,
			updateTxStatus:   pool.TxStatusFailed,
			expectedMoveCall: true,
		},
		{
			name:             "Error IntrinsicInvalidBalance",
			err:              executor.RomError_ROM_ERROR_INTRINSIC_INVALID_BALANCE,
			updateTxStatus:   pool.TxStatusFailed,
			expectedMoveCall: true,
		},
		{
			name:               "Error IntrinsicErrorChainId",
			err:                executor.RomError_ROM_ERROR_INTRINSIC_INVALID_CHAIN_ID,
			updateTxStatus:     pool.TxStatusFailed,
			expectedDeleteCall: true,
		},
	}
	for _, tc := range testCases {
		t.Run(tc.name, func(t *testing.T) {
			// arrange
			if tc.expectedDeleteCall {
				workerMock.On("DeleteTx", txHash, senderAddr).Return()
				dbManagerMock.On("UpdateTxStatus", ctx, txHash, tc.updateTxStatus, false, mock.Anything).Return(nil).Once()
			}
			if tc.expectedMoveCall {
				workerMock.On("MoveTxToNotReady", txHash, senderAddr, &nonce, big.NewInt(0)).Return([]*TxTracker{
					{
						Hash: txHash2,
					},
				}).Once()

				dbManagerMock.On("UpdateTxStatus", ctx, txHash2, pool.TxStatusFailed, false, mock.Anything).Return(nil).Once()
			}

			result := &state.ProcessBatchResponse{
				IsRomOOCError: tc.isRoomOOC,
				ReadWriteAddresses: map[common.Address]*state.InfoReadWrite{
					senderAddr: {Nonce: &nonce, Balance: big.NewInt(0)},
				},
				Responses: []*state.ProcessTransactionResponse{
					{
						RomError: executor.RomErr(tc.err),
					},
				},
			}

			// act
			wg := f.handleProcessTransactionError(ctx, result, txTracker)
			if wg != nil {
				wg.Wait()
			}

			// assert
			workerMock.AssertExpectations(t)
		})
	}
}

func Test_processTransaction(t *testing.T) {
	f = setupFinalizer(true)
	gasUsed := uint64(100000)
	txTracker := &TxTracker{
		Hash:              txHash,
		From:              senderAddr,
		Nonce:             nonce1,
		BreakEvenGasPrice: breakEvenGasPrice,
		GasPrice:          breakEvenGasPrice,
		BatchResources: state.BatchResources{
			Bytes: 1000,
			ZKCounters: state.ZKCounters{
				CumulativeGasUsed: 500,
			},
		},
	}
	successfulTxResponse := &state.ProcessTransactionResponse{
		TxHash:    txHash,
		StateRoot: newHash,
		GasUsed:   gasUsed,
	}
	successfulBatchResp := &state.ProcessBatchResponse{
		NewStateRoot: newHash,
		Responses: []*state.ProcessTransactionResponse{
			successfulTxResponse,
		},
		ReadWriteAddresses: map[common.Address]*state.InfoReadWrite{
			senderAddr: {
				Nonce: &nonce2,
			},
		},
	}
	outOfCountersErrBatchResp := &state.ProcessBatchResponse{
		NewStateRoot: oldHash,
		Responses: []*state.ProcessTransactionResponse{
			{
				StateRoot: oldHash,
				RomError:  runtime.ErrOutOfCountersKeccak,
				GasUsed:   gasUsed,
			},
		},
		IsRomOOCError: true,
	}
	outOfCountersExecutorErrBatchResp := *outOfCountersErrBatchResp
	outOfCountersExecutorErrBatchResp.IsRomOOCError = false
	testCases := []struct {
		name                   string
		ctx                    context.Context
		tx                     *TxTracker
		expectedResponse       *state.ProcessBatchResponse
		executorErr            error
		expectedErr            error
		expectedStoredTx       transactionToStore
		expectedUpdateTxStatus pool.TxStatus
	}{
		{
			name:             "Successful transaction processing",
			ctx:              context.Background(),
			tx:               txTracker,
			expectedResponse: successfulBatchResp,
			expectedStoredTx: transactionToStore{
				hash:          txHash,
				from:          senderAddr,
				batchNumber:   f.batch.batchNumber,
				coinbase:      f.batch.coinbase,
				timestamp:     f.batch.timestamp,
				oldStateRoot:  newHash,
				batchResponse: successfulBatchResp,
				isForcedBatch: false,
				response:      successfulTxResponse,
			},
		},
		{
			name:                   "Out Of Counters err",
			ctx:                    context.Background(),
			tx:                     txTracker,
			expectedResponse:       outOfCountersErrBatchResp,
			expectedErr:            runtime.ErrOutOfCountersKeccak,
			expectedUpdateTxStatus: pool.TxStatusInvalid,
		},
		{
			name:                   "Executor err",
			ctx:                    context.Background(),
			tx:                     txTracker,
			expectedResponse:       &outOfCountersExecutorErrBatchResp,
			executorErr:            runtime.ErrOutOfCountersKeccak,
			expectedErr:            runtime.ErrOutOfCountersKeccak,
			expectedUpdateTxStatus: pool.TxStatusInvalid,
		},
	}

	for _, tc := range testCases {
		t.Run(tc.name, func(t *testing.T) {
			storedTxs := make([]transactionToStore, 0)
			f.pendingTxsToStore = make(chan transactionToStore, 1)
			if tc.expectedStoredTx.batchResponse != nil {
				done = make(chan bool) // init a new done channel
				go func() {
					for tx := range f.pendingTxsToStore {
						storedTxs = append(storedTxs, tx)
						f.pendingTxsToStoreWG.Done()
					}
					done <- true // signal that the goroutine is done
				}()
			}

			dbManagerMock.On("GetL1GasPrice").Return(uint64(1000000)).Once()
			executorMock.On("ProcessBatch", tc.ctx, mock.Anything, true).Return(tc.expectedResponse, tc.executorErr).Once()
			if tc.executorErr == nil {
				workerMock.On("DeleteTx", tc.tx.Hash, tc.tx.From).Return().Once()
				dbManagerMock.On("GetForkIDByBatchNumber", mock.Anything).Return(forkId5)
			}
			if tc.expectedErr == nil {
				workerMock.On("UpdateAfterSingleSuccessfulTxExecution", tc.tx.From, tc.expectedResponse.ReadWriteAddresses).Return([]*TxTracker{}).Once()
				workerMock.On("AddPendingTxToStore", tc.tx.Hash, tc.tx.From).Return().Once()
			}

			if tc.expectedUpdateTxStatus != "" {
				dbManagerMock.On("UpdateTxStatus", tc.ctx, txHash, tc.expectedUpdateTxStatus, false, mock.Anything).Return(nil)
			}

			if errors.Is(tc.executorErr, runtime.ErrOutOfCountersKeccak) {
				workerMock.On("DeleteTx", tc.tx.Hash, tc.tx.From).Return().Once()
			}

			errWg, err := f.processTransaction(tc.ctx, tc.tx)

			if tc.expectedStoredTx.batchResponse != nil {
<<<<<<< HEAD
				close(f.pendingTxsToStore) // ensure the channel is closed
				<-done                     // wait for the goroutine to finish
				f.pendingTxsToStoreWG.Wait()
				require.Equal(t, tc.expectedStoredTx, storedTxs[0])
=======
				close(f.pendingTransactionsToStore) // ensure the channel is closed
				<-done                              // wait for the goroutine to finish
				f.pendingTransactionsToStoreWG.Wait()
				// require.Equal(t, tc.expectedStoredTx, storedTxs[0])
>>>>>>> 9ea4ab41
			}
			if tc.expectedErr != nil {
				require.ErrorIs(t, err, tc.expectedErr)
			} else {
				require.NoError(t, err)
			}
			if errWg != nil {
				errWg.Wait()
			}

			workerMock.AssertExpectations(t)
			dbManagerMock.AssertExpectations(t)
		})
	}
}

func Test_handleForcedTxsProcessResp(t *testing.T) {
	var chainID = new(big.Int).SetInt64(400)
	var pvtKey = "0x28b2b0318721be8c8339199172cd7cc8f5e273800a35616ec893083a4b32c02e"
	RawTxsData1 := make([]byte, 0, 2)
	RawTxsData2 := make([]byte, 0, 2)

	f = setupFinalizer(false)
	now = testNow
	defer func() {
		now = time.Now
	}()
<<<<<<< HEAD
	decodedBatchL2Data, err = hex.DecodeHex(testBatchL2DataAsString)
	require.NoError(t, err)
	encodedTxs, _, _, err := state.DecodeTxs(decodedBatchL2Data, forkId5)
=======

	privateKey, err := crypto.HexToECDSA(strings.TrimPrefix(pvtKey, "0x"))
	require.NoError(t, err)
	auth, err := bind.NewKeyedTransactorWithChainID(privateKey, chainID)
	require.NoError(t, err)

	tx1 := types.NewTransaction(0, common.HexToAddress("0x1"), big.NewInt(1), 100000, big.NewInt(1), RawTxsData1)
	tx2 := types.NewTransaction(1, common.HexToAddress("0x2"), big.NewInt(1), 100000, big.NewInt(1), RawTxsData2)

	signedTx1, err := auth.Signer(auth.From, tx1)
	require.NoError(t, err)

	signedTx2, err := auth.Signer(auth.From, tx2)
	require.NoError(t, err)

	tx1Plustx2, err := state.EncodeTransactions([]types.Transaction{*signedTx1, *signedTx2}, nil, 4)
	require.NoError(t, err)

>>>>>>> 9ea4ab41
	ctx = context.Background()
	txResponseOne := &state.ProcessTransactionResponse{
		TxHash:    signedTx1.Hash(),
		StateRoot: newHash,
		RomError:  nil,
<<<<<<< HEAD
		Tx:        encodedTxs[0],
=======
		Tx:        *signedTx1,
>>>>>>> 9ea4ab41
	}
	txResponseTwo := &state.ProcessTransactionResponse{
		TxHash:    signedTx2.Hash(),
		StateRoot: newHash2,
		RomError:  nil,
<<<<<<< HEAD
		Tx:        encodedTxs[0],
=======
		Tx:        *signedTx2,
>>>>>>> 9ea4ab41
	}
	successfulBatchResp := &state.ProcessBatchResponse{
		NewStateRoot: newHash,
		Responses: []*state.ProcessTransactionResponse{
			txResponseOne,
			txResponseTwo,
		},
	}
	txResponseReverted := &state.ProcessTransactionResponse{
		Tx:        *signedTx1,
		TxHash:    signedTx1.Hash(),
		RomError:  runtime.ErrExecutionReverted,
		StateRoot: newHash,
		Tx:        encodedTxs[0],
	}
	revertedBatchResp := &state.ProcessBatchResponse{
		Responses: []*state.ProcessTransactionResponse{
			txResponseReverted,
		},
	}
	txResponseIntrinsicErr := &state.ProcessTransactionResponse{
		Tx:        *signedTx1,
		TxHash:    signedTx1.Hash(),
		RomError:  runtime.ErrIntrinsicInvalidChainID,
		StateRoot: newHash,
		Tx:        encodedTxs[0],
	}
	intrinsicErrBatchResp := &state.ProcessBatchResponse{
		NewStateRoot: newHash,
		Responses: []*state.ProcessTransactionResponse{
			txResponseOne,
			txResponseIntrinsicErr,
		},
	}

	testCases := []struct {
		name              string
		request           state.ProcessRequest
		result            *state.ProcessBatchResponse
		oldStateRoot      common.Hash
		expectedStoredTxs []transactionToStore
	}{
		{
			name: "Handle forced batch process response with successful transactions",
			request: state.ProcessRequest{
				Transactions: tx1Plustx2,
				BatchNumber:  1,
				Coinbase:     seqAddr,
				Timestamp:    now(),
				OldStateRoot: oldHash,
			},
			result:       successfulBatchResp,
			oldStateRoot: oldHash,
			expectedStoredTxs: []transactionToStore{
				{
					hash:          signedTx1.Hash(),
					from:          auth.From,
					batchNumber:   1,
					coinbase:      seqAddr,
					timestamp:     now(),
					oldStateRoot:  oldHash,
					response:      txResponseOne,
					isForcedBatch: true,
					batchResponse: successfulBatchResp,
				},
				{
					hash:          signedTx2.Hash(),
					from:          auth.From,
					batchNumber:   1,
					coinbase:      seqAddr,
					timestamp:     now(),
					oldStateRoot:  newHash,
					response:      txResponseTwo,
					isForcedBatch: true,
					batchResponse: successfulBatchResp,
				},
			},
		},
		{
			name: "Handle forced batch process response with reverted transactions",
			request: state.ProcessRequest{
				BatchNumber:  1,
				Coinbase:     seqAddr,
				Timestamp:    now(),
				OldStateRoot: oldHash,
			},
			result:       revertedBatchResp,
			oldStateRoot: oldHash,
			expectedStoredTxs: []transactionToStore{
				{
					hash:          signedTx1.Hash(),
					from:          auth.From,
					batchNumber:   1,
					coinbase:      seqAddr,
					timestamp:     now(),
					oldStateRoot:  oldHash,
					response:      txResponseReverted,
					isForcedBatch: true,
					batchResponse: revertedBatchResp,
				}},
		},
		{
			name: "Handle forced batch process response with intrinsic ROM err",
			request: state.ProcessRequest{
				BatchNumber:  1,
				Coinbase:     seqAddr,
				Timestamp:    now(),
				OldStateRoot: oldHash,
			},

			result:       intrinsicErrBatchResp,
			oldStateRoot: oldHash,
			expectedStoredTxs: []transactionToStore{
				{
					hash:          signedTx1.Hash(),
					from:          auth.From,
					batchNumber:   1,
					coinbase:      seqAddr,
					timestamp:     now(),
					oldStateRoot:  oldHash,
					response:      txResponseOne,
					isForcedBatch: true,
					batchResponse: intrinsicErrBatchResp,
				},
			},
		},
	}

	for _, tc := range testCases {
		t.Run(tc.name, func(t *testing.T) {
			storedTxs := make([]transactionToStore, 0)
			f.pendingTxsToStore = make(chan transactionToStore)

			// Mock storeProcessedTx to store txs into the storedTxs slice
			go func() {
				for tx := range f.pendingTxsToStore {
					storedTxs = append(storedTxs, tx)
					f.pendingTxsToStoreWG.Done()
				}
			}()

			workerMock.On("AddPendingTxToStore", mock.Anything, mock.Anything).Return()
			workerMock.On("DeleteForcedTx", mock.Anything, mock.Anything).Return()
			workerMock.On("AddForcedTx", mock.Anything, mock.Anything).Return()

			f.handleForcedTxsProcessResp(ctx, tc.request, tc.result, tc.oldStateRoot)

			f.pendingTxsToStoreWG.Wait()
			require.Nil(t, err)
			require.Equal(t, len(tc.expectedStoredTxs), len(storedTxs))
			for i := 0; i < len(tc.expectedStoredTxs); i++ {
				expectedTx := tc.expectedStoredTxs[i]
				actualTx := storedTxs[i]
				require.Equal(t, expectedTx, actualTx)
			}
		})
	}
}

func TestFinalizer_storeProcessedTx(t *testing.T) {
	f = setupFinalizer(false)
	testCases := []struct {
		name              string
		batchNum          uint64
		coinbase          common.Address
		timestamp         time.Time
		previousStateRoot common.Hash
		txResponse        *state.ProcessTransactionResponse
		isForcedBatch     bool
		expectedTxToStore transactionToStore
	}{
		{
			name:              "Normal transaction",
			batchNum:          1,
			coinbase:          seqAddr,
			timestamp:         time.Now(),
			previousStateRoot: oldHash,
			txResponse: &state.ProcessTransactionResponse{
				TxHash: txHash,
			},
			isForcedBatch: false,
			expectedTxToStore: transactionToStore{
				batchNumber:  1,
				coinbase:     seqAddr,
				timestamp:    now(),
				oldStateRoot: oldHash,
				response: &state.ProcessTransactionResponse{
					TxHash: txHash,
				},
				txTracker: &TxTracker{
					From: senderAddr,
				},
				isForcedBatch: false,
			},
		},
		{
			name:              "Forced transaction",
			batchNum:          1,
			coinbase:          seqAddr,
			timestamp:         time.Now(),
			previousStateRoot: oldHash,
			txResponse: &state.ProcessTransactionResponse{
				TxHash: txHash2,
			},
			isForcedBatch: true,
			expectedTxToStore: transactionToStore{
				batchNumber:  1,
				coinbase:     seqAddr,
				timestamp:    now(),
				oldStateRoot: oldHash,
				response: &state.ProcessTransactionResponse{
					TxHash: txHash2,
				},
				isForcedBatch: true,
				txTracker: &TxTracker{
					From: senderAddr,
				},
			},
		},
	}

	for _, tc := range testCases {
		t.Run(tc.name, func(t *testing.T) {
			// arrange
			dbManagerMock.On("StoreProcessedTxAndDeleteFromPool", ctx, tc.expectedTxToStore).Return(nilErr)

			// act
			f.storeProcessedTx(ctx, tc.expectedTxToStore)

			// assert
			dbManagerMock.AssertExpectations(t)
		})
	}
}

func TestFinalizer_updateWorkerAfterSuccessfulProcessing(t *testing.T) {
	testCases := []struct {
		name                  string
		txTracker             *TxTracker
		processBatchResponse  *state.ProcessBatchResponse
		expectedDeleteTxCount int
		expectedUpdateCount   int
	}{
		{
			name: "Successful update with one read-write address",
			txTracker: &TxTracker{
				Hash:  oldHash,
				From:  senderAddr,
				Nonce: nonce1,
			},
			processBatchResponse: &state.ProcessBatchResponse{
				ReadWriteAddresses: map[common.Address]*state.InfoReadWrite{
					senderAddr: {
						Address: senderAddr,
						Nonce:   &nonce1,
					},
				},
			},
			expectedDeleteTxCount: 1,
			expectedUpdateCount:   1,
		},
		{
			name: "Successful update with multiple read-write addresses",
			txTracker: &TxTracker{
				Hash:  oldHash,
				From:  senderAddr,
				Nonce: 1,
			},
			processBatchResponse: &state.ProcessBatchResponse{
				ReadWriteAddresses: map[common.Address]*state.InfoReadWrite{
					senderAddr: {
						Address: senderAddr,
						Nonce:   &nonce1,
					},
					receiverAddr: {
						Address: receiverAddr,
						Nonce:   &nonce2,
					},
				},
			},
			expectedDeleteTxCount: 1,
			expectedUpdateCount:   2,
		},
		{
			name: "No update when no read-write addresses provided",
			txTracker: &TxTracker{
				Hash:  oldHash,
				From:  senderAddr,
				Nonce: 1,
			},
			processBatchResponse: &state.ProcessBatchResponse{
				ReadWriteAddresses: map[common.Address]*state.InfoReadWrite{},
			},
			expectedDeleteTxCount: 1,
			expectedUpdateCount:   0,
		},
	}

	for _, tc := range testCases {
		t.Run(tc.name, func(t *testing.T) {
			// arrange
			finalizerInstance := setupFinalizer(false)
			workerMock.On("DeleteTx", tc.txTracker.Hash, tc.txTracker.From).Times(tc.expectedDeleteTxCount)
			txsToDelete := make([]*TxTracker, 0, len(tc.processBatchResponse.ReadWriteAddresses))
			for _, infoReadWrite := range tc.processBatchResponse.ReadWriteAddresses {
				txsToDelete = append(txsToDelete, &TxTracker{
					Hash:         oldHash,
					From:         infoReadWrite.Address,
					FailedReason: &testErrStr,
				})
			}
			workerMock.On("UpdateAfterSingleSuccessfulTxExecution", tc.txTracker.From, tc.processBatchResponse.ReadWriteAddresses).
				Return(txsToDelete)
			if tc.expectedUpdateCount > 0 {
				dbManagerMock.On("UpdateTxStatus", mock.Anything, mock.Anything, pool.TxStatusFailed, false, mock.Anything).Times(tc.expectedUpdateCount).Return(nil)
			}

			// act
			finalizerInstance.updateWorkerAfterSuccessfulProcessing(ctx, tc.txTracker.Hash, tc.txTracker.From, false, tc.processBatchResponse)

			// assert
			workerMock.AssertExpectations(t)
			dbManagerMock.AssertExpectations(t)
		})
	}
}

func TestFinalizer_reprocessFullBatch(t *testing.T) {
	successfulResult := &state.ProcessBatchResponse{
		NewStateRoot: newHash,
	}
	roomOOCErrResult := &state.ProcessBatchResponse{
		NewStateRoot:  newHash,
		IsRomOOCError: true,
	}
	testCases := []struct {
		name                     string
		batchNum                 uint64
		oldStateRoot             common.Hash
		mockGetBatchByNumber     *state.Batch
		mockGetBatchByNumberErr  error
		expectedExecutorResponse *state.ProcessBatchResponse
		expectedResult           *state.ProcessBatchResponse
		expectedDecodeErr        error
		expectedExecutorErr      error
		expectedError            error
	}{
		{
			name:     "Success",
			batchNum: 1,
			mockGetBatchByNumber: &state.Batch{
				BatchNumber:    1,
				BatchL2Data:    decodedBatchL2Data,
				GlobalExitRoot: oldHash,
				Coinbase:       common.Address{},
				Timestamp:      time.Now(),
			},
			expectedExecutorResponse: successfulResult,
			expectedResult:           successfulResult,
		},
		{
			name:                    "Error while getting batch by number",
			batchNum:                1,
			mockGetBatchByNumberErr: errors.New("database err"),
			expectedError:           ErrGetBatchByNumber,
		},
		{
			name:     "Error decoding BatchL2Data",
			batchNum: 1,
			mockGetBatchByNumber: &state.Batch{
				BatchNumber:    1,
				BatchL2Data:    []byte("invalidBatchL2Data"),
				GlobalExitRoot: oldHash,
				Coinbase:       common.Address{},
				Timestamp:      time.Now(),
			},
			expectedDecodeErr: ErrDecodeBatchL2Data,
			expectedError:     ErrDecodeBatchL2Data,
		},
		{
			name:     "Error processing batch",
			batchNum: 1,
			mockGetBatchByNumber: &state.Batch{
				BatchNumber:    1,
				BatchL2Data:    decodedBatchL2Data,
				GlobalExitRoot: oldHash,
				Coinbase:       common.Address{},
				Timestamp:      time.Now(),
			},
			expectedExecutorErr: ErrProcessBatch,
			expectedError:       ErrProcessBatch,
		},
		{
			name:     "RomOOCError",
			batchNum: 1,
			mockGetBatchByNumber: &state.Batch{
				BatchNumber:    1,
				BatchL2Data:    decodedBatchL2Data,
				GlobalExitRoot: oldHash,
				Coinbase:       common.Address{},
				Timestamp:      time.Now(),
			},
			expectedExecutorResponse: roomOOCErrResult,
			expectedError:            ErrProcessBatchOOC,
		},
		{
			name:     "Reprocessed batch has different state root",
			batchNum: 1,
			mockGetBatchByNumber: &state.Batch{
				BatchNumber:    1,
				BatchL2Data:    decodedBatchL2Data,
				GlobalExitRoot: oldHash,
				Coinbase:       common.Address{},
				Timestamp:      time.Now(),
			},
			expectedExecutorResponse: &state.ProcessBatchResponse{
				NewStateRoot: newHash2,
			},
			expectedError: ErrStateRootNoMatch,
		},
	}

	for _, tc := range testCases {
		t.Run(tc.name, func(t *testing.T) {
			// arrange
			f := setupFinalizer(true)
			dbManagerMock.On("GetBatchByNumber", context.Background(), tc.batchNum, nil).Return(tc.mockGetBatchByNumber, tc.mockGetBatchByNumberErr).Once()
			if tc.name != "Error while getting batch by number" {
				dbManagerMock.On("GetForkIDByBatchNumber", f.batch.batchNumber).Return(uint64(5)).Once()
			}
			if tc.mockGetBatchByNumberErr == nil && tc.expectedDecodeErr == nil {
				executorMock.On("ProcessBatch", context.Background(), mock.Anything, false).Return(tc.expectedExecutorResponse, tc.expectedExecutorErr)
			}

			// act
			result, err := f.reprocessFullBatch(context.Background(), tc.batchNum, f.batch.initialStateRoot, newHash)

			// assert
			if tc.expectedError != nil {
				assert.EqualError(t, err, tc.expectedError.Error())
			} else {
				assert.NoError(t, err)
				assert.Equal(t, tc.expectedResult, result)
			}
			dbManagerMock.AssertExpectations(t)
			executorMock.AssertExpectations(t)
		})
	}
}

func TestFinalizer_getLastBatchNumAndOldStateRoot(t *testing.T) {
	f := setupFinalizer(false)
	testCases := []struct {
		name              string
		mockBatches       []*state.Batch
		mockError         error
		expectedBatchNum  uint64
		expectedStateRoot common.Hash
		expectedError     error
	}{
		{
			name: "Success with two batches",
			mockBatches: []*state.Batch{
				{BatchNumber: 2, StateRoot: common.BytesToHash([]byte("stateRoot2"))},
				{BatchNumber: 1, StateRoot: common.BytesToHash([]byte("stateRoot1"))},
			},
			mockError:         nil,
			expectedBatchNum:  2,
			expectedStateRoot: common.BytesToHash([]byte("stateRoot1")),
			expectedError:     nil,
		},
		{
			name: "Success with one batch",
			mockBatches: []*state.Batch{
				{BatchNumber: 1, StateRoot: common.BytesToHash([]byte("stateRoot1"))},
			},
			mockError:         nil,
			expectedBatchNum:  1,
			expectedStateRoot: common.BytesToHash([]byte("stateRoot1")),
			expectedError:     nil,
		},
		{
			name:              "Error while getting batches",
			mockBatches:       nil,
			mockError:         errors.New("database err"),
			expectedBatchNum:  0,
			expectedStateRoot: common.Hash{},
			expectedError:     errors.New("failed to get last 2 batches, err: database err"),
		},
	}

	for _, tc := range testCases {
		t.Run(tc.name, func(t *testing.T) {
			// arrange
			dbManagerMock.On("GetLastNBatches", context.Background(), uint(2)).Return(tc.mockBatches, tc.mockError).Once()

			// act
			batchNum, stateRoot, err := f.getLastBatchNumAndOldStateRoot(context.Background())

			// assert
			assert.Equal(t, tc.expectedBatchNum, batchNum)
			assert.Equal(t, tc.expectedStateRoot, stateRoot)
			if tc.expectedError != nil {
				assert.EqualError(t, err, tc.expectedError.Error())
			} else {
				assert.NoError(t, err)
			}

			dbManagerMock.AssertExpectations(t)
		})
	}
}

func TestFinalizer_getOldStateRootFromBatches(t *testing.T) {
	// arrange
	f = setupFinalizer(false)
	testCases := []struct {
		name              string
		batches           []*state.Batch
		expectedStateRoot common.Hash
	}{
		{
			name: "Success with two batches",
			batches: []*state.Batch{
				{BatchNumber: 2, StateRoot: common.BytesToHash([]byte("stateRoot2"))},
				{BatchNumber: 1, StateRoot: common.BytesToHash([]byte("stateRoot1"))},
			},
			expectedStateRoot: common.BytesToHash([]byte("stateRoot1")),
		},
		{
			name: "Success with one batch",
			batches: []*state.Batch{
				{BatchNumber: 1, StateRoot: common.BytesToHash([]byte("stateRoot1"))},
			},
			expectedStateRoot: common.BytesToHash([]byte("stateRoot1")),
		},
		{
			name:              "Success with no batches",
			batches:           []*state.Batch{},
			expectedStateRoot: common.Hash{},
		},
	}

	for _, tc := range testCases {
		t.Run(tc.name, func(t *testing.T) {
			// act
			stateRoot := f.getOldStateRootFromBatches(tc.batches)

			// assert
			assert.Equal(t, tc.expectedStateRoot, stateRoot)
		})
	}
}

func TestFinalizer_isBatchAlmostFull(t *testing.T) {
	// arrange
	testCases := []struct {
		name               string
		modifyResourceFunc func(resources state.BatchResources) state.BatchResources
		expectedResult     bool
	}{
		{
			name: "Is ready - MaxBatchBytesSize",
			modifyResourceFunc: func(resources state.BatchResources) state.BatchResources {
				resources.Bytes = f.getConstraintThresholdUint64(bc.MaxBatchBytesSize) - 1
				return resources
			},
			expectedResult: true,
		},
		{
			name: "Is NOT ready - MaxBatchBytesSize",
			modifyResourceFunc: func(resources state.BatchResources) state.BatchResources {
				resources.Bytes = f.getConstraintThresholdUint64(bc.MaxBatchBytesSize) + 1
				return resources
			},
			expectedResult: false,
		},
		{
			name: "Is ready - MaxCumulativeGasUsed",
			modifyResourceFunc: func(resources state.BatchResources) state.BatchResources {
				resources.ZKCounters.CumulativeGasUsed = f.getConstraintThresholdUint64(bc.MaxCumulativeGasUsed) - 1
				return resources
			},
			expectedResult: true,
		},
		{
			name: "Is NOT ready - MaxCumulativeGasUsed",
			modifyResourceFunc: func(resources state.BatchResources) state.BatchResources {
				resources.ZKCounters.CumulativeGasUsed = f.getConstraintThresholdUint64(bc.MaxCumulativeGasUsed) + 1
				return resources
			},
			expectedResult: false,
		},
		{
			name: "Is ready - MaxSteps",
			modifyResourceFunc: func(resources state.BatchResources) state.BatchResources {
				resources.ZKCounters.UsedSteps = f.getConstraintThresholdUint32(bc.MaxSteps) - 1
				return resources
			},
			expectedResult: true,
		},
		{
			name: "Is NOT ready - MaxSteps",
			modifyResourceFunc: func(resources state.BatchResources) state.BatchResources {
				resources.ZKCounters.UsedSteps = f.getConstraintThresholdUint32(bc.MaxSteps) + 1
				return resources
			},
			expectedResult: false,
		},
		{
			name: "Is ready - MaxPoseidonPaddings",
			modifyResourceFunc: func(resources state.BatchResources) state.BatchResources {
				resources.ZKCounters.UsedPoseidonPaddings = f.getConstraintThresholdUint32(bc.MaxPoseidonPaddings) - 1
				return resources
			},
			expectedResult: true,
		},
		{
			name: "Is NOT ready - MaxPoseidonPaddings",
			modifyResourceFunc: func(resources state.BatchResources) state.BatchResources {
				resources.ZKCounters.UsedPoseidonPaddings = f.getConstraintThresholdUint32(bc.MaxPoseidonPaddings) + 1
				return resources
			},
			expectedResult: false,
		},
		{
			name: "Is ready - MaxBinaries",
			modifyResourceFunc: func(resources state.BatchResources) state.BatchResources {
				resources.ZKCounters.UsedBinaries = f.getConstraintThresholdUint32(bc.MaxBinaries) - 1
				return resources
			},
			expectedResult: true,
		},
		{
			name: "Is NOT ready - MaxBinaries",
			modifyResourceFunc: func(resources state.BatchResources) state.BatchResources {
				resources.ZKCounters.UsedBinaries = f.getConstraintThresholdUint32(bc.MaxBinaries) + 1
				return resources
			},
			expectedResult: false,
		},
		{
			name: "Is ready - MaxKeccakHashes",
			modifyResourceFunc: func(resources state.BatchResources) state.BatchResources {
				resources.ZKCounters.UsedKeccakHashes = f.getConstraintThresholdUint32(bc.MaxKeccakHashes) - 1
				return resources
			},
			expectedResult: true,
		},
		{
			name: "Is NOT ready - MaxKeccakHashes",
			modifyResourceFunc: func(resources state.BatchResources) state.BatchResources {
				resources.ZKCounters.UsedKeccakHashes = f.getConstraintThresholdUint32(bc.MaxKeccakHashes) + 1
				return resources
			},
			expectedResult: false,
		},
		{
			name: "Is ready - MaxArithmetics",
			modifyResourceFunc: func(resources state.BatchResources) state.BatchResources {
				resources.ZKCounters.UsedArithmetics = f.getConstraintThresholdUint32(bc.MaxArithmetics) - 1
				return resources
			},
			expectedResult: true,
		},
		{
			name: "Is NOT ready - MaxArithmetics",
			modifyResourceFunc: func(resources state.BatchResources) state.BatchResources {
				resources.ZKCounters.UsedArithmetics = f.getConstraintThresholdUint32(bc.MaxArithmetics) + 1
				return resources
			},
			expectedResult: false,
		},
		{
			name: "Is ready - MaxMemAligns",
			modifyResourceFunc: func(resources state.BatchResources) state.BatchResources {
				resources.ZKCounters.UsedMemAligns = f.getConstraintThresholdUint32(bc.MaxMemAligns) - 1
				return resources
			},
			expectedResult: true,
		},
		{
			name: "Is NOT ready - MaxMemAligns",
			modifyResourceFunc: func(resources state.BatchResources) state.BatchResources {
				resources.ZKCounters.UsedMemAligns = f.getConstraintThresholdUint32(bc.MaxMemAligns) + 1
				return resources
			},
			expectedResult: false,
		},
	}

	for _, tc := range testCases {
		t.Run(tc.name, func(t *testing.T) {
			// arrange
			f = setupFinalizer(true)
			maxRemainingResource := getMaxRemainingResources(bc)
			f.batch.remainingResources = tc.modifyResourceFunc(maxRemainingResource)

			// act
			result := f.isBatchAlmostFull()

			// assert
			assert.Equal(t, tc.expectedResult, result)
			if tc.expectedResult {
				assert.Equal(t, state.BatchAlmostFullClosingReason, f.batch.closingReason)
			} else {
				assert.Equal(t, state.EmptyClosingReason, f.batch.closingReason)
			}
		})
	}
}

func TestFinalizer_setNextForcedBatchDeadline(t *testing.T) {
	// arrange
	f = setupFinalizer(false)
	now = testNow
	defer func() {
		now = time.Now
	}()
	expected := now().Unix() + int64(f.cfg.ForcedBatchDeadlineTimeout.Duration.Seconds())

	// act
	f.setNextForcedBatchDeadline()

	// assert
	assert.Equal(t, expected, f.nextForcedBatchDeadline)
}

func TestFinalizer_setNextGERDeadline(t *testing.T) {
	// arrange
	f = setupFinalizer(false)
	now = testNow
	defer func() {
		now = time.Now
	}()
	expected := now().Unix() + int64(f.cfg.GERDeadlineTimeout.Duration.Seconds())

	// act
	f.setNextGERDeadline()

	// assert
	assert.Equal(t, expected, f.nextGERDeadline)
}

func TestFinalizer_getConstraintThresholdUint64(t *testing.T) {
	// arrange
	f = setupFinalizer(false)
	input := uint64(100)
	expect := input * uint64(f.cfg.ResourcePercentageToCloseBatch) / 100

	// act
	result := f.getConstraintThresholdUint64(input)

	// assert
	assert.Equal(t, result, expect)
}

func TestFinalizer_getConstraintThresholdUint32(t *testing.T) {
	// arrange
	f = setupFinalizer(false)
	input := uint32(100)
	expect := uint32(input * f.cfg.ResourcePercentageToCloseBatch / 100)

	// act
	result := f.getConstraintThresholdUint32(input)

	// assert
	assert.Equal(t, result, expect)
}

func TestFinalizer_getRemainingResources(t *testing.T) {
	// act
	remainingResources := getMaxRemainingResources(bc)

	// assert
	assert.Equal(t, remainingResources.ZKCounters.CumulativeGasUsed, bc.MaxCumulativeGasUsed)
	assert.Equal(t, remainingResources.ZKCounters.UsedKeccakHashes, bc.MaxKeccakHashes)
	assert.Equal(t, remainingResources.ZKCounters.UsedPoseidonHashes, bc.MaxPoseidonHashes)
	assert.Equal(t, remainingResources.ZKCounters.UsedPoseidonPaddings, bc.MaxPoseidonPaddings)
	assert.Equal(t, remainingResources.ZKCounters.UsedMemAligns, bc.MaxMemAligns)
	assert.Equal(t, remainingResources.ZKCounters.UsedArithmetics, bc.MaxArithmetics)
	assert.Equal(t, remainingResources.ZKCounters.UsedBinaries, bc.MaxBinaries)
	assert.Equal(t, remainingResources.ZKCounters.UsedSteps, bc.MaxSteps)
	assert.Equal(t, remainingResources.Bytes, bc.MaxBatchBytesSize)
}

func Test_isBatchFull(t *testing.T) {
	f = setupFinalizer(true)

	testCases := []struct {
		name            string
		batchCountOfTxs int
		maxTxsPerBatch  uint64
		expected        bool
	}{
		{
			name:            "Batch is not full",
			batchCountOfTxs: 5,
			maxTxsPerBatch:  10,
			expected:        false,
		},
		{
			name:            "Batch is full",
			batchCountOfTxs: 10,
			maxTxsPerBatch:  10,
			expected:        true,
		},
	}

	for _, tc := range testCases {
		t.Run(tc.name, func(t *testing.T) {
			f.batch.countOfTxs = tc.batchCountOfTxs
			f.batchConstraints.MaxTxsPerBatch = tc.maxTxsPerBatch

			assert.Equal(t, tc.expected, f.isBatchFull())
			if tc.expected == true {
				assert.Equal(t, state.BatchFullClosingReason, f.batch.closingReason)
			}
		})
	}
}

func Test_sortForcedBatches(t *testing.T) {
	f = setupFinalizer(false)

	testCases := []struct {
		name     string
		input    []state.ForcedBatch
		expected []state.ForcedBatch
	}{
		{
			name:     "Empty slice",
			input:    []state.ForcedBatch{},
			expected: []state.ForcedBatch{},
		},
		{
			name:     "Single item slice",
			input:    []state.ForcedBatch{{ForcedBatchNumber: 5}},
			expected: []state.ForcedBatch{{ForcedBatchNumber: 5}},
		},
		{
			name:     "Multiple items unsorted",
			input:    []state.ForcedBatch{{ForcedBatchNumber: 5}, {ForcedBatchNumber: 3}, {ForcedBatchNumber: 9}},
			expected: []state.ForcedBatch{{ForcedBatchNumber: 3}, {ForcedBatchNumber: 5}, {ForcedBatchNumber: 9}},
		},
	}

	for _, testCase := range testCases {
		t.Run(testCase.name, func(t *testing.T) {
			result := f.sortForcedBatches(testCase.input)
			assert.Equal(t, testCase.expected, result, "They should be equal")
		})
	}
}

func setupFinalizer(withWipBatch bool) *finalizer {
	wipBatch := new(WipBatch)
	dbManagerMock = new(DbManagerMock)
	executorMock = new(StateMock)
	workerMock = new(WorkerMock)
	dbTxMock = new(DbTxMock)
	if withWipBatch {
		decodedBatchL2Data, err = hex.DecodeHex(testBatchL2DataAsString)
		if err != nil {
			panic(err)
		}
		wipBatch = &WipBatch{
			batchNumber:        1,
			coinbase:           seqAddr,
			initialStateRoot:   oldHash,
			stateRoot:          newHash,
			localExitRoot:      newHash,
			timestamp:          now(),
			globalExitRoot:     oldHash,
			remainingResources: getMaxRemainingResources(bc),
			closingReason:      state.EmptyClosingReason,
		}
	}
	eventStorage, err := nileventstorage.NewNilEventStorage()
	if err != nil {
		panic(err)
	}
	eventLog := event.NewEventLog(event.Config{}, eventStorage)
	return &finalizer{
		cfg:                  cfg,
		effectiveGasPriceCfg: effectiveGasPriceCfg,
		closingSignalCh:      closingSignalCh,
		isSynced:             isSynced,
		sequencerAddress:     seqAddr,
		worker:               workerMock,
		dbManager:            dbManagerMock,
		executor:             executorMock,
		batch:                wipBatch,
		batchConstraints:     bc,
		processRequest:       state.ProcessRequest{},
		sharedResourcesMux:   new(sync.RWMutex),
		lastGERHash:          common.Hash{},
		// closing signals
		nextGER:                                 common.Hash{},
		nextGERDeadline:                         0,
		nextGERMux:                              new(sync.RWMutex),
		nextForcedBatches:                       make([]state.ForcedBatch, 0),
		nextForcedBatchDeadline:                 0,
		nextForcedBatchesMux:                    new(sync.RWMutex),
		handlingL2Reorg:                         false,
		eventLog:                                eventLog,
		maxBreakEvenGasPriceDeviationPercentage: big.NewInt(10),
<<<<<<< HEAD
		pendingTxsToStore:                       make(chan transactionToStore, bc.MaxTxsPerBatch*pendingTxsBufferSizeMultiplier),
		pendingTxsToStoreWG:                     new(sync.WaitGroup),
		pendingTxsToStoreMux:                    new(sync.RWMutex),
		pendingTxsPerAddressTrackers:            make(map[common.Address]*pendingTxPerAddressTracker),
=======
		pendingTransactionsToStore:              make(chan transactionToStore, bc.MaxTxsPerBatch*pendingTxsBufferSizeMultiplier),
		pendingTransactionsToStoreWG:            new(sync.WaitGroup),
>>>>>>> 9ea4ab41
		storedFlushID:                           0,
		storedFlushIDCond:                       sync.NewCond(new(sync.Mutex)),
		proverID:                                "",
		lastPendingFlushID:                      0,
		pendingFlushIDCond:                      sync.NewCond(new(sync.Mutex)),
	}
}<|MERGE_RESOLUTION|>--- conflicted
+++ resolved
@@ -802,21 +802,13 @@
 	txResp1 := &state.ProcessTransactionResponse{
 		TxHash:    signedTx1.Hash(),
 		StateRoot: stateRootHashes[0],
-<<<<<<< HEAD
-		Tx:        encodedTxs[0],
-=======
 		Tx:        *signedTx1,
->>>>>>> 9ea4ab41
 	}
 
 	txResp2 := &state.ProcessTransactionResponse{
 		TxHash:    signedTx2.Hash(),
 		StateRoot: stateRootHashes[1],
-<<<<<<< HEAD
-		Tx:        encodedTxs[0],
-=======
 		Tx:        *signedTx2,
->>>>>>> 9ea4ab41
 	}
 	batchResponse1 := &state.ProcessBatchResponse{
 		NewBatchNumber: f.batch.batchNumber + 1,
@@ -1577,17 +1569,10 @@
 			errWg, err := f.processTransaction(tc.ctx, tc.tx)
 
 			if tc.expectedStoredTx.batchResponse != nil {
-<<<<<<< HEAD
-				close(f.pendingTxsToStore) // ensure the channel is closed
-				<-done                     // wait for the goroutine to finish
-				f.pendingTxsToStoreWG.Wait()
-				require.Equal(t, tc.expectedStoredTx, storedTxs[0])
-=======
 				close(f.pendingTransactionsToStore) // ensure the channel is closed
 				<-done                              // wait for the goroutine to finish
 				f.pendingTransactionsToStoreWG.Wait()
 				// require.Equal(t, tc.expectedStoredTx, storedTxs[0])
->>>>>>> 9ea4ab41
 			}
 			if tc.expectedErr != nil {
 				require.ErrorIs(t, err, tc.expectedErr)
@@ -1615,11 +1600,6 @@
 	defer func() {
 		now = time.Now
 	}()
-<<<<<<< HEAD
-	decodedBatchL2Data, err = hex.DecodeHex(testBatchL2DataAsString)
-	require.NoError(t, err)
-	encodedTxs, _, _, err := state.DecodeTxs(decodedBatchL2Data, forkId5)
-=======
 
 	privateKey, err := crypto.HexToECDSA(strings.TrimPrefix(pvtKey, "0x"))
 	require.NoError(t, err)
@@ -1638,27 +1618,18 @@
 	tx1Plustx2, err := state.EncodeTransactions([]types.Transaction{*signedTx1, *signedTx2}, nil, 4)
 	require.NoError(t, err)
 
->>>>>>> 9ea4ab41
 	ctx = context.Background()
 	txResponseOne := &state.ProcessTransactionResponse{
 		TxHash:    signedTx1.Hash(),
 		StateRoot: newHash,
 		RomError:  nil,
-<<<<<<< HEAD
-		Tx:        encodedTxs[0],
-=======
 		Tx:        *signedTx1,
->>>>>>> 9ea4ab41
 	}
 	txResponseTwo := &state.ProcessTransactionResponse{
 		TxHash:    signedTx2.Hash(),
 		StateRoot: newHash2,
 		RomError:  nil,
-<<<<<<< HEAD
-		Tx:        encodedTxs[0],
-=======
 		Tx:        *signedTx2,
->>>>>>> 9ea4ab41
 	}
 	successfulBatchResp := &state.ProcessBatchResponse{
 		NewStateRoot: newHash,
@@ -2566,15 +2537,8 @@
 		handlingL2Reorg:                         false,
 		eventLog:                                eventLog,
 		maxBreakEvenGasPriceDeviationPercentage: big.NewInt(10),
-<<<<<<< HEAD
-		pendingTxsToStore:                       make(chan transactionToStore, bc.MaxTxsPerBatch*pendingTxsBufferSizeMultiplier),
-		pendingTxsToStoreWG:                     new(sync.WaitGroup),
-		pendingTxsToStoreMux:                    new(sync.RWMutex),
-		pendingTxsPerAddressTrackers:            make(map[common.Address]*pendingTxPerAddressTracker),
-=======
 		pendingTransactionsToStore:              make(chan transactionToStore, bc.MaxTxsPerBatch*pendingTxsBufferSizeMultiplier),
 		pendingTransactionsToStoreWG:            new(sync.WaitGroup),
->>>>>>> 9ea4ab41
 		storedFlushID:                           0,
 		storedFlushIDCond:                       sync.NewCond(new(sync.Mutex)),
 		proverID:                                "",
