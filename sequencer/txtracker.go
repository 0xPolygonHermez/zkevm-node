package sequencer

import (
	"math/big"
	"time"

	"github.com/0xPolygonHermez/zkevm-node/pool"
	"github.com/0xPolygonHermez/zkevm-node/state"
	"github.com/ethereum/go-ethereum/common"
)

// TxTracker is a struct that contains all the tx data needed to be managed by the worker
type TxTracker struct {
	Hash               common.Hash
	HashStr            string
	From               common.Address
	FromStr            string
	Nonce              uint64
	Gas                uint64 // To check if it fits into a batch
	GasPrice           *big.Int
	Cost               *big.Int // Cost = Amount + Benefit
	Bytes              uint64
	UsedZKCounters     state.ZKCounters
	ReservedZKCounters state.ZKCounters
	RawTx              []byte
	ReceivedAt         time.Time // To check if it has been in the txSortedList for too long
	IP                 string    // IP of the tx sender
	FailedReason       *string   // FailedReason is the reason why the tx failed, if it failed
	EffectiveGasPrice  *big.Int
	EGPPercentage      byte
	IsLastExecution    bool
	EGPLog             state.EffectiveGasPriceLog
	L1GasPrice         uint64
	L2GasPrice         uint64
}

// newTxTracker creates and inti a TxTracker
<<<<<<< HEAD
func newTxTracker(ptx pool.Transaction, counters state.ZKCounters, ip string) (*TxTracker, error) {
	tx := ptx.Transaction
=======
func newTxTracker(tx types.Transaction, usedZKCounters state.ZKCounters, reservedZKCounters state.ZKCounters, ip string) (*TxTracker, error) {
>>>>>>> fe9b257f
	addr, err := state.GetSender(tx)
	if err != nil {
		return nil, err
	}

	rawTx, err := state.EncodeTransactionWithoutEffectivePercentage(tx)
	if err != nil {
		return nil, err
	}

	txTracker := &TxTracker{
		Hash:               tx.Hash(),
		HashStr:            tx.Hash().String(),
		From:               addr,
		FromStr:            addr.String(),
		Nonce:              tx.Nonce(),
		Gas:                tx.Gas(),
		GasPrice:           tx.GasPrice(),
		Cost:               tx.Cost(),
		Bytes:              uint64(len(rawTx)) + state.EfficiencyPercentageByteLength,
		UsedZKCounters:     usedZKCounters,
		ReservedZKCounters: reservedZKCounters,
		RawTx:              rawTx,
		ReceivedAt:         time.Now(),
		IP:                 ip,
		EffectiveGasPrice:  new(big.Int).SetUint64(0),
		EGPLog: state.EffectiveGasPriceLog{
			ValueFinal:     new(big.Int).SetUint64(0),
			ValueFirst:     new(big.Int).SetUint64(0),
			ValueSecond:    new(big.Int).SetUint64(0),
			FinalDeviation: new(big.Int).SetUint64(0),
			MaxDeviation:   new(big.Int).SetUint64(0),
			GasPrice:       new(big.Int).SetUint64(0),
		},
	}

	return txTracker, nil
}

// updateZKCounters updates the used and reserved ZKCounters of the tx
func (tx *TxTracker) updateZKCounters(usedZKCounters state.ZKCounters, reservedZKCounters state.ZKCounters) {
	tx.UsedZKCounters = usedZKCounters
	tx.ReservedZKCounters = reservedZKCounters
}<|MERGE_RESOLUTION|>--- conflicted
+++ resolved
@@ -35,12 +35,8 @@
 }
 
 // newTxTracker creates and inti a TxTracker
-<<<<<<< HEAD
-func newTxTracker(ptx pool.Transaction, counters state.ZKCounters, ip string) (*TxTracker, error) {
+func newTxTracker(ptx pool.Transaction, usedZKCounters state.ZKCounters, reservedZKCounters state.ZKCounters, ip string) (*TxTracker, error) {
 	tx := ptx.Transaction
-=======
-func newTxTracker(tx types.Transaction, usedZKCounters state.ZKCounters, reservedZKCounters state.ZKCounters, ip string) (*TxTracker, error) {
->>>>>>> fe9b257f
 	addr, err := state.GetSender(tx)
 	if err != nil {
 		return nil, err
