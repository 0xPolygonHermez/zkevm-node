package sequencer

import (
	"time"
)

// Duration is a wrapper type that parses time duration from text.
type Duration struct {
	time.Duration `validate:"required"`
}

// UnmarshalText unmarshalls time duration from text.
func (d *Duration) UnmarshalText(data []byte) error {
	duration, err := time.ParseDuration(string(data))
	if err != nil {
		return err
	}
	d.Duration = duration
	return nil
}

// Config represents the configuration of a sequencer
type Config struct {
	// IntervalToProposeBatch is the time the sequencer waits until
	// trying to propose a batch
	IntervalToProposeBatch Duration `mapstructure:"IntervalToProposeBatch"`

	// SyncedBlockDif is the difference, how many block left to sync. So if sequencer see, that
	// X amount of blocks are left to sync, it will start to select txs
<<<<<<< HEAD
	SyncedBlockDif uint64

	// Etherman is the configuration required by etherman to interact with L1
	Etherman etherman.Config

	Strategy Strategy
=======
	SyncedBlockDif uint64 `mapstructure:"SyncedBlockDif"`
>>>>>>> ec80d79d
}<|MERGE_RESOLUTION|>--- conflicted
+++ resolved
@@ -2,6 +2,8 @@
 
 import (
 	"time"
+
+	"github.com/hermeznetwork/hermez-core/etherman"
 )
 
 // Duration is a wrapper type that parses time duration from text.
@@ -27,14 +29,10 @@
 
 	// SyncedBlockDif is the difference, how many block left to sync. So if sequencer see, that
 	// X amount of blocks are left to sync, it will start to select txs
-<<<<<<< HEAD
-	SyncedBlockDif uint64
+	SyncedBlockDif uint64 `mapstructure:"SyncedBlockDif"`
 
 	// Etherman is the configuration required by etherman to interact with L1
 	Etherman etherman.Config
 
 	Strategy Strategy
-=======
-	SyncedBlockDif uint64 `mapstructure:"SyncedBlockDif"`
->>>>>>> ec80d79d
 }