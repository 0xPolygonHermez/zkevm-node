package sequencer

import (
	"time"
)

// Duration is a wrapper type that parses time duration from text.
type Duration struct {
	time.Duration `validate:"required"`
}

// UnmarshalText unmarshalls time duration from text.
func (d *Duration) UnmarshalText(data []byte) error {
	duration, err := time.ParseDuration(string(data))
	if err != nil {
		return err
	}
	d.Duration = duration
	return nil
}

// Config represents the configuration of a sequencer
type Config struct {
	// IntervalToProposeBatch is the time the sequencer waits until
	// trying to propose a batch
	IntervalToProposeBatch Duration `mapstructure:"IntervalToProposeBatch"`

	// SyncedBlockDif is the difference, how many block left to sync. So if sequencer see, that
	// X amount of blocks are left to sync, it will start to select txs
<<<<<<< HEAD
	SyncedBlockDif uint64
=======
	SyncedBlockDif uint64 `mapstructure:"SyncedBlockDif"`

	// Etherman is the configuration required by etherman to interact with L1
	Etherman etherman.Config
>>>>>>> c1b501fe
}<|MERGE_RESOLUTION|>--- conflicted
+++ resolved
@@ -27,12 +27,5 @@
 
 	// SyncedBlockDif is the difference, how many block left to sync. So if sequencer see, that
 	// X amount of blocks are left to sync, it will start to select txs
-<<<<<<< HEAD
-	SyncedBlockDif uint64
-=======
 	SyncedBlockDif uint64 `mapstructure:"SyncedBlockDif"`
-
-	// Etherman is the configuration required by etherman to interact with L1
-	Etherman etherman.Config
->>>>>>> c1b501fe
 }