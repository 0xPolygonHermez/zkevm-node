--- conflicted
+++ resolved
@@ -91,11 +91,10 @@
 	// in the processPendingL2Blocks go func
 	SequentialProcessL2Block bool `mapstructure:"SequentialProcessL2Block"`
 
-<<<<<<< HEAD
 	// X1 config
 	// FullBatchSleepDuration is the time the finalizer sleeps between each full batch iteration
 	FullBatchSleepDuration types.Duration `mapstructure:"FullBatchSleepDuration"`
-=======
+
 	// Metrics is the config for the sequencer metrics
 	Metrics MetricsCfg `mapstructure:"Metrics"`
 }
@@ -107,5 +106,4 @@
 
 	// EnableLog is a flag to enable/disable metrics logs
 	EnableLog bool `mapstructure:"EnableLog"`
->>>>>>> fe9b257f
 }