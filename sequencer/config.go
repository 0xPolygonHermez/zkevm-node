--- conflicted
+++ resolved
@@ -82,10 +82,6 @@
 
 	// StopSequencerOnBatchNum specifies the batch number where the Sequencer will stop to process more transactions and generate new batches. The Sequencer will halt after it closes the batch equal to this number
 	StopSequencerOnBatchNum uint64 `mapstructure:"StopSequencerOnBatchNum"`
-<<<<<<< HEAD
-}
-=======
->>>>>>> 9ea4ab41
 
 	// SequentialReprocessFullBatch indicates if the reprocess of a closed batch (sanity check) must be done in a
 	// sequential way (instead than in parallel)
