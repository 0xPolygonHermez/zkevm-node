--- conflicted
+++ resolved
@@ -22,35 +22,20 @@
 	DeleteTxsByHashes(ctx context.Context, hashes []common.Hash) error
 	DeleteTransactionByHash(ctx context.Context, hash common.Hash) error
 	MarkReorgedTxsAsPending(ctx context.Context) error
-<<<<<<< HEAD
 	MarkWIPTxsAsPending(ctx context.Context) error
 	GetPendingTxs(ctx context.Context, isClaims bool, limit uint64) ([]pool.Transaction, error)
 	UpdateTxStatus(ctx context.Context, hash common.Hash, newStatus pool.TxStatus) error
 	GetTxZkCountersByHash(ctx context.Context, hash common.Hash) (*state.ZKCounters, error)
-=======
-	GetTxs(ctx context.Context, filterStatus pool.TxStatus, isClaims bool, minGasPrice, limit uint64) ([]*pool.Transaction, error)
-	GetTxFromAddressFromByHash(ctx context.Context, hash common.Hash) (common.Address, uint64, error)
-	IncrementFailedCounter(ctx context.Context, hashes []string) error
-	GetGasPrice(ctx context.Context) (uint64, error)
->>>>>>> 6d529c66
 }
 
 // etherman contains the methods required to interact with ethereum.
 type etherman interface {
 	EstimateGasSequenceBatches(sender common.Address, sequences []ethmanTypes.Sequence) (*types.Transaction, error)
-<<<<<<< HEAD
-=======
 	GetSendSequenceFee(numBatches uint64) (*big.Int, error)
->>>>>>> 6d529c66
 	TrustedSequencer() (common.Address, error)
 	GetLatestBatchNumber() (uint64, error)
 	GetLastBatchTimestamp() (uint64, error)
 	GetLatestBlockTimestamp(ctx context.Context) (uint64, error)
-<<<<<<< HEAD
-	GetLatestBlockNumber(ctx context.Context) (uint64, error)
-	GetSendSequenceFee(numBatches uint64) (*big.Int, error)
-=======
->>>>>>> 6d529c66
 	BuildSequenceBatchesTxData(sender common.Address, sequences []ethmanTypes.Sequence) (to *common.Address, data []byte, err error)
 }
 
@@ -99,7 +84,6 @@
 	NewTxTracker(tx types.Transaction, isClaim bool, counters state.ZKCounters) (*TxTracker, error)
 }
 
-<<<<<<< HEAD
 // The dbManager will need to handle the errors inside the functions which don't return error as they will be used async in the other abstractions.
 // Also if dbTx is missing this needs also to be handled in the dbManager
 type dbManagerInterface interface {
@@ -161,17 +145,4 @@
 	Result(ctx context.Context, owner, id string, dbTx pgx.Tx) (ethtxmanager.MonitoredTxResult, error)
 	ResultsByStatus(ctx context.Context, owner string, statuses []ethtxmanager.MonitoredTxStatus, dbTx pgx.Tx) ([]ethtxmanager.MonitoredTxResult, error)
 	ProcessPendingMonitoredTxs(ctx context.Context, owner string, failedResultHandler ethtxmanager.ResultHandler, dbTx pgx.Tx)
-=======
-type ethTxManager interface {
-	Add(ctx context.Context, owner, id string, from common.Address, to *common.Address, value *big.Int, data []byte, dbTx pgx.Tx) error
-	Result(ctx context.Context, owner, id string, dbTx pgx.Tx) (ethtxmanager.MonitoredTxResult, error)
-	ResultsByStatus(ctx context.Context, owner string, statuses []ethtxmanager.MonitoredTxStatus, dbTx pgx.Tx) ([]ethtxmanager.MonitoredTxResult, error)
-	ProcessPendingMonitoredTxs(ctx context.Context, owner string, failedResultHandler ethtxmanager.ResultHandler, dbTx pgx.Tx)
-}
-
-// priceGetter is for getting eth/matic price, used for the tx profitability checker
-type priceGetter interface {
-	Start(ctx context.Context)
-	GetEthToMaticPrice(ctx context.Context) (*big.Float, error)
->>>>>>> 6d529c66
 }