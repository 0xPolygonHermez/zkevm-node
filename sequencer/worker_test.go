package sequencer

import (
	"context"
	"math/big"
	"sync"
	"testing"

	"github.com/0xPolygonHermez/zkevm-node/pool"
	"github.com/0xPolygonHermez/zkevm-node/state"
	"github.com/ethereum/go-ethereum/common"
	"github.com/stretchr/testify/assert"
)

const (
	validIP = "10.23.100.1"
)

var (
	// Init ZKEVM resourceCostMax values
	rcMax = state.BatchConstraintsCfg{
		MaxCumulativeGasUsed: 10,
		MaxArithmetics:       10,
		MaxBinaries:          10,
		MaxKeccakHashes:      10,
		MaxMemAligns:         10,
		MaxPoseidonHashes:    10,
		MaxPoseidonPaddings:  10,
		MaxSteps:             10,
		MaxBatchBytesSize:    10,
	}
)

type workerAddTxTestCase struct {
	name                 string
	from                 common.Address
	txHash               common.Hash
	nonce                uint64
	cost                 *big.Int
	counters             state.ZKCounters
	usedBytes            uint64
	gasPrice             *big.Int
	expectedTxSortedList []common.Hash
	ip                   string
	expectedErr          error
}

type workerAddrQueueInfo struct {
	from    common.Address
	nonce   *big.Int
	balance *big.Int
}

func processWorkerAddTxTestCases(ctx context.Context, t *testing.T, worker *Worker, testCases []workerAddTxTestCase) {
	for _, testCase := range testCases {
		t.Run(testCase.name, func(t *testing.T) {
			tx := TxTracker{}

			tx.Hash = testCase.txHash
			tx.HashStr = testCase.txHash.String()
			tx.From = testCase.from
			tx.FromStr = testCase.from.String()
			tx.Nonce = testCase.nonce
			tx.Cost = testCase.cost
			tx.BatchResources.Bytes = testCase.usedBytes
			tx.GasPrice = testCase.gasPrice
			tx.updateZKCounters(testCase.counters)
			if testCase.ip == "" {
				// A random valid IP Address
				tx.IP = validIP
			} else {
				tx.IP = testCase.ip
			}
			t.Logf("%s=%d", testCase.name, tx.GasPrice)

			_, err := worker.AddTxTracker(ctx, &tx)
<<<<<<< HEAD
			if err != nil {
=======
			if err != nil && testCase.expectedErr != nil {
				assert.ErrorIs(t, err, testCase.expectedErr)
>>>>>>> 9ea4ab41
				return
			}

			el := worker.txSortedList
			if el.len() != len(testCase.expectedTxSortedList) {
				t.Fatalf("Error txSortedList.len(%d) != expectedTxSortedList.len(%d)", el.len(), len(testCase.expectedTxSortedList))
			}
			for i := 0; i < el.len(); i++ {
				if el.getByIndex(i).HashStr != string(testCase.expectedTxSortedList[i].String()) {
					t.Fatalf("Error txSortedList(%d). Expected=%s, Actual=%s", i, testCase.expectedTxSortedList[i].String(), el.getByIndex(i).HashStr)
				}
			}
		})
	}
}

func TestWorkerAddTx(t *testing.T) {
	var nilErr error

	stateMock := NewStateMock(t)
	worker := initWorker(stateMock, rcMax)

	ctx = context.Background()

	stateMock.On("GetLastStateRoot", ctx, nil).Return(common.Hash{0}, nilErr)

	addrQueueInfo := []workerAddrQueueInfo{
		{from: common.Address{1}, nonce: new(big.Int).SetInt64(1), balance: new(big.Int).SetInt64(10)},
		{from: common.Address{2}, nonce: new(big.Int).SetInt64(1), balance: new(big.Int).SetInt64(10)},
		{from: common.Address{3}, nonce: new(big.Int).SetInt64(1), balance: new(big.Int).SetInt64(10)},
		{from: common.Address{4}, nonce: new(big.Int).SetInt64(1), balance: new(big.Int).SetInt64(10)},
	}

	for _, aq := range addrQueueInfo {
		stateMock.On("GetNonceByStateRoot", ctx, aq.from, common.Hash{0}).Return(aq.nonce, nilErr)
		stateMock.On("GetBalanceByStateRoot", ctx, aq.from, common.Hash{0}).Return(aq.balance, nilErr)
	}

	addTxsTC := []workerAddTxTestCase{
		{
			name: "Adding from:0x01, tx:0x01/gp:10", from: common.Address{1}, txHash: common.Hash{1}, nonce: 1, gasPrice: new(big.Int).SetInt64(10),
			cost:      new(big.Int).SetInt64(5),
			counters:  state.ZKCounters{CumulativeGasUsed: 1, UsedKeccakHashes: 1, UsedPoseidonHashes: 1, UsedPoseidonPaddings: 1, UsedMemAligns: 1, UsedArithmetics: 1, UsedBinaries: 1, UsedSteps: 1},
			usedBytes: 1,
			expectedTxSortedList: []common.Hash{
				{1},
			},
		},
		{
			name: "Adding from:0x02, tx:0x02/gp:4", from: common.Address{2}, txHash: common.Hash{2}, nonce: 1, gasPrice: new(big.Int).SetInt64(4),
			cost:      new(big.Int).SetInt64(5),
			counters:  state.ZKCounters{CumulativeGasUsed: 1, UsedKeccakHashes: 1, UsedPoseidonHashes: 1, UsedPoseidonPaddings: 1, UsedMemAligns: 1, UsedArithmetics: 1, UsedBinaries: 1, UsedSteps: 1},
			usedBytes: 1,
			expectedTxSortedList: []common.Hash{
				{1}, {2},
			},
		},
		{
			name: "Readding from:0x02, tx:0x02/gp:20", from: common.Address{2}, txHash: common.Hash{2}, nonce: 1, gasPrice: new(big.Int).SetInt64(20),
			cost:      new(big.Int).SetInt64(5),
			counters:  state.ZKCounters{CumulativeGasUsed: 5, UsedKeccakHashes: 5, UsedPoseidonHashes: 5, UsedPoseidonPaddings: 5, UsedMemAligns: 5, UsedArithmetics: 5, UsedBinaries: 5, UsedSteps: 5},
			usedBytes: 5,
			expectedTxSortedList: []common.Hash{
				{2}, {1},
			},
		},
		{
			name: "Readding from:0x03, tx:0x03/gp:25", from: common.Address{3}, txHash: common.Hash{3}, nonce: 1, gasPrice: new(big.Int).SetInt64(25),
			cost:      new(big.Int).SetInt64(5),
			counters:  state.ZKCounters{CumulativeGasUsed: 2, UsedKeccakHashes: 2, UsedPoseidonHashes: 2, UsedPoseidonPaddings: 2, UsedMemAligns: 2, UsedArithmetics: 2, UsedBinaries: 2, UsedSteps: 2},
			usedBytes: 2,
			expectedTxSortedList: []common.Hash{
				{3}, {2}, {1},
			},
		},
		{
			name: "Invalid IP address", from: common.Address{5}, txHash: common.Hash{5}, nonce: 1,
			counters:    state.ZKCounters{CumulativeGasUsed: 1, UsedKeccakHashes: 1, UsedPoseidonHashes: 1, UsedPoseidonPaddings: 1, UsedMemAligns: 1, UsedArithmetics: 1, UsedBinaries: 1, UsedSteps: 1},
			usedBytes:   1,
			ip:          "invalid IP",
			expectedErr: pool.ErrInvalidIP,
		},
		{
			name: "Out Of Counters Err",
			from: common.Address{5}, txHash: common.Hash{5}, nonce: 1,
			cost: new(big.Int).SetInt64(5),
			// Here, we intentionally set the counters such that they violate the constraints
			counters: state.ZKCounters{
				CumulativeGasUsed:    worker.batchConstraints.MaxCumulativeGasUsed + 1,
				UsedKeccakHashes:     worker.batchConstraints.MaxKeccakHashes + 1,
				UsedPoseidonHashes:   worker.batchConstraints.MaxPoseidonHashes + 1,
				UsedPoseidonPaddings: worker.batchConstraints.MaxPoseidonPaddings + 1,
				UsedMemAligns:        worker.batchConstraints.MaxMemAligns + 1,
				UsedArithmetics:      worker.batchConstraints.MaxArithmetics + 1,
				UsedBinaries:         worker.batchConstraints.MaxBinaries + 1,
				UsedSteps:            worker.batchConstraints.MaxSteps + 1,
			},
			usedBytes:   1,
			expectedErr: pool.ErrOutOfCounters,
		},
		{
			name: "Adding from:0x04, tx:0x04/gp:100", from: common.Address{4}, txHash: common.Hash{4}, nonce: 1, gasPrice: new(big.Int).SetInt64(100),
			cost:      new(big.Int).SetInt64(5),
			counters:  state.ZKCounters{CumulativeGasUsed: 1, UsedKeccakHashes: 1, UsedPoseidonHashes: 1, UsedPoseidonPaddings: 1, UsedMemAligns: 1, UsedArithmetics: 1, UsedBinaries: 1, UsedSteps: 1},
			usedBytes: 1,
			expectedTxSortedList: []common.Hash{
				{4}, {3}, {2}, {1},
			},
		},
	}

	processWorkerAddTxTestCases(ctx, t, worker, addTxsTC)
}

func TestWorkerGetBestTx(t *testing.T) {
	var nilErr error

	rc := state.BatchResources{
		ZKCounters: state.ZKCounters{CumulativeGasUsed: 10, UsedKeccakHashes: 10, UsedPoseidonHashes: 10, UsedPoseidonPaddings: 10, UsedMemAligns: 10, UsedArithmetics: 10, UsedBinaries: 10, UsedSteps: 10},
		Bytes:      10,
	}

	stateMock := NewStateMock(t)
	worker := initWorker(stateMock, rcMax)

	ctx := context.Background()

	stateMock.On("GetLastStateRoot", ctx, nil).Return(common.Hash{0}, nilErr)

	addrQueueInfo := []workerAddrQueueInfo{
		{from: common.Address{1}, nonce: new(big.Int).SetInt64(1), balance: new(big.Int).SetInt64(10)},
		{from: common.Address{2}, nonce: new(big.Int).SetInt64(1), balance: new(big.Int).SetInt64(10)},
		{from: common.Address{3}, nonce: new(big.Int).SetInt64(1), balance: new(big.Int).SetInt64(10)},
		{from: common.Address{4}, nonce: new(big.Int).SetInt64(1), balance: new(big.Int).SetInt64(10)},
	}

	for _, aq := range addrQueueInfo {
		stateMock.On("GetNonceByStateRoot", ctx, aq.from, common.Hash{0}).Return(aq.nonce, nilErr)
		stateMock.On("GetBalanceByStateRoot", ctx, aq.from, common.Hash{0}).Return(aq.balance, nilErr)
	}

	addTxsTC := []workerAddTxTestCase{
		{
			name: "Adding from:0x01, tx:0x01/gp:10", from: common.Address{1}, txHash: common.Hash{1}, nonce: 1, gasPrice: new(big.Int).SetInt64(10),
			cost:      new(big.Int).SetInt64(5),
			counters:  state.ZKCounters{CumulativeGasUsed: 1, UsedKeccakHashes: 1, UsedPoseidonHashes: 1, UsedPoseidonPaddings: 1, UsedMemAligns: 1, UsedArithmetics: 1, UsedBinaries: 1, UsedSteps: 1},
			usedBytes: 1,
			expectedTxSortedList: []common.Hash{
				{1},
			},
		},
		{
			name: "Adding from:0x02, tx:0x02/gp:12", from: common.Address{2}, txHash: common.Hash{2}, nonce: 1, gasPrice: new(big.Int).SetInt64(12),
			cost:      new(big.Int).SetInt64(5),
			counters:  state.ZKCounters{CumulativeGasUsed: 5, UsedKeccakHashes: 5, UsedPoseidonHashes: 5, UsedPoseidonPaddings: 5, UsedMemAligns: 5, UsedArithmetics: 5, UsedBinaries: 5, UsedSteps: 5},
			usedBytes: 5,
			expectedTxSortedList: []common.Hash{
				{2}, {1},
			},
		},
		{
			name: "Readding from:0x03, tx:0x03/gp:25", from: common.Address{3}, txHash: common.Hash{3}, nonce: 1, gasPrice: new(big.Int).SetInt64(25),
			cost:      new(big.Int).SetInt64(5),
			counters:  state.ZKCounters{CumulativeGasUsed: 2, UsedKeccakHashes: 2, UsedPoseidonHashes: 2, UsedPoseidonPaddings: 2, UsedMemAligns: 2, UsedArithmetics: 2, UsedBinaries: 2, UsedSteps: 2},
			usedBytes: 2,
			expectedTxSortedList: []common.Hash{
				{3}, {2}, {1},
			},
		},
		{
			name: "Adding from:0x04, tx:0x04/gp:100", from: common.Address{4}, txHash: common.Hash{4}, nonce: 1, gasPrice: new(big.Int).SetInt64(100),
			cost:      new(big.Int).SetInt64(5),
			counters:  state.ZKCounters{CumulativeGasUsed: 4, UsedKeccakHashes: 4, UsedPoseidonHashes: 4, UsedPoseidonPaddings: 4, UsedMemAligns: 4, UsedArithmetics: 4, UsedBinaries: 4, UsedSteps: 4},
			usedBytes: 4,
			expectedTxSortedList: []common.Hash{
				{4}, {3}, {2}, {1},
			},
		},
	}

	processWorkerAddTxTestCases(ctx, t, worker, addTxsTC)

	expectedGetBestTx := []common.Hash{{4}, {3}, {1}}
	ct := 0

	for {
		tx := worker.GetBestFittingTx(rc)
		if tx != nil {
			if ct >= len(expectedGetBestTx) {
				t.Fatalf("Error getting more best tx than expected. Expected=%d, Actual=%d", len(expectedGetBestTx), ct+1)
			}
			if tx.HashStr != string(expectedGetBestTx[ct].String()) {
				t.Fatalf("Error GetBestFittingTx(%d). Expected=%s, Actual=%s", ct, expectedGetBestTx[ct].String(), tx.HashStr)
			}
			err := rc.Sub(tx.BatchResources)
			assert.NoError(t, err)

			touch := make(map[common.Address]*state.InfoReadWrite)
			var newNonce uint64 = tx.Nonce + 1
			touch[tx.From] = &state.InfoReadWrite{Address: tx.From, Nonce: &newNonce, Balance: new(big.Int).SetInt64(10)}
			worker.UpdateAfterSingleSuccessfulTxExecution(tx.From, touch)
			ct++
		} else {
			if ct < len(expectedGetBestTx) {
				t.Fatalf("Error expecting more best tx. Expected=%d, Actual=%d", len(expectedGetBestTx), ct)
			}
			break
		}
	}
}

<<<<<<< HEAD
func initWorker(stateMock *StateMock, rcMax batchConstraints, rcWeigth batchResourceWeights) *Worker {
	pendingTxsToStoreMux := new(sync.RWMutex)
	pendingTxsPerAddressTrackers := make(map[common.Address]*pendingTxPerAddressTracker)
	worker := NewWorker(workerCfg, stateMock, rcMax, rcWeigth, pendingTxsToStoreMux, pendingTxsPerAddressTrackers)

=======
func initWorker(stateMock *StateMock, rcMax state.BatchConstraintsCfg) *Worker {
	worker := NewWorker(stateMock, rcMax)
>>>>>>> 9ea4ab41
	return worker
}<|MERGE_RESOLUTION|>--- conflicted
+++ resolved
@@ -3,7 +3,6 @@
 import (
 	"context"
 	"math/big"
-	"sync"
 	"testing"
 
 	"github.com/0xPolygonHermez/zkevm-node/pool"
@@ -74,12 +73,8 @@
 			t.Logf("%s=%d", testCase.name, tx.GasPrice)
 
 			_, err := worker.AddTxTracker(ctx, &tx)
-<<<<<<< HEAD
-			if err != nil {
-=======
 			if err != nil && testCase.expectedErr != nil {
 				assert.ErrorIs(t, err, testCase.expectedErr)
->>>>>>> 9ea4ab41
 				return
 			}
 
@@ -291,15 +286,7 @@
 	}
 }
 
-<<<<<<< HEAD
-func initWorker(stateMock *StateMock, rcMax batchConstraints, rcWeigth batchResourceWeights) *Worker {
-	pendingTxsToStoreMux := new(sync.RWMutex)
-	pendingTxsPerAddressTrackers := make(map[common.Address]*pendingTxPerAddressTracker)
-	worker := NewWorker(workerCfg, stateMock, rcMax, rcWeigth, pendingTxsToStoreMux, pendingTxsPerAddressTrackers)
-
-=======
 func initWorker(stateMock *StateMock, rcMax state.BatchConstraintsCfg) *Worker {
 	worker := NewWorker(stateMock, rcMax)
->>>>>>> 9ea4ab41
 	return worker
 }