package sequencer

import (
	"context"
	"errors"
	"fmt"
	"math"
<<<<<<< HEAD
	"sort"
	"strings"
=======
>>>>>>> 2065e6ad
	"time"

	"github.com/0xPolygonHermez/zkevm-node/etherman/types"
	"github.com/0xPolygonHermez/zkevm-node/log"
	"github.com/0xPolygonHermez/zkevm-node/pool"
	"github.com/0xPolygonHermez/zkevm-node/pool/pgpoolstorage"
	"github.com/0xPolygonHermez/zkevm-node/state"
	"github.com/ethereum/go-ethereum/common"
	ethTypes "github.com/ethereum/go-ethereum/core/types"
	"github.com/jackc/pgx/v4"
)

const (
	maxTxsPerBatch    uint64 = 150
	maxBatchBytesSize int    = 30000
)

type processTxResponse struct {
	processedTxs         []*state.ProcessTransactionResponse
	processedTxsHashes   []string
	unprocessedTxs       map[string]*state.ProcessTransactionResponse
	unprocessedTxsHashes []string
	isBatchProcessed     bool
}

func (s *Sequencer) tryToProcessTx(ctx context.Context, ticker *time.Ticker) {
	// Check if synchronizer is up to date
	if !s.isSynced(ctx) {
		log.Info("wait for synchronizer to sync last batch")
		waitTick(ctx, ticker)
		return
	}
	log.Info("synchronizer has synced last batch, checking if current sequence should be closed")

	// Check if sequence should be close
	log.Infof("checking if current sequence should be closed")
	if s.shouldCloseSequenceInProgress(ctx) {
		log.Infof("current sequence should be closed")
		err := s.closeSequence(ctx)
		if err != nil {
			log.Errorf("error closing sequence: %w", err)
			log.Info("resetting sequence in progress")
			if err = s.loadSequenceFromState(ctx); err != nil {
				log.Errorf("error loading sequence from state: %w", err)
			}
			return
		}
	}

	// backup current sequence
	sequenceBeforeTryingToProcessNewTxs := s.backupSequence()

	getTxsLimit := maxTxsPerBatch - uint64(len(s.sequenceInProgress.Txs))

	minGasPrice, err := s.gpe.GetAvgGasPrice(ctx)
	if err != nil {
		log.Errorf("failed to get avg gas price, err: %w", err)
		return
	}

	// get txs from the pool
	appendedClaimsTxsAmount := s.appendPendingTxs(ctx, true, 0, getTxsLimit, ticker)
	appendedTxsAmount := s.appendPendingTxs(ctx, false, minGasPrice.Uint64(), getTxsLimit-appendedClaimsTxsAmount, ticker) + appendedClaimsTxsAmount

	if appendedTxsAmount == 0 {
		return
	}

	// clear txs if it bigger than expected
	err = s.cleanTxsIfTxsDataIsBiggerThanExpected(ctx, ticker)
	if err != nil {
		return
	}
	// process batch
	log.Infof("processing batch with %d txs. %d txs are new from this iteration", len(s.sequenceInProgress.Txs), appendedTxsAmount)
	processResponse, err := s.processTxs(ctx)
	if err != nil {
		s.sequenceInProgress = sequenceBeforeTryingToProcessNewTxs
		log.Errorf("failed to process txs, err: %w", err)
		return
	}

	// reprocess the batch until:
	// - all the txs in it are processed, so the batch doesn't include invalid txs
	// - the batch is processed (certain situations may cause the entire batch to not have effect on the state)
	unprocessedTxs, err := s.reprocessBatch(ctx, processResponse, sequenceBeforeTryingToProcessNewTxs)
	if err != nil {
		return
	}

	log.Infof("%d txs processed successfully", len(processResponse.processedTxsHashes))

	// If after processing new txs the sequence is equal or smaller, revert changes and close sequence
	if len(s.sequenceInProgress.Txs) <= len(sequenceBeforeTryingToProcessNewTxs.Txs) && len(s.sequenceInProgress.Txs) > 0 {
		log.Infof(
			"current sequence should be closed because after trying to add txs to it, it went from having %d valid txs to %d",
			len(sequenceBeforeTryingToProcessNewTxs.Txs), len(s.sequenceInProgress.Txs),
		)
		s.sequenceInProgress = sequenceBeforeTryingToProcessNewTxs
		if err := s.closeSequence(ctx); err != nil {
			log.Errorf("error closing sequence: %w", err)
		}
		return
	}

	// only save in DB processed transactions.
	err = s.storeProcessedTransactions(ctx, processResponse.processedTxs)
	if err != nil {
		s.sequenceInProgress = sequenceBeforeTryingToProcessNewTxs
		log.Errorf("failed to store processed txs, err: %w", err)
		return
	}
	log.Infof("%d txs stored and added into the trusted state", len(processResponse.processedTxs))

	s.updateTxsInPool(ctx, ticker, processResponse, unprocessedTxs)
}

func (s *Sequencer) updateTxsInPool(
	ctx context.Context,
	ticker *time.Ticker,
	processResponse processTxResponse,
	unprocessedTxs map[string]*state.ProcessTransactionResponse,
) {
	invalidTxsHashes, failedTxsHashes := s.splitInvalidAndFailedTxs(ctx, unprocessedTxs, ticker)
	// update processed txs
	s.updateTxsStatus(ctx, ticker, processResponse.processedTxsHashes, pool.TxStatusSelected)
	// update invalid txs
	s.updateTxsStatus(ctx, ticker, invalidTxsHashes, pool.TxStatusInvalid)
	// update failed txs
	s.updateTxsStatus(ctx, ticker, failedTxsHashes, pool.TxStatusFailed)
	// increment counter for failed txs
	s.incrementFailedCounter(ctx, ticker, failedTxsHashes)
}

func (s *Sequencer) reprocessBatch(ctx context.Context, processResponse processTxResponse, sequenceBeforeTryingToProcessNewTxs types.Sequence) (map[string]*state.ProcessTransactionResponse, error) {
	unprocessedTxs := processResponse.unprocessedTxs
	var err error
	for !processResponse.isBatchProcessed || len(processResponse.unprocessedTxs) > 0 {
		// include only processed txs in the sequence
		s.sequenceInProgress.Txs = make([]ethTypes.Transaction, 0, len(processResponse.processedTxs))
		for i := 0; i < len(processResponse.processedTxs); i++ {
			s.sequenceInProgress.Txs = append(s.sequenceInProgress.Txs, processResponse.processedTxs[i].Tx)
		}

		if len(s.sequenceInProgress.Txs) == 0 {
			log.Infof("sequence in progress doesn't have txs, no need to send a batch")
			break
		}
		log.Infof("failed to process batch or invalid txs. Retrying with %d txs", len(s.sequenceInProgress.Txs))
		// reprocess
		processResponse, err = s.processTxs(ctx)
		if err != nil {
			s.sequenceInProgress = sequenceBeforeTryingToProcessNewTxs
			log.Errorf("failed to reprocess txs, err: %w", err)
			return unprocessedTxs, err
		}
		if len(processResponse.processedTxsHashes) != 0 {
			for _, hash := range processResponse.processedTxsHashes {
				delete(unprocessedTxs, hash)
			}
		}
		for _, txHash := range processResponse.unprocessedTxsHashes {
			if _, ok := unprocessedTxs[txHash]; !ok {
				unprocessedTxs[txHash] = processResponse.unprocessedTxs[txHash]
			}
		}
	}

	return unprocessedTxs, nil
}

func (s *Sequencer) cleanTxsIfTxsDataIsBiggerThanExpected(ctx context.Context, ticker *time.Ticker) error {
	encodedTxsBytesSize := math.MaxInt
	numberOfTxsInProcess := len(s.sequenceInProgress.Txs)
	for encodedTxsBytesSize > maxBatchBytesSize && numberOfTxsInProcess > 0 {
		encodedTxs, err := state.EncodeTransactions(s.sequenceInProgress.Txs)
		if err != nil {
			log.Errorf("failed to encode txs, err: %w", err)
			return err
		}
		encodedTxsBytesSize = len(encodedTxs)
		if encodedTxsBytesSize > maxBatchBytesSize && numberOfTxsInProcess > 0 {
			// if only one tx overflows, that it means, tx is invalid
			if numberOfTxsInProcess == 1 {
				err = s.pool.UpdateTxStatus(ctx, s.sequenceInProgress.Txs[0].Hash(), pool.TxStatusInvalid)
				for err != nil {
					log.Errorf("failed to update tx with hash: %s to status: %s",
						s.sequenceInProgress.Txs[0].Hash().String(), pool.TxStatusInvalid)
					err = s.pool.UpdateTxStatus(ctx, s.sequenceInProgress.Txs[0].Hash(), pool.TxStatusInvalid)
					waitTick(ctx, ticker)
				}
			}
			log.Infof("decreasing amount of sent txs, bcs encodedTxsBytesSize > maxBatchBytesSize, encodedTxsBytesSize: %d, maxBatchBytesSize: %d",
				encodedTxsBytesSize, maxBatchBytesSize)
			s.sequenceInProgress.Txs = s.sequenceInProgress.Txs[:numberOfTxsInProcess-1]
			updatedNumberTxsInProgress := len(s.sequenceInProgress.Txs)
			if updatedNumberTxsInProgress != 0 {
				s.sequenceInProgress.IsSequenceTooBig = true
			}
			numberOfTxsInProcess = updatedNumberTxsInProgress
		}
	}
	return nil
}

func (s *Sequencer) splitInvalidAndFailedTxs(ctx context.Context, unprocessedTxs map[string]*state.ProcessTransactionResponse, ticker *time.Ticker) ([]string, []string) {
	invalidTxsHashes := []string{}
	failedTxsHashes := []string{}
	for _, tx := range unprocessedTxs {
		isTxNonceLessThanAccountNonce, err := s.isTxNonceLessThanAccountNonce(ctx, tx)
		for err != nil {
			log.Errorf("failed to compare account nonce and tx nonce, err: %w", err)
			isTxNonceLessThanAccountNonce, err = s.isTxNonceLessThanAccountNonce(ctx, tx)
			waitTick(ctx, ticker)
		}
		if isTxNonceLessThanAccountNonce {
			log.Infof("tx with hash %s is invalid, account nonce > tx nonce")
			invalidTxsHashes = append(invalidTxsHashes, tx.Tx.Hash().String())
		} else {
			failedTxsHashes = append(failedTxsHashes, tx.Tx.Hash().String())
		}
	}

	return invalidTxsHashes, failedTxsHashes
}

func (s *Sequencer) updateTxsStatus(ctx context.Context, ticker *time.Ticker, hashes []string, status pool.TxStatus) {
	if len(hashes) == 0 {
		return
	}
	err := s.pool.UpdateTxsStatus(ctx, hashes, status)
	for err != nil {
		log.Errorf("failed to update txs status to %s, err: %w", status, err)
		waitTick(ctx, ticker)
		err = s.pool.UpdateTxsStatus(ctx, hashes, status)
	}
}

func (s *Sequencer) incrementFailedCounter(ctx context.Context, ticker *time.Ticker, hashes []string) {
	if len(hashes) == 0 {
		return
	}
	err := s.pool.IncrementFailedCounter(ctx, hashes)
	for err != nil {
		log.Errorf("failed to increment failed tx counter, err: %w", err)
		waitTick(ctx, ticker)
		err = s.pool.IncrementFailedCounter(ctx, hashes)
	}
}

func (s *Sequencer) isTxNonceLessThanAccountNonce(ctx context.Context, tx *state.ProcessTransactionResponse) (bool, error) {
	fromAddr, txNonce, err := s.pool.GetTxFromAddressFromByHash(ctx, tx.Tx.Hash())
	if err != nil {
		return false, fmt.Errorf("failed to get from addr, err: %w", err)
	}

	lastL2BlockNumber, err := s.state.GetLastL2BlockNumber(ctx, nil)
	if err != nil {
		return false, fmt.Errorf("failed to get last l2 block number, err: %w", err)
	}

	accNonce, err := s.state.GetNonce(ctx, fromAddr, lastL2BlockNumber, nil)
	if err != nil {
		return false, fmt.Errorf("failed to get nonce for the account, err: %w", err)
	}

	return txNonce < accNonce, nil
}

func (s *Sequencer) newSequence(ctx context.Context) (types.Sequence, error) {
	var (
		dbTx pgx.Tx
		err  error
	)
	if s.sequenceInProgress.StateRoot.String() == "" || s.sequenceInProgress.LocalExitRoot.String() == "" {
		return types.Sequence{}, errors.New("state root and local exit root must have value to close batch")
	}
	dbTx, err = s.state.BeginStateTransaction(ctx)
	if err != nil {
		return types.Sequence{}, fmt.Errorf("failed to begin state transaction to close batch, err: %w", err)
	}

	lastBatchNumber, err := s.state.GetLastBatchNumber(ctx, dbTx)
	if err != nil {
		return types.Sequence{}, fmt.Errorf("failed to get last batch number, err: %w", err)
	}
	err = s.closeBatch(ctx, lastBatchNumber, dbTx)
	if err != nil {
		if rollbackErr := dbTx.Rollback(ctx); rollbackErr != nil {
			return types.Sequence{}, fmt.Errorf(
				"failed to rollback dbTx when closing batch that gave err: %s. Rollback err: %w",
				rollbackErr.Error(), err,
			)
		}
		return types.Sequence{}, err
	}
	// open next batch
	gerHash, _, err := s.getLatestGer(ctx, dbTx)
	if err != nil {
		if rollbackErr := dbTx.Rollback(ctx); rollbackErr != nil {
			return types.Sequence{}, fmt.Errorf(
				"failed to rollback dbTx when getting last GER that gave err: %s. Rollback err: %s",
				rollbackErr.Error(), err.Error(),
			)
		}
		return types.Sequence{}, err
	}

	processingCtx, err := s.openBatch(ctx, gerHash.GlobalExitRoot, dbTx)
	if err != nil {
		if rollbackErr := dbTx.Rollback(ctx); rollbackErr != nil {
			return types.Sequence{}, fmt.Errorf(
				"failed to rollback dbTx when getting last batch num that gave err: %s. Rollback err: %s",
				rollbackErr.Error(), err.Error(),
			)
		}
		return types.Sequence{}, err
	}
	if err := dbTx.Commit(ctx); err != nil {
		return types.Sequence{}, err
	}
	return types.Sequence{
		GlobalExitRoot: processingCtx.GlobalExitRoot,
		Timestamp:      processingCtx.Timestamp.Unix(),
		Txs:            []ethTypes.Transaction{},
	}, nil
}

func (s *Sequencer) closeSequence(ctx context.Context) error {
	newSequence, err := s.newSequence(ctx)
	if err != nil {
		return fmt.Errorf("failed to create new sequence, err: %w", err)
	}
	s.sequenceInProgress = newSequence
	return nil
}

func (s *Sequencer) processTxs(ctx context.Context) (processTxResponse, error) {
	dbTx, err := s.state.BeginStateTransaction(ctx)
	if err != nil {
		log.Errorf("failed to begin state transaction for processing tx, err: %w", err)
		return processTxResponse{}, err
	}

	lastBatchNumber, err := s.state.GetLastBatchNumber(ctx, dbTx)
	if err != nil {
		log.Errorf("failed to get last batch number, err: %w", err)
		return processTxResponse{}, err
	}

	processBatchResp, err := s.state.ProcessSequencerBatch(ctx, lastBatchNumber, s.sequenceInProgress.Txs, dbTx)
	if err != nil {
		if err == state.ErrBatchAlreadyClosed || err == state.ErrInvalidBatchNumber {
			log.Warnf("unexpected state local vs DB: %w", err)
			log.Info("reloading local sequence")
			errLoadSeq := s.loadSequenceFromState(ctx)
			if errLoadSeq != nil {
				log.Errorf("error loading sequence from state: %w", errLoadSeq)
			}
		}
		if rollbackErr := dbTx.Rollback(ctx); rollbackErr != nil {
			log.Errorf(
				"failed to rollback dbTx when processing tx that gave err: %w. Rollback err: %v",
				rollbackErr, err,
			)
			return processTxResponse{}, err
		}
		log.Errorf("failed processing batch, err: %w", err)
		return processTxResponse{}, err
	}

	if err := dbTx.Commit(ctx); err != nil {
		log.Errorf("failed to commit dbTx when processing tx, err: %w", err)
		return processTxResponse{}, err
	}

	s.sequenceInProgress.StateRoot = processBatchResp.NewStateRoot
	s.sequenceInProgress.LocalExitRoot = processBatchResp.NewLocalExitRoot

	processedTxs, processedTxsHashes, unprocessedTxs, unprocessedTxsHashes := state.DetermineProcessedTransactions(processBatchResp.Responses)

	response := processTxResponse{
		processedTxs:         processedTxs,
		processedTxsHashes:   processedTxsHashes,
		unprocessedTxs:       unprocessedTxs,
		unprocessedTxsHashes: unprocessedTxsHashes,
		isBatchProcessed:     processBatchResp.IsBatchProcessed,
	}

	return response, nil
}

func (s *Sequencer) storeProcessedTransactions(ctx context.Context, processedTxs []*state.ProcessTransactionResponse) error {
	dbTx, err := s.state.BeginStateTransaction(ctx)
	if err != nil {
		log.Errorf("failed to begin state transaction for StoreTransactions, err: %w", err)
		return err
	}

	lastBatchNumber, err := s.state.GetLastBatchNumber(ctx, dbTx)
	if err != nil {
		log.Errorf("failed to get last batch number, err: %w", err)
		return err
	}

	err = s.state.StoreTransactions(ctx, lastBatchNumber, processedTxs, dbTx)
	if err != nil {
		s.sequenceInProgress.Txs = s.sequenceInProgress.Txs[:len(s.sequenceInProgress.Txs)-len(processedTxs)]
		if rollbackErr := dbTx.Rollback(ctx); rollbackErr != nil {
			log.Errorf(
				"failed to rollback dbTx when StoreTransactions that gave err: %w. Rollback err: %w",
				rollbackErr, err,
			)
			return err
		}
		log.Errorf("failed to store transactions, err: %w", err)
		if err == state.ErrOutOfOrderProcessedTx || err == state.ErrExistingTxGreaterThanProcessedTx {
			err = s.loadSequenceFromState(ctx)
			if err != nil {
				log.Errorf("failed to load sequence from state, err: %w", err)
			}
		}
		return err
	}

	if err := dbTx.Commit(ctx); err != nil {
		log.Errorf("failed to commit dbTx when StoreTransactions, err: %w", err)
		return err
	}

	return nil
}

func (s *Sequencer) closeBatch(ctx context.Context, lastBatchNumber uint64, dbTx pgx.Tx) error {
	receipt := state.ProcessingReceipt{
		BatchNumber:   lastBatchNumber,
		StateRoot:     s.sequenceInProgress.StateRoot,
		LocalExitRoot: s.sequenceInProgress.LocalExitRoot,
		Txs:           s.sequenceInProgress.Txs,
	}
	err := s.state.CloseBatch(ctx, receipt, dbTx)
	if err != nil {
		return fmt.Errorf("failed to close batch, err: %w", err)
	}

	return nil
}

func (s *Sequencer) getLatestGer(ctx context.Context, dbTx pgx.Tx) (state.GlobalExitRoot, time.Time, error) {
	lastBlockNumber, err := s.etherman.GetLatestBlockNumber(ctx)
	if err != nil {
		return state.GlobalExitRoot{}, time.Time{}, fmt.Errorf("failed to get latest eth block number, err: %w", err)
	}
	maxBlockNumber := lastBlockNumber - s.cfg.WaitBlocksToConsiderGerFinal
	ger, receivedAt, err := s.state.GetLatestGlobalExitRoot(ctx, maxBlockNumber, dbTx)
	if err != nil && errors.Is(err, state.ErrNotFound) {
		return state.GlobalExitRoot{}, time.Time{}, nil
	} else if err != nil {
		return state.GlobalExitRoot{}, time.Time{}, fmt.Errorf("failed to get latest global exit root, err: %w", err)
	} else {
		return ger, receivedAt, nil
	}
}

func (s *Sequencer) openBatch(ctx context.Context, gerHash common.Hash, dbTx pgx.Tx) (state.ProcessingContext, error) {
	lastBatchNum, err := s.state.GetLastBatchNumber(ctx, nil)
	if err != nil {
		return state.ProcessingContext{}, fmt.Errorf("failed to get last batch number, err: %w", err)
	}
	newBatchNum := lastBatchNum + 1
	processingCtx := state.ProcessingContext{
		BatchNumber:    newBatchNum,
		Coinbase:       s.address,
		Timestamp:      time.Now(),
		GlobalExitRoot: gerHash,
	}
	err = s.state.OpenBatch(ctx, processingCtx, dbTx)
	if err != nil {
		return state.ProcessingContext{}, fmt.Errorf("failed to open new batch, err: %w", err)
	}

	return processingCtx, nil
}

func (s *Sequencer) appendPendingTxs(ctx context.Context, isClaims bool, minGasPrice, getTxsLimit uint64, ticker *time.Ticker) uint64 {
	pendTxs, err := s.pool.GetTxs(ctx, pool.TxStatusPending, isClaims, minGasPrice, getTxsLimit)
	if err == pgpoolstorage.ErrNotFound || len(pendTxs) == 0 {
		pendTxs, err = s.pool.GetTxs(ctx, pool.TxStatusFailed, isClaims, minGasPrice, getTxsLimit)
		if err == pgpoolstorage.ErrNotFound || len(pendTxs) == 0 {
			log.Infof("there is no suitable pending or failed txs in the pool, isClaims: %t, minGasPrice: %d, waiting...", isClaims, minGasPrice)
			if !isClaims {
				waitTick(ctx, ticker)
			}
			return 0
		}
	} else if err != nil {
		log.Errorf("failed to get pending tx, err: %w", err)
		return 0
	}
<<<<<<< HEAD

	var (
		zkCountersBeforeAddition pool.ZkCounters
		pendTxsPreSelected       []ethTypes.Transaction
	)
	for i := 0; i < len(pendTxs); i++ {
		if s.sequenceInProgress.ZkCounters.IsAnyFieldMoreThan(pool.ZkCounters{
			CumulativeGasUsed:    s.cfg.MaxCumulativeGasUsed,
			UsedKeccakHashes:     s.cfg.MaxKeccakHashes,
			UsedPoseidonHashes:   s.cfg.MaxPoseidonHashes,
			UsedPoseidonPaddings: s.cfg.MaxPoseidonPaddings,
			UsedMemAligns:        s.cfg.MaxMemAligns,
			UsedArithmetics:      s.cfg.MaxArithmetics,
			UsedBinaries:         s.cfg.MaxBinaries,
			UsedSteps:            s.cfg.MaxSteps,
		}) {
			log.Info("reached max zkCounters, need to close a batch")
			s.sequenceInProgress.ZkCounters = zkCountersBeforeAddition
			s.sequenceInProgress.IsZkCountersReachedMax = true
			break
		}
		zkCountersBeforeAddition = s.sequenceInProgress.ZkCounters
		s.sequenceInProgress.ZkCounters.SumUpZkCounters(pendTxs[i].ZkCounters)
		pendTxsPreSelected = append(pendTxsPreSelected, pendTxs[i].Transaction)
	}

	sort.SliceStable(pendTxsPreSelected, func(i, j int) bool {
		return pendTxsPreSelected[i].Nonce() < pendTxsPreSelected[j].Nonce()
	})

	s.sequenceInProgress.Txs = append(s.sequenceInProgress.Txs, pendTxsPreSelected...)

	return uint64(len(pendTxsPreSelected))
=======
	var invalidTxsCounter int
	for i := 0; i < len(pendTxs); i++ {
		if pendTxs[i].FailedCounter > s.cfg.MaxAllowedFailedCounter {
			hash := pendTxs[i].Transaction.Hash().String()
			log.Warnf("mark tx with hash %s as invalid, failed counter %d exceeded max %d from config",
				hash, pendTxs[i].FailedCounter, s.cfg.MaxAllowedFailedCounter)
			s.updateTxsStatus(ctx, ticker, []string{hash}, pool.TxStatusInvalid)
			invalidTxsCounter++
			continue
		}
		s.sequenceInProgress.Txs = append(s.sequenceInProgress.Txs, pendTxs[i].Transaction)
	}

	return uint64(len(pendTxs) - invalidTxsCounter)
}

func (s *Sequencer) backupSequence() types.Sequence {
	backupSequence := types.Sequence{
		GlobalExitRoot: s.sequenceInProgress.GlobalExitRoot,
		StateRoot:      s.sequenceInProgress.StateRoot,
		LocalExitRoot:  s.sequenceInProgress.LocalExitRoot,
		Timestamp:      s.sequenceInProgress.Timestamp,
	}

	copy(backupSequence.Txs, s.sequenceInProgress.Txs)

	return backupSequence
>>>>>>> 2065e6ad
}<|MERGE_RESOLUTION|>--- conflicted
+++ resolved
@@ -5,11 +5,8 @@
 	"errors"
 	"fmt"
 	"math"
-<<<<<<< HEAD
 	"sort"
 	"strings"
-=======
->>>>>>> 2065e6ad
 	"time"
 
 	"github.com/0xPolygonHermez/zkevm-node/etherman/types"
@@ -77,7 +74,6 @@
 	if appendedTxsAmount == 0 {
 		return
 	}
-
 	// clear txs if it bigger than expected
 	err = s.cleanTxsIfTxsDataIsBiggerThanExpected(ctx, ticker)
 	if err != nil {
@@ -509,13 +505,20 @@
 		log.Errorf("failed to get pending tx, err: %w", err)
 		return 0
 	}
-<<<<<<< HEAD
-
 	var (
+		invalidTxsCounter int
 		zkCountersBeforeAddition pool.ZkCounters
 		pendTxsPreSelected       []ethTypes.Transaction
 	)
 	for i := 0; i < len(pendTxs); i++ {
+		if pendTxs[i].FailedCounter > s.cfg.MaxAllowedFailedCounter {
+			hash := pendTxs[i].Transaction.Hash().String()
+			log.Warnf("mark tx with hash %s as invalid, failed counter %d exceeded max %d from config",
+				hash, pendTxs[i].FailedCounter, s.cfg.MaxAllowedFailedCounter)
+			s.updateTxsStatus(ctx, ticker, []string{hash}, pool.TxStatusInvalid)
+			invalidTxsCounter++
+			continue
+		}
 		if s.sequenceInProgress.ZkCounters.IsAnyFieldMoreThan(pool.ZkCounters{
 			CumulativeGasUsed:    s.cfg.MaxCumulativeGasUsed,
 			UsedKeccakHashes:     s.cfg.MaxKeccakHashes,
@@ -542,21 +545,6 @@
 
 	s.sequenceInProgress.Txs = append(s.sequenceInProgress.Txs, pendTxsPreSelected...)
 
-	return uint64(len(pendTxsPreSelected))
-=======
-	var invalidTxsCounter int
-	for i := 0; i < len(pendTxs); i++ {
-		if pendTxs[i].FailedCounter > s.cfg.MaxAllowedFailedCounter {
-			hash := pendTxs[i].Transaction.Hash().String()
-			log.Warnf("mark tx with hash %s as invalid, failed counter %d exceeded max %d from config",
-				hash, pendTxs[i].FailedCounter, s.cfg.MaxAllowedFailedCounter)
-			s.updateTxsStatus(ctx, ticker, []string{hash}, pool.TxStatusInvalid)
-			invalidTxsCounter++
-			continue
-		}
-		s.sequenceInProgress.Txs = append(s.sequenceInProgress.Txs, pendTxs[i].Transaction)
-	}
-
 	return uint64(len(pendTxs) - invalidTxsCounter)
 }
 
@@ -571,5 +559,4 @@
 	copy(backupSequence.Txs, s.sequenceInProgress.Txs)
 
 	return backupSequence
->>>>>>> 2065e6ad
 }