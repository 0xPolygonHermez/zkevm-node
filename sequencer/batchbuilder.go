package sequencer

import (
	"context"
	"errors"
	"fmt"
	"strings"
	"time"

	"github.com/0xPolygonHermez/zkevm-node/etherman/types"
	"github.com/0xPolygonHermez/zkevm-node/log"
	"github.com/0xPolygonHermez/zkevm-node/pool"
	"github.com/0xPolygonHermez/zkevm-node/pool/pgpoolstorage"
	"github.com/0xPolygonHermez/zkevm-node/state"
	"github.com/ethereum/go-ethereum/common"
<<<<<<< HEAD
	"github.com/ethereum/go-ethereum/core"
=======
	ethTypes "github.com/ethereum/go-ethereum/core/types"
>>>>>>> cfd4c113
	"github.com/jackc/pgx/v4"

	ethtypes "github.com/ethereum/go-ethereum/core/types"
)

const maxTxsPerBatch uint64 = 150

type processTxResponse struct {
	processedTxs         []*state.ProcessTransactionResponse
	processedTxsHashes   []string
	unprocessedTxs       map[string]*state.ProcessTransactionResponse
	unprocessedTxsHashes []string
	isBatchProcessed     bool
}

func (s *Sequencer) tryToProcessTx(ctx context.Context, ticker *time.Ticker) {
	// Check if synchronizer is up to date
	if !s.isSynced(ctx) {
		log.Info("wait for synchronizer to sync last batch")
		waitTick(ctx, ticker)
		return
	}
	log.Info("synchronizer has synced last batch, checking if current sequence should be closed")

	// Check if sequence should be close
	log.Infof("checking if current sequence should be closed")
	if s.shouldCloseSequenceInProgress(ctx) {
		log.Infof("current sequence should be closed")
		err := s.closeSequence(ctx)
		if err != nil {
			if strings.Contains(err.Error(), state.ErrClosingBatchWithoutTxs.Error()) {
				log.Info("current sequence can't be closed without transactions")
				waitTick(ctx, ticker)
				return
			} else {
				log.Errorf("error closing sequence: %w", err)
				log.Info("resetting sequence in progress")
				if err = s.loadSequenceFromState(ctx); err != nil {
					log.Errorf("error loading sequence from state: %w", err)
				}
				return
			}
		}
	}

	// backup current sequence
	sequenceBeforeTryingToProcessNewTxs := types.Sequence{
		GlobalExitRoot: s.sequenceInProgress.GlobalExitRoot,
		StateRoot:      s.sequenceInProgress.StateRoot,
		LocalExitRoot:  s.sequenceInProgress.LocalExitRoot,
		Timestamp:      s.sequenceInProgress.Timestamp,
	}
	copy(sequenceBeforeTryingToProcessNewTxs.Txs, s.sequenceInProgress.Txs)

	getTxsLimit := maxTxsPerBatch - uint64(len(s.sequenceInProgress.Txs))

	// get txs from the pool
	pendTxs, err := s.pool.GetTxs(ctx, pool.TxStatusPending, getTxsLimit)
	if err == pgpoolstorage.ErrNotFound || len(pendTxs) == 0 {
		pendTxs, err = s.pool.GetTxs(ctx, pool.TxStatusFailed, getTxsLimit)
		if err == pgpoolstorage.ErrNotFound || len(pendTxs) == 0 {
			log.Info("there is no suitable pending or failed txs in the pool, waiting...")
			waitTick(ctx, ticker)
			return
		}
	} else if err != nil {
		log.Errorf("failed to get pending tx, err: %w", err)
		return
	}
	for i := 0; i < len(pendTxs); i++ {
		s.sequenceInProgress.Txs = append(s.sequenceInProgress.Txs, pendTxs[i].Transaction)
	}

	// process batch
	log.Infof("processing batch with %d txs. %d txs are new from this iteration", len(s.sequenceInProgress.Txs), len(pendTxs))
	processResponse, err := s.processTxs(ctx)
	if err != nil {
		s.sequenceInProgress = sequenceBeforeTryingToProcessNewTxs
		log.Errorf("failed to process txs, err: %w", err)
		return
	}

	// reprocess the batch until:
	// - all the txs in it are processed, so the batch doesn't include invalid txs
	// - the batch is processed (certain situations may cause the entire batch to not have effect on the state)
	for !processResponse.isBatchProcessed || len(processResponse.unprocessedTxs) > 0 {
		// include only processed txs in the sequence
		s.sequenceInProgress.Txs = make([]ethTypes.Transaction, 0, len(processResponse.processedTxs))
		for i := 0; i < len(processResponse.processedTxs); i++ {
			s.sequenceInProgress.Txs = append(s.sequenceInProgress.Txs, processResponse.processedTxs[i].Tx)
		}
		log.Infof("failed to process batch or invalid txs. Retrying with %d txs", len(s.sequenceInProgress.Txs))
		// reprocess
		processResponse, err = s.processTxs(ctx)
		if err != nil {
			s.sequenceInProgress = sequenceBeforeTryingToProcessNewTxs
			log.Errorf("failed to reprocess txs, err: %w", err)
			return
		}
	}
	log.Infof("%d txs processed successfully", len(s.sequenceInProgress.Txs))

	// If after processing new txs the sequence is equal or smaller, revert changes and close sequence
	if len(s.sequenceInProgress.Txs) <= len(sequenceBeforeTryingToProcessNewTxs.Txs) {
		log.Infof(
			"current sequence should be closed because after trying to add txs to it, it went from having %d valid txs to %d",
			len(sequenceBeforeTryingToProcessNewTxs.Txs), len(s.sequenceInProgress.Txs),
		)
		s.sequenceInProgress = sequenceBeforeTryingToProcessNewTxs
		if err := s.closeSequence(ctx); err != nil {
			log.Errorf("error closing sequence: %w", err)
		}
		return
	}

	// only save in DB processed transactions.
	err = s.storeProcessedTransactions(ctx, processResponse.processedTxs)
	if err != nil {
		s.sequenceInProgress = sequenceBeforeTryingToProcessNewTxs
		log.Errorf("failed to store processed txs, err: %w", err)
		return
	}
	log.Infof("%d txs stored and added into the trusted state", len(processResponse.processedTxs))

	// update processed txs
	s.updateTxsStatus(ctx, ticker, processResponse.processedTxsHashes, pool.TxStatusSelected)
	// update unprocessed txs
	s.updateTxsStatus(ctx, ticker, processResponse.unprocessedTxsHashes, pool.TxStatusFailed)
}

func (s *Sequencer) updateTxsStatus(ctx context.Context, ticker *time.Ticker, hashes []string, status pool.TxStatus) {
	err := s.pool.UpdateTxsStatus(ctx, hashes, status)
	for err != nil {
		log.Errorf("failed to update txs status to %s, err: %w", status, err)
		waitTick(ctx, ticker)
		err = s.pool.UpdateTxsStatus(ctx, hashes, status)
	}
}

func (s *Sequencer) newSequence(ctx context.Context) (types.Sequence, error) {
	var (
		dbTx pgx.Tx
		err  error
	)
	if s.sequenceInProgress.StateRoot.String() == "" || s.sequenceInProgress.LocalExitRoot.String() == "" {
		return types.Sequence{}, errors.New("state root and local exit root must have value to close batch")
	}
	dbTx, err = s.state.BeginStateTransaction(ctx)
	if err != nil {
		return types.Sequence{}, fmt.Errorf("failed to begin state transaction to close batch, err: %w", err)
	}
	err = s.closeBatch(ctx, dbTx)
	if err != nil {
		if rollbackErr := dbTx.Rollback(ctx); rollbackErr != nil {
			return types.Sequence{}, fmt.Errorf(
				"failed to rollback dbTx when closing batch that gave err: %s. Rollback err: %s",
				rollbackErr.Error(), err.Error(),
			)
		}
		return types.Sequence{}, err
	}
	// open next batch
	gerHash, err := s.getLatestGer(ctx, dbTx)
	if err != nil {
		if rollbackErr := dbTx.Rollback(ctx); rollbackErr != nil {
			return types.Sequence{}, fmt.Errorf(
				"failed to rollback dbTx when getting last GER that gave err: %s. Rollback err: %s",
				rollbackErr.Error(), err.Error(),
			)
		}
		return types.Sequence{}, err
	}

	processingCtx, err := s.openBatch(ctx, gerHash, dbTx)
	if err != nil {
		if rollbackErr := dbTx.Rollback(ctx); rollbackErr != nil {
			return types.Sequence{}, fmt.Errorf(
				"failed to rollback dbTx when getting last batch num that gave err: %s. Rollback err: %s",
				rollbackErr.Error(), err.Error(),
			)
		}
		return types.Sequence{}, err
	}
	if err := dbTx.Commit(ctx); err != nil {
		return types.Sequence{}, err
	}
	return types.Sequence{
		GlobalExitRoot: processingCtx.GlobalExitRoot,
		Timestamp:      processingCtx.Timestamp.Unix(),
		Txs:            []ethTypes.Transaction{},
	}, nil
}

func (s *Sequencer) closeSequence(ctx context.Context) error {
	newSequence, err := s.newSequence(ctx)
	if err != nil {
		return fmt.Errorf("failed to create new sequence, err: %w", err)
	}
	s.sequenceInProgress = newSequence
	return nil
}

func (s *Sequencer) isSequenceProfitable(ctx context.Context) bool {
	isProfitable, err := s.checker.IsSequenceProfitable(ctx, s.sequenceInProgress)
	if err != nil {
		log.Errorf("failed to check is sequence profitable, err: %w", err)
		return false
	}

	return isProfitable
}

func (s *Sequencer) processTxs(ctx context.Context) (processTxResponse, error) {
	dbTx, err := s.state.BeginStateTransaction(ctx)
	if err != nil {
		log.Errorf("failed to begin state transaction for processing tx, err: %w", err)
		return processTxResponse{}, err
	}

<<<<<<< HEAD
	s.sequenceInProgress.Txs = append(s.sequenceInProgress.Txs, tx.Transaction)

	// TODO WIP
	if tx.Transaction.Gas() > s.cfg.MaxBatchSize.Uint64() {
		if len(s.sequenceInProgress.Txs) == 1 {
			// set tx as invalid
			err := s.pool.UpdateTxState(ctx, s.sequenceInProgress.Txs[0].Hash(), pool.TxStateInvalid)
			if err != nil {
				log.Errorf("failed to update tx status on the pool, err: %w", err)
				return nil, nil, err
			}
			// rm tx from sequenceInProgress
			s.sequenceInProgress.Txs = []ethtypes.Transaction{}
		} else {

			// rm tx from sequenceInProgress
			s.sequenceInProgress.Txs = s.sequenceInProgress.Txs[:len(s.sequenceInProgress.Txs)-1]

			// close batch
			receipt := state.ProcessingReceipt{
				BatchNumber:   s.lastBatchNum,
				StateRoot:     s.lastStateRoot,
				LocalExitRoot: s.lastLocalExitRoot,
			}
			err = s.state.CloseBatch(ctx, receipt, dbTx)
			if err != nil {
				if rollbackErr := dbTx.Rollback(ctx); rollbackErr != nil {
					log.Errorf(
						"failed to rollback dbTx when closing batch that gave err: %v. Rollback err: %v",
						rollbackErr, err,
					)
					return nil, nil, err
				}
				log.Errorf("failed to close batch, err: %v", err)
				return nil, nil, err
			}
		}
		return nil, nil, core.ErrOversizedData

	}
	previousStateRoot, err := s.state.GetStateRootByBatchNumber(ctx, s.lastBatchNum-1, nil)
=======
	processBatchResp, err := s.state.ProcessSequencerBatch(ctx, s.lastBatchNum, s.sequenceInProgress.Txs, dbTx)
>>>>>>> cfd4c113
	if err != nil {
		if err == state.ErrBatchAlreadyClosed || err == state.ErrInvalidBatchNumber {
			log.Warnf("unexpected state local vs DB: %w", err)
			log.Info("reloading local sequence")
			errLoadSeq := s.loadSequenceFromState(ctx)
			if errLoadSeq != nil {
				log.Errorf("error loading sequence from state: %w", errLoadSeq)
			}
		}
		if rollbackErr := dbTx.Rollback(ctx); rollbackErr != nil {
			log.Errorf(
				"failed to rollback dbTx when processing tx that gave err: %w. Rollback err: %v",
				rollbackErr, err,
			)
			return processTxResponse{}, err
		}
		log.Errorf("failed processing batch, err: %w", err)
		return processTxResponse{}, err
	}

	if err := dbTx.Commit(ctx); err != nil {
		log.Errorf("failed to commit dbTx when processing tx, err: %w", err)
		return processTxResponse{}, err
	}

	s.sequenceInProgress.StateRoot = processBatchResp.NewStateRoot
	s.sequenceInProgress.LocalExitRoot = processBatchResp.NewLocalExitRoot

	processedTxs, processedTxsHashes, unprocessedTxs, unprocessedTxsHashes := state.DetermineProcessedTransactions(processBatchResp.Responses)

	response := processTxResponse{
		processedTxs:         processedTxs,
		processedTxsHashes:   processedTxsHashes,
		unprocessedTxs:       unprocessedTxs,
		unprocessedTxsHashes: unprocessedTxsHashes,
		isBatchProcessed:     processBatchResp.IsBatchProcessed,
	}

	return response, nil
}

func (s *Sequencer) storeProcessedTransactions(ctx context.Context, processedTxs []*state.ProcessTransactionResponse) error {
	dbTx, err := s.state.BeginStateTransaction(ctx)
	if err != nil {
		log.Errorf("failed to begin state transaction for StoreTransactions, err: %w", err)
		return err
	}
	err = s.state.StoreTransactions(ctx, s.lastBatchNum, processedTxs, dbTx)
	if err != nil {
		s.sequenceInProgress.Txs = s.sequenceInProgress.Txs[:len(s.sequenceInProgress.Txs)-len(processedTxs)]
		if rollbackErr := dbTx.Rollback(ctx); rollbackErr != nil {
			log.Errorf(
				"failed to rollback dbTx when StoreTransactions that gave err: %w. Rollback err: %w",
				rollbackErr, err,
			)
			return err
		}
		log.Errorf("failed to store transactions, err: %w", err)
		if err == state.ErrOutOfOrderProcessedTx || err == state.ErrExistingTxGreaterThanProcessedTx {
			err = s.loadSequenceFromState(ctx)
			if err != nil {
				log.Errorf("failed to load sequence from state, err: %w", err)
			}
		}
		return err
	}

	if err := dbTx.Commit(ctx); err != nil {
		log.Errorf("failed to commit dbTx when StoreTransactions, err: %w", err)
		return err
	}

	return nil
}

func (s *Sequencer) updateGerInBatch(ctx context.Context, lastGer *state.GlobalExitRoot) error {
	log.Info("update GER without closing batch as no txs have been added yet")

	dbTx, err := s.state.BeginStateTransaction(ctx)
	if err != nil {
		log.Errorf("failed to begin state transaction for UpdateGERInOpenBatch tx, err: %w", err)
		return err
	}

	err = s.state.UpdateGERInOpenBatch(ctx, lastGer.GlobalExitRoot, dbTx)
	if err != nil {
		if rollbackErr := dbTx.Rollback(ctx); rollbackErr != nil {
			log.Errorf(
				"failed to rollback dbTx when UpdateGERInOpenBatch that gave err: %w. Rollback err: %w",
				rollbackErr, err,
			)
			return err
		}
		log.Errorf("failed to update ger in open batch, err: %w", err)
		return err
	}

	if err := dbTx.Commit(ctx); err != nil {
		log.Errorf("failed to commit dbTx when processing UpdateGERInOpenBatch, err: %w", err.Error())
		return err
	}

	return nil
}

func (s *Sequencer) closeBatch(ctx context.Context, dbTx pgx.Tx) error {
	receipt := state.ProcessingReceipt{
		BatchNumber:   s.lastBatchNum,
		StateRoot:     s.sequenceInProgress.StateRoot,
		LocalExitRoot: s.sequenceInProgress.LocalExitRoot,
	}
	err := s.state.CloseBatch(ctx, receipt, dbTx)
	if err != nil {
		return fmt.Errorf("failed to close batch, err: %w", err)
	}

	return nil
}

func (s *Sequencer) getLatestGer(ctx context.Context, dbTx pgx.Tx) (common.Hash, error) {
	ger, err := s.state.GetLatestGlobalExitRoot(ctx, dbTx)
	if err != nil && errors.Is(err, state.ErrNotFound) {
		return state.ZeroHash, nil
	} else if err != nil {
		return common.Hash{}, fmt.Errorf("failed to get latest global exit root, err: %w", err)
	} else {
		return ger.GlobalExitRoot, nil
	}
}

func (s *Sequencer) openBatch(ctx context.Context, gerHash common.Hash, dbTx pgx.Tx) (state.ProcessingContext, error) {
	lastBatchNum, err := s.state.GetLastBatchNumber(ctx, nil)
	if err != nil {
		return state.ProcessingContext{}, fmt.Errorf("failed to get last batch number, err: %w", err)
	}
	newBatchNum := lastBatchNum + 1
	processingCtx := state.ProcessingContext{
		BatchNumber:    newBatchNum,
		Coinbase:       s.address,
		Timestamp:      time.Now(),
		GlobalExitRoot: gerHash,
	}
	err = s.state.OpenBatch(ctx, processingCtx, dbTx)
	if err != nil {
		return state.ProcessingContext{}, fmt.Errorf("failed to open new batch, err: %w", err)
	}

	s.lastBatchNum = newBatchNum

	return processingCtx, nil
}<|MERGE_RESOLUTION|>--- conflicted
+++ resolved
@@ -13,11 +13,7 @@
 	"github.com/0xPolygonHermez/zkevm-node/pool/pgpoolstorage"
 	"github.com/0xPolygonHermez/zkevm-node/state"
 	"github.com/ethereum/go-ethereum/common"
-<<<<<<< HEAD
 	"github.com/ethereum/go-ethereum/core"
-=======
-	ethTypes "github.com/ethereum/go-ethereum/core/types"
->>>>>>> cfd4c113
 	"github.com/jackc/pgx/v4"
 
 	ethtypes "github.com/ethereum/go-ethereum/core/types"
@@ -237,7 +233,6 @@
 		return processTxResponse{}, err
 	}
 
-<<<<<<< HEAD
 	s.sequenceInProgress.Txs = append(s.sequenceInProgress.Txs, tx.Transaction)
 
 	// TODO WIP
@@ -279,9 +274,6 @@
 
 	}
 	previousStateRoot, err := s.state.GetStateRootByBatchNumber(ctx, s.lastBatchNum-1, nil)
-=======
-	processBatchResp, err := s.state.ProcessSequencerBatch(ctx, s.lastBatchNum, s.sequenceInProgress.Txs, dbTx)
->>>>>>> cfd4c113
 	if err != nil {
 		if err == state.ErrBatchAlreadyClosed || err == state.ErrInvalidBatchNumber {
 			log.Warnf("unexpected state local vs DB: %w", err)
