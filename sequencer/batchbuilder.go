--- conflicted
+++ resolved
@@ -247,7 +247,6 @@
 	return nil
 }
 
-<<<<<<< HEAD
 func (s *Sequencer) updateTxStateInPool(ctx context.Context, pendingTxsLen int, unprocessedTxs map[string]*state.ProcessTransactionResponse) {
 	for i := pendingTxsLen - 1; i < len(s.sequenceInProgress.Txs); i++ {
 		tx := s.sequenceInProgress.Txs[i]
@@ -266,37 +265,14 @@
 
 				log.Infof("current sequence should be closed, so tx with hash %q can be processed", tx.Hash())
 				err := s.closeSequence(ctx)
-				if err != nil {
+				if errors.Is(err, state.ErrClosingBatchWithoutTxs) {
+					log.Info("current sequence can't be closed without transactions")
+				} else if err != nil {
 					log.Errorf("error closing sequence: %v", err)
 					log.Info("resetting sequence in progress")
 					if err = s.loadSequenceFromState(ctx); err != nil {
 						log.Error("error loading sequence from state: %v", err)
 					}
-=======
-func (s *Sequencer) updateTxStateInPool(ctx context.Context, tx *pool.Transaction, unprocessedTxs map[string]*state.ProcessTransactionResponse) {
-	var txState = pool.TxStateSelected
-	var txUpdateMsg = fmt.Sprintf("Tx %q added into the state. Marking tx as selected in the pool", tx.Hash())
-	if _, ok := unprocessedTxs[tx.Hash().String()]; ok {
-		s.sequenceInProgress.Txs = s.sequenceInProgress.Txs[:len(s.sequenceInProgress.Txs)-1]
-		// in this case tx is invalid
-		if len(s.sequenceInProgress.Txs) == 0 {
-			txState = pool.TxStateInvalid
-			txUpdateMsg = fmt.Sprintf("Tx %q failed to be processed. Marking tx as invalid", tx.Hash())
-		} else {
-			// otherwise close batch and put tx as pending
-			txState = pool.TxStatePending
-			txUpdateMsg = fmt.Sprintf("Tx %q failed to be processed. Marking tx as pending to return the pool", tx.Hash())
-
-			log.Infof("current sequence should be closed, so tx with hash %q can be processed", tx.Hash())
-			err := s.closeSequence(ctx)
-			if errors.Is(err, state.ErrClosingBatchWithoutTxs) {
-				log.Info("current sequence can't be closed without transactions")
-			} else if err != nil {
-				log.Errorf("error closing sequence: %v", err)
-				log.Info("resetting sequence in progress")
-				if err = s.loadSequenceFromState(ctx); err != nil {
-					log.Error("error loading sequence from state: %v", err)
->>>>>>> 527c5285
 				}
 			}
 		}
