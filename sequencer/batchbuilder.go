package sequencer

import (
	"context"
	"errors"
	"fmt"
	"math"
	"time"

	"github.com/0xPolygonHermez/zkevm-node/log"
	"github.com/0xPolygonHermez/zkevm-node/pool"
	"github.com/0xPolygonHermez/zkevm-node/pool/pgpoolstorage"
	"github.com/0xPolygonHermez/zkevm-node/state"
	"github.com/ethereum/go-ethereum/common"
	"github.com/ethereum/go-ethereum/core/types"
	"github.com/jackc/pgx/v4"
)

const (
	maxTxsPerBatch    uint64 = 150
	maxBatchBytesSize int    = 30000
)

type processTxResponse struct {
	processedTxs         []*state.ProcessTransactionResponse
	processedTxsHashes   []string
	unprocessedTxs       map[string]*state.ProcessTransactionResponse
	unprocessedTxsHashes []string
	isBatchProcessed     bool
}

func (s *Sequencer) tryToProcessTx(ctx context.Context, ticker *time.Ticker) {
	// Check if synchronizer is up to date
	if !s.isSynced(ctx) {
		log.Info("wait for synchronizer to sync last batch")
		waitTick(ctx, ticker)
		return
	}
	log.Info("synchronizer has synced last batch, checking if current sequence should be closed")

	// Check if sequence should be close
	log.Infof("checking if current sequence should be closed")
	if s.shouldCloseSequenceInProgress(ctx) {
		log.Infof("current sequence should be closed")
		err := s.closeSequence(ctx)
		if err != nil {
			if errors.Is(err, state.ErrClosingBatchWithoutTxs) {
				log.Warn("Current batch has not been closed since it had no txs. Trying to add more txs to avoid death lock")
			} else {
				log.Errorf("error closing sequence: %w", err)
				log.Info("resetting sequence in progress")
				if err = s.loadSequenceFromState(ctx); err != nil {
					log.Errorf("error loading sequence from state: %w", err)
				}
				return
			}
		}
	}

	// backup current sequence
<<<<<<< HEAD
	sequenceBeforeTryingToProcessNewTxs := state.Sequence{
		BatchNumber:    s.sequenceInProgress.BatchNumber,
		GlobalExitRoot: s.sequenceInProgress.GlobalExitRoot,
		StateRoot:      s.sequenceInProgress.StateRoot,
		LocalExitRoot:  s.sequenceInProgress.LocalExitRoot,
		Timestamp:      s.sequenceInProgress.Timestamp,
	}
	copy(sequenceBeforeTryingToProcessNewTxs.Txs, s.sequenceInProgress.Txs)
=======
	sequenceBeforeTryingToProcessNewTxs := s.backupSequence()
>>>>>>> cd5be0d7

	getTxsLimit := maxTxsPerBatch - uint64(len(s.sequenceInProgress.Txs))

	minGasPrice, err := s.gpe.GetAvgGasPrice(ctx)
	if err != nil {
		log.Errorf("failed to get avg gas price, err: %w", err)
		return
	}

	// get txs from the pool
	appendedClaimsTxsAmount := s.appendPendingTxs(ctx, true, 0, getTxsLimit, ticker)
	appendedTxsAmount := s.appendPendingTxs(ctx, false, minGasPrice.Uint64(), getTxsLimit-appendedClaimsTxsAmount, ticker) + appendedClaimsTxsAmount

	if appendedTxsAmount == 0 {
		return
	}
	// clear txs if it bigger than expected
	err = s.cleanTxsIfTxsDataIsBiggerThanExpected(ctx, ticker)
	if err != nil {
		return
	}
	// process batch
	log.Infof("processing batch with %d txs. %d txs are new from this iteration", len(s.sequenceInProgress.Txs), appendedTxsAmount)
	processResponse, err := s.processTxs(ctx)
	if err != nil {
		s.sequenceInProgress = sequenceBeforeTryingToProcessNewTxs
		log.Errorf("failed to process txs, err: %w", err)
		return
	}

	// reprocess the batch until:
	// - all the txs in it are processed, so the batch doesn't include invalid txs
	// - the batch is processed (certain situations may cause the entire batch to not have effect on the state)
<<<<<<< HEAD
	unprocessedTxs := processResponse.unprocessedTxs
	for !processResponse.isBatchProcessed || len(processResponse.unprocessedTxs) > 0 {
		// include only processed txs in the sequence
		s.sequenceInProgress.Txs = make([]types.Transaction, 0, len(processResponse.processedTxs))
		for i := 0; i < len(processResponse.processedTxs); i++ {
			s.sequenceInProgress.Txs = append(s.sequenceInProgress.Txs, processResponse.processedTxs[i].Tx)
		}

		if len(s.sequenceInProgress.Txs) == 0 {
			log.Infof("sequence in progress doesn't have txs, no need to send a batch")
			break
		}
		log.Infof("failed to process batch or invalid txs. Retrying with %d txs", len(s.sequenceInProgress.Txs))
		// reprocess
		processResponse, err = s.processTxs(ctx)
		if err != nil {
			s.sequenceInProgress = sequenceBeforeTryingToProcessNewTxs
			log.Errorf("failed to reprocess txs, err: %w", err)
			return
		}
		if len(processResponse.processedTxsHashes) != 0 {
			for _, hash := range processResponse.processedTxsHashes {
				delete(unprocessedTxs, hash)
			}
		}
		for _, txHash := range processResponse.unprocessedTxsHashes {
			if _, ok := unprocessedTxs[txHash]; !ok {
				unprocessedTxs[txHash] = processResponse.unprocessedTxs[txHash]
			}
		}
=======
	unprocessedTxs, err := s.reprocessBatch(ctx, processResponse, sequenceBeforeTryingToProcessNewTxs)
	if err != nil {
		return
>>>>>>> cd5be0d7
	}

	log.Infof("%d txs processed successfully", len(processResponse.processedTxsHashes))

	// If after processing new txs the sequence is equal or smaller, revert changes and close sequence
	if len(s.sequenceInProgress.Txs) <= len(sequenceBeforeTryingToProcessNewTxs.Txs) && len(s.sequenceInProgress.Txs) > 0 {
		log.Infof(
			"current sequence should be closed because after trying to add txs to it, it went from having %d valid txs to %d",
			len(sequenceBeforeTryingToProcessNewTxs.Txs), len(s.sequenceInProgress.Txs),
		)
		s.sequenceInProgress = sequenceBeforeTryingToProcessNewTxs
		if err := s.closeSequence(ctx); err != nil {
			log.Errorf("error closing sequence: %w", err)
		}
		return
	}

	// only save in DB processed transactions.
	err = s.storeProcessedTransactions(ctx, processResponse.processedTxs)
	if err != nil {
		s.sequenceInProgress = sequenceBeforeTryingToProcessNewTxs
		log.Errorf("failed to store processed txs, err: %w", err)
		return
	}
	log.Infof("%d txs stored and added into the trusted state", len(processResponse.processedTxs))

	s.updateTxsInPool(ctx, ticker, processResponse, unprocessedTxs)
}

func (s *Sequencer) updateTxsInPool(
	ctx context.Context,
	ticker *time.Ticker,
	processResponse processTxResponse,
	unprocessedTxs map[string]*state.ProcessTransactionResponse,
) {
	invalidTxsHashes, failedTxsHashes := s.splitInvalidAndFailedTxs(ctx, unprocessedTxs, ticker)
	// update processed txs
	s.updateTxsStatus(ctx, ticker, processResponse.processedTxsHashes, pool.TxStatusSelected)
	// update invalid txs
	s.updateTxsStatus(ctx, ticker, invalidTxsHashes, pool.TxStatusInvalid)
	// update failed txs
	s.updateTxsStatus(ctx, ticker, failedTxsHashes, pool.TxStatusFailed)
	// increment counter for failed txs
	s.incrementFailedCounter(ctx, ticker, failedTxsHashes)
}

func (s *Sequencer) reprocessBatch(ctx context.Context, processResponse processTxResponse, sequenceBeforeTryingToProcessNewTxs types.Sequence) (map[string]*state.ProcessTransactionResponse, error) {
	unprocessedTxs := processResponse.unprocessedTxs
	var err error
	for !processResponse.isBatchProcessed || len(processResponse.unprocessedTxs) > 0 {
		// include only processed txs in the sequence
		s.sequenceInProgress.Txs = make([]ethTypes.Transaction, 0, len(processResponse.processedTxs))
		for i := 0; i < len(processResponse.processedTxs); i++ {
			s.sequenceInProgress.Txs = append(s.sequenceInProgress.Txs, processResponse.processedTxs[i].Tx)
		}

		if len(s.sequenceInProgress.Txs) == 0 {
			log.Infof("sequence in progress doesn't have txs, no need to send a batch")
			break
		}
		log.Infof("failed to process batch or invalid txs. Retrying with %d txs", len(s.sequenceInProgress.Txs))
		// reprocess
		processResponse, err = s.processTxs(ctx)
		if err != nil {
			s.sequenceInProgress = sequenceBeforeTryingToProcessNewTxs
			log.Errorf("failed to reprocess txs, err: %w", err)
			return unprocessedTxs, err
		}
		if len(processResponse.processedTxsHashes) != 0 {
			for _, hash := range processResponse.processedTxsHashes {
				delete(unprocessedTxs, hash)
			}
		}
		for _, txHash := range processResponse.unprocessedTxsHashes {
			if _, ok := unprocessedTxs[txHash]; !ok {
				unprocessedTxs[txHash] = processResponse.unprocessedTxs[txHash]
			}
		}
	}

	return unprocessedTxs, nil
}

func (s *Sequencer) cleanTxsIfTxsDataIsBiggerThanExpected(ctx context.Context, ticker *time.Ticker) error {
	encodedTxsBytesSize := math.MaxInt
	numberOfTxsInProcess := len(s.sequenceInProgress.Txs)
	for encodedTxsBytesSize > maxBatchBytesSize && numberOfTxsInProcess > 0 {
		encodedTxs, err := state.EncodeTransactions(s.sequenceInProgress.Txs)
		if err != nil {
			log.Errorf("failed to encode txs, err: %w", err)
			return err
		}
		encodedTxsBytesSize = len(encodedTxs)
		if encodedTxsBytesSize > maxBatchBytesSize && numberOfTxsInProcess > 0 {
			// if only one tx overflows, that it means, tx is invalid
			if numberOfTxsInProcess == 1 {
				err = s.pool.UpdateTxStatus(ctx, s.sequenceInProgress.Txs[0].Hash(), pool.TxStatusInvalid)
				for err != nil {
					log.Errorf("failed to update tx with hash: %s to status: %s",
						s.sequenceInProgress.Txs[0].Hash().String(), pool.TxStatusInvalid)
					err = s.pool.UpdateTxStatus(ctx, s.sequenceInProgress.Txs[0].Hash(), pool.TxStatusInvalid)
					waitTick(ctx, ticker)
				}
			}
			log.Infof("decreasing amount of sent txs, bcs encodedTxsBytesSize > maxBatchBytesSize, encodedTxsBytesSize: %d, maxBatchBytesSize: %d",
				encodedTxsBytesSize, maxBatchBytesSize)
			s.sequenceInProgress.Txs = s.sequenceInProgress.Txs[:numberOfTxsInProcess-1]
			updatedNumberTxsInProgress := len(s.sequenceInProgress.Txs)
			if updatedNumberTxsInProgress != 0 {
				s.sequenceInProgress.IsSequenceTooBig = true
			}
			numberOfTxsInProcess = updatedNumberTxsInProgress
		}
	}
	return nil
}

func (s *Sequencer) splitInvalidAndFailedTxs(ctx context.Context, unprocessedTxs map[string]*state.ProcessTransactionResponse, ticker *time.Ticker) ([]string, []string) {
	invalidTxsHashes := []string{}
	failedTxsHashes := []string{}
	for _, tx := range unprocessedTxs {
		isTxNonceLessThanAccountNonce, err := s.isTxNonceLessThanAccountNonce(ctx, tx)
		for err != nil {
			log.Errorf("failed to compare account nonce and tx nonce, err: %w", err)
			isTxNonceLessThanAccountNonce, err = s.isTxNonceLessThanAccountNonce(ctx, tx)
			waitTick(ctx, ticker)
		}
		if isTxNonceLessThanAccountNonce {
			log.Infof("tx with hash %s is invalid, account nonce > tx nonce")
			invalidTxsHashes = append(invalidTxsHashes, tx.Tx.Hash().String())
		} else {
			failedTxsHashes = append(failedTxsHashes, tx.Tx.Hash().String())
		}
	}

	return invalidTxsHashes, failedTxsHashes
}

func (s *Sequencer) updateTxsStatus(ctx context.Context, ticker *time.Ticker, hashes []string, status pool.TxStatus) {
	if len(hashes) == 0 {
		return
	}
	err := s.pool.UpdateTxsStatus(ctx, hashes, status)
	for err != nil {
		log.Errorf("failed to update txs status to %s, err: %w", status, err)
		waitTick(ctx, ticker)
		err = s.pool.UpdateTxsStatus(ctx, hashes, status)
	}
}

func (s *Sequencer) incrementFailedCounter(ctx context.Context, ticker *time.Ticker, hashes []string) {
	if len(hashes) == 0 {
		return
	}
	err := s.pool.IncrementFailedCounter(ctx, hashes)
	for err != nil {
		log.Errorf("failed to increment failed tx counter, err: %w", err)
		waitTick(ctx, ticker)
		err = s.pool.IncrementFailedCounter(ctx, hashes)
	}
}

func (s *Sequencer) isTxNonceLessThanAccountNonce(ctx context.Context, tx *state.ProcessTransactionResponse) (bool, error) {
	fromAddr, txNonce, err := s.pool.GetTxFromAddressFromByHash(ctx, tx.Tx.Hash())
	if err != nil {
		return false, fmt.Errorf("failed to get from addr, err: %w", err)
	}

	lastL2BlockNumber, err := s.state.GetLastL2BlockNumber(ctx, nil)
	if err != nil {
		return false, fmt.Errorf("failed to get last l2 block number, err: %w", err)
	}

	accNonce, err := s.state.GetNonce(ctx, fromAddr, lastL2BlockNumber, nil)
	if err != nil {
		return false, fmt.Errorf("failed to get nonce for the account, err: %w", err)
	}

	return txNonce < accNonce, nil
}

func (s *Sequencer) newSequence(ctx context.Context) (state.Sequence, error) {
	var (
		dbTx pgx.Tx
		err  error
	)
	if s.sequenceInProgress.StateRoot.String() == "" || s.sequenceInProgress.LocalExitRoot.String() == "" {
		return state.Sequence{}, errors.New("state root and local exit root must have value to close batch")
	}
	dbTx, err = s.state.BeginStateTransaction(ctx)
	if err != nil {
		return state.Sequence{}, fmt.Errorf("failed to begin state transaction to close batch, err: %w", err)
	}

	lastBatchNumber, err := s.state.GetLastBatchNumber(ctx, dbTx)
	if err != nil {
		return state.Sequence{}, fmt.Errorf("failed to get last batch number, err: %w", err)
	}
	err = s.closeBatch(ctx, lastBatchNumber, dbTx)
	if err != nil {
		if rollbackErr := dbTx.Rollback(ctx); rollbackErr != nil {
<<<<<<< HEAD
			return state.Sequence{}, fmt.Errorf(
				"failed to rollback dbTx when closing batch that gave err: %s. Rollback err: %s",
				rollbackErr.Error(), err.Error(),
=======
			return types.Sequence{}, fmt.Errorf(
				"failed to rollback dbTx when closing batch that gave err: %s. Rollback err: %w",
				rollbackErr.Error(), err,
>>>>>>> cd5be0d7
			)
		}
		return state.Sequence{}, err
	}
	// open next batch
	gerHash, err := s.getLatestGer(ctx, dbTx)
	if err != nil {
		if rollbackErr := dbTx.Rollback(ctx); rollbackErr != nil {
			return state.Sequence{}, fmt.Errorf(
				"failed to rollback dbTx when getting last GER that gave err: %s. Rollback err: %s",
				rollbackErr.Error(), err.Error(),
			)
		}
		return state.Sequence{}, err
	}

	processingCtx, err := s.openBatch(ctx, gerHash, dbTx)
	if err != nil {
		if rollbackErr := dbTx.Rollback(ctx); rollbackErr != nil {
			return state.Sequence{}, fmt.Errorf(
				"failed to rollback dbTx when getting last batch num that gave err: %s. Rollback err: %s",
				rollbackErr.Error(), err.Error(),
			)
		}
		return state.Sequence{}, err
	}
	if err := dbTx.Commit(ctx); err != nil {
		return state.Sequence{}, err
	}
	return state.Sequence{
		BatchNumber:    lastBatchNumber,
		GlobalExitRoot: processingCtx.GlobalExitRoot,
		Timestamp:      processingCtx.Timestamp,
		Txs:            []types.Transaction{},
	}, nil
}

func (s *Sequencer) closeSequence(ctx context.Context) error {
	newSequence, err := s.newSequence(ctx)
	if err != nil {
		return fmt.Errorf("failed to create new sequence, err: %w", err)
	}
	s.sequenceInProgress = newSequence
	return nil
}

func (s *Sequencer) isSequenceProfitable(ctx context.Context) bool {
	isProfitable, err := s.checker.IsSequenceProfitable(ctx, s.sequenceInProgress)
	if err != nil {
		log.Errorf("failed to check is sequence profitable, err: %w", err)
		return false
	}

	return isProfitable
}

func (s *Sequencer) processTxs(ctx context.Context) (processTxResponse, error) {
	dbTx, err := s.state.BeginStateTransaction(ctx)
	if err != nil {
		log.Errorf("failed to begin state transaction for processing tx, err: %w", err)
		return processTxResponse{}, err
	}

	lastBatchNumber, err := s.state.GetLastBatchNumber(ctx, dbTx)
	if err != nil {
		log.Errorf("failed to get last batch number, err: %w", err)
		return processTxResponse{}, err
	}

	processBatchResp, err := s.state.ProcessSequencerBatch(ctx, lastBatchNumber, s.sequenceInProgress.Txs, dbTx)
	if err != nil {
		if err == state.ErrBatchAlreadyClosed || err == state.ErrInvalidBatchNumber {
			log.Warnf("unexpected state local vs DB: %w", err)
			log.Info("reloading local sequence")
			errLoadSeq := s.loadSequenceFromState(ctx)
			if errLoadSeq != nil {
				log.Errorf("error loading sequence from state: %w", errLoadSeq)
			}
		}
		if rollbackErr := dbTx.Rollback(ctx); rollbackErr != nil {
			log.Errorf(
				"failed to rollback dbTx when processing tx that gave err: %w. Rollback err: %v",
				rollbackErr, err,
			)
			return processTxResponse{}, err
		}
		log.Errorf("failed processing batch, err: %w", err)
		return processTxResponse{}, err
	}

	if err := dbTx.Commit(ctx); err != nil {
		log.Errorf("failed to commit dbTx when processing tx, err: %w", err)
		return processTxResponse{}, err
	}

	s.sequenceInProgress.StateRoot = processBatchResp.NewStateRoot
	s.sequenceInProgress.LocalExitRoot = processBatchResp.NewLocalExitRoot

	processedTxs, processedTxsHashes, unprocessedTxs, unprocessedTxsHashes := state.DetermineProcessedTransactions(processBatchResp.Responses)

	response := processTxResponse{
		processedTxs:         processedTxs,
		processedTxsHashes:   processedTxsHashes,
		unprocessedTxs:       unprocessedTxs,
		unprocessedTxsHashes: unprocessedTxsHashes,
		isBatchProcessed:     processBatchResp.IsBatchProcessed,
	}

	return response, nil
}

func (s *Sequencer) storeProcessedTransactions(ctx context.Context, processedTxs []*state.ProcessTransactionResponse) error {
	dbTx, err := s.state.BeginStateTransaction(ctx)
	if err != nil {
		log.Errorf("failed to begin state transaction for StoreTransactions, err: %w", err)
		return err
	}

	lastBatchNumber, err := s.state.GetLastBatchNumber(ctx, dbTx)
	if err != nil {
		log.Errorf("failed to get last batch number, err: %w", err)
		return err
	}

	err = s.state.StoreTransactions(ctx, lastBatchNumber, processedTxs, dbTx)
	if err != nil {
		s.sequenceInProgress.Txs = s.sequenceInProgress.Txs[:len(s.sequenceInProgress.Txs)-len(processedTxs)]
		if rollbackErr := dbTx.Rollback(ctx); rollbackErr != nil {
			log.Errorf(
				"failed to rollback dbTx when StoreTransactions that gave err: %w. Rollback err: %w",
				rollbackErr, err,
			)
			return err
		}
		log.Errorf("failed to store transactions, err: %w", err)
		if err == state.ErrOutOfOrderProcessedTx || err == state.ErrExistingTxGreaterThanProcessedTx {
			err = s.loadSequenceFromState(ctx)
			if err != nil {
				log.Errorf("failed to load sequence from state, err: %w", err)
			}
		}
		return err
	}

	if err := dbTx.Commit(ctx); err != nil {
		log.Errorf("failed to commit dbTx when StoreTransactions, err: %w", err)
		return err
	}

	return nil
}

func (s *Sequencer) updateGerInBatch(ctx context.Context, lastGer *state.GlobalExitRoot) error {
	log.Info("update GER without closing batch as no txs have been added yet")

	dbTx, err := s.state.BeginStateTransaction(ctx)
	if err != nil {
		log.Errorf("failed to begin state transaction for UpdateGERInOpenBatch tx, err: %w", err)
		return err
	}

	err = s.state.UpdateGERInOpenBatch(ctx, lastGer.GlobalExitRoot, dbTx)
	if err != nil {
		if rollbackErr := dbTx.Rollback(ctx); rollbackErr != nil {
			log.Errorf(
				"failed to rollback dbTx when UpdateGERInOpenBatch that gave err: %w. Rollback err: %w",
				rollbackErr, err,
			)
			return err
		}
		log.Errorf("failed to update ger in open batch, err: %w", err)
		return err
	}

	if err := dbTx.Commit(ctx); err != nil {
		log.Errorf("failed to commit dbTx when processing UpdateGERInOpenBatch, err: %w", err.Error())
		return err
	}

	return nil
}

func (s *Sequencer) closeBatch(ctx context.Context, lastBatchNumber uint64, dbTx pgx.Tx) error {
	receipt := state.ProcessingReceipt{
		BatchNumber:   lastBatchNumber,
		StateRoot:     s.sequenceInProgress.StateRoot,
		LocalExitRoot: s.sequenceInProgress.LocalExitRoot,
		Txs:           s.sequenceInProgress.Txs,
	}
	err := s.state.CloseBatch(ctx, receipt, dbTx)
	if err != nil {
		return fmt.Errorf("failed to close batch, err: %w", err)
	}

	return nil
}

func (s *Sequencer) getLatestGer(ctx context.Context, dbTx pgx.Tx) (common.Hash, error) {
	ger, err := s.state.GetLatestGlobalExitRoot(ctx, dbTx)
	if err != nil && errors.Is(err, state.ErrNotFound) {
		return state.ZeroHash, nil
	} else if err != nil {
		return common.Hash{}, fmt.Errorf("failed to get latest global exit root, err: %w", err)
	} else {
		return ger.GlobalExitRoot, nil
	}
}

func (s *Sequencer) openBatch(ctx context.Context, gerHash common.Hash, dbTx pgx.Tx) (state.ProcessingContext, error) {
	lastBatchNum, err := s.state.GetLastBatchNumber(ctx, nil)
	if err != nil {
		return state.ProcessingContext{}, fmt.Errorf("failed to get last batch number, err: %w", err)
	}
	newBatchNum := lastBatchNum + 1
	processingCtx := state.ProcessingContext{
		BatchNumber:    newBatchNum,
		Coinbase:       s.address,
		Timestamp:      time.Now(),
		GlobalExitRoot: gerHash,
	}
	err = s.state.OpenBatch(ctx, processingCtx, dbTx)
	if err != nil {
		return state.ProcessingContext{}, fmt.Errorf("failed to open new batch, err: %w", err)
	}

	return processingCtx, nil
}

func (s *Sequencer) appendPendingTxs(ctx context.Context, isClaims bool, minGasPrice, getTxsLimit uint64, ticker *time.Ticker) uint64 {
	pendTxs, err := s.pool.GetTxs(ctx, pool.TxStatusPending, isClaims, minGasPrice, getTxsLimit)
	if err == pgpoolstorage.ErrNotFound || len(pendTxs) == 0 {
		pendTxs, err = s.pool.GetTxs(ctx, pool.TxStatusFailed, isClaims, minGasPrice, getTxsLimit)
		if err == pgpoolstorage.ErrNotFound || len(pendTxs) == 0 {
			log.Infof("there is no suitable pending or failed txs in the pool, isClaims: %t, minGasPrice: %d, waiting...", isClaims, minGasPrice)
			if !isClaims {
				waitTick(ctx, ticker)
			}
			return 0
		}
	} else if err != nil {
		log.Errorf("failed to get pending tx, err: %w", err)
		return 0
	}
	var invalidTxsCounter int
	for i := 0; i < len(pendTxs); i++ {
		if pendTxs[i].FailedCounter > s.cfg.MaxAllowedFailedCounter {
			hash := pendTxs[i].Transaction.Hash().String()
			log.Warnf("mark tx with hash %s as invalid, failed counter %d exceeded max %d from config",
				hash, pendTxs[i].FailedCounter, s.cfg.MaxAllowedFailedCounter)
			s.updateTxsStatus(ctx, ticker, []string{hash}, pool.TxStatusInvalid)
			invalidTxsCounter++
			continue
		}
		s.sequenceInProgress.Txs = append(s.sequenceInProgress.Txs, pendTxs[i].Transaction)
	}

	return uint64(len(pendTxs) - invalidTxsCounter)
}

func (s *Sequencer) backupSequence() types.Sequence {
	backupSequence := types.Sequence{
		GlobalExitRoot: s.sequenceInProgress.GlobalExitRoot,
		StateRoot:      s.sequenceInProgress.StateRoot,
		LocalExitRoot:  s.sequenceInProgress.LocalExitRoot,
		Timestamp:      s.sequenceInProgress.Timestamp,
	}

	copy(backupSequence.Txs, s.sequenceInProgress.Txs)

	return backupSequence
}<|MERGE_RESOLUTION|>--- conflicted
+++ resolved
@@ -58,18 +58,7 @@
 	}
 
 	// backup current sequence
-<<<<<<< HEAD
-	sequenceBeforeTryingToProcessNewTxs := state.Sequence{
-		BatchNumber:    s.sequenceInProgress.BatchNumber,
-		GlobalExitRoot: s.sequenceInProgress.GlobalExitRoot,
-		StateRoot:      s.sequenceInProgress.StateRoot,
-		LocalExitRoot:  s.sequenceInProgress.LocalExitRoot,
-		Timestamp:      s.sequenceInProgress.Timestamp,
-	}
-	copy(sequenceBeforeTryingToProcessNewTxs.Txs, s.sequenceInProgress.Txs)
-=======
 	sequenceBeforeTryingToProcessNewTxs := s.backupSequence()
->>>>>>> cd5be0d7
 
 	getTxsLimit := maxTxsPerBatch - uint64(len(s.sequenceInProgress.Txs))
 
@@ -103,42 +92,9 @@
 	// reprocess the batch until:
 	// - all the txs in it are processed, so the batch doesn't include invalid txs
 	// - the batch is processed (certain situations may cause the entire batch to not have effect on the state)
-<<<<<<< HEAD
-	unprocessedTxs := processResponse.unprocessedTxs
-	for !processResponse.isBatchProcessed || len(processResponse.unprocessedTxs) > 0 {
-		// include only processed txs in the sequence
-		s.sequenceInProgress.Txs = make([]types.Transaction, 0, len(processResponse.processedTxs))
-		for i := 0; i < len(processResponse.processedTxs); i++ {
-			s.sequenceInProgress.Txs = append(s.sequenceInProgress.Txs, processResponse.processedTxs[i].Tx)
-		}
-
-		if len(s.sequenceInProgress.Txs) == 0 {
-			log.Infof("sequence in progress doesn't have txs, no need to send a batch")
-			break
-		}
-		log.Infof("failed to process batch or invalid txs. Retrying with %d txs", len(s.sequenceInProgress.Txs))
-		// reprocess
-		processResponse, err = s.processTxs(ctx)
-		if err != nil {
-			s.sequenceInProgress = sequenceBeforeTryingToProcessNewTxs
-			log.Errorf("failed to reprocess txs, err: %w", err)
-			return
-		}
-		if len(processResponse.processedTxsHashes) != 0 {
-			for _, hash := range processResponse.processedTxsHashes {
-				delete(unprocessedTxs, hash)
-			}
-		}
-		for _, txHash := range processResponse.unprocessedTxsHashes {
-			if _, ok := unprocessedTxs[txHash]; !ok {
-				unprocessedTxs[txHash] = processResponse.unprocessedTxs[txHash]
-			}
-		}
-=======
 	unprocessedTxs, err := s.reprocessBatch(ctx, processResponse, sequenceBeforeTryingToProcessNewTxs)
 	if err != nil {
 		return
->>>>>>> cd5be0d7
 	}
 
 	log.Infof("%d txs processed successfully", len(processResponse.processedTxsHashes))
@@ -185,12 +141,12 @@
 	s.incrementFailedCounter(ctx, ticker, failedTxsHashes)
 }
 
-func (s *Sequencer) reprocessBatch(ctx context.Context, processResponse processTxResponse, sequenceBeforeTryingToProcessNewTxs types.Sequence) (map[string]*state.ProcessTransactionResponse, error) {
+func (s *Sequencer) reprocessBatch(ctx context.Context, processResponse processTxResponse, sequenceBeforeTryingToProcessNewTxs state.Sequence) (map[string]*state.ProcessTransactionResponse, error) {
 	unprocessedTxs := processResponse.unprocessedTxs
 	var err error
 	for !processResponse.isBatchProcessed || len(processResponse.unprocessedTxs) > 0 {
 		// include only processed txs in the sequence
-		s.sequenceInProgress.Txs = make([]ethTypes.Transaction, 0, len(processResponse.processedTxs))
+		s.sequenceInProgress.Txs = make([]types.Transaction, 0, len(processResponse.processedTxs))
 		for i := 0; i < len(processResponse.processedTxs); i++ {
 			s.sequenceInProgress.Txs = append(s.sequenceInProgress.Txs, processResponse.processedTxs[i].Tx)
 		}
@@ -340,15 +296,9 @@
 	err = s.closeBatch(ctx, lastBatchNumber, dbTx)
 	if err != nil {
 		if rollbackErr := dbTx.Rollback(ctx); rollbackErr != nil {
-<<<<<<< HEAD
 			return state.Sequence{}, fmt.Errorf(
-				"failed to rollback dbTx when closing batch that gave err: %s. Rollback err: %s",
-				rollbackErr.Error(), err.Error(),
-=======
-			return types.Sequence{}, fmt.Errorf(
 				"failed to rollback dbTx when closing batch that gave err: %s. Rollback err: %w",
 				rollbackErr.Error(), err,
->>>>>>> cd5be0d7
 			)
 		}
 		return state.Sequence{}, err
@@ -608,8 +558,9 @@
 	return uint64(len(pendTxs) - invalidTxsCounter)
 }
 
-func (s *Sequencer) backupSequence() types.Sequence {
-	backupSequence := types.Sequence{
+func (s *Sequencer) backupSequence() state.Sequence {
+	backupSequence := state.Sequence{
+		BatchNumber:    s.sequenceInProgress.BatchNumber,
 		GlobalExitRoot: s.sequenceInProgress.GlobalExitRoot,
 		StateRoot:      s.sequenceInProgress.StateRoot,
 		LocalExitRoot:  s.sequenceInProgress.LocalExitRoot,
