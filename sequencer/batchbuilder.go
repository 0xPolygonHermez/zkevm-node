--- conflicted
+++ resolved
@@ -273,17 +273,6 @@
 			)
 			return err
 		}
-<<<<<<< HEAD
-		err = s.state.CloseBatch(ctx, receipt, dbTx)
-		if err != nil {
-			if rollbackErr := dbTx.Rollback(ctx); rollbackErr != nil {
-				return types.Sequence{}, fmt.Errorf(
-					"failed to rollback dbTx when closing batch that gave err: %v. Rollback err: %v",
-					rollbackErr, err,
-				)
-			}
-			return types.Sequence{}, fmt.Errorf("failed to close batch, err: %w", err)
-=======
 		log.Errorf("failed to update ger in open batch, err: %v", err)
 		return err
 	}
@@ -309,7 +298,6 @@
 				"failed to rollback dbTx when closing batch that gave err: %v. Rollback err: %v",
 				rollbackErr, err,
 			)
->>>>>>> 14846a8e
 		}
 		return fmt.Errorf("failed to close batch, err: %v", err)
 	}
@@ -368,118 +356,5 @@
 
 	s.lastBatchNum = newBatchNum
 
-<<<<<<< HEAD
-func (s *Sequencer) calculateZkCounters() pool.ZkCounters {
-	return pool.ZkCounters{
-		CumulativeGasUsed:    int64(s.cfg.MaxCumulativeGasUsed) - s.sequenceInProgress.CumulativeGasUsed,
-		UsedKeccakHashes:     s.cfg.MaxKeccakHashes - s.sequenceInProgress.UsedKeccakHashes,
-		UsedPoseidonHashes:   s.cfg.MaxPoseidonHashes - s.sequenceInProgress.UsedKeccakHashes,
-		UsedPoseidonPaddings: s.cfg.MaxPoseidonPaddings - s.sequenceInProgress.UsedPoseidonPaddings,
-		UsedMemAligns:        s.cfg.MaxMemAligns - s.sequenceInProgress.UsedMemAligns,
-		UsedArithmetics:      s.cfg.MaxArithmetics - s.sequenceInProgress.UsedArithmetics,
-		UsedBinaries:         s.cfg.MaxBinaries - s.sequenceInProgress.UsedBinaries,
-		UsedSteps:            s.cfg.MaxSteps - s.sequenceInProgress.UsedSteps,
-	}
-}
-
-func (s *Sequencer) closeSequence(ctx context.Context) error {
-	newSequence, err := s.newSequence(ctx)
-	if err != nil {
-		return fmt.Errorf("failed to create new sequence, err: %w", err)
-	}
-	s.sequenceInProgress = newSequence
-	return nil
-}
-
-// shouldCloseSequenceInProgress checks if sequence should be closed or not
-// in case it's enough blocks since last GER update, long time since last batch and sequence is profitable
-func (s *Sequencer) shouldCloseSequenceInProgress(ctx context.Context) bool {
-	// Check if GER needs to be updated
-	blockNum, mainnetExitRoot, err := s.state.GetBlockNumAndMainnetExitRootByGER(ctx, s.sequenceInProgress.GlobalExitRoot, nil)
-	if err != nil && err != state.ErrNotFound {
-		log.Errorf("failed to get mainnetExitRoot and blockNum by ger, err: %v", err)
-		return false
-	}
-
-	lastGer, err := s.state.GetLatestGlobalExitRoot(ctx, nil)
-	if err != nil && err != state.ErrNotFound {
-		log.Errorf("failed to get latest global exit root, err: %v", err)
-		return false
-	}
-
-	if lastGer != nil && lastGer.MainnetExitRoot != mainnetExitRoot {
-		latestBlockNumber, err := s.etherman.GetLatestBlockNumber(ctx)
-		if err != nil {
-			log.Errorf("failed to get latest batch number from ethereum, err: %v", err)
-			return false
-		}
-		if latestBlockNumber-blockNum > s.cfg.WaitBlocksToUpdateGER {
-			if len(s.sequenceInProgress.Txs) == 0 {
-				log.Info("update GER without closing batch as no txs have been added yet")
-
-				dbTx, err := s.state.BeginStateTransaction(ctx)
-				if err != nil {
-					log.Errorf("failed to begin state transaction for UpdateGERInOpenBatch tx, err: %v", err)
-					return false
-				}
-
-				err = s.state.UpdateGERInOpenBatch(ctx, lastGer.GlobalExitRoot, dbTx)
-				if err != nil {
-					if rollbackErr := dbTx.Rollback(ctx); rollbackErr != nil {
-						log.Errorf(
-							"failed to rollback dbTx when UpdateGERInOpenBatch that gave err: %v. Rollback err: %v",
-							rollbackErr, err,
-						)
-						return false
-					}
-					log.Errorf("failed to update ger in open batch, err: %v", err)
-					return false
-				}
-
-				if err := dbTx.Commit(ctx); err != nil {
-					log.Errorf("failed to commit dbTx when processing UpdateGERInOpenBatch, err: %v", err)
-					return false
-				}
-			} else {
-				isProfitable := s.isSequenceProfitable(ctx)
-				if isProfitable {
-					log.Infof("current sequence should be closed because blocks have been mined since last GER and tx is profitable")
-					return true
-				}
-			}
-		}
-	}
-	// Check if it has been too long since a batch is virtualized
-	isPreviousBatchVirtualized, err := s.state.IsBatchVirtualized(ctx, s.lastBatchNum-1, nil)
-	if err != nil {
-		log.Errorf("failed to get last virtual batch num, err: %v", err)
-		return false
-	}
-	if time.Unix(s.sequenceInProgress.Timestamp, 0).Add(s.cfg.MaxTimeForBatchToBeOpen.Duration).Before(time.Now()) &&
-		isPreviousBatchVirtualized && len(s.sequenceInProgress.Txs) > 0 {
-		log.Info("closing batch because there are enough time to close a batch, previous batch is virtualized and batch has txs")
-		return true
-	}
-
-	// Check ZK counters
-	zkCounters := s.calculateZkCounters()
-	if zkCounters.IsZkCountersBelowZero() && len(s.sequenceInProgress.Txs) != 0 {
-		log.Info("closing sequence because at least some ZK counter is bellow 0")
-		return true
-	}
-
-	return false
-}
-
-func (s *Sequencer) isSequenceProfitable(ctx context.Context) bool {
-	isProfitable, err := s.checker.IsSequenceProfitable(ctx, s.sequenceInProgress)
-	if err != nil {
-		log.Errorf("failed to check is sequence profitable, err: %v", err)
-		return false
-	}
-
-	return isProfitable
-=======
 	return processingCtx, nil
->>>>>>> 14846a8e
 }