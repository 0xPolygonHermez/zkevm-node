--- conflicted
+++ resolved
@@ -5,11 +5,8 @@
 	"encoding/binary"
 	"errors"
 	"fmt"
-<<<<<<< HEAD
+	"math"
 	"sort"
-=======
-	"math"
->>>>>>> cf7afdb0
 	"strings"
 	"time"
 
@@ -117,13 +114,12 @@
 		pendTxsPreSelected = append(pendTxsPreSelected, pendTxs[i].Transaction)
 	}
 
-<<<<<<< HEAD
 	sort.SliceStable(pendTxsPreSelected, func(i, j int) bool {
 		return pendTxsPreSelected[i].Nonce() < pendTxsPreSelected[j].Nonce()
 	})
 
 	s.sequenceInProgress.Txs = append(s.sequenceInProgress.Txs, pendTxsPreSelected...)
-=======
+
 	// clear txs if it bigger than expected
 	encodedTxsBytesSize := math.MaxInt
 	numberOfTxsInProcess := len(s.sequenceInProgress.Txs)
@@ -153,7 +149,6 @@
 			numberOfTxsInProcess = len(s.sequenceInProgress.Txs)
 		}
 	}
->>>>>>> cf7afdb0
 
 	// process batch
 	log.Infof("processing batch with %d txs. %d txs are new from this iteration", len(s.sequenceInProgress.Txs), len(pendTxs))
