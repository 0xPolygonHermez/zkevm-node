--- conflicted
+++ resolved
@@ -45,22 +45,10 @@
 		log.Infof("current sequence should be closed")
 		err := s.closeSequence(ctx)
 		if err != nil {
-<<<<<<< HEAD
 			log.Errorf("error closing sequence: %w", err)
 			log.Info("resetting sequence in progress")
 			if err = s.loadSequenceFromState(ctx); err != nil {
 				log.Errorf("error loading sequence from state: %w", err)
-=======
-			if errors.Is(err, state.ErrClosingBatchWithoutTxs) {
-				log.Warn("Current batch has not been closed since it had no txs. Trying to add more txs to avoid death lock")
-			} else {
-				log.Errorf("error closing sequence: %w", err)
-				log.Info("resetting sequence in progress")
-				if err = s.loadSequenceFromState(ctx); err != nil {
-					log.Errorf("error loading sequence from state: %w", err)
-				}
-				return
->>>>>>> 0ec20146
 			}
 			return
 		}
