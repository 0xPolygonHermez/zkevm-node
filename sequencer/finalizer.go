--- conflicted
+++ resolved
@@ -1080,108 +1080,6 @@
 	return lastBatchNumberInState, stateRoot
 }
 
-<<<<<<< HEAD
-=======
-// reprocessFullBatch reprocesses a batch used as sanity check
-func (f *finalizer) reprocessFullBatch(ctx context.Context, batchNum uint64, initialStateRoot common.Hash, initialAccInputHash common.Hash, expectedNewStateRoot common.Hash) (*state.ProcessBatchResponse, error) {
-	reprocessError := func(batch *state.Batch) {
-		f.reprocessFullBatchError.Store(true)
-
-		rawL2Blocks, err := state.DecodeBatchV2(batch.BatchL2Data)
-		if err != nil {
-			log.Errorf("[reprocessFullBatch] error decoding BatchL2Data for batch %d. Error: %s", batch.BatchNumber, err)
-			return
-		}
-
-		// Log batch detailed info
-		log.Infof("[reprocessFullBatch] BatchNumber: %d, InitialStateRoot: %s, ExpectedNewStateRoot: %s, GER: %s", batch.BatchNumber, initialStateRoot, expectedNewStateRoot, batch.GlobalExitRoot)
-		for i, rawL2block := range rawL2Blocks.Blocks {
-			for j, rawTx := range rawL2block.Transactions {
-				log.Infof("[reprocessFullBatch] BatchNumber: %d, block position: % d, tx position %d, tx hash: %s", batch.BatchNumber, i, j, rawTx.Tx.Hash())
-			}
-		}
-	}
-
-	log.Debugf("[reprocessFullBatch] reprocessing batch: %d, InitialStateRoot: %s, ExpectedNewStateRoot: %s, GER: %s", batchNum, initialStateRoot, expectedNewStateRoot)
-
-	batch, err := f.state.GetBatchByNumber(ctx, batchNum, nil)
-	if err != nil {
-		log.Errorf("[reprocessFullBatch] failed to get batch %d, err: %s", batchNum, err)
-		f.reprocessFullBatchError.Store(true)
-		return nil, ErrGetBatchByNumber
-	}
-
-	caller := stateMetrics.DiscardCallerLabel
-	if f.cfg.SequentialReprocessFullBatch {
-		caller = stateMetrics.SequencerCallerLabel
-	}
-
-	// TODO: review this request for reprocess full batch
-	executorBatchRequest := state.ProcessRequest{
-		BatchNumber:             batch.BatchNumber,
-		L1InfoTree:              f.wipL2Block.l1InfoTreeExitRoot,
-		OldStateRoot:            initialStateRoot,
-		OldAccInputHash:         initialAccInputHash,
-		Transactions:            batch.BatchL2Data,
-		Coinbase:                batch.Coinbase,
-		TimestampLimit_V2:       uint64(time.Now().Unix()),
-		Caller:                  caller,
-		SkipVerifyL1InfoRoot_V2: true,
-	}
-	executorBatchRequest.L1InfoTree.L1InfoTreeRoot = mockL1InfoRoot
-
-	var result *state.ProcessBatchResponse
-
-	result, err = f.state.ProcessBatchV2(ctx, executorBatchRequest, false)
-	if err != nil {
-		log.Errorf("[reprocessFullBatch] failed to process batch %d. Error: %s", batch.BatchNumber, err)
-		reprocessError(batch)
-		return nil, ErrProcessBatch
-	}
-
-	if result.ExecutorError != nil {
-		log.Errorf("[reprocessFullBatch] executor error when reprocessing batch %d, error: %s", batch.BatchNumber, result.ExecutorError)
-		reprocessError(batch)
-		return nil, ErrExecutorError
-	}
-
-	if result.IsRomOOCError {
-		log.Errorf("[reprocessFullBatch] failed to process batch %d because OutOfCounters", batch.BatchNumber)
-		reprocessError(batch)
-
-		payload, err := json.Marshal(executorBatchRequest)
-		if err != nil {
-			log.Errorf("[reprocessFullBatch] error marshaling payload: %s", err)
-		} else {
-			event := &event.Event{
-				ReceivedAt:  time.Now(),
-				Source:      event.Source_Node,
-				Component:   event.Component_Sequencer,
-				Level:       event.Level_Critical,
-				EventID:     event.EventID_ReprocessFullBatchOOC,
-				Description: string(payload),
-				Json:        executorBatchRequest,
-			}
-			err = f.eventLog.LogEvent(ctx, event)
-			if err != nil {
-				log.Errorf("[reprocessFullBatch] error storing payload: %s", err)
-			}
-		}
-
-		return nil, ErrProcessBatchOOC
-	}
-
-	if result.NewStateRoot != expectedNewStateRoot {
-		log.Errorf("[reprocessFullBatch] new state root mismatch for batch %d, expected: %s, got: %s", batch.BatchNumber, expectedNewStateRoot.String(), result.NewStateRoot.String())
-		reprocessError(batch)
-		return nil, ErrStateRootNoMatch
-	}
-
-	log.Infof("[reprocessFullBatch]: reprocess successfully done for batch %d", batch.BatchNumber)
-	return result, nil
-}
-
->>>>>>> b013a3a3
 // isDeadlineEncountered returns true if any closing signal deadline is encountered
 func (f *finalizer) isDeadlineEncountered() bool {
 	// Forced batch deadline
