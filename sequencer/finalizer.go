--- conflicted
+++ resolved
@@ -289,15 +289,9 @@
 		return err
 	}
 
-<<<<<<< HEAD
-	if result.ExecutorError != nil {
+	if result != nil && result.ExecutorError != nil {
 		if result.ExecutorError == state.ErrBatchAlreadyClosed || result.ExecutorError == state.ErrInvalidBatchNumber {
 			log.Warnf("unexpected state local vs DB: %s", result.ExecutorError)
-=======
-	if result != nil && result.Error != nil {
-		if result.Error == state.ErrBatchAlreadyClosed || result.Error == state.ErrInvalidBatchNumber {
-			log.Warnf("unexpected state local vs DB: %s", result.Error)
->>>>>>> 7e73c69d
 			log.Info("reloading local sequence")
 			f.batch, err = f.dbManager.GetWIPBatch(ctx)
 			if err != nil {
@@ -326,12 +320,7 @@
 	// Handle Transaction Error
 	if txResponse.RomError != nil {
 		f.handleTransactionError(txResponse, result, tx)
-<<<<<<< HEAD
-
 		return txResponse.RomError
-=======
-		return txResponse.Error
->>>>>>> 7e73c69d
 	}
 
 	// Check remaining resources
@@ -353,10 +342,6 @@
 		txResponse:               txResponse,
 		previousL2BlockStateRoot: previousL2BlockStateRoot,
 	}
-<<<<<<< HEAD
-	// TODO Review this commented line
-	// f.worker.UpdateAfterSingleSuccessfulTxExecution(tx.From, result.TouchedAddresses)
-=======
 	// TODO: Remove this after result.TouchedAddresses is implemented
 	ctx := context.Background()
 	balance, err := f.dbManager.GetBalanceByStateRoot(ctx, tx.From, result.NewStateRoot)
@@ -364,13 +349,12 @@
 		return err
 	}
 	newNonce := tx.Nonce + 1
-	result.TouchedAddresses = map[common.Address]*state.TouchedAddress{tx.From: {
+	result.ReadWriteAddresses = map[common.Address]*state.InfoReadWrite{tx.From: {
 		Address: tx.From,
 		Nonce:   &newNonce,
 		Balance: balance,
 	}}
-	f.worker.UpdateAfterSingleSuccessfulTxExecution(tx.From, result.TouchedAddresses)
->>>>>>> 7e73c69d
+	f.worker.UpdateAfterSingleSuccessfulTxExecution(tx.From, result.ReadWriteAddresses)
 	f.batch.isEmpty = false
 
 	return nil
@@ -378,18 +362,11 @@
 
 // handleTransactionError handles the error of a transaction
 func (f *finalizer) handleTransactionError(txResponse *state.ProcessTransactionResponse, result *state.ProcessBatchResponse, tx *TxTracker) {
-<<<<<<< HEAD
 	errorCode := executor.RomErrorCode(txResponse.RomError)
 	addressInfo := result.ReadWriteAddresses[tx.From]
+
 	if executor.IsROMOutOfCountersError(errorCode) {
-		f.worker.DeleteTx(tx.Hash, tx.From, addressInfo.Nonce, addressInfo.Balance)
-=======
-	errorCode := executor.ErrorCode(txResponse.Error)
-	addressInfo := result.TouchedAddresses[tx.From]
-
-	if executor.IsOutOfCountersError(errorCode) {
 		f.worker.DeleteTx(tx.Hash, tx.From, nil, nil)
->>>>>>> 7e73c69d
 	} else if executor.IsIntrinsicError(errorCode) {
 		// TODO: remove this check when the TouchedAddresses are implemented
 		newNonce := tx.Nonce + 1
@@ -557,15 +534,9 @@
 		return err
 	}
 	result, err := f.executor.ProcessBatch(ctx, processRequest)
-<<<<<<< HEAD
-	if err != nil || (result == nil || (result.IsBatchProcessed == false || result.ExecutorError != nil)) {
+	if err != nil || (result != nil && result.ExecutorError != nil) {
 		if result != nil && result.ExecutorError != nil {
 			err = result.ExecutorError
-=======
-	if err != nil || (result != nil && result.Error != nil) {
-		if result != nil && result.Error != nil {
-			err = result.Error
->>>>>>> 7e73c69d
 		}
 		log.Errorf("failed to reprocess batch, err: %s", err)
 		return err
