--- conflicted
+++ resolved
@@ -55,26 +55,8 @@
 	localExitRoot      common.Hash
 	timestamp          uint64
 	globalExitRoot     common.Hash // 0x000...0 (ZeroHash) means to not update
-<<<<<<< HEAD
-	isEmptyBatch       bool
-	remainingResources BatchResources
-}
-
-type batchConstraints struct {
-	MaxTxsPerBatch       uint64
-	MaxBatchBytesSize    uint64
-	MaxCumulativeGasUsed uint64
-	MaxKeccakHashes      uint32
-	MaxPoseidonHashes    uint32
-	MaxPoseidonPaddings  uint32
-	MaxMemAligns         uint32
-	MaxArithmetics       uint32
-	MaxBinaries          uint32
-	MaxSteps             uint32
-=======
 	isEmpty            bool
 	remainingResources batchResources
->>>>>>> 84d4e27d
 }
 
 // newFinalizer returns a new instance of Finalizer.
@@ -126,22 +108,12 @@
 	}
 
 	f.processRequest = state.ProcessRequest{
-<<<<<<< HEAD
-		BatchNumber:     f.batch.batchNumber,
-		OldStateRoot:    OldStateRoot,
-		GlobalExitRoot:  f.batch.globalExitRoot,
-		OldAccInputHash: OldAccInputHash,
-		Coinbase:        f.sequencerAddress,
-		Timestamp:       f.batch.timestamp,
-		Caller:          state.SequencerCallerLabel,
-=======
 		BatchNumber:    f.batch.batchNumber,
 		OldStateRoot:   OldStateRoot,
 		GlobalExitRoot: f.batch.globalExitRoot,
 		Coinbase:       f.sequencerAddress,
 		Timestamp:      f.batch.timestamp,
 		Caller:         state.SequencerCallerLabel,
->>>>>>> 84d4e27d
 	}
 
 	// Closing signals receiver
