package sequencer

import (
	"context"
	"encoding/json"
	"errors"
	"fmt"
	"math/big"
	"sync"
	"sync/atomic"
	"time"

	"github.com/0xPolygonHermez/zkevm-data-streamer/datastreamer"
	"github.com/0xPolygonHermez/zkevm-node/event"
	"github.com/0xPolygonHermez/zkevm-node/hex"
	"github.com/0xPolygonHermez/zkevm-node/log"
	"github.com/0xPolygonHermez/zkevm-node/pool"
	"github.com/0xPolygonHermez/zkevm-node/sequencer/metrics"
	"github.com/0xPolygonHermez/zkevm-node/state"
	stateMetrics "github.com/0xPolygonHermez/zkevm-node/state/metrics"
	"github.com/0xPolygonHermez/zkevm-node/state/runtime"
	"github.com/0xPolygonHermez/zkevm-node/state/runtime/executor"
	"github.com/ethereum/go-ethereum/common"
	"github.com/jackc/pgx/v4"
)

const (
	oneHundred                            = 100
	pendingTxsBufferSizeMultiplier        = 10
	forkId5                        uint64 = 5
)

var (
	now = time.Now
)

// finalizer represents the finalizer component of the sequencer.
type finalizer struct {
	cfg                FinalizerCfg
	closingSignalCh    ClosingSignalCh
	isSynced           func(ctx context.Context) bool
	sequencerAddress   common.Address
	worker             workerInterface
	dbManager          dbManagerInterface
	executor           stateInterface
	batch              *WipBatch
	batchConstraints   state.BatchConstraintsCfg
	processRequest     state.ProcessRequest
	sharedResourcesMux *sync.RWMutex
	// GER of the current WIP batch
	currentGERHash common.Hash
	// GER of the batch previous to the current WIP batch
	previousGERHash         common.Hash
	reprocessFullBatchError atomic.Bool
	// closing signals
	nextGER                 common.Hash
	nextGERDeadline         int64
	nextGERMux              *sync.RWMutex
	nextForcedBatches       []state.ForcedBatch
	nextForcedBatchDeadline int64
	nextForcedBatchesMux    *sync.RWMutex
	handlingL2Reorg         bool
	// event log
	eventLog *event.EventLog
	// effective gas price calculation
	effectiveGasPrice *pool.EffectiveGasPrice
	// Processed txs
	pendingTransactionsToStore   chan transactionToStore
	pendingTransactionsToStoreWG *sync.WaitGroup
	storedFlushID                uint64
	storedFlushIDCond            *sync.Cond //Condition to wait until storedFlushID has been updated
	proverID                     string
	lastPendingFlushID           uint64
	pendingFlushIDCond           *sync.Cond
	streamServer                 *datastreamer.StreamServer
}

type transactionToStore struct {
	hash          common.Hash
	from          common.Address
	response      *state.ProcessTransactionResponse
	batchResponse *state.ProcessBatchResponse
	batchNumber   uint64
	timestamp     time.Time
	coinbase      common.Address
	oldStateRoot  common.Hash
	isForcedBatch bool
	flushId       uint64
	egpLog        *state.EffectiveGasPriceLog
}

// WipBatch represents a work-in-progress batch.
type WipBatch struct {
	batchNumber        uint64
	coinbase           common.Address
	initialStateRoot   common.Hash
	stateRoot          common.Hash
	localExitRoot      common.Hash
	timestamp          time.Time
	globalExitRoot     common.Hash // 0x000...0 (ZeroHash) means to not update
	remainingResources state.BatchResources
	countOfTxs         int
	closingReason      state.ClosingReason
}

func (w *WipBatch) isEmpty() bool {
	return w.countOfTxs == 0
}

// newFinalizer returns a new instance of Finalizer.
func newFinalizer(
	cfg FinalizerCfg,
	poolCfg pool.Config,
	worker workerInterface,
	dbManager dbManagerInterface,
	executor stateInterface,
	sequencerAddr common.Address,
	isSynced func(ctx context.Context) bool,
	closingSignalCh ClosingSignalCh,
	batchConstraints state.BatchConstraintsCfg,
	eventLog *event.EventLog,
	streamServer *datastreamer.StreamServer,
) *finalizer {
	f := finalizer{
		cfg:                cfg,
		closingSignalCh:    closingSignalCh,
		isSynced:           isSynced,
		sequencerAddress:   sequencerAddr,
		worker:             worker,
		dbManager:          dbManager,
		executor:           executor,
		batch:              new(WipBatch),
		batchConstraints:   batchConstraints,
		processRequest:     state.ProcessRequest{},
		sharedResourcesMux: new(sync.RWMutex),
		currentGERHash:     state.ZeroHash,
		previousGERHash:    state.ZeroHash,
		// closing signals
		nextGER:                 common.Hash{},
		nextGERDeadline:         0,
		nextGERMux:              new(sync.RWMutex),
		nextForcedBatches:       make([]state.ForcedBatch, 0),
		nextForcedBatchDeadline: 0,
		nextForcedBatchesMux:    new(sync.RWMutex),
		handlingL2Reorg:         false,
		// event log
		eventLog: eventLog,
		// effective gas price calculation instance
		effectiveGasPrice:            pool.NewEffectiveGasPrice(poolCfg.EffectiveGasPrice, poolCfg.DefaultMinGasPriceAllowed),
		pendingTransactionsToStore:   make(chan transactionToStore, batchConstraints.MaxTxsPerBatch*pendingTxsBufferSizeMultiplier),
		pendingTransactionsToStoreWG: new(sync.WaitGroup),
		storedFlushID:                0,
		// Mutex is unlocked when the condition is broadcasted
		storedFlushIDCond:  sync.NewCond(&sync.Mutex{}),
		proverID:           "",
		lastPendingFlushID: 0,
		pendingFlushIDCond: sync.NewCond(&sync.Mutex{}),
		streamServer:       streamServer,
	}

	f.reprocessFullBatchError.Store(false)

	return &f
}

// Start starts the finalizer.
func (f *finalizer) Start(ctx context.Context, batch *WipBatch, processingReq *state.ProcessRequest) {
	var err error
	if batch != nil {
		f.batch = batch
	} else {
		f.batch, err = f.dbManager.GetWIPBatch(ctx)
		if err != nil {
			log.Fatalf("failed to get work-in-progress batch from DB, Err: %s", err)
		}
	}

	if processingReq == nil {
		log.Fatal("processingReq should not be nil")
	} else {
		f.processRequest = *processingReq
	}

	// Closing signals receiver
	go f.listenForClosingSignals(ctx)

	// Update the prover id and flush id
	go f.updateProverIdAndFlushId(ctx)

	// Store Pending transactions
	go f.storePendingTransactions(ctx)

	// Processing transactions and finalizing batches
	f.finalizeBatches(ctx)
}

// storePendingTransactions stores the pending transactions in the database
func (f *finalizer) storePendingTransactions(ctx context.Context) {
	for {
		select {
		case tx, ok := <-f.pendingTransactionsToStore:
			if !ok {
				// Channel is closed
				return
			}

			// Wait until f.storedFlushID >= tx.flushId
			f.storedFlushIDCond.L.Lock()
			for f.storedFlushID < tx.flushId {
				f.storedFlushIDCond.Wait()
				// check if context is done after waking up
				if ctx.Err() != nil {
					f.storedFlushIDCond.L.Unlock()
					return
				}
			}
			f.storedFlushIDCond.L.Unlock()

			// Now f.storedFlushID >= tx.flushId, we can store tx
			f.storeProcessedTx(ctx, tx)

			// Delete the tx from the pending list in the worker (addrQueue)
			f.worker.DeletePendingTxToStore(tx.hash, tx.from)

			f.pendingTransactionsToStoreWG.Done()
		case <-ctx.Done():
			// The context was cancelled from outside, Wait for all goroutines to finish, cleanup and exit
			f.pendingTransactionsToStoreWG.Wait()
			return
		default:
			time.Sleep(100 * time.Millisecond) //nolint:gomnd
		}
	}
}

// updateProverIdAndFlushId updates the prover id and flush id
func (f *finalizer) updateProverIdAndFlushId(ctx context.Context) {
	for {
		f.pendingFlushIDCond.L.Lock()
		// f.storedFlushID is >= than f.lastPendingFlushID, this means all pending txs (flushid) are stored by the executor.
		// We are "synced" with the flush id, therefore we need to wait for new tx (new pending flush id to be stored by the executor)
		for f.storedFlushID >= f.lastPendingFlushID {
			f.pendingFlushIDCond.Wait()
		}
		f.pendingFlushIDCond.L.Unlock()

		for f.storedFlushID < f.lastPendingFlushID {
			storedFlushID, proverID, err := f.dbManager.GetStoredFlushID(ctx)
			if err != nil {
				log.Errorf("failed to get stored flush id, Err: %v", err)
			} else {
				if storedFlushID != f.storedFlushID {
					// Check if prover/Executor has been restarted
					f.checkIfProverRestarted(proverID)

					// Update f.storeFlushID and signal condition f.storedFlushIDCond
					f.storedFlushIDCond.L.Lock()
					f.storedFlushID = storedFlushID
					f.storedFlushIDCond.Broadcast()
					f.storedFlushIDCond.L.Unlock()
				}
			}
		}
	}
}

// listenForClosingSignals listens for signals for the batch and sets the deadline for when they need to be closed.
func (f *finalizer) listenForClosingSignals(ctx context.Context) {
	for {
		select {
		case <-ctx.Done():
			log.Infof("finalizer closing signal listener received context done, Err: %s", ctx.Err())
			return
		// ForcedBatch ch
		case fb := <-f.closingSignalCh.ForcedBatchCh:
			log.Debugf("finalizer received forced batch at block number: %v", fb.BlockNumber)

			f.nextForcedBatchesMux.Lock()
			f.nextForcedBatches = f.sortForcedBatches(append(f.nextForcedBatches, fb))
			if f.nextForcedBatchDeadline == 0 {
				f.setNextForcedBatchDeadline()
			}
			f.nextForcedBatchesMux.Unlock()
		// GlobalExitRoot ch
		case ger := <-f.closingSignalCh.GERCh:
			log.Debugf("finalizer received global exit root: %s", ger.String())
			f.nextGERMux.Lock()
			f.nextGER = ger
			if f.nextGERDeadline == 0 {
				f.setNextGERDeadline()
			}
			f.nextGERMux.Unlock()
		// L2Reorg ch
		case <-f.closingSignalCh.L2ReorgCh:
			log.Debug("finalizer received L2 reorg event")
			f.handlingL2Reorg = true
			f.halt(ctx, fmt.Errorf("L2 reorg event received"))
			return
		}
	}
}

// updateLastPendingFLushID updates f.lastPendingFLushID with newFlushID value (it it has changed) and sends
// the signal condition f.pendingFlushIDCond to notify other go funcs that the f.lastPendingFlushID value has changed
func (f *finalizer) updateLastPendingFlushID(newFlushID uint64) {
	if newFlushID > f.lastPendingFlushID {
		f.lastPendingFlushID = newFlushID
		f.pendingFlushIDCond.Broadcast()
	}
}

// addPendingTxToStore adds a pending tx that is ready to be stored in the state DB once its flushid has been stored by the executor
func (f *finalizer) addPendingTxToStore(ctx context.Context, txToStore transactionToStore) {
	f.pendingTransactionsToStoreWG.Add(1)

	f.worker.AddPendingTxToStore(txToStore.hash, txToStore.from)

	select {
	case f.pendingTransactionsToStore <- txToStore:
	case <-ctx.Done():
		// If context is cancelled before we can send to the channel, we must decrement the WaitGroup count and
		// delete the pending TxToStore added in the worker
		f.pendingTransactionsToStoreWG.Done()
		f.worker.DeletePendingTxToStore(txToStore.hash, txToStore.from)
	}
}

// finalizeBatches runs the endless loop for processing transactions finalizing batches.
func (f *finalizer) finalizeBatches(ctx context.Context) {
	log.Debug("finalizer init loop")
	showNotFoundTxLog := true // used to log debug only the first message when there is no txs to process
	for {
		start := now()
		if f.batch.batchNumber == f.cfg.StopSequencerOnBatchNum {
			f.halt(ctx, fmt.Errorf("finalizer reached stop sequencer batch number: %v", f.cfg.StopSequencerOnBatchNum))
		}

		tx := f.worker.GetBestFittingTx(f.batch.remainingResources)
		metrics.WorkerProcessingTime(time.Since(start))
		if tx != nil {
			log.Debugf("processing tx: %s", tx.Hash.Hex())
			showNotFoundTxLog = true

			firstTxProcess := true

			f.sharedResourcesMux.Lock()
			for {
				_, err := f.processTransaction(ctx, tx, firstTxProcess)
				if err != nil {
					if err == ErrEffectiveGasPriceReprocess {
						firstTxProcess = false
						log.Info("reprocessing tx because of effective gas price calculation: %s", tx.Hash.Hex())
						continue
					} else {
						log.Errorf("failed to process transaction in finalizeBatches, Err: %v", err)
						break
					}
				}
				break
			}
			f.sharedResourcesMux.Unlock()
		} else {
			// wait for new txs
			if showNotFoundTxLog {
				log.Debug("no transactions to be processed. Waiting...")
				showNotFoundTxLog = false
			}
			if f.cfg.SleepDuration.Duration > 0 {
				time.Sleep(f.cfg.SleepDuration.Duration)
			}
		}

		if !f.cfg.SequentialReprocessFullBatch && f.reprocessFullBatchError.Load() {
			// There is an error reprocessing previous batch closed (parallel sanity check)
			// We halt the execution of the Sequencer at this point
			f.halt(ctx, fmt.Errorf("halting Sequencer because of error reprocessing full batch (sanity check). Check previous errors in logs to know which was the cause"))
		}

		if f.isDeadlineEncountered() {
			log.Infof("closing batch %d because deadline was encountered.", f.batch.batchNumber)
			f.finalizeBatch(ctx)
		} else if f.isBatchFull() || f.isBatchAlmostFull() {
			log.Infof("closing batch %d because it's almost full.", f.batch.batchNumber)
			f.finalizeBatch(ctx)
		}

		if err := ctx.Err(); err != nil {
			log.Infof("stopping finalizer because of context, err: %s", err)
			return
		}
	}
}

// sortForcedBatches sorts the forced batches by ForcedBatchNumber
func (f *finalizer) sortForcedBatches(fb []state.ForcedBatch) []state.ForcedBatch {
	if len(fb) == 0 {
		return fb
	}
	// Sort by ForcedBatchNumber
	for i := 0; i < len(fb)-1; i++ {
		for j := i + 1; j < len(fb); j++ {
			if fb[i].ForcedBatchNumber > fb[j].ForcedBatchNumber {
				fb[i], fb[j] = fb[j], fb[i]
			}
		}
	}

	return fb
}

// isBatchFull checks if the batch is full
func (f *finalizer) isBatchFull() bool {
	if f.batch.countOfTxs >= int(f.batchConstraints.MaxTxsPerBatch) {
		log.Infof("Closing batch: %d, because it's full.", f.batch.batchNumber)
		f.batch.closingReason = state.BatchFullClosingReason
		return true
	}
	return false
}

// finalizeBatch retries to until successful closes the current batch and opens a new one, potentially processing forced batches between the batch is closed and the resulting new empty batch
func (f *finalizer) finalizeBatch(ctx context.Context) {
	start := time.Now()
	defer func() {
		metrics.ProcessingTime(time.Since(start))
	}()

	var err error
	f.batch, err = f.newWIPBatch(ctx)
	for err != nil {
		log.Errorf("failed to create new work-in-progress batch, Err: %s", err)
		f.batch, err = f.newWIPBatch(ctx)
	}
}

// halt halts the finalizer
func (f *finalizer) halt(ctx context.Context, err error) {
	event := &event.Event{
		ReceivedAt:  time.Now(),
		Source:      event.Source_Node,
		Component:   event.Component_Sequencer,
		Level:       event.Level_Critical,
		EventID:     event.EventID_FinalizerHalt,
		Description: fmt.Sprintf("finalizer halted due to error: %s", err),
	}

	eventErr := f.eventLog.LogEvent(ctx, event)
	if eventErr != nil {
		log.Errorf("error storing finalizer halt event: %v", eventErr)
	}

	for {
		log.Errorf("fatal error: %s", err)
		log.Error("halting the finalizer")
		time.Sleep(5 * time.Second) //nolint:gomnd
	}
}

// checkIfProverRestarted checks if the proverID changed
func (f *finalizer) checkIfProverRestarted(proverID string) {
	if f.proverID != "" && f.proverID != proverID {
		event := &event.Event{
			ReceivedAt:  time.Now(),
			Source:      event.Source_Node,
			Component:   event.Component_Sequencer,
			Level:       event.Level_Critical,
			EventID:     event.EventID_FinalizerRestart,
			Description: fmt.Sprintf("proverID changed from %s to %s, restarting sequencer to discard current WIP batch and work with new executor", f.proverID, proverID),
		}

		err := f.eventLog.LogEvent(context.Background(), event)
		if err != nil {
			log.Errorf("error storing payload: %v", err)
		}

		log.Fatal("restarting sequencer to discard current WIP batch and work with new executor")
	}
}

// newWIPBatch closes the current batch and opens a new one, potentially processing forced batches between the batch is closed and the resulting new empty batch
func (f *finalizer) newWIPBatch(ctx context.Context) (*WipBatch, error) {
	f.sharedResourcesMux.Lock()
	defer f.sharedResourcesMux.Unlock()

	// Wait until all processed transactions are saved
	startWait := time.Now()
	f.pendingTransactionsToStoreWG.Wait()
	endWait := time.Now()

	log.Info("waiting for pending transactions to be stored took: ", endWait.Sub(startWait).String())

	var err error
	if f.batch.stateRoot == state.ZeroHash {
		return nil, errors.New("state root must have value to close batch")
	}

	// We need to process the batch to update the state root before closing the batch
	if f.batch.initialStateRoot == f.batch.stateRoot {
		log.Info("reprocessing batch because the state root has not changed...")
		_, err = f.processTransaction(ctx, nil, true)
		if err != nil {
			return nil, err
		}
	}

	// Reprocess full batch as sanity check
	if f.cfg.SequentialReprocessFullBatch {
		// Do the full batch reprocess now
		_, err := f.reprocessFullBatch(ctx, f.batch.batchNumber, f.batch.initialStateRoot, f.batch.stateRoot)
		if err != nil {
			// There is an error reprocessing the batch. We halt the execution of the Sequencer at this point
			f.halt(ctx, fmt.Errorf("halting Sequencer because of error reprocessing full batch %d (sanity check). Error: %s ", f.batch.batchNumber, err))
		}
	} else {
		// Do the full batch reprocess in parallel
		go func() {
			_, _ = f.reprocessFullBatch(ctx, f.batch.batchNumber, f.batch.initialStateRoot, f.batch.stateRoot)
		}()
	}

	// Close the current batch
	err = f.closeBatch(ctx)
	if err != nil {
		return nil, fmt.Errorf("failed to close batch, err: %w", err)
	}

	// Check if the batch is empty and sending a GER Update to the stream is needed
	if f.streamServer != nil && f.batch.isEmpty() && f.currentGERHash != f.previousGERHash {
		updateGer := state.DSUpdateGER{
			BatchNumber:    f.batch.batchNumber,
			Timestamp:      f.batch.timestamp.Unix(),
			GlobalExitRoot: f.currentGERHash,
			Coinbase:       f.sequencerAddress,
			ForkID:         uint16(f.dbManager.GetForkIDByBatchNumber(f.batch.batchNumber)),
			StateRoot:      f.batch.stateRoot,
		}

		err = f.streamServer.StartAtomicOp()
		if err != nil {
			log.Errorf("failed to start atomic op for Update GER on batch %v: %v", f.batch.batchNumber, err)
		}

		_, err = f.streamServer.AddStreamEntry(state.EntryTypeUpdateGER, updateGer.Encode())
		if err != nil {
			log.Errorf("failed to add stream entry for Update GER on batch %v: %v", f.batch.batchNumber, err)
		}

		err = f.streamServer.CommitAtomicOp()
		if err != nil {
			log.Errorf("failed to commit atomic op for Update GER on batch  %v: %v", f.batch.batchNumber, err)
		}
	}

	// Metadata for the next batch
	stateRoot := f.batch.stateRoot
	lastBatchNumber := f.batch.batchNumber

	// Process Forced Batches
	if len(f.nextForcedBatches) > 0 {
		lastBatchNumber, stateRoot, err = f.processForcedBatches(ctx, lastBatchNumber, stateRoot)
		if err != nil {
			log.Warnf("failed to process forced batch, err: %s", err)
		}
	}

	// Take into consideration the GER
	f.nextGERMux.Lock()
	if f.nextGER != state.ZeroHash {
		f.previousGERHash = f.currentGERHash
		f.currentGERHash = f.nextGER
	}
	f.nextGER = state.ZeroHash
	f.nextGERDeadline = 0
	f.nextGERMux.Unlock()

	batch, err := f.openWIPBatch(ctx, lastBatchNumber+1, f.currentGERHash, stateRoot)
	if err == nil {
		f.processRequest.SignificantTimestamp = uint64(batch.timestamp.Unix())
		f.processRequest.BatchNumber = batch.batchNumber
		f.processRequest.OldStateRoot = stateRoot
		f.processRequest.SignificantRoot = batch.globalExitRoot
		f.processRequest.Transactions = make([]byte, 0, 1)
	}

	return batch, err
}

// processTransaction processes a single transaction.
func (f *finalizer) processTransaction(ctx context.Context, tx *TxTracker, firstTxProcess bool) (errWg *sync.WaitGroup, err error) {
	var txHash string
	if tx != nil {
		txHash = tx.Hash.String()
	}
	log := log.WithFields("txHash", txHash, "batchNumber", f.processRequest.BatchNumber)
	start := time.Now()
	defer func() {
		metrics.ProcessingTime(time.Since(start))
	}()

	if f.batch.isEmpty() {
		f.processRequest.SignificantRoot = f.batch.globalExitRoot
	} else {
		f.processRequest.SignificantRoot = state.ZeroHash
	}

	hashStr := "nil"
	if tx != nil {
		f.processRequest.Transactions = tx.RawTx
		hashStr = tx.HashStr

		txGasPrice := tx.GasPrice

		// If it is the first time we process this tx then we calculate the EffectiveGasPrice
		if firstTxProcess {
			// Get L1 gas price and store in txTracker to make it consistent during the lifespan of the transaction
			tx.L1GasPrice, tx.L2GasPrice = f.dbManager.GetL1AndL2GasPrice()
			// Get the tx and l2 gas price we will use in the egp calculation. If egp is disabled we will use a "simulated" tx gas price
			txGasPrice, txL2GasPrice := f.effectiveGasPrice.GetTxAndL2GasPrice(tx.GasPrice, tx.L1GasPrice, tx.L2GasPrice)

			// Save values for later logging
<<<<<<< HEAD
			tx.EGPLog.GasUsedFirst = tx.BatchResources.ZKCounters.GasUsed
			tx.EGPLog.GasPrice.Set(tx.GasPrice)
=======
>>>>>>> 6c12fb7f
			tx.EGPLog.L1GasPrice = tx.L1GasPrice
			tx.EGPLog.L2GasPrice = txL2GasPrice
			tx.EGPLog.GasUsedFirst = tx.BatchResources.ZKCounters.CumulativeGasUsed
			tx.EGPLog.GasPrice.Set(txGasPrice)

			// Calculate EffectiveGasPrice
<<<<<<< HEAD
			egp, err := f.effectiveGasPrice.CalculateEffectiveGasPrice(tx.RawTx, tx.GasPrice, tx.BatchResources.ZKCounters.GasUsed, tx.L1GasPrice, tx.L2GasPrice)
=======
			egp, err := f.effectiveGasPrice.CalculateEffectiveGasPrice(tx.RawTx, txGasPrice, tx.BatchResources.ZKCounters.CumulativeGasUsed, tx.L1GasPrice, txL2GasPrice)
>>>>>>> 6c12fb7f
			if err != nil {
				if f.effectiveGasPrice.IsEnabled() {
					return nil, err
				} else {
					log.Warnf("EffectiveGasPrice is disabled, but failed to calculate EffectiveGasPrice: %s", err)
					tx.EGPLog.Error = fmt.Sprintf("CalculateEffectiveGasPrice#1: %s", err)
				}
			} else {
				tx.EffectiveGasPrice.Set(egp)

				// Save first EffectiveGasPrice for later logging
				tx.EGPLog.ValueFirst.Set(tx.EffectiveGasPrice)

				// If EffectiveGasPrice >= txGasPrice, we process the tx with tx.GasPrice
				if tx.EffectiveGasPrice.Cmp(txGasPrice) >= 0 {
					tx.EffectiveGasPrice.Set(txGasPrice)

					loss := new(big.Int).Sub(tx.EffectiveGasPrice, txGasPrice)
					// If loss > 0 the warning message indicating we loss fee for thix tx
					if loss.Cmp(new(big.Int).SetUint64(0)) == 1 {
						log.Warnf("egp-loss: gasPrice: %d, effectiveGasPrice1: %d, loss: %d, txHash: %s", txGasPrice, tx.EffectiveGasPrice, loss, tx.HashStr)
					}

					tx.IsLastExecution = true
				}
			}
		}

		effectivePercentage, err := f.effectiveGasPrice.CalculateEffectiveGasPricePercentage(txGasPrice, tx.EffectiveGasPrice)
		if err != nil {
			if f.effectiveGasPrice.IsEnabled() {
				return nil, err
			} else {
				log.Warnf("EffectiveGasPrice is disabled, but failed to to CalculateEffectiveGasPricePercentage#1: %s", err)
				tx.EGPLog.Error = fmt.Sprintf("%s; CalculateEffectiveGasPricePercentage#1: %s", tx.EGPLog.Error, err)
			}
		} else {
			// Save percentage for later logging
			tx.EGPLog.Percentage = effectivePercentage
		}

		// If EGP is disabled we use tx GasPrice (MaxEffectivePercentage=255)
		if !f.effectiveGasPrice.IsEnabled() {
			effectivePercentage = state.MaxEffectivePercentage
		}

		effectivePercentageAsDecodedHex, err := hex.DecodeHex(fmt.Sprintf("%x", effectivePercentage))
		if err != nil {
			return nil, err
		}

		forkId := f.dbManager.GetForkIDByBatchNumber(f.processRequest.BatchNumber)
		if forkId >= forkId5 {
			f.processRequest.Transactions = append(f.processRequest.Transactions, effectivePercentageAsDecodedHex...)
		}
	} else {
		f.processRequest.Transactions = []byte{}
	}

	log.Infof("processTransaction: single tx. Batch.BatchNumber: %d, BatchNumber: %d, OldStateRoot: %s, txHash: %s, GER: %s", f.batch.batchNumber, f.processRequest.BatchNumber, f.processRequest.OldStateRoot, hashStr, f.processRequest.SignificantRoot.String())
	processBatchResponse, err := f.executor.ProcessBatch(ctx, f.processRequest, true)
	if err != nil && errors.Is(err, runtime.ErrExecutorDBError) {
		log.Errorf("failed to process transaction: %s", err)
		return nil, err
	} else if err == nil && !processBatchResponse.IsRomLevelError && len(processBatchResponse.TransactionResponses) == 0 && tx != nil {
		err = fmt.Errorf("executor returned no errors and no responses for tx: %s", tx.HashStr)
		f.halt(ctx, err)
	} else if processBatchResponse.IsExecutorLevelError && tx != nil {
		log.Errorf("error received from executor. Error: %v", err)
		// Delete tx from the worker
		f.worker.DeleteTx(tx.Hash, tx.From)

		// Set tx as invalid in the pool
		errMsg := processBatchResponse.ExecutorError.Error()
		err = f.dbManager.UpdateTxStatus(ctx, tx.Hash, pool.TxStatusInvalid, false, &errMsg)
		if err != nil {
			log.Errorf("failed to update status to invalid in the pool for tx: %s, err: %s", tx.Hash.String(), err)
		} else {
			metrics.TxProcessed(metrics.TxProcessedLabelInvalid, 1)
		}
		return nil, err
	}

	oldStateRoot := f.batch.stateRoot
	if len(processBatchResponse.TransactionResponses) > 0 && tx != nil {
		errWg, err = f.handleProcessTransactionResponse(ctx, tx, processBatchResponse, oldStateRoot)
		if err != nil {
			return errWg, err
		}
	}
	// Update in-memory batch and processRequest
	f.processRequest.OldStateRoot = processBatchResponse.NewStateRoot
	f.batch.stateRoot = processBatchResponse.NewStateRoot
	f.batch.localExitRoot = processBatchResponse.NewLocalExitRoot
	log.Infof("processTransaction: data loaded in memory. batch.batchNumber: %d, batchNumber: %d, result.NewStateRoot: %s, result.NewLocalExitRoot: %s, oldStateRoot: %s", f.batch.batchNumber, f.processRequest.BatchNumber, processBatchResponse.NewStateRoot.String(), processBatchResponse.NewLocalExitRoot.String(), oldStateRoot.String())

	return nil, nil
}

// handleProcessTransactionResponse handles the response of transaction processing.
func (f *finalizer) handleProcessTransactionResponse(ctx context.Context, tx *TxTracker, result *state.ProcessBatchResponse, oldStateRoot common.Hash) (errWg *sync.WaitGroup, err error) {
	// Handle Transaction Error
	errorCode := executor.RomErrorCode(result.TransactionResponses[0].RomError)
	if !state.IsStateRootChanged(errorCode) {
		// If intrinsic error or OOC error, we skip adding the transaction to the batch
		errWg = f.handleProcessTransactionError(ctx, result, tx)
		return errWg, result.TransactionResponses[0].RomError
	}

	// Check remaining resources
	err = f.checkRemainingResources(result, tx)
	if err != nil {
		return nil, err
	}

	egpEnabled := f.effectiveGasPrice.IsEnabled()

	if !tx.IsLastExecution {
		tx.IsLastExecution = true

<<<<<<< HEAD
		newEffectiveGasPrice, err := f.effectiveGasPrice.CalculateEffectiveGasPrice(tx.RawTx, tx.GasPrice, result.TransactionResponses[0].GasUsed, tx.L1GasPrice, tx.L2GasPrice)
=======
		// Get the tx gas price we will use in the egp calculation. If egp is disabled we will use a "simulated" tx gas price
		txGasPrice, txL2GasPrice := f.effectiveGasPrice.GetTxAndL2GasPrice(tx.GasPrice, tx.L1GasPrice, tx.L2GasPrice)

		newEffectiveGasPrice, err := f.effectiveGasPrice.CalculateEffectiveGasPrice(tx.RawTx, txGasPrice, result.Responses[0].GasUsed, tx.L1GasPrice, txL2GasPrice)
>>>>>>> 6c12fb7f
		if err != nil {
			if egpEnabled {
				log.Errorf("failed to calculate EffectiveGasPrice with new gasUsed for tx %s, error: %s", tx.HashStr, err.Error())
				return nil, err
			} else {
				log.Warnf("EffectiveGasPrice is disabled, but failed to calculate EffectiveGasPrice with new gasUsed for tx %s, error: %s", tx.HashStr, err.Error())
				tx.EGPLog.Error = fmt.Sprintf("%s; CalculateEffectiveGasPrice#2: %s", tx.EGPLog.Error, err)
			}
		} else {
			// Save new (second) gas used and second effective gas price calculation for later logging
			tx.EGPLog.ValueSecond.Set(newEffectiveGasPrice)
			tx.EGPLog.GasUsedSecond = result.TransactionResponses[0].GasUsed

			errCompare := f.CompareTxEffectiveGasPrice(ctx, tx, newEffectiveGasPrice, result.TransactionResponses[0].HasGaspriceOpcode, result.TransactionResponses[0].HasBalanceOpcode)

			// If EffectiveGasPrice is disabled we will calculate the percentage and save it for later logging
			if !egpEnabled {
				effectivePercentage, err := f.effectiveGasPrice.CalculateEffectiveGasPricePercentage(txGasPrice, tx.EffectiveGasPrice)
				if err != nil {
					log.Warnf("EffectiveGasPrice is disabled, but failed to CalculateEffectiveGasPricePercentage#2: %s", err)
					tx.EGPLog.Error = fmt.Sprintf("%s, CalculateEffectiveGasPricePercentage#2: %s", tx.EGPLog.Error, err)
				} else {
					// Save percentage for later logging
					tx.EGPLog.Percentage = effectivePercentage
				}
			}

			if errCompare != nil && egpEnabled {
				return nil, errCompare
			}
		}
	}

	// Save Enabled, GasPriceOC, BalanceOC and final effective gas price for later logging
	tx.EGPLog.Enabled = egpEnabled
	tx.EGPLog.GasPriceOC = result.TransactionResponses[0].HasGaspriceOpcode
	tx.EGPLog.BalanceOC = result.TransactionResponses[0].HasBalanceOpcode
	tx.EGPLog.ValueFinal.Set(tx.EffectiveGasPrice)

	// Log here the results of EGP calculation
	log.Infof("egp-log: final: %d, first: %d, second: %d, percentage: %d, deviation: %d, maxDeviation: %d, gasUsed1: %d, gasUsed2: %d, gasPrice: %d, l1GasPrice: %d, l2GasPrice: %d, reprocess: %t, gasPriceOC: %t, balanceOC: %t, enabled: %t, txSize: %d, txHash: %s, error: %s",
		tx.EGPLog.ValueFinal, tx.EGPLog.ValueFirst, tx.EGPLog.ValueSecond, tx.EGPLog.Percentage, tx.EGPLog.FinalDeviation, tx.EGPLog.MaxDeviation, tx.EGPLog.GasUsedFirst, tx.EGPLog.GasUsedSecond,
		tx.EGPLog.GasPrice, tx.EGPLog.L1GasPrice, tx.EGPLog.L2GasPrice, tx.EGPLog.Reprocess, tx.EGPLog.GasPriceOC, tx.EGPLog.BalanceOC, egpEnabled, len(tx.RawTx), tx.HashStr, tx.EGPLog.Error)

	txToStore := transactionToStore{
		hash:          tx.Hash,
		from:          tx.From,
		response:      result.TransactionResponses[0],
		batchResponse: result,
		batchNumber:   f.batch.batchNumber,
		timestamp:     f.batch.timestamp,
		coinbase:      f.batch.coinbase,
		oldStateRoot:  oldStateRoot,
		isForcedBatch: false,
		flushId:       result.FlushID,
		egpLog:        &tx.EGPLog,
	}

	f.updateLastPendingFlushID(result.FlushID)

	f.addPendingTxToStore(ctx, txToStore)

	f.batch.countOfTxs++

	f.updateWorkerAfterSuccessfulProcessing(ctx, tx.Hash, tx.From, false, result)

	return nil, nil
}

// handleForcedTxsProcessResp handles the transactions responses for the processed forced batch.
func (f *finalizer) handleForcedTxsProcessResp(ctx context.Context, request state.ProcessRequest, result *state.ProcessBatchResponse, oldStateRoot common.Hash) {
	log.Infof("handleForcedTxsProcessResp: batchNumber: %d, oldStateRoot: %s, newStateRoot: %s", request.BatchNumber, oldStateRoot.String(), result.NewStateRoot.String())
	for _, txResp := range result.TransactionResponses {
		// Handle Transaction Error
		if txResp.RomError != nil {
			romErr := executor.RomErrorCode(txResp.RomError)
			if executor.IsIntrinsicError(romErr) || romErr == executor.RomError_ROM_ERROR_INVALID_RLP {
				// If we have an intrinsic error or the RLP is invalid
				// we should continue processing the batch, but skip the transaction
				log.Errorf("handleForcedTxsProcessResp: ROM error: %s", txResp.RomError)
				continue
			}
		}

		from, err := state.GetSender(txResp.Tx)
		if err != nil {
			log.Warnf("handleForcedTxsProcessResp: failed to get sender for tx (%s): %v", txResp.TxHash, err)
		}

		txToStore := transactionToStore{
			hash:          txResp.TxHash,
			from:          from,
			response:      txResp,
			batchResponse: result,
			batchNumber:   request.BatchNumber,
			timestamp:     time.Unix(int64(request.SignificantTimestamp), 0),
			coinbase:      request.Coinbase,
			oldStateRoot:  oldStateRoot,
			isForcedBatch: true,
			flushId:       result.FlushID,
		}

		oldStateRoot = txResp.StateRoot

		f.updateLastPendingFlushID(result.FlushID)

		f.addPendingTxToStore(ctx, txToStore)

		if err == nil {
			f.updateWorkerAfterSuccessfulProcessing(ctx, txResp.TxHash, from, true, result)
		}
	}
}

// CompareTxEffectiveGasPrice compares newEffectiveGasPrice with tx.EffectiveGasPrice.
// It returns ErrEffectiveGasPriceReprocess if the tx needs to be reprocessed with
// the tx.EffectiveGasPrice updated, otherwise it returns nil
func (f *finalizer) CompareTxEffectiveGasPrice(ctx context.Context, tx *TxTracker, newEffectiveGasPrice *big.Int, hasGasPriceOC bool, hasBalanceOC bool) error {
	// Get the tx gas price we will use in the egp calculation. If egp is disabled we will use a "simulated" tx gas price
	txGasPrice, _ := f.effectiveGasPrice.GetTxAndL2GasPrice(tx.GasPrice, tx.L1GasPrice, tx.L2GasPrice)

	// Compute the absolute difference between tx.EffectiveGasPrice - newEffectiveGasPrice
	diff := new(big.Int).Abs(new(big.Int).Sub(tx.EffectiveGasPrice, newEffectiveGasPrice))
	// Compute max deviation allowed of newEffectiveGasPrice
	maxDeviation := new(big.Int).Div(new(big.Int).Mul(tx.EffectiveGasPrice, new(big.Int).SetUint64(f.effectiveGasPrice.GetFinalDeviation())), big.NewInt(100)) //nolint:gomnd

	// Save FinalDeviation (diff) and MaxDeviation for later logging
	tx.EGPLog.FinalDeviation.Set(diff)
	tx.EGPLog.MaxDeviation.Set(maxDeviation)

	// if (diff > finalDeviation)
	if diff.Cmp(maxDeviation) == 1 {
		// if newEfectiveGasPrice < txGasPrice
		if newEffectiveGasPrice.Cmp(txGasPrice) == -1 {
			if hasGasPriceOC || hasBalanceOC {
				tx.EffectiveGasPrice.Set(txGasPrice)
			} else {
				tx.EffectiveGasPrice.Set(newEffectiveGasPrice)
			}
		} else {
			tx.EffectiveGasPrice.Set(txGasPrice)

			loss := new(big.Int).Sub(newEffectiveGasPrice, txGasPrice)
			// If loss > 0 the warning message indicating we loss fee for thix tx
			if loss.Cmp(new(big.Int).SetUint64(0)) == 1 {
				log.Warnf("egp-loss: gasPrice: %d, EffectiveGasPrice2: %d, loss: %d, txHash: %s", txGasPrice, newEffectiveGasPrice, loss, tx.HashStr)
			}
		}

		// Save Reprocess for later logging
		tx.EGPLog.Reprocess = true

		return ErrEffectiveGasPriceReprocess
	} // else (diff <= finalDeviation) it is ok, no reprocess of the tx is needed

	return nil
}

// storeProcessedTx stores the processed transaction in the database.
func (f *finalizer) storeProcessedTx(ctx context.Context, txToStore transactionToStore) {
	if txToStore.response != nil {
		log.Infof("storeProcessedTx: storing processed txToStore: %s", txToStore.response.TxHash.String())
	} else {
		log.Info("storeProcessedTx: storing processed txToStore")
	}
	err := f.dbManager.StoreProcessedTxAndDeleteFromPool(ctx, txToStore)
	if err != nil {
		log.Info("halting the finalizer because of a database error on storing processed transaction")
		f.halt(ctx, err)
	}
	metrics.TxProcessed(metrics.TxProcessedLabelSuccessful, 1)
}

func (f *finalizer) updateWorkerAfterSuccessfulProcessing(ctx context.Context, txHash common.Hash, txFrom common.Address, isForced bool, result *state.ProcessBatchResponse) {
	// Delete the transaction from the worker
	if isForced {
		f.worker.DeleteForcedTx(txHash, txFrom)
		log.Debug("forced tx deleted from worker", "txHash", txHash.String(), "from", txFrom.Hex())
		return
	} else {
		f.worker.DeleteTx(txHash, txFrom)
		log.Debug("tx deleted from worker", "txHash", txHash.String(), "from", txFrom.Hex())
	}

	start := time.Now()
	txsToDelete := f.worker.UpdateAfterSingleSuccessfulTxExecution(txFrom, result.ReadWriteAddresses)
	for _, txToDelete := range txsToDelete {
		err := f.dbManager.UpdateTxStatus(ctx, txToDelete.Hash, pool.TxStatusFailed, false, txToDelete.FailedReason)
		if err != nil {
			log.Errorf("failed to update status to failed in the pool for tx: %s, err: %s", txToDelete.Hash.String(), err)
			continue
		}
		metrics.TxProcessed(metrics.TxProcessedLabelFailed, 1)
	}
	metrics.WorkerProcessingTime(time.Since(start))
}

// handleProcessTransactionError handles the error of a transaction
func (f *finalizer) handleProcessTransactionError(ctx context.Context, result *state.ProcessBatchResponse, tx *TxTracker) *sync.WaitGroup {
	txResponse := result.TransactionResponses[0]
	errorCode := executor.RomErrorCode(txResponse.RomError)
	addressInfo := result.ReadWriteAddresses[tx.From]
	log.Infof("handleTransactionError: error in tx: %s, errorCode: %d", tx.Hash.String(), errorCode)
	wg := new(sync.WaitGroup)
	failedReason := executor.RomErr(errorCode).Error()
	if executor.IsROMOutOfCountersError(errorCode) {
		log.Errorf("ROM out of counters error, marking tx with Hash: %s as INVALID, errorCode: %s", tx.Hash.String(), errorCode.String())
		start := time.Now()
		f.worker.DeleteTx(tx.Hash, tx.From)
		metrics.WorkerProcessingTime(time.Since(start))

		wg.Add(1)
		go func() {
			defer wg.Done()
			err := f.dbManager.UpdateTxStatus(ctx, tx.Hash, pool.TxStatusInvalid, false, &failedReason)
			if err != nil {
				log.Errorf("failed to update status to failed in the pool for tx: %s, err: %s", tx.Hash.String(), err)
			} else {
				metrics.TxProcessed(metrics.TxProcessedLabelInvalid, 1)
			}
		}()
	} else if executor.IsInvalidNonceError(errorCode) || executor.IsInvalidBalanceError(errorCode) {
		var (
			nonce   *uint64
			balance *big.Int
		)
		if addressInfo != nil {
			nonce = addressInfo.Nonce
			balance = addressInfo.Balance
		}
		start := time.Now()
		log.Errorf("intrinsic error, moving tx with Hash: %s to NOT READY nonce(%d) balance(%d) gasPrice(%d), err: %s", tx.Hash, nonce, balance, tx.GasPrice, txResponse.RomError)
		txsToDelete := f.worker.MoveTxToNotReady(tx.Hash, tx.From, nonce, balance)
		for _, txToDelete := range txsToDelete {
			wg.Add(1)
			txToDelete := txToDelete
			go func() {
				defer wg.Done()
				err := f.dbManager.UpdateTxStatus(ctx, txToDelete.Hash, pool.TxStatusFailed, false, &failedReason)
				metrics.TxProcessed(metrics.TxProcessedLabelFailed, 1)
				if err != nil {
					log.Errorf("failed to update status to failed in the pool for tx: %s, err: %s", txToDelete.Hash.String(), err)
				}
			}()
		}
		metrics.WorkerProcessingTime(time.Since(start))
	} else {
		// Delete the transaction from the txSorted list
		f.worker.DeleteTx(tx.Hash, tx.From)
		log.Debug("tx deleted from txSorted list", "txHash", tx.Hash.String(), "from", tx.From.Hex())

		wg.Add(1)
		go func() {
			defer wg.Done()
			// Update the status of the transaction to failed
			err := f.dbManager.UpdateTxStatus(ctx, tx.Hash, pool.TxStatusFailed, false, &failedReason)
			if err != nil {
				log.Errorf("failed to update status to failed in the pool for tx: %s, err: %s", tx.Hash.String(), err)
			} else {
				metrics.TxProcessed(metrics.TxProcessedLabelFailed, 1)
			}
		}()
	}

	return wg
}

// syncWithState syncs the WIP batch and processRequest with the state
func (f *finalizer) syncWithState(ctx context.Context, lastBatchNum *uint64) error {
	f.sharedResourcesMux.Lock()
	defer f.sharedResourcesMux.Unlock()

	var lastBatch *state.Batch
	var err error
	for !f.isSynced(ctx) {
		log.Info("wait for synchronizer to sync last batch")
		time.Sleep(time.Second)
	}
	if lastBatchNum == nil {
		lastBatch, err = f.dbManager.GetLastBatch(ctx)
		if err != nil {
			return fmt.Errorf("failed to get last batch, err: %w", err)
		}
	} else {
		lastBatch, err = f.dbManager.GetBatchByNumber(ctx, *lastBatchNum, nil)
		if err != nil {
			return fmt.Errorf("failed to get last batch, err: %w", err)
		}
	}

	batchNum := lastBatch.BatchNumber
	lastBatchNum = &batchNum

	isClosed, err := f.dbManager.IsBatchClosed(ctx, *lastBatchNum)
	if err != nil {
		return fmt.Errorf("failed to check if batch is closed, err: %w", err)
	}
	log.Infof("Batch %d isClosed: %v", batchNum, isClosed)
	if isClosed {
		ger, _, err := f.dbManager.GetLatestGer(ctx, f.cfg.GERFinalityNumberOfBlocks)
		if err != nil {
			return fmt.Errorf("failed to get latest ger, err: %w", err)
		}

		oldStateRoot := lastBatch.StateRoot
		f.batch, err = f.openWIPBatch(ctx, *lastBatchNum+1, ger.GlobalExitRoot, oldStateRoot)
		if err != nil {
			return err
		}
	} else {
		f.batch, err = f.dbManager.GetWIPBatch(ctx)
		if err != nil {
			return fmt.Errorf("failed to get work-in-progress batch, err: %w", err)
		}
	}
	log.Infof("Initial Batch: %+v", f.batch)
	log.Infof("Initial Batch.StateRoot: %s", f.batch.stateRoot.String())
	log.Infof("Initial Batch.GER: %s", f.batch.globalExitRoot.String())
	log.Infof("Initial Batch.Coinbase: %s", f.batch.coinbase.String())
	log.Infof("Initial Batch.InitialStateRoot: %s", f.batch.initialStateRoot.String())
	log.Infof("Initial Batch.localExitRoot: %s", f.batch.localExitRoot.String())

	f.processRequest = state.ProcessRequest{
		BatchNumber:          *lastBatchNum,
		OldStateRoot:         f.batch.stateRoot,
		SignificantRoot:      f.batch.globalExitRoot,
		Coinbase:             f.sequencerAddress,
		SignificantTimestamp: uint64(f.batch.timestamp.Unix()),
		Transactions:         make([]byte, 0, 1),
		Caller:               stateMetrics.SequencerCallerLabel,
	}

	log.Infof("synced with state, lastBatchNum: %d. State root: %s", *lastBatchNum, f.batch.initialStateRoot.Hex())

	return nil
}

// processForcedBatches processes all the forced batches that are pending to be processed
func (f *finalizer) processForcedBatches(ctx context.Context, lastBatchNumberInState uint64, stateRoot common.Hash) (uint64, common.Hash, error) {
	f.nextForcedBatchesMux.Lock()
	defer f.nextForcedBatchesMux.Unlock()
	f.nextForcedBatchDeadline = 0

	lastTrustedForcedBatchNumber, err := f.dbManager.GetLastTrustedForcedBatchNumber(ctx, nil)
	if err != nil {
		return 0, common.Hash{}, fmt.Errorf("failed to get last trusted forced batch number, err: %w", err)
	}
	nextForcedBatchNum := lastTrustedForcedBatchNumber + 1

	for _, forcedBatch := range f.nextForcedBatches {
		// Skip already processed forced batches
		if forcedBatch.ForcedBatchNumber < nextForcedBatchNum {
			continue
		}
		// Process in-between unprocessed forced batches
		for forcedBatch.ForcedBatchNumber > nextForcedBatchNum {
			inBetweenForcedBatch, err := f.dbManager.GetForcedBatch(ctx, nextForcedBatchNum, nil)
			if err != nil {
				return 0, common.Hash{}, fmt.Errorf("failed to get in-between forced batch %d, err: %w", nextForcedBatchNum, err)
			}
			lastBatchNumberInState, stateRoot = f.processForcedBatch(ctx, lastBatchNumberInState, stateRoot, *inBetweenForcedBatch)
			nextForcedBatchNum += 1
		}
		// Process the current forced batch from the channel queue
		lastBatchNumberInState, stateRoot = f.processForcedBatch(ctx, lastBatchNumberInState, stateRoot, forcedBatch)
		nextForcedBatchNum += 1
	}
	f.nextForcedBatches = make([]state.ForcedBatch, 0)

	return lastBatchNumberInState, stateRoot, nil
}

func (f *finalizer) processForcedBatch(ctx context.Context, lastBatchNumberInState uint64, stateRoot common.Hash, forcedBatch state.ForcedBatch) (uint64, common.Hash) {
	request := state.ProcessRequest{
		BatchNumber:          lastBatchNumberInState + 1,
		OldStateRoot:         stateRoot,
		SignificantRoot:      forcedBatch.GlobalExitRoot,
		Transactions:         forcedBatch.RawTxsData,
		Coinbase:             f.sequencerAddress,
		SignificantTimestamp: uint64(now().Unix()),
		Caller:               stateMetrics.SequencerCallerLabel,
	}

	response, err := f.dbManager.ProcessForcedBatch(forcedBatch.ForcedBatchNumber, request)
	if err != nil {
		// If there is EXECUTOR (Batch level) error, halt the finalizer.
		f.halt(ctx, fmt.Errorf("failed to process forced batch, Executor err: %w", err))
		return lastBatchNumberInState, stateRoot
	}

	if len(response.TransactionResponses) > 0 && !response.IsRomOOCError {
		for _, txResponse := range response.TransactionResponses {
			if !errors.Is(txResponse.RomError, executor.RomErr(executor.RomError_ROM_ERROR_INVALID_RLP)) {
				sender, err := state.GetSender(txResponse.Tx)
				if err != nil {
					log.Warnf("failed trying to add forced tx (%s) to worker. Error getting sender from tx, Err: %v", txResponse.TxHash, err)
					continue
				}
				f.worker.AddForcedTx(txResponse.TxHash, sender)
			} else {
				log.Warnf("ROM_ERROR_INVALID_RLP error received from executor for forced batch %d", forcedBatch.ForcedBatchNumber)
			}
		}

		f.handleForcedTxsProcessResp(ctx, request, response, stateRoot)
	} else {
		if f.streamServer != nil && f.currentGERHash != forcedBatch.GlobalExitRoot {
			updateGer := state.DSUpdateGER{
				BatchNumber:    request.BatchNumber,
				Timestamp:      int64(request.SignificantTimestamp),
				GlobalExitRoot: request.SignificantRoot,
				Coinbase:       f.sequencerAddress,
				ForkID:         uint16(f.dbManager.GetForkIDByBatchNumber(request.BatchNumber)),
				StateRoot:      response.NewStateRoot,
			}

			err = f.streamServer.StartAtomicOp()
			if err != nil {
				log.Errorf("failed to start atomic op for forced batch %v: %v", forcedBatch.ForcedBatchNumber, err)
			}

			_, err = f.streamServer.AddStreamEntry(state.EntryTypeUpdateGER, updateGer.Encode())
			if err != nil {
				log.Errorf("failed to add stream entry for forced batch %v: %v", forcedBatch.ForcedBatchNumber, err)
			}

			err = f.streamServer.CommitAtomicOp()
			if err != nil {
				log.Errorf("failed to commit atomic op for forced batch %v: %v", forcedBatch.ForcedBatchNumber, err)
			}
		}
	}

	f.nextGERMux.Lock()
	f.currentGERHash = forcedBatch.GlobalExitRoot
	f.nextGERMux.Unlock()
	stateRoot = response.NewStateRoot
	lastBatchNumberInState += 1

	return lastBatchNumberInState, stateRoot
}

// openWIPBatch opens a new batch in the state and returns it as WipBatch
func (f *finalizer) openWIPBatch(ctx context.Context, batchNum uint64, ger, stateRoot common.Hash) (*WipBatch, error) {
	dbTx, err := f.dbManager.BeginStateTransaction(ctx)
	if err != nil {
		return nil, fmt.Errorf("failed to begin state transaction to open batch, err: %w", err)
	}

	// open next batch
	openBatchResp, err := f.openBatch(ctx, batchNum, ger, dbTx)
	if err != nil {
		if rollbackErr := dbTx.Rollback(ctx); rollbackErr != nil {
			return nil, fmt.Errorf(
				"failed to rollback dbTx: %s. Rollback err: %w",
				rollbackErr.Error(), err,
			)
		}
		return nil, err
	}
	if err := dbTx.Commit(ctx); err != nil {
		return nil, fmt.Errorf("failed to commit database transaction for opening a batch, err: %w", err)
	}

	// Check if synchronizer is up-to-date
	for !f.isSynced(ctx) {
		log.Info("wait for synchronizer to sync last batch")
		time.Sleep(time.Second)
	}

	return &WipBatch{
		batchNumber:        batchNum,
		coinbase:           f.sequencerAddress,
		initialStateRoot:   stateRoot,
		stateRoot:          stateRoot,
		timestamp:          openBatchResp.Timestamp,
		globalExitRoot:     ger,
		remainingResources: getMaxRemainingResources(f.batchConstraints),
		closingReason:      state.EmptyClosingReason,
	}, err
}

// closeBatch closes the current batch in the state
func (f *finalizer) closeBatch(ctx context.Context) error {
	transactions, effectivePercentages, err := f.dbManager.GetTransactionsByBatchNumber(ctx, f.batch.batchNumber)
	if err != nil {
		return fmt.Errorf("failed to get transactions from transactions, err: %w", err)
	}
	for i, tx := range transactions {
		log.Infof("closeBatch: BatchNum: %d, Tx position: %d, txHash: %s", f.batch.batchNumber, i, tx.Hash().String())
	}
	usedResources := getUsedBatchResources(f.batchConstraints, f.batch.remainingResources)
	receipt := ClosingBatchParameters{
		BatchNumber:          f.batch.batchNumber,
		StateRoot:            f.batch.stateRoot,
		LocalExitRoot:        f.batch.localExitRoot,
		Txs:                  transactions,
		EffectivePercentages: effectivePercentages,
		BatchResources:       usedResources,
		ClosingReason:        f.batch.closingReason,
	}
	return f.dbManager.CloseBatch(ctx, receipt)
}

// openBatch opens a new batch in the state
func (f *finalizer) openBatch(ctx context.Context, num uint64, ger common.Hash, dbTx pgx.Tx) (state.ProcessingContext, error) {
	processingCtx := state.ProcessingContext{
		BatchNumber:    num,
		Coinbase:       f.sequencerAddress,
		Timestamp:      now(),
		GlobalExitRoot: ger,
	}
	err := f.dbManager.OpenBatch(ctx, processingCtx, dbTx)
	if err != nil {
		return state.ProcessingContext{}, fmt.Errorf("failed to open new batch, err: %w", err)
	}

	return processingCtx, nil
}

// reprocessFullBatch reprocesses a batch used as sanity check
func (f *finalizer) reprocessFullBatch(ctx context.Context, batchNum uint64, initialStateRoot common.Hash, expectedNewStateRoot common.Hash) (*state.ProcessBatchResponse, error) {
	batch, err := f.dbManager.GetBatchByNumber(ctx, batchNum, nil)
	if err != nil {
		log.Errorf("reprocessFullBatch: failed to get batch %d, err: %v", batchNum, err)
		f.reprocessFullBatchError.Store(true)
		return nil, ErrGetBatchByNumber
	}

	log.Infof("reprocessFullBatch: BatchNumber: %d, OldStateRoot: %s, ExpectedNewStateRoot: %s, GER: %s", batch.BatchNumber, initialStateRoot.String(), expectedNewStateRoot.String(), batch.GlobalExitRoot.String())
	caller := stateMetrics.DiscardCallerLabel
	if f.cfg.SequentialReprocessFullBatch {
		caller = stateMetrics.SequencerCallerLabel
	}
	processRequest := state.ProcessRequest{
		BatchNumber:          batch.BatchNumber,
		SignificantRoot:      batch.GlobalExitRoot,
		OldStateRoot:         initialStateRoot,
		Transactions:         batch.BatchL2Data,
		Coinbase:             batch.Coinbase,
		SignificantTimestamp: uint64(batch.Timestamp.Unix()),
		Caller:               caller,
	}

	forkID := f.dbManager.GetForkIDByBatchNumber(batchNum)
	txs, _, _, err := state.DecodeTxs(batch.BatchL2Data, forkID)
	if err != nil {
		log.Errorf("reprocessFullBatch: error decoding BatchL2Data for batch %d. Error: %v", batch.BatchNumber, err)
		f.reprocessFullBatchError.Store(true)
		return nil, ErrDecodeBatchL2Data
	}
	for i, tx := range txs {
		log.Infof("reprocessFullBatch: BatchNumber: %d, Tx position %d, Tx Hash: %s", batch.BatchNumber, i, tx.Hash())
	}

	result, err := f.executor.ProcessBatch(ctx, processRequest, false)
	if err != nil {
		log.Errorf("reprocessFullBatch: failed to process batch %d. Error: %s", batch.BatchNumber, err)
		f.reprocessFullBatchError.Store(true)
		return nil, ErrProcessBatch
	}

	if result.IsRomOOCError {
		log.Errorf("reprocessFullBatch: failed to process batch %d because OutOfCounters", batch.BatchNumber)
		f.reprocessFullBatchError.Store(true)

		payload, err := json.Marshal(processRequest)
		if err != nil {
			log.Errorf("reprocessFullBatch: error marshaling payload: %v", err)
		} else {
			event := &event.Event{
				ReceivedAt:  time.Now(),
				Source:      event.Source_Node,
				Component:   event.Component_Sequencer,
				Level:       event.Level_Critical,
				EventID:     event.EventID_ReprocessFullBatchOOC,
				Description: string(payload),
				Json:        processRequest,
			}
			err = f.eventLog.LogEvent(ctx, event)
			if err != nil {
				log.Errorf("reprocessFullBatch: error storing payload: %v", err)
			}
		}

		return nil, ErrProcessBatchOOC
	}

	if result.NewStateRoot != expectedNewStateRoot {
		log.Errorf("reprocessFullBatch: new state root mismatch for batch %d, expected: %s, got: %s", batch.BatchNumber, expectedNewStateRoot.String(), result.NewStateRoot.String())
		f.reprocessFullBatchError.Store(true)
		return nil, ErrStateRootNoMatch
	}

	if result.ExecutorError != nil {
		log.Errorf("reprocessFullBatch: executor error when reprocessing batch %d, error: %v", batch.BatchNumber, result.ExecutorError)
		f.reprocessFullBatchError.Store(true)
		return nil, ErrExecutorError
	}

	log.Infof("reprocessFullBatch: reprocess successfully done for batch %d", batch.BatchNumber)
	return result, nil
}

func (f *finalizer) getLastBatchNumAndOldStateRoot(ctx context.Context) (uint64, common.Hash, error) {
	const two = 2
	var oldStateRoot common.Hash
	batches, err := f.dbManager.GetLastNBatches(ctx, two)
	if err != nil {
		return 0, common.Hash{}, fmt.Errorf("failed to get last %d batches, err: %w", two, err)
	}
	lastBatch := batches[0]

	oldStateRoot = f.getOldStateRootFromBatches(batches)
	return lastBatch.BatchNumber, oldStateRoot, nil
}

func (f *finalizer) getOldStateRootFromBatches(batches []*state.Batch) common.Hash {
	const one = 1
	const two = 2
	var oldStateRoot common.Hash
	if len(batches) == one {
		oldStateRoot = batches[0].StateRoot
	} else if len(batches) == two {
		oldStateRoot = batches[1].StateRoot
	}

	return oldStateRoot
}

// isDeadlineEncountered returns true if any closing signal deadline is encountered
func (f *finalizer) isDeadlineEncountered() bool {
	// Forced batch deadline
	if f.nextForcedBatchDeadline != 0 && now().Unix() >= f.nextForcedBatchDeadline {
		log.Infof("Closing batch: %d, forced batch deadline encountered.", f.batch.batchNumber)
		return true
	}
	// Global Exit Root deadline
	if f.nextGERDeadline != 0 && now().Unix() >= f.nextGERDeadline {
		log.Infof("Closing batch: %d, Global Exit Root deadline encountered.", f.batch.batchNumber)
		f.batch.closingReason = state.GlobalExitRootDeadlineClosingReason
		return true
	}
	// Timestamp resolution deadline
	if !f.batch.isEmpty() && f.batch.timestamp.Add(f.cfg.TimestampResolution.Duration).Before(time.Now()) {
		log.Infof("Closing batch: %d, because of timestamp resolution.", f.batch.batchNumber)
		f.batch.closingReason = state.TimeoutResolutionDeadlineClosingReason
		return true
	}
	return false
}

// checkRemainingResources checks if the transaction uses less resources than the remaining ones in the batch.
func (f *finalizer) checkRemainingResources(result *state.ProcessBatchResponse, tx *TxTracker) error {
	usedResources := state.BatchResources{
		ZKCounters: result.UsedZkCounters,
		Bytes:      uint64(len(tx.RawTx)),
	}

	err := f.batch.remainingResources.Sub(usedResources)
	if err != nil {
		log.Infof("current transaction exceeds the batch limit, updating metadata for tx in worker and continuing")
		start := time.Now()
		f.worker.UpdateTxZKCounters(result.TransactionResponses[0].TxHash, tx.From, usedResources.ZKCounters)
		metrics.WorkerProcessingTime(time.Since(start))
		return err
	}

	return nil
}

// isBatchAlmostFull checks if the current batch remaining resources are under the Constraints threshold for most efficient moment to close a batch
func (f *finalizer) isBatchAlmostFull() bool {
	resources := f.batch.remainingResources
	zkCounters := resources.ZKCounters
	result := false
	resourceDesc := ""
	if resources.Bytes <= f.getConstraintThresholdUint64(f.batchConstraints.MaxBatchBytesSize) {
		resourceDesc = "MaxBatchBytesSize"
		result = true
	} else if zkCounters.UsedSteps <= f.getConstraintThresholdUint32(f.batchConstraints.MaxSteps) {
		resourceDesc = "MaxSteps"
		result = true
	} else if zkCounters.UsedPoseidonPaddings <= f.getConstraintThresholdUint32(f.batchConstraints.MaxPoseidonPaddings) {
		resourceDesc = "MaxPoseidonPaddings"
		result = true
	} else if zkCounters.UsedBinaries <= f.getConstraintThresholdUint32(f.batchConstraints.MaxBinaries) {
		resourceDesc = "MaxBinaries"
		result = true
	} else if zkCounters.UsedKeccakHashes <= f.getConstraintThresholdUint32(f.batchConstraints.MaxKeccakHashes) {
		resourceDesc = "MaxKeccakHashes"
		result = true
	} else if zkCounters.UsedArithmetics <= f.getConstraintThresholdUint32(f.batchConstraints.MaxArithmetics) {
		resourceDesc = "MaxArithmetics"
		result = true
	} else if zkCounters.UsedMemAligns <= f.getConstraintThresholdUint32(f.batchConstraints.MaxMemAligns) {
		resourceDesc = "MaxMemAligns"
		result = true
	} else if zkCounters.GasUsed <= f.getConstraintThresholdUint64(f.batchConstraints.MaxCumulativeGasUsed) {
		resourceDesc = "MaxCumulativeGasUsed"
		result = true
	}

	if result {
		log.Infof("Closing batch: %d, because it reached %s threshold limit", f.batch.batchNumber, resourceDesc)
		f.batch.closingReason = state.BatchAlmostFullClosingReason
	}

	return result
}

// setNextForcedBatchDeadline sets the next forced batch deadline
func (f *finalizer) setNextForcedBatchDeadline() {
	f.nextForcedBatchDeadline = now().Unix() + int64(f.cfg.ForcedBatchDeadlineTimeout.Duration.Seconds())
}

// setNextGERDeadline sets the next Global Exit Root deadline
func (f *finalizer) setNextGERDeadline() {
	f.nextGERDeadline = now().Unix() + int64(f.cfg.GERDeadlineTimeout.Duration.Seconds())
}

// getConstraintThresholdUint64 returns the threshold for the given input
func (f *finalizer) getConstraintThresholdUint64(input uint64) uint64 {
	return input * uint64(f.cfg.ResourcePercentageToCloseBatch) / oneHundred
}

// getConstraintThresholdUint32 returns the threshold for the given input
func (f *finalizer) getConstraintThresholdUint32(input uint32) uint32 {
	return uint32(input*f.cfg.ResourcePercentageToCloseBatch) / oneHundred
}

// getUsedBatchResources returns the used resources in the batch
func getUsedBatchResources(constraints state.BatchConstraintsCfg, remainingResources state.BatchResources) state.BatchResources {
	return state.BatchResources{
		ZKCounters: state.ZKCounters{
			GasUsed:              constraints.MaxCumulativeGasUsed - remainingResources.ZKCounters.GasUsed,
			UsedKeccakHashes:     constraints.MaxKeccakHashes - remainingResources.ZKCounters.UsedKeccakHashes,
			UsedPoseidonHashes:   constraints.MaxPoseidonHashes - remainingResources.ZKCounters.UsedPoseidonHashes,
			UsedPoseidonPaddings: constraints.MaxPoseidonPaddings - remainingResources.ZKCounters.UsedPoseidonPaddings,
			UsedMemAligns:        constraints.MaxMemAligns - remainingResources.ZKCounters.UsedMemAligns,
			UsedArithmetics:      constraints.MaxArithmetics - remainingResources.ZKCounters.UsedArithmetics,
			UsedBinaries:         constraints.MaxBinaries - remainingResources.ZKCounters.UsedBinaries,
			UsedSteps:            constraints.MaxSteps - remainingResources.ZKCounters.UsedSteps,
		},
		Bytes: constraints.MaxBatchBytesSize - remainingResources.Bytes,
	}
}<|MERGE_RESOLUTION|>--- conflicted
+++ resolved
@@ -618,22 +618,13 @@
 			txGasPrice, txL2GasPrice := f.effectiveGasPrice.GetTxAndL2GasPrice(tx.GasPrice, tx.L1GasPrice, tx.L2GasPrice)
 
 			// Save values for later logging
-<<<<<<< HEAD
-			tx.EGPLog.GasUsedFirst = tx.BatchResources.ZKCounters.GasUsed
-			tx.EGPLog.GasPrice.Set(tx.GasPrice)
-=======
->>>>>>> 6c12fb7f
 			tx.EGPLog.L1GasPrice = tx.L1GasPrice
 			tx.EGPLog.L2GasPrice = txL2GasPrice
-			tx.EGPLog.GasUsedFirst = tx.BatchResources.ZKCounters.CumulativeGasUsed
+			tx.EGPLog.GasUsedFirst = tx.BatchResources.ZKCounters.GasUsed
 			tx.EGPLog.GasPrice.Set(txGasPrice)
 
 			// Calculate EffectiveGasPrice
-<<<<<<< HEAD
-			egp, err := f.effectiveGasPrice.CalculateEffectiveGasPrice(tx.RawTx, tx.GasPrice, tx.BatchResources.ZKCounters.GasUsed, tx.L1GasPrice, tx.L2GasPrice)
-=======
-			egp, err := f.effectiveGasPrice.CalculateEffectiveGasPrice(tx.RawTx, txGasPrice, tx.BatchResources.ZKCounters.CumulativeGasUsed, tx.L1GasPrice, txL2GasPrice)
->>>>>>> 6c12fb7f
+			egp, err := f.effectiveGasPrice.CalculateEffectiveGasPrice(tx.RawTx, txGasPrice, tx.BatchResources.ZKCounters.GasUsed, tx.L1GasPrice, txL2GasPrice)
 			if err != nil {
 				if f.effectiveGasPrice.IsEnabled() {
 					return nil, err
@@ -754,14 +745,10 @@
 	if !tx.IsLastExecution {
 		tx.IsLastExecution = true
 
-<<<<<<< HEAD
-		newEffectiveGasPrice, err := f.effectiveGasPrice.CalculateEffectiveGasPrice(tx.RawTx, tx.GasPrice, result.TransactionResponses[0].GasUsed, tx.L1GasPrice, tx.L2GasPrice)
-=======
 		// Get the tx gas price we will use in the egp calculation. If egp is disabled we will use a "simulated" tx gas price
 		txGasPrice, txL2GasPrice := f.effectiveGasPrice.GetTxAndL2GasPrice(tx.GasPrice, tx.L1GasPrice, tx.L2GasPrice)
 
-		newEffectiveGasPrice, err := f.effectiveGasPrice.CalculateEffectiveGasPrice(tx.RawTx, txGasPrice, result.Responses[0].GasUsed, tx.L1GasPrice, txL2GasPrice)
->>>>>>> 6c12fb7f
+		newEffectiveGasPrice, err := f.effectiveGasPrice.CalculateEffectiveGasPrice(tx.RawTx, txGasPrice, result.TransactionResponses[0].GasUsed, tx.L1GasPrice, txL2GasPrice)
 		if err != nil {
 			if egpEnabled {
 				log.Errorf("failed to calculate EffectiveGasPrice with new gasUsed for tx %s, error: %s", tx.HashStr, err.Error())
