package sequencer

import (
	"context"
	"encoding/json"
	"errors"
	"fmt"
	"math/big"
	"sync"
	"time"

	"github.com/0xPolygonHermez/zkevm-node/event"
	"github.com/0xPolygonHermez/zkevm-node/hex"
	"github.com/0xPolygonHermez/zkevm-node/log"
	"github.com/0xPolygonHermez/zkevm-node/pool"
	"github.com/0xPolygonHermez/zkevm-node/sequencer/metrics"
	"github.com/0xPolygonHermez/zkevm-node/state"
	stateMetrics "github.com/0xPolygonHermez/zkevm-node/state/metrics"
	"github.com/0xPolygonHermez/zkevm-node/state/runtime/executor"
	"github.com/ethereum/go-ethereum/common"
	"github.com/jackc/pgx/v4"
)

const (
	oneHundred                            = 100
	pendingTxsBufferSizeMultiplier        = 10
	forkId5                        uint64 = 5
)

var (
	now = time.Now
)

// finalizer represents the finalizer component of the sequencer.
type finalizer struct {
	cfg                  FinalizerCfg
	effectiveGasPriceCfg EffectiveGasPriceCfg
	closingSignalCh      ClosingSignalCh
	isSynced             func(ctx context.Context) bool
	sequencerAddress     common.Address
	worker               workerInterface
	dbManager            dbManagerInterface
	executor             stateInterface
	batch                *WipBatch
	batchConstraints     batchConstraints
	processRequest       state.ProcessRequest
	sharedResourcesMux   *sync.RWMutex
	lastGERHash          common.Hash
	// closing signals
	nextGER                 common.Hash
	nextGERDeadline         int64
	nextGERMux              *sync.RWMutex
	nextForcedBatches       []state.ForcedBatch
	nextForcedBatchDeadline int64
	nextForcedBatchesMux    *sync.RWMutex
	handlingL2Reorg         bool
	// event log
	eventLog *event.EventLog
	// effective gas price calculation
	maxBreakEvenGasPriceDeviationPercentage *big.Int
	defaultMinGasPriceAllowed               uint64
	// Processed txs
	pendingTxsToStore            chan transactionToStore
	pendingTxsToStoreWG          *sync.WaitGroup
	pendingTxsToStoreMux         *sync.RWMutex
	pendingTxsPerAddressTrackers map[common.Address]*pendingTxPerAddressTracker
	storedFlushID                uint64
	storedFlushIDCond            *sync.Cond
	proverID                     string
	lastPendingFlushID           uint64
<<<<<<< HEAD
	pendingFlushIDChan           chan uint64
=======
	pendingFlushIDCond           *sync.Cond
>>>>>>> b27a6cc7
}

type transactionToStore struct {
	txTracker     *TxTracker
	response      *state.ProcessTransactionResponse
	batchResponse *state.ProcessBatchResponse
	batchNumber   uint64
	timestamp     time.Time
	coinbase      common.Address
	oldStateRoot  common.Hash
	isForcedBatch bool
	flushId       uint64
}

// WipBatch represents a work-in-progress batch.
type WipBatch struct {
	batchNumber        uint64
	coinbase           common.Address
	initialStateRoot   common.Hash
	stateRoot          common.Hash
	localExitRoot      common.Hash
	timestamp          time.Time
	globalExitRoot     common.Hash // 0x000...0 (ZeroHash) means to not update
	remainingResources state.BatchResources
	countOfTxs         int
	closingReason      state.ClosingReason
}

func (w *WipBatch) isEmpty() bool {
	return w.countOfTxs == 0
}

// newFinalizer returns a new instance of Finalizer.
func newFinalizer(
	cfg FinalizerCfg,
	effectiveGasPriceCfg EffectiveGasPriceCfg,

	worker workerInterface,
	dbManager dbManagerInterface,
	executor stateInterface,
	sequencerAddr common.Address,
	isSynced func(ctx context.Context) bool,
	closingSignalCh ClosingSignalCh,
	batchConstraints batchConstraints,
	eventLog *event.EventLog,
	pendingTxsToStoreMux *sync.RWMutex,
	pendingTxsPerAddressTrackers map[common.Address]*pendingTxPerAddressTracker,
) *finalizer {
	return &finalizer{
		cfg:                  cfg,
		effectiveGasPriceCfg: effectiveGasPriceCfg,
		closingSignalCh:      closingSignalCh,
		isSynced:             isSynced,
		sequencerAddress:     sequencerAddr,
		worker:               worker,
		dbManager:            dbManager,
		executor:             executor,
		batch:                new(WipBatch),
		batchConstraints:     batchConstraints,
		processRequest:       state.ProcessRequest{},
		sharedResourcesMux:   new(sync.RWMutex),
		lastGERHash:          state.ZeroHash,
		// closing signals
		nextGER:                 common.Hash{},
		nextGERDeadline:         0,
		nextGERMux:              new(sync.RWMutex),
		nextForcedBatches:       make([]state.ForcedBatch, 0),
		nextForcedBatchDeadline: 0,
		nextForcedBatchesMux:    new(sync.RWMutex),
		handlingL2Reorg:         false,
		// event log
		eventLog:                                eventLog,
		maxBreakEvenGasPriceDeviationPercentage: new(big.Int).SetUint64(effectiveGasPriceCfg.MaxBreakEvenGasPriceDeviationPercentage),
		pendingTxsToStore:                       make(chan transactionToStore, batchConstraints.MaxTxsPerBatch*pendingTxsBufferSizeMultiplier),
		pendingTxsToStoreWG:                     new(sync.WaitGroup),
		pendingTxsToStoreMux:                    pendingTxsToStoreMux,
		pendingTxsPerAddressTrackers:            pendingTxsPerAddressTrackers,
		storedFlushID:                           0,
		// Mutex is unlocked when the condition is broadcasted
		storedFlushIDCond:  sync.NewCond(&sync.Mutex{}),
		proverID:           "",
		lastPendingFlushID: 0,
		pendingFlushIDChan: make(chan uint64, batchConstraints.MaxTxsPerBatch*pendingTxsBufferSizeMultiplier),
	}
}

// Start starts the finalizer.
func (f *finalizer) Start(ctx context.Context, batch *WipBatch, processingReq *state.ProcessRequest) {
	f.defaultMinGasPriceAllowed = f.dbManager.GetDefaultMinGasPriceAllowed()

	var err error
	if batch != nil {
		f.batch = batch
	} else {
		f.batch, err = f.dbManager.GetWIPBatch(ctx)
		if err != nil {
			log.Fatalf("failed to get work-in-progress batch from DB, Err: %s", err)
		}
	}

	if processingReq == nil {
		log.Fatal("processingReq should not be nil")
	} else {
		f.processRequest = *processingReq
	}

	// Closing signals receiver
	go f.listenForClosingSignals(ctx)

	// Update the prover id and flush id
	go f.updateProverIdAndFlushId(ctx)

	// Store Pending transactions
	go f.storePendingTransactions(ctx)

	// Processing transactions and finalizing batches
	f.finalizeBatches(ctx)
}

// updateProverIdAndFlushId updates the prover id and flush id
func (f *finalizer) updateProverIdAndFlushId(ctx context.Context) {
	for {
		log.Infof("checking for stored flush id to be less than last pending flush id ...")

		for f.storedFlushID >= f.lastPendingFlushID {
			log.Infof("waiting for new pending flush id, last pending flush id: %v", f.lastPendingFlushID)
			<-f.pendingFlushIDChan
			log.Infof("received new last pending flush id: %v", f.lastPendingFlushID)
		}

		for f.storedFlushID < f.lastPendingFlushID {
			storedFlushID, proverID, err := f.dbManager.GetStoredFlushID(ctx)
			if err != nil {
				log.Errorf("failed to get stored flush id, Err: %v", err)
			} else {
				if storedFlushID != f.storedFlushID {
					f.checkProverIDAndUpdateStoredFlushID(storedFlushID, proverID)
				}
			}
		}
	}
}

// listenForClosingSignals listens for signals for the batch and sets the deadline for when they need to be closed.
func (f *finalizer) listenForClosingSignals(ctx context.Context) {
	for {
		select {
		case <-ctx.Done():
			log.Infof("finalizer closing signal listener received context done, Err: %s", ctx.Err())
			return
		// ForcedBatch ch
		case fb := <-f.closingSignalCh.ForcedBatchCh:
			log.Debugf("finalizer received forced batch at block number: %v", fb.BlockNumber)
			f.nextForcedBatchesMux.Lock()
			f.nextForcedBatches = f.sortForcedBatches(append(f.nextForcedBatches, fb))
			if f.nextForcedBatchDeadline == 0 {
				f.setNextForcedBatchDeadline()
			}
			f.nextForcedBatchesMux.Unlock()
		// GlobalExitRoot ch
		case ger := <-f.closingSignalCh.GERCh:
			log.Debugf("finalizer received global exit root: %s", ger.String())
			f.nextGERMux.Lock()
			f.nextGER = ger
			if f.nextGERDeadline == 0 {
				f.setNextGERDeadline()
			}
			f.nextGERMux.Unlock()
		// L2Reorg ch
		case <-f.closingSignalCh.L2ReorgCh:
			log.Debug("finalizer received L2 reorg event")
			f.handlingL2Reorg = true
			f.halt(ctx, fmt.Errorf("L2 reorg event received"))
			return
		}
	}
}

// updateStoredFlushID updates the stored flush id
func (f *finalizer) updateStoredFlushID(newFlushID uint64) {
	log.Infof("updating stored flush id to: %v", newFlushID)
	f.storedFlushIDCond.L.Lock()
	f.storedFlushID = newFlushID
	f.storedFlushIDCond.Broadcast()
	f.storedFlushIDCond.L.Unlock()
}

// finalizeBatches runs the endless loop for processing transactions finalizing batches.
func (f *finalizer) finalizeBatches(ctx context.Context) {
	log.Debug("finalizer init loop")
	for {
		start := now()
		if f.batch.batchNumber == f.cfg.StopSequencerOnBatchNum {
			f.halt(ctx, fmt.Errorf("finalizer reached stop sequencer batch number: %v", f.cfg.StopSequencerOnBatchNum))
		}

		tx := f.worker.GetBestFittingTx(f.batch.remainingResources)
		metrics.WorkerProcessingTime(time.Since(start))
		if tx != nil {
			log.Debugf("processing tx: %s", tx.Hash.Hex())

			// reset the count of effective GasPrice process attempts (since the tx may have been tried to be processed before)
			tx.EffectiveGasPriceProcessCount = 0

			f.sharedResourcesMux.Lock()
			for {
				_, err := f.processTransaction(ctx, tx)
				if err != nil {
					if err == ErrEffectiveGasPriceReprocess {
						log.Info("reprocessing tx because of effective gas price calculation: %s", tx.Hash.Hex())
						continue
					} else {
						log.Errorf("failed to process transaction in finalizeBatches, Err: %v", err)
						break
					}
				}
				break
			}
			f.sharedResourcesMux.Unlock()
		} else {
			// wait for new txs
			log.Debugf("no transactions to be processed. Sleeping for %v", f.cfg.SleepDuration.Duration)
			if f.cfg.SleepDuration.Duration > 0 {
				time.Sleep(f.cfg.SleepDuration.Duration)
			}
		}

		if f.isDeadlineEncountered() {
			log.Infof("Closing batch: %d, because deadline was encountered.", f.batch.batchNumber)
			f.finalizeBatch(ctx)
		} else if f.isBatchFull() || f.isBatchAlmostFull() {
			log.Infof("Closing batch: %d, because it's almost full.", f.batch.batchNumber)
			f.finalizeBatch(ctx)
		}

		if err := ctx.Err(); err != nil {
			log.Infof("Stopping finalizer because of context, err: %s", err)
			return
		}
	}
}

// sortForcedBatches sorts the forced batches by ForcedBatchNumber
func (f *finalizer) sortForcedBatches(fb []state.ForcedBatch) []state.ForcedBatch {
	if len(fb) == 0 {
		return fb
	}
	// Sort by ForcedBatchNumber
	for i := 0; i < len(fb)-1; i++ {
		for j := i + 1; j < len(fb); j++ {
			if fb[i].ForcedBatchNumber > fb[j].ForcedBatchNumber {
				fb[i], fb[j] = fb[j], fb[i]
			}
		}
	}

	return fb
}

// isBatchFull checks if the batch is full
func (f *finalizer) isBatchFull() bool {
	if f.batch.countOfTxs >= int(f.batchConstraints.MaxTxsPerBatch) {
		log.Infof("Closing batch: %d, because it's full.", f.batch.batchNumber)
		f.batch.closingReason = state.BatchFullClosingReason
		return true
	}
	return false
}

// finalizeBatch retries to until successful closes the current batch and opens a new one, potentially processing forced batches between the batch is closed and the resulting new empty batch
func (f *finalizer) finalizeBatch(ctx context.Context) {
	start := time.Now()
	defer func() {
		metrics.ProcessingTime(time.Since(start))
	}()

	var err error
	f.batch, err = f.newWIPBatch(ctx)
	for err != nil {
		log.Errorf("failed to create new work-in-progress batch, Err: %s", err)
		f.batch, err = f.newWIPBatch(ctx)
	}
}

// halt halts the finalizer
func (f *finalizer) halt(ctx context.Context, err error) {
	event := &event.Event{
		ReceivedAt:  time.Now(),
		Source:      event.Source_Node,
		Component:   event.Component_Sequencer,
		Level:       event.Level_Critical,
		EventID:     event.EventID_FinalizerHalt,
		Description: fmt.Sprintf("finalizer halted due to error: %s", err),
	}

	eventErr := f.eventLog.LogEvent(ctx, event)
	if eventErr != nil {
		log.Errorf("error storing finalizer halt event: %v", eventErr)
	}

	for {
		log.Errorf("fatal error: %s", err)
		log.Error("halting the finalizer")
		time.Sleep(5 * time.Second) //nolint:gomnd
	}
}

// checkProverIDAndUpdateStoredFlushID checks if the proverID changed and updates the stored flush id
func (f *finalizer) checkProverIDAndUpdateStoredFlushID(storedFlushID uint64, proverID string) {
	log.Infof("checking proverID: %s", proverID)
	if f.proverID != "" && f.proverID != proverID {
		event := &event.Event{
			ReceivedAt:  time.Now(),
			Source:      event.Source_Node,
			Component:   event.Component_Sequencer,
			Level:       event.Level_Critical,
			EventID:     event.EventID_FinalizerRestart,
			Description: fmt.Sprintf("proverID changed from %s to %s, restarting sequencer to discard current WIP batch and work with new executor", f.proverID, proverID),
		}

		err := f.eventLog.LogEvent(context.Background(), event)
		if err != nil {
			log.Errorf("error storing payload: %v", err)
		}

		log.Fatal("restarting sequencer to discard current WIP batch and work with new executor")
	}
	f.updateStoredFlushID(storedFlushID)
}

// storePendingTransactions stores the pending transactions in the database
func (f *finalizer) storePendingTransactions(ctx context.Context) {
	for {
		select {
		case tx, ok := <-f.pendingTxsToStore:
			if !ok {
				log.Infof("pendingTxsToStore channel is closed")
				return
			}

			log.Infof("storing pending transaction hash: %s", tx.txTracker.Hash.String())
			// Print the formatted timestamp
			f.storedFlushIDCond.L.Lock()
			for f.storedFlushID < tx.flushId {
				log.Infof("waiting for FlushID: %d to be stored (confirmed) ...", tx.flushId)
				f.storedFlushIDCond.Wait()
				log.Infof("waking up after FlushID: %d was stored (confirmed)", tx.flushId)
				// check if context is done after waking up
				if ctx.Err() != nil {
					log.Errorf("context is done, err: %s", ctx.Err())
					f.storedFlushIDCond.L.Unlock()
					return
				}
			}
			f.storedFlushIDCond.L.Unlock()

			// Now f.storedFlushID >= tx.flushId, you can store tx
			f.storeProcessedTx(ctx, tx)
<<<<<<< HEAD

			log.Infof("updating pending transaction trackers for transaction hash: %s, flush Id: %d ...", tx.txTracker.Hash.String(), tx.flushId)
=======
>>>>>>> b27a6cc7
			f.pendingTxsToStoreMux.Lock()
			f.pendingTxsToStoreWG.Done()
			f.pendingTxsPerAddressTrackers[tx.txTracker.From].wg.Done()
			f.pendingTxsPerAddressTrackers[tx.txTracker.From].count--
<<<<<<< HEAD
			log.Infof("updated pending transaction tracker for address: %s, count: %d, transaction hash: %s, flush Id: %d", tx.txTracker.From.String(), f.pendingTxsPerAddressTrackers[tx.txTracker.From].count, tx.txTracker.Hash.String(), tx.flushId)
			// Needed to avoid memory leaks
			if f.pendingTxsPerAddressTrackers[tx.txTracker.From].count == 0 {
				log.Infof("deleting pending transaction tracker for address: %s, transaction hash: %s, flush Id: %d", tx.txTracker.From.String(), tx.txTracker.Hash.String(), tx.flushId)
				delete(f.pendingTxsPerAddressTrackers, tx.txTracker.From)
			}
			f.pendingTxsToStoreMux.Unlock()
=======
			// Needed to avoid memory leaks
			if f.pendingTxsPerAddressTrackers[tx.txTracker.From].count == 0 {
				delete(f.pendingTxsPerAddressTrackers, tx.txTracker.From)
			}
			f.pendingTxsToStoreMux.Unlock()

>>>>>>> b27a6cc7
		case <-ctx.Done():
			// The context was cancelled from outside, Wait for all goroutines to finish, cleanup and exit
			f.pendingTxsToStoreWG.Wait()
			return
		default:
			time.Sleep(100 * time.Millisecond) //nolint:gomnd
		}
	}
}

// newWIPBatch closes the current batch and opens a new one, potentially processing forced batches between the batch is closed and the resulting new empty batch
func (f *finalizer) newWIPBatch(ctx context.Context) (*WipBatch, error) {
	f.sharedResourcesMux.Lock()
	defer f.sharedResourcesMux.Unlock()

	// Wait until all processed transactions are saved
	startWait := time.Now()
<<<<<<< HEAD
	batchNumber := uint64(0)
	if f.batch != nil {
		batchNumber = f.batch.batchNumber
	}
	log.Infof("waiting for pending transactions to be stored batch number: %d ...", batchNumber)
=======
>>>>>>> b27a6cc7
	f.pendingTxsToStoreWG.Wait()
	endWait := time.Now()
	log.Infof("waiting for pending transactions for batch number: %d to be stored took: %s", batchNumber, endWait.Sub(startWait).String())

	var err error
	if f.batch.stateRoot == state.ZeroHash {
		return nil, errors.New("state root must have value to close batch")
	}

	// We need to process the batch to update the state root before closing the batch
	if f.batch.initialStateRoot == f.batch.stateRoot {
		log.Info("reprocessing batch because the state root has not changed...")
		_, err = f.processTransaction(ctx, nil)
		if err != nil {
			return nil, err
		}
	}

	// Reprocess full batch as sanity check
	processBatchResponse, err := f.reprocessFullBatch(ctx, f.batch.batchNumber, f.batch.stateRoot)
	if err != nil || processBatchResponse.IsRomOOCError || processBatchResponse.ExecutorError != nil {
		log.Info("halting the finalizer because of a reprocessing error")
		if err != nil {
			f.halt(ctx, fmt.Errorf("failed to reprocess batch, err: %v", err))
		} else if processBatchResponse.IsRomOOCError {
			f.halt(ctx, fmt.Errorf("out of counters during reprocessFullBath"))
		} else {
			f.halt(ctx, fmt.Errorf("executor error during reprocessFullBath: %v", processBatchResponse.ExecutorError))
		}
	}

	// Close the current batch
	err = f.closeBatch(ctx)
	if err != nil {
		return nil, fmt.Errorf("failed to close batch, err: %w", err)
	}

	// Metadata for the next batch
	stateRoot := f.batch.stateRoot
	lastBatchNumber := f.batch.batchNumber

	// Process Forced Batches
	if len(f.nextForcedBatches) > 0 {
		lastBatchNumber, stateRoot, err = f.processForcedBatches(ctx, lastBatchNumber, stateRoot)
		if err != nil {
			log.Warnf("failed to process forced batch, err: %s", err)
		}
	}

	// Take into consideration the GER
	f.nextGERMux.Lock()
	if f.nextGER != state.ZeroHash {
		f.lastGERHash = f.nextGER
	}
	f.nextGER = state.ZeroHash
	f.nextGERDeadline = 0
	f.nextGERMux.Unlock()

	batch, err := f.openWIPBatch(ctx, lastBatchNumber+1, f.lastGERHash, stateRoot)
	if err == nil {
		f.processRequest.Timestamp = batch.timestamp
		f.processRequest.BatchNumber = batch.batchNumber
		f.processRequest.OldStateRoot = stateRoot
		f.processRequest.GlobalExitRoot = batch.globalExitRoot
		f.processRequest.Transactions = make([]byte, 0, 1)
	}

	return batch, err
}

// processTransaction processes a single transaction.
func (f *finalizer) processTransaction(ctx context.Context, tx *TxTracker) (errWg *sync.WaitGroup, err error) {
	var txHash string
	if tx != nil {
		txHash = tx.Hash.String()
	}
	log := log.WithFields("txHash", txHash, "batchNumber", f.processRequest.BatchNumber)
	start := time.Now()
	defer func() {
		metrics.ProcessingTime(time.Since(start))
	}()

	if f.batch.isEmpty() {
		f.processRequest.GlobalExitRoot = f.batch.globalExitRoot
	} else {
		f.processRequest.GlobalExitRoot = state.ZeroHash
	}

	hashStr := "nil"
	if tx != nil {
		f.processRequest.Transactions = tx.RawTx
		hashStr = tx.HashStr

		log.Infof("EffectiveGasPriceProcessCount=%d", tx.EffectiveGasPriceProcessCount)
		// If it is the first time we process this tx then we calculate the BreakEvenGasPrice
		if tx.EffectiveGasPriceProcessCount == 0 {
			// Get L1 gas price and store in txTracker to make it consistent during the lifespan of the transaction
			tx.L1GasPrice = f.dbManager.GetL1GasPrice()
			log.Infof("tx.L1GasPrice=%d", tx.L1GasPrice)
			// Calculate the new breakEvenPrice
			tx.BreakEvenGasPrice, err = f.CalculateTxBreakEvenGasPrice(tx, tx.BatchResources.ZKCounters.CumulativeGasUsed)
			if err != nil {
				if f.effectiveGasPriceCfg.Enabled {
					return nil, err
				} else {
					log.Warnf("EffectiveGasPrice is disabled, but failed to calculate BreakEvenGasPrice: %s", err)
				}
			}
		}

		effectivePercentage := state.MaxEffectivePercentage

		if tx.BreakEvenGasPrice.Uint64() != 0 {
			// If the tx gas price is lower than the break even gas price, we process the tx with the user gas price (100%)
			if tx.GasPrice.Cmp(tx.BreakEvenGasPrice) <= 0 {
				tx.IsEffectiveGasPriceFinalExecution = true
			} else {
				effectivePercentage, err = CalculateEffectiveGasPricePercentage(tx.GasPrice, tx.BreakEvenGasPrice)
				if err != nil {
					log.Errorf("failed to calculate effective percentage: %s", err)
					return nil, err
				}
			}
		}
		log.Infof("calculated breakEvenGasPrice: %d, gasPrice: %d, effectivePercentage: %d for tx: %s", tx.BreakEvenGasPrice, tx.GasPrice, effectivePercentage, tx.HashStr)

		// If EGP is disabled we use tx GasPrice (MaxEffectivePercentage=255)
		if !f.effectiveGasPriceCfg.Enabled {
			effectivePercentage = state.MaxEffectivePercentage
		}

		var effectivePercentageAsDecodedHex []byte
		effectivePercentageAsDecodedHex, err = hex.DecodeHex(fmt.Sprintf("%x", effectivePercentage))
		if err != nil {
			return nil, err
		}

		forkId := f.dbManager.GetForkIDByBatchNumber(f.processRequest.BatchNumber)
		if forkId >= forkId5 {
			f.processRequest.Transactions = append(f.processRequest.Transactions, effectivePercentageAsDecodedHex...)
		}
	} else {
		f.processRequest.Transactions = []byte{}
	}

	log.Infof("processTransaction: single tx. Batch.BatchNumber: %d, BatchNumber: %d, OldStateRoot: %s, txHash: %s, GER: %s", f.batch.batchNumber, f.processRequest.BatchNumber, f.processRequest.OldStateRoot, hashStr, f.processRequest.GlobalExitRoot.String())
	processBatchResponse, err := f.executor.ProcessBatch(ctx, f.processRequest, true)
	if err != nil {
		log.Errorf("failed to process transaction: %s", err)
		return nil, err
	} else if tx != nil && err == nil && !processBatchResponse.IsRomLevelError && len(processBatchResponse.Responses) == 0 {
		err = fmt.Errorf("executor returned no errors and no responses for tx: %s", tx.HashStr)
		f.halt(ctx, err)
	} else if tx != nil && processBatchResponse.IsExecutorLevelError {
		log.Errorf("error received from executor. Error: %v", err)
		// Delete tx from the worker
		f.worker.DeleteTx(tx.Hash, tx.From)

		// Set tx as invalid in the pool
		errMsg := processBatchResponse.ExecutorError.Error()
		err = f.dbManager.UpdateTxStatus(ctx, tx.Hash, pool.TxStatusInvalid, false, &errMsg)
		if err != nil {
			log.Errorf("failed to update status to invalid in the pool for tx: %s, err: %s", tx.Hash.String(), err)
		} else {
			metrics.TxProcessed(metrics.TxProcessedLabelInvalid, 1)
		}
		return nil, err
	}

	oldStateRoot := f.batch.stateRoot
	if len(processBatchResponse.Responses) > 0 && tx != nil {
		errWg, err = f.handleProcessTransactionResponse(ctx, tx, processBatchResponse, oldStateRoot)
		if err != nil {
			return errWg, err
		}
	}
	// Update in-memory batch and processRequest
	f.processRequest.OldStateRoot = processBatchResponse.NewStateRoot
	f.batch.stateRoot = processBatchResponse.NewStateRoot
	f.batch.localExitRoot = processBatchResponse.NewLocalExitRoot
	log.Infof("processTransaction: data loaded in memory. batch.batchNumber: %d, batchNumber: %d, result.NewStateRoot: %s, result.NewLocalExitRoot: %s, oldStateRoot: %s", f.batch.batchNumber, f.processRequest.BatchNumber, processBatchResponse.NewStateRoot.String(), processBatchResponse.NewLocalExitRoot.String(), oldStateRoot.String())

	return nil, nil
}

// handleProcessTransactionResponse handles the response of transaction processing.
func (f *finalizer) handleProcessTransactionResponse(ctx context.Context, tx *TxTracker, result *state.ProcessBatchResponse, oldStateRoot common.Hash) (errWg *sync.WaitGroup, err error) {
	// Handle Transaction Error
	errorCode := executor.RomErrorCode(result.Responses[0].RomError)
	if !state.IsStateRootChanged(errorCode) {
		// If intrinsic error or OOC error, we skip adding the transaction to the batch
		errWg = f.handleProcessTransactionError(ctx, result, tx)
		return errWg, result.Responses[0].RomError
	}

	// Check remaining resources
	err = f.checkRemainingResources(result, tx)
	if err != nil {
		return nil, err
	}

	if f.effectiveGasPriceCfg.Enabled && !tx.IsEffectiveGasPriceFinalExecution {
		err := f.CompareTxBreakEvenGasPrice(ctx, tx, result.Responses[0].GasUsed)
		if err != nil {
			return nil, err
		}
	} else if !f.effectiveGasPriceCfg.Enabled {
		reprocessNeeded := false
		newBreakEvenGasPrice, err := f.CalculateTxBreakEvenGasPrice(tx, result.Responses[0].GasUsed)
		if err != nil {
			log.Warnf("EffectiveGasPrice is disabled, but failed to calculate BreakEvenGasPrice: %s", err)
		} else {
			// Compute the absolute difference between tx.BreakEvenGasPrice - newBreakEvenGasPrice
			diff := new(big.Int).Abs(new(big.Int).Sub(tx.BreakEvenGasPrice, newBreakEvenGasPrice))
			// Compute max difference allowed of breakEvenGasPrice
			maxDiff := new(big.Int).Div(new(big.Int).Mul(tx.BreakEvenGasPrice, f.maxBreakEvenGasPriceDeviationPercentage), big.NewInt(100)) //nolint:gomnd

			// if diff is greater than the maxDiff allowed
			if diff.Cmp(maxDiff) == 1 {
				reprocessNeeded = true
			}
			log.Infof("calculated newBreakEvenGasPrice: %d, tx.BreakEvenGasprice: %d for tx: %s", newBreakEvenGasPrice, tx.BreakEvenGasPrice, tx.HashStr)
			log.Infof("Would need reprocess: %t, diff: %d, maxDiff: %d", reprocessNeeded, diff, maxDiff)
		}
	}

	processedTransaction := transactionToStore{
		txTracker:     tx,
		response:      result.Responses[0],
		batchResponse: result,
		batchNumber:   f.batch.batchNumber,
		timestamp:     f.batch.timestamp,
		coinbase:      f.batch.coinbase,
		oldStateRoot:  oldStateRoot,
		isForcedBatch: false,
		flushId:       result.FlushID,
	}

<<<<<<< HEAD
	log.Infof("adding tx to pendingTxsToStore. tx: %s, batchNumber: %d, flushId: %d", result.Responses[0].TxHash, f.batch.batchNumber, result.FlushID)
	f.pendingTxsToStoreMux.Lock()
	// global tracker
	f.pendingTxsToStoreWG.Add(1)
	// per address tracker
	if _, ok := f.pendingTxsPerAddressTrackers[processedTransaction.txTracker.From]; !ok {
		f.pendingTxsPerAddressTrackers[processedTransaction.txTracker.From] = new(pendingTxPerAddressTracker)
		f.pendingTxsPerAddressTrackers[processedTransaction.txTracker.From].wg = &sync.WaitGroup{}
	}
	f.pendingTxsPerAddressTrackers[processedTransaction.txTracker.From].wg.Add(1)
	f.pendingTxsPerAddressTrackers[processedTransaction.txTracker.From].count++
	// broadcast the new flushID if it's greater than the last one
=======
	f.pendingTxsToStoreMux.Lock()
	f.pendingTxsToStoreWG.Add(1)
>>>>>>> b27a6cc7
	if result.FlushID > f.lastPendingFlushID {
		log.Infof("broadcasting new pending flushId: %d", result.FlushID)
		f.lastPendingFlushID = result.FlushID
		f.pendingFlushIDChan <- result.FlushID
	}
	f.pendingTxsToStoreMux.Unlock()
<<<<<<< HEAD
	log.Infof("sending tx to pendingTxsToStore channel. tx: %s, batchNumber: %d", result.Responses[0].TxHash, f.batch.batchNumber)
=======
>>>>>>> b27a6cc7
	select {
	case f.pendingTxsToStore <- processedTransaction:
	case <-ctx.Done():
		// If context is cancelled before we can send to the channel, we must decrement the WaitGroup count
		f.pendingTxsToStoreWG.Done()
	}

	f.batch.countOfTxs++

	if tx != nil {
		f.updateWorkerAfterSuccessfulProcessing(ctx, tx, result)
	}

	return nil, nil
}

// handleForcedTxsProcessResp handles the transactions responses for the processed forced batch.
func (f *finalizer) handleForcedTxsProcessResp(ctx context.Context, request state.ProcessRequest, result *state.ProcessBatchResponse, oldStateRoot common.Hash) {
	log.Infof("handleForcedTxsProcessResp: batchNumber: %d, oldStateRoot: %s, newStateRoot: %s", request.BatchNumber, oldStateRoot.String(), result.NewStateRoot.String())
	for _, txResp := range result.Responses {
		// Handle Transaction Error
		if txResp.RomError != nil {
			romErr := executor.RomErrorCode(txResp.RomError)
			if executor.IsIntrinsicError(romErr) {
				// If we have an intrinsic error, we should continue processing the batch, but skip the transaction
				log.Errorf("handleForcedTxsProcessResp: ROM error: %s", txResp.RomError)
				continue
			}
		}

		from, err := state.GetSender(txResp.Tx)
		if err != nil {
			log.Errorf("handleForcedTxsProcessResp: failed to get sender: %s", err)
			continue
		}

		processedTransaction := transactionToStore{
			txTracker: &TxTracker{
				From: from,
			},
			response:      txResp,
			batchResponse: result,
			batchNumber:   request.BatchNumber,
			timestamp:     request.Timestamp,
			coinbase:      request.Coinbase,
			oldStateRoot:  oldStateRoot,
			isForcedBatch: true,
			flushId:       result.FlushID,
		}

<<<<<<< HEAD
		log.Infof("adding forced tx to pendingTxsToStore. tx: %s, batchNumber: %d, flushId: %d", txResp.TxHash, request.BatchNumber, result.FlushID)
		f.pendingTxsToStoreMux.Lock()
		// global tracker
		f.pendingTxsToStoreWG.Add(1)
		// per address tracker
		if _, ok := f.pendingTxsPerAddressTrackers[from]; !ok {
			f.pendingTxsPerAddressTrackers[from] = new(pendingTxPerAddressTracker)
			f.pendingTxsPerAddressTrackers[from].wg = &sync.WaitGroup{}
		}
		f.pendingTxsPerAddressTrackers[from].wg.Add(1)
		f.pendingTxsPerAddressTrackers[from].count++
		// broadcast the new flushID if it's greater than the last one
=======
		f.pendingTxsToStoreMux.Lock()
		f.pendingTxsToStoreWG.Add(1)
>>>>>>> b27a6cc7
		if result.FlushID > f.lastPendingFlushID {
			log.Infof("broadcasting new pending flushId: %d", result.FlushID)
			f.lastPendingFlushID = result.FlushID
			f.pendingFlushIDChan <- result.FlushID
		}
		f.pendingTxsToStoreMux.Unlock()
		oldStateRoot = txResp.StateRoot

		log.Infof("sending forced tx to pendingTxsToStore channel. tx: %s, batchNumber: %d", txResp.TxHash, request.BatchNumber)
		select {
		case f.pendingTxsToStore <- processedTransaction:
		case <-ctx.Done():
			// If context is cancelled before we can send to the channel, we must decrement the WaitGroup count
			f.pendingTxsToStoreWG.Done()
		}
	}
}

// storeProcessedTx stores the processed transaction in the database.
func (f *finalizer) storeProcessedTx(ctx context.Context, txToStore transactionToStore) {
	f.pendingTxsToStoreMux.Lock()
	if _, ok := f.pendingTxsPerAddressTrackers[txToStore.txTracker.From]; !ok {
		f.pendingTxsPerAddressTrackers[txToStore.txTracker.From] = new(pendingTxPerAddressTracker)
		f.pendingTxsPerAddressTrackers[txToStore.txTracker.From].wg = &sync.WaitGroup{}
	}
	f.pendingTxsPerAddressTrackers[txToStore.txTracker.From].wg.Add(1)
	f.pendingTxsPerAddressTrackers[txToStore.txTracker.From].count++
	f.pendingTxsToStoreMux.Unlock()

	if txToStore.response != nil {
		log.Infof("storeProcessedTx: storing processed txToStore: %s", txToStore.response.TxHash.String())
	} else {
		log.Info("storeProcessedTx: storing processed txToStore")
	}
	err := f.dbManager.StoreProcessedTxAndDeleteFromPool(ctx, txToStore)
	if err != nil {
		log.Info("halting the finalizer because of a database error on storing processed transaction")
		f.halt(ctx, err)
	}
	metrics.TxProcessed(metrics.TxProcessedLabelSuccessful, 1)
}

func (f *finalizer) updateWorkerAfterSuccessfulProcessing(ctx context.Context, tx *TxTracker, result *state.ProcessBatchResponse) {
	// Delete the transaction from the efficiency list
	f.worker.DeleteTx(tx.Hash, tx.From)
	log.Debug("tx deleted from efficiency list", "txHash", tx.Hash.String(), "from", tx.From.Hex())

	start := time.Now()
	txsToDelete := f.worker.UpdateAfterSingleSuccessfulTxExecution(tx.From, result.ReadWriteAddresses)
	for _, txToDelete := range txsToDelete {
		err := f.dbManager.UpdateTxStatus(ctx, txToDelete.Hash, pool.TxStatusFailed, false, txToDelete.FailedReason)
		if err != nil {
			log.Errorf("failed to update status to failed in the pool for tx: %s, err: %s", txToDelete.Hash.String(), err)
		} else {
			metrics.TxProcessed(metrics.TxProcessedLabelFailed, 1)
		}
	}
	metrics.WorkerProcessingTime(time.Since(start))
}

// handleProcessTransactionError handles the error of a transaction
func (f *finalizer) handleProcessTransactionError(ctx context.Context, result *state.ProcessBatchResponse, tx *TxTracker) *sync.WaitGroup {
	txResponse := result.Responses[0]
	errorCode := executor.RomErrorCode(txResponse.RomError)
	addressInfo := result.ReadWriteAddresses[tx.From]
	log.Infof("handleTransactionError: error in tx: %s, errorCode: %d", tx.Hash.String(), errorCode)
	wg := new(sync.WaitGroup)
	failedReason := executor.RomErr(errorCode).Error()
	if executor.IsROMOutOfCountersError(errorCode) {
		log.Errorf("ROM out of counters error, marking tx with Hash: %s as INVALID, errorCode: %s", tx.Hash.String(), errorCode.String())
		start := time.Now()
		f.worker.DeleteTx(tx.Hash, tx.From)
		metrics.WorkerProcessingTime(time.Since(start))

		wg.Add(1)
		go func() {
			defer wg.Done()
			err := f.dbManager.UpdateTxStatus(ctx, tx.Hash, pool.TxStatusInvalid, false, &failedReason)
			if err != nil {
				log.Errorf("failed to update status to failed in the pool for tx: %s, err: %s", tx.Hash.String(), err)
			} else {
				metrics.TxProcessed(metrics.TxProcessedLabelInvalid, 1)
			}
		}()
	} else if executor.IsInvalidNonceError(errorCode) || executor.IsInvalidBalanceError(errorCode) {
		var (
			nonce   *uint64
			balance *big.Int
		)
		if addressInfo != nil {
			nonce = addressInfo.Nonce
			balance = addressInfo.Balance
		}
		start := time.Now()
		log.Errorf("intrinsic error, moving tx with Hash: %s to NOT READY nonce(%d) balance(%s) cost(%s), err: %s", tx.Hash, nonce, balance.String(), tx.Cost.String(), txResponse.RomError)
		txsToDelete := f.worker.MoveTxToNotReady(tx.Hash, tx.From, nonce, balance)
		for _, txToDelete := range txsToDelete {
			wg.Add(1)
			txToDelete := txToDelete
			go func() {
				defer wg.Done()
				err := f.dbManager.UpdateTxStatus(ctx, txToDelete.Hash, pool.TxStatusFailed, false, &failedReason)
				metrics.TxProcessed(metrics.TxProcessedLabelFailed, 1)
				if err != nil {
					log.Errorf("failed to update status to failed in the pool for tx: %s, err: %s", txToDelete.Hash.String(), err)
				}
			}()
		}
		metrics.WorkerProcessingTime(time.Since(start))
	} else {
		// Delete the transaction from the efficiency list
		f.worker.DeleteTx(tx.Hash, tx.From)
		log.Debug("tx deleted from efficiency list", "txHash", tx.Hash.String(), "from", tx.From.Hex())

		wg.Add(1)
		go func() {
			defer wg.Done()
			// Update the status of the transaction to failed
			err := f.dbManager.UpdateTxStatus(ctx, tx.Hash, pool.TxStatusFailed, false, &failedReason)
			if err != nil {
				log.Errorf("failed to update status to failed in the pool for tx: %s, err: %s", tx.Hash.String(), err)
			} else {
				metrics.TxProcessed(metrics.TxProcessedLabelFailed, 1)
			}
		}()
	}

	return wg
}

// syncWithState syncs the WIP batch and processRequest with the state
func (f *finalizer) syncWithState(ctx context.Context, lastBatchNum *uint64) error {
	f.sharedResourcesMux.Lock()
	defer f.sharedResourcesMux.Unlock()

	var lastBatch *state.Batch
	var err error
	for !f.isSynced(ctx) {
		log.Info("wait for synchronizer to sync last batch")
		time.Sleep(time.Second)
	}
	if lastBatchNum == nil {
		lastBatch, err = f.dbManager.GetLastBatch(ctx)
		if err != nil {
			return fmt.Errorf("failed to get last batch, err: %w", err)
		}
	} else {
		lastBatch, err = f.dbManager.GetBatchByNumber(ctx, *lastBatchNum, nil)
		if err != nil {
			return fmt.Errorf("failed to get last batch, err: %w", err)
		}
	}

	batchNum := lastBatch.BatchNumber
	lastBatchNum = &batchNum

	isClosed, err := f.dbManager.IsBatchClosed(ctx, *lastBatchNum)
	if err != nil {
		return fmt.Errorf("failed to check if batch is closed, err: %w", err)
	}
	log.Infof("Batch %d isClosed: %v", batchNum, isClosed)
	if isClosed {
		ger, _, err := f.dbManager.GetLatestGer(ctx, f.cfg.GERFinalityNumberOfBlocks)
		if err != nil {
			return fmt.Errorf("failed to get latest ger, err: %w", err)
		}

		oldStateRoot := lastBatch.StateRoot
		f.batch, err = f.openWIPBatch(ctx, *lastBatchNum+1, ger.GlobalExitRoot, oldStateRoot)
		if err != nil {
			return err
		}
	} else {
		f.batch, err = f.dbManager.GetWIPBatch(ctx)
		if err != nil {
			return fmt.Errorf("failed to get work-in-progress batch, err: %w", err)
		}
	}
	log.Infof("Initial Batch: %+v", f.batch)
	log.Infof("Initial Batch.StateRoot: %s", f.batch.stateRoot.String())
	log.Infof("Initial Batch.GER: %s", f.batch.globalExitRoot.String())
	log.Infof("Initial Batch.Coinbase: %s", f.batch.coinbase.String())
	log.Infof("Initial Batch.InitialStateRoot: %s", f.batch.initialStateRoot.String())
	log.Infof("Initial Batch.localExitRoot: %s", f.batch.localExitRoot.String())

	f.processRequest = state.ProcessRequest{
		BatchNumber:    *lastBatchNum,
		OldStateRoot:   f.batch.stateRoot,
		GlobalExitRoot: f.batch.globalExitRoot,
		Coinbase:       f.sequencerAddress,
		Timestamp:      f.batch.timestamp,
		Transactions:   make([]byte, 0, 1),
		Caller:         stateMetrics.SequencerCallerLabel,
	}

	log.Infof("synced with state, lastBatchNum: %d. State root: %s", *lastBatchNum, f.batch.initialStateRoot.Hex())

	return nil
}

// processForcedBatches processes all the forced batches that are pending to be processed
func (f *finalizer) processForcedBatches(ctx context.Context, lastBatchNumberInState uint64, stateRoot common.Hash) (uint64, common.Hash, error) {
	f.nextForcedBatchesMux.Lock()
	defer f.nextForcedBatchesMux.Unlock()
	f.nextForcedBatchDeadline = 0

	lastTrustedForcedBatchNumber, err := f.dbManager.GetLastTrustedForcedBatchNumber(ctx, nil)
	if err != nil {
		return 0, common.Hash{}, fmt.Errorf("failed to get last trusted forced batch number, err: %w", err)
	}
	nextForcedBatchNum := lastTrustedForcedBatchNumber + 1

	for _, forcedBatch := range f.nextForcedBatches {
		// Skip already processed forced batches
		if forcedBatch.ForcedBatchNumber < nextForcedBatchNum {
			continue
		}
		// Process in-between unprocessed forced batches
		for forcedBatch.ForcedBatchNumber > nextForcedBatchNum {
			inBetweenForcedBatch, err := f.dbManager.GetForcedBatch(ctx, nextForcedBatchNum, nil)
			if err != nil {
				return 0, common.Hash{}, fmt.Errorf("failed to get in-between forced batch %d, err: %w", nextForcedBatchNum, err)
			}
			lastBatchNumberInState, stateRoot = f.processForcedBatch(ctx, lastBatchNumberInState, stateRoot, *inBetweenForcedBatch)
			nextForcedBatchNum += 1
		}
		// Process the current forced batch from the channel queue
		lastBatchNumberInState, stateRoot = f.processForcedBatch(ctx, lastBatchNumberInState, stateRoot, forcedBatch)
		nextForcedBatchNum += 1
	}
	f.nextForcedBatches = make([]state.ForcedBatch, 0)

	return lastBatchNumberInState, stateRoot, nil
}

func (f *finalizer) processForcedBatch(ctx context.Context, lastBatchNumberInState uint64, stateRoot common.Hash, forcedBatch state.ForcedBatch) (uint64, common.Hash) {
	request := state.ProcessRequest{
		BatchNumber:    lastBatchNumberInState + 1,
		OldStateRoot:   stateRoot,
		GlobalExitRoot: forcedBatch.GlobalExitRoot,
		Transactions:   forcedBatch.RawTxsData,
		Coinbase:       f.sequencerAddress,
		Timestamp:      now(),
		Caller:         stateMetrics.SequencerCallerLabel,
	}
	response, err := f.dbManager.ProcessForcedBatch(forcedBatch.ForcedBatchNumber, request)
	if err != nil {
		// If there is EXECUTOR (Batch level) error, halt the finalizer.
		f.halt(ctx, fmt.Errorf("failed to process forced batch, Executor err: %w", err))
		return lastBatchNumberInState, stateRoot
	}

	if len(response.Responses) > 0 && !response.IsRomOOCError {
		f.handleForcedTxsProcessResp(ctx, request, response, stateRoot)
	}
	f.nextGERMux.Lock()
	f.lastGERHash = forcedBatch.GlobalExitRoot
	f.nextGERMux.Unlock()
	stateRoot = response.NewStateRoot
	lastBatchNumberInState += 1

	return lastBatchNumberInState, stateRoot
}

// openWIPBatch opens a new batch in the state and returns it as WipBatch
func (f *finalizer) openWIPBatch(ctx context.Context, batchNum uint64, ger, stateRoot common.Hash) (*WipBatch, error) {
	dbTx, err := f.dbManager.BeginStateTransaction(ctx)
	if err != nil {
		return nil, fmt.Errorf("failed to begin state transaction to open batch, err: %w", err)
	}

	// open next batch
	openBatchResp, err := f.openBatch(ctx, batchNum, ger, dbTx)
	if err != nil {
		if rollbackErr := dbTx.Rollback(ctx); rollbackErr != nil {
			return nil, fmt.Errorf(
				"failed to rollback dbTx: %s. Rollback err: %w",
				rollbackErr.Error(), err,
			)
		}
		return nil, err
	}
	if err := dbTx.Commit(ctx); err != nil {
		return nil, fmt.Errorf("failed to commit database transaction for opening a batch, err: %w", err)
	}

	// Check if synchronizer is up-to-date
	for !f.isSynced(ctx) {
		log.Info("wait for synchronizer to sync last batch")
		time.Sleep(time.Second)
	}

	return &WipBatch{
		batchNumber:        batchNum,
		coinbase:           f.sequencerAddress,
		initialStateRoot:   stateRoot,
		stateRoot:          stateRoot,
		timestamp:          openBatchResp.Timestamp,
		globalExitRoot:     ger,
		remainingResources: getMaxRemainingResources(f.batchConstraints),
		closingReason:      state.EmptyClosingReason,
	}, err
}

// closeBatch closes the current batch in the state
func (f *finalizer) closeBatch(ctx context.Context) error {
	transactions, effectivePercentages, err := f.dbManager.GetTransactionsByBatchNumber(ctx, f.batch.batchNumber)
	if err != nil {
		return fmt.Errorf("failed to get transactions from transactions, err: %w", err)
	}
	for i, tx := range transactions {
		log.Infof("closeBatch: BatchNum: %d, Tx position: %d, txHash: %s", f.batch.batchNumber, i, tx.Hash().String())
	}
	usedResources := getUsedBatchResources(f.batchConstraints, f.batch.remainingResources)
	receipt := ClosingBatchParameters{
		BatchNumber:          f.batch.batchNumber,
		StateRoot:            f.batch.stateRoot,
		LocalExitRoot:        f.batch.localExitRoot,
		Txs:                  transactions,
		EffectivePercentages: effectivePercentages,
		BatchResources:       usedResources,
		ClosingReason:        f.batch.closingReason,
	}
	return f.dbManager.CloseBatch(ctx, receipt)
}

// openBatch opens a new batch in the state
func (f *finalizer) openBatch(ctx context.Context, num uint64, ger common.Hash, dbTx pgx.Tx) (state.ProcessingContext, error) {
	processingCtx := state.ProcessingContext{
		BatchNumber:    num,
		Coinbase:       f.sequencerAddress,
		Timestamp:      now(),
		GlobalExitRoot: ger,
	}
	err := f.dbManager.OpenBatch(ctx, processingCtx, dbTx)
	if err != nil {
		return state.ProcessingContext{}, fmt.Errorf("failed to open new batch, err: %w", err)
	}

	return processingCtx, nil
}

// reprocessFullBatch reprocesses a batch used as sanity check
func (f *finalizer) reprocessFullBatch(ctx context.Context, batchNum uint64, expectedStateRoot common.Hash) (*state.ProcessBatchResponse, error) {
	batch, err := f.dbManager.GetBatchByNumber(ctx, batchNum, nil)
	if err != nil {
		return nil, fmt.Errorf("failed to get batch by number, err: %v", err)
	}
	processRequest := state.ProcessRequest{
		BatchNumber:    batch.BatchNumber,
		GlobalExitRoot: batch.GlobalExitRoot,
		OldStateRoot:   f.batch.initialStateRoot,
		Transactions:   batch.BatchL2Data,
		Coinbase:       batch.Coinbase,
		Timestamp:      batch.Timestamp,
		Caller:         stateMetrics.SequencerCallerLabel,
	}
	log.Infof("reprocessFullBatch: BatchNumber: %d, OldStateRoot: %s, Ger: %s", batch.BatchNumber, f.batch.initialStateRoot.String(), batch.GlobalExitRoot.String())
	forkID := f.dbManager.GetForkIDByBatchNumber(batchNum)
	txs, _, _, err := state.DecodeTxs(batch.BatchL2Data, forkID)

	if err != nil {
		log.Errorf("reprocessFullBatch: error decoding BatchL2Data before reprocessing full batch: %d. Error: %v", batch.BatchNumber, err)
		return nil, fmt.Errorf("reprocessFullBatch: error decoding BatchL2Data before reprocessing full batch: %d. Error: %v", batch.BatchNumber, err)
	}
	for i, tx := range txs {
		log.Infof("reprocessFullBatch: Tx position %d. TxHash: %s", i, tx.Hash())
	}

	result, err := f.executor.ProcessBatch(ctx, processRequest, false)
	if err != nil {
		log.Errorf("failed to process batch, err: %s", err)
		return nil, err
	}

	if result.IsRomOOCError {
		log.Errorf("failed to process batch %v because OutOfCounters", batch.BatchNumber)
		payload, err := json.Marshal(processRequest)
		if err != nil {
			log.Errorf("error marshaling payload: %v", err)
		} else {
			event := &event.Event{
				ReceivedAt:  time.Now(),
				Source:      event.Source_Node,
				Component:   event.Component_Sequencer,
				Level:       event.Level_Critical,
				EventID:     event.EventID_ReprocessFullBatchOOC,
				Description: string(payload),
				Json:        processRequest,
			}
			err = f.eventLog.LogEvent(ctx, event)
			if err != nil {
				log.Errorf("error storing payload: %v", err)
			}
		}
		return nil, fmt.Errorf("failed to process batch because OutOfCounters error")
	}

	if result.NewStateRoot != expectedStateRoot {
		log.Errorf("batchNumber: %d, reprocessed batch has different state root, expected: %s, got: %s", batch.BatchNumber, expectedStateRoot.Hex(), result.NewStateRoot.Hex())
		return nil, fmt.Errorf("batchNumber: %d, reprocessed batch has different state root, expected: %s, got: %s", batch.BatchNumber, expectedStateRoot.Hex(), result.NewStateRoot.Hex())
	}

	return result, nil
}

func (f *finalizer) getLastBatchNumAndOldStateRoot(ctx context.Context) (uint64, common.Hash, error) {
	const two = 2
	var oldStateRoot common.Hash
	batches, err := f.dbManager.GetLastNBatches(ctx, two)
	if err != nil {
		return 0, common.Hash{}, fmt.Errorf("failed to get last %d batches, err: %w", two, err)
	}
	lastBatch := batches[0]

	oldStateRoot = f.getOldStateRootFromBatches(batches)
	return lastBatch.BatchNumber, oldStateRoot, nil
}

func (f *finalizer) getOldStateRootFromBatches(batches []*state.Batch) common.Hash {
	const one = 1
	const two = 2
	var oldStateRoot common.Hash
	if len(batches) == one {
		oldStateRoot = batches[0].StateRoot
	} else if len(batches) == two {
		oldStateRoot = batches[1].StateRoot
	}

	return oldStateRoot
}

// isDeadlineEncountered returns true if any closing signal deadline is encountered
func (f *finalizer) isDeadlineEncountered() bool {
	// Forced batch deadline
	if f.nextForcedBatchDeadline != 0 && now().Unix() >= f.nextForcedBatchDeadline {
		log.Infof("Closing batch: %d, forced batch deadline encountered.", f.batch.batchNumber)
		return true
	}
	// Global Exit Root deadline
	if f.nextGERDeadline != 0 && now().Unix() >= f.nextGERDeadline {
		log.Infof("Closing batch: %d, Global Exit Root deadline encountered.", f.batch.batchNumber)
		f.batch.closingReason = state.GlobalExitRootDeadlineClosingReason
		return true
	}
	// Timestamp resolution deadline
	if !f.batch.isEmpty() && f.batch.timestamp.Add(f.cfg.TimestampResolution.Duration).Before(time.Now()) {
		log.Infof("Closing batch: %d, because of timestamp resolution.", f.batch.batchNumber)
		f.batch.closingReason = state.TimeoutResolutionDeadlineClosingReason
		return true
	}
	return false
}

// checkRemainingResources checks if the transaction uses less resources than the remaining ones in the batch.
func (f *finalizer) checkRemainingResources(result *state.ProcessBatchResponse, tx *TxTracker) error {
	usedResources := state.BatchResources{
		ZKCounters: result.UsedZkCounters,
		Bytes:      uint64(len(tx.RawTx)),
	}

	err := f.batch.remainingResources.Sub(usedResources)
	if err != nil {
		log.Infof("current transaction exceeds the batch limit, updating metadata for tx in worker and continuing")
		start := time.Now()
		f.worker.UpdateTx(result.Responses[0].TxHash, tx.From, usedResources.ZKCounters)
		metrics.WorkerProcessingTime(time.Since(start))
		return err
	}

	return nil
}

// isBatchAlmostFull checks if the current batch remaining resources are under the Constraints threshold for most efficient moment to close a batch
func (f *finalizer) isBatchAlmostFull() bool {
	resources := f.batch.remainingResources
	zkCounters := resources.ZKCounters
	result := false
	resourceDesc := ""
	if resources.Bytes <= f.getConstraintThresholdUint64(f.batchConstraints.MaxBatchBytesSize) {
		resourceDesc = "MaxBatchBytesSize"
		result = true
	} else if zkCounters.UsedSteps <= f.getConstraintThresholdUint32(f.batchConstraints.MaxSteps) {
		resourceDesc = "MaxSteps"
		result = true
	} else if zkCounters.UsedPoseidonPaddings <= f.getConstraintThresholdUint32(f.batchConstraints.MaxPoseidonPaddings) {
		resourceDesc = "MaxPoseidonPaddings"
		result = true
	} else if zkCounters.UsedBinaries <= f.getConstraintThresholdUint32(f.batchConstraints.MaxBinaries) {
		resourceDesc = "MaxBinaries"
		result = true
	} else if zkCounters.UsedKeccakHashes <= f.getConstraintThresholdUint32(f.batchConstraints.MaxKeccakHashes) {
		resourceDesc = "MaxKeccakHashes"
		result = true
	} else if zkCounters.UsedArithmetics <= f.getConstraintThresholdUint32(f.batchConstraints.MaxArithmetics) {
		resourceDesc = "MaxArithmetics"
		result = true
	} else if zkCounters.UsedMemAligns <= f.getConstraintThresholdUint32(f.batchConstraints.MaxMemAligns) {
		resourceDesc = "MaxMemAligns"
		result = true
	} else if zkCounters.CumulativeGasUsed <= f.getConstraintThresholdUint64(f.batchConstraints.MaxCumulativeGasUsed) {
		resourceDesc = "MaxCumulativeGasUsed"
		result = true
	}

	if result {
		log.Infof("Closing batch: %d, because it reached %s threshold limit", f.batch.batchNumber, resourceDesc)
		f.batch.closingReason = state.BatchAlmostFullClosingReason
	}

	return result
}

// setNextForcedBatchDeadline sets the next forced batch deadline
func (f *finalizer) setNextForcedBatchDeadline() {
	f.nextForcedBatchDeadline = now().Unix() + int64(f.cfg.ForcedBatchDeadlineTimeout.Duration.Seconds())
}

// setNextGERDeadline sets the next Global Exit Root deadline
func (f *finalizer) setNextGERDeadline() {
	f.nextGERDeadline = now().Unix() + int64(f.cfg.GERDeadlineTimeout.Duration.Seconds())
}

// getConstraintThresholdUint64 returns the threshold for the given input
func (f *finalizer) getConstraintThresholdUint64(input uint64) uint64 {
	return input * uint64(f.cfg.ResourcePercentageToCloseBatch) / oneHundred
}

// getConstraintThresholdUint32 returns the threshold for the given input
func (f *finalizer) getConstraintThresholdUint32(input uint32) uint32 {
	return uint32(input*f.cfg.ResourcePercentageToCloseBatch) / oneHundred
}

// getUsedBatchResources returns the used resources in the batch
func getUsedBatchResources(constraints batchConstraints, remainingResources state.BatchResources) state.BatchResources {
	return state.BatchResources{
		ZKCounters: state.ZKCounters{
			CumulativeGasUsed:    constraints.MaxCumulativeGasUsed - remainingResources.ZKCounters.CumulativeGasUsed,
			UsedKeccakHashes:     constraints.MaxKeccakHashes - remainingResources.ZKCounters.UsedKeccakHashes,
			UsedPoseidonHashes:   constraints.MaxPoseidonHashes - remainingResources.ZKCounters.UsedPoseidonHashes,
			UsedPoseidonPaddings: constraints.MaxPoseidonPaddings - remainingResources.ZKCounters.UsedPoseidonPaddings,
			UsedMemAligns:        constraints.MaxMemAligns - remainingResources.ZKCounters.UsedMemAligns,
			UsedArithmetics:      constraints.MaxArithmetics - remainingResources.ZKCounters.UsedArithmetics,
			UsedBinaries:         constraints.MaxBinaries - remainingResources.ZKCounters.UsedBinaries,
			UsedSteps:            constraints.MaxSteps - remainingResources.ZKCounters.UsedSteps,
		},
		Bytes: constraints.MaxBatchBytesSize - remainingResources.Bytes,
	}
}<|MERGE_RESOLUTION|>--- conflicted
+++ resolved
@@ -68,11 +68,7 @@
 	storedFlushIDCond            *sync.Cond
 	proverID                     string
 	lastPendingFlushID           uint64
-<<<<<<< HEAD
 	pendingFlushIDChan           chan uint64
-=======
-	pendingFlushIDCond           *sync.Cond
->>>>>>> b27a6cc7
 }
 
 type transactionToStore struct {
@@ -431,16 +427,12 @@
 
 			// Now f.storedFlushID >= tx.flushId, you can store tx
 			f.storeProcessedTx(ctx, tx)
-<<<<<<< HEAD
 
 			log.Infof("updating pending transaction trackers for transaction hash: %s, flush Id: %d ...", tx.txTracker.Hash.String(), tx.flushId)
-=======
->>>>>>> b27a6cc7
 			f.pendingTxsToStoreMux.Lock()
 			f.pendingTxsToStoreWG.Done()
 			f.pendingTxsPerAddressTrackers[tx.txTracker.From].wg.Done()
 			f.pendingTxsPerAddressTrackers[tx.txTracker.From].count--
-<<<<<<< HEAD
 			log.Infof("updated pending transaction tracker for address: %s, count: %d, transaction hash: %s, flush Id: %d", tx.txTracker.From.String(), f.pendingTxsPerAddressTrackers[tx.txTracker.From].count, tx.txTracker.Hash.String(), tx.flushId)
 			// Needed to avoid memory leaks
 			if f.pendingTxsPerAddressTrackers[tx.txTracker.From].count == 0 {
@@ -448,14 +440,6 @@
 				delete(f.pendingTxsPerAddressTrackers, tx.txTracker.From)
 			}
 			f.pendingTxsToStoreMux.Unlock()
-=======
-			// Needed to avoid memory leaks
-			if f.pendingTxsPerAddressTrackers[tx.txTracker.From].count == 0 {
-				delete(f.pendingTxsPerAddressTrackers, tx.txTracker.From)
-			}
-			f.pendingTxsToStoreMux.Unlock()
-
->>>>>>> b27a6cc7
 		case <-ctx.Done():
 			// The context was cancelled from outside, Wait for all goroutines to finish, cleanup and exit
 			f.pendingTxsToStoreWG.Wait()
@@ -473,14 +457,11 @@
 
 	// Wait until all processed transactions are saved
 	startWait := time.Now()
-<<<<<<< HEAD
 	batchNumber := uint64(0)
 	if f.batch != nil {
 		batchNumber = f.batch.batchNumber
 	}
 	log.Infof("waiting for pending transactions to be stored batch number: %d ...", batchNumber)
-=======
->>>>>>> b27a6cc7
 	f.pendingTxsToStoreWG.Wait()
 	endWait := time.Now()
 	log.Infof("waiting for pending transactions for batch number: %d to be stored took: %s", batchNumber, endWait.Sub(startWait).String())
@@ -719,7 +700,6 @@
 		flushId:       result.FlushID,
 	}
 
-<<<<<<< HEAD
 	log.Infof("adding tx to pendingTxsToStore. tx: %s, batchNumber: %d, flushId: %d", result.Responses[0].TxHash, f.batch.batchNumber, result.FlushID)
 	f.pendingTxsToStoreMux.Lock()
 	// global tracker
@@ -732,20 +712,13 @@
 	f.pendingTxsPerAddressTrackers[processedTransaction.txTracker.From].wg.Add(1)
 	f.pendingTxsPerAddressTrackers[processedTransaction.txTracker.From].count++
 	// broadcast the new flushID if it's greater than the last one
-=======
-	f.pendingTxsToStoreMux.Lock()
-	f.pendingTxsToStoreWG.Add(1)
->>>>>>> b27a6cc7
 	if result.FlushID > f.lastPendingFlushID {
 		log.Infof("broadcasting new pending flushId: %d", result.FlushID)
 		f.lastPendingFlushID = result.FlushID
 		f.pendingFlushIDChan <- result.FlushID
 	}
 	f.pendingTxsToStoreMux.Unlock()
-<<<<<<< HEAD
 	log.Infof("sending tx to pendingTxsToStore channel. tx: %s, batchNumber: %d", result.Responses[0].TxHash, f.batch.batchNumber)
-=======
->>>>>>> b27a6cc7
 	select {
 	case f.pendingTxsToStore <- processedTransaction:
 	case <-ctx.Done():
@@ -796,7 +769,6 @@
 			flushId:       result.FlushID,
 		}
 
-<<<<<<< HEAD
 		log.Infof("adding forced tx to pendingTxsToStore. tx: %s, batchNumber: %d, flushId: %d", txResp.TxHash, request.BatchNumber, result.FlushID)
 		f.pendingTxsToStoreMux.Lock()
 		// global tracker
@@ -809,10 +781,6 @@
 		f.pendingTxsPerAddressTrackers[from].wg.Add(1)
 		f.pendingTxsPerAddressTrackers[from].count++
 		// broadcast the new flushID if it's greater than the last one
-=======
-		f.pendingTxsToStoreMux.Lock()
-		f.pendingTxsToStoreWG.Add(1)
->>>>>>> b27a6cc7
 		if result.FlushID > f.lastPendingFlushID {
 			log.Infof("broadcasting new pending flushId: %d", result.FlushID)
 			f.lastPendingFlushID = result.FlushID
