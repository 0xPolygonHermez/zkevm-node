--- conflicted
+++ resolved
@@ -19,25 +19,18 @@
 
 // finalizer represents the finalizer component of the sequencer.
 type finalizer struct {
-	ForcedBatchCh        chan state.Batch
-	GERCh                chan common.Hash
-	L2ReorgCh            chan L2ReorgEvent
-	SendingToL1TimeoutCh chan bool
-	TxsToStoreCh         chan *txToStore
-	WgTxsToStore         *sync.WaitGroup
-<<<<<<< HEAD
-=======
-	cfg                  FinalizerCfg
-	maxTxsPerBatch       uint64
-	isSynced             func(ctx context.Context) bool
->>>>>>> b3c3ccfd
-	sequencerAddress     common.Address
-	worker               workerInterface
-	dbManager            dbManagerInterface
-	executor             stateInterface
-	batch                WipBatch
-	processRequest       state.ProcessSingleTxRequest
-	sharedResourcesMux   *sync.RWMutex
+	closingSignalCh    ClosingSignalCh
+	txsStore           TxsStore
+	cfg                FinalizerCfg
+	maxTxsPerBatch     uint64
+	isSynced           func(ctx context.Context) bool
+	sequencerAddress   common.Address
+	worker             workerInterface
+	dbManager          dbManagerInterface
+	executor           stateInterface
+	batch              *WipBatch
+	processRequest     state.ProcessSingleTxRequest
+	sharedResourcesMux *sync.RWMutex
 	// closing signals
 	nextGER                 common.Hash
 	nextGERDeadline         int64
@@ -47,31 +40,6 @@
 	nextForcedBatchMux      *sync.RWMutex
 }
 
-<<<<<<< HEAD
-func newFinalizer(worker workerInterface, dbManager dbManagerInterface, executor stateInterface, sequencerAddr common.Address, maxTxsPerBatch uint64) *finalizer {
-	return &finalizer{
-		ForcedBatchCh:        make(chan state.Batch),
-		GERCh:                make(chan common.Hash),
-		L2ReorgCh:            make(chan struct{}),
-		SendingToL1TimeoutCh: make(chan bool),
-		TxsToStoreCh:         make(chan *txToStore, maxTxsPerBatch),
-		WgTxsToStore:         &sync.WaitGroup{},
-		sequencerAddress:     sequencerAddr,
-		worker:               worker,
-		dbManager:            dbManager,
-		executor:             executor,
-		maxTxsPerBatch:       maxTxsPerBatch,
-	}
-}
-
-type txToStore struct {
-	txResponse               *state.ProcessTransactionResponse
-	batchNumber              uint64
-	previousL2BlockStateRoot common.Hash
-}
-
-type wipBatch struct {
-=======
 // txToStore represents a transaction to store.
 type txToStore struct {
 	txResponse               *state.ProcessTransactionResponse
@@ -81,7 +49,6 @@
 
 // WipBatch represents a work-in-progress batch.
 type WipBatch struct {
->>>>>>> b3c3ccfd
 	batchNumber        uint64
 	coinbase           common.Address
 	accInputHash       common.Hash
@@ -94,23 +61,19 @@
 }
 
 // newFinalizer returns a new instance of Finalizer.
-func newFinalizer(cfg FinalizerCfg, worker workerInterface, dbManager dbManagerInterface, executor stateInterface, sequencerAddr common.Address, isSynced func(ctx context.Context) bool, maxTxsPerBatch uint64) *finalizer {
+func newFinalizer(cfg FinalizerCfg, worker workerInterface, dbManager dbManagerInterface, executor stateInterface, sequencerAddr common.Address, isSynced func(ctx context.Context) bool, maxTxsPerBatch uint64, closingSignalCh ClosingSignalCh, txsStore TxsStore) *finalizer {
 	return &finalizer{
-		ForcedBatchCh:        make(chan state.Batch),
-		GERCh:                make(chan common.Hash),
-		L2ReorgCh:            make(chan L2ReorgEvent),
-		SendingToL1TimeoutCh: make(chan bool),
-		TxsToStoreCh:         make(chan *txToStore),
-		WgTxsToStore:         &sync.WaitGroup{},
-		cfg:                  cfg,
-		isSynced:             isSynced,
-		sequencerAddress:     sequencerAddr,
-		worker:               worker,
-		dbManager:            dbManager,
-		executor:             executor,
-		maxTxsPerBatch:       maxTxsPerBatch,
-		batch:                WipBatch{},
-		processRequest:       state.ProcessSingleTxRequest{},
+		closingSignalCh:  closingSignalCh,
+		txsStore:         txsStore,
+		cfg:              cfg,
+		isSynced:         isSynced,
+		sequencerAddress: sequencerAddr,
+		worker:           worker,
+		dbManager:        dbManager,
+		executor:         executor,
+		maxTxsPerBatch:   maxTxsPerBatch,
+		batch:            &WipBatch{},
+		processRequest:   state.ProcessSingleTxRequest{},
 		// closing signals
 		nextGER:                 common.Hash{},
 		nextGERDeadline:         getNextGERDeadline(cfg),
@@ -128,7 +91,7 @@
 	)
 
 	if batch != nil {
-		f.batch = *batch
+		f.batch = batch
 	}
 	f.processRequest = state.ProcessSingleTxRequest{
 		BatchNumber:      f.batch.batchNumber,
@@ -152,80 +115,19 @@
 				if success, _ := f.processTransaction(ctx, tx); !success {
 					continue
 				}
-<<<<<<< HEAD
-				processRequest.GlobalExitRoot = ger
-				result, err := f.executor.ProcessSingleTx(ctx, processRequest)
-
-				// executionResult := execute tx (only passing to the executor this tx, starting at currentBatch.intermediaryRoot)
-				if err != nil || result.Error != nil {
-					// // decide if we [MoveTxToNotReady, DeleteTx, UpdateTx]
-				} else {
-					processedTx := result.Responses[0]
-					usedResources := BatchResources{
-						zKCounters: result.UsedZkCounters,
-						bytes:      uint64(processedTx.Tx.Size()),
-						gas:        processedTx.GasUsed,
-=======
 			} else {
 				if f.isCurrBatchAboveLimitWindow() {
-					f.WgTxsToStore.Wait()
+					f.txsStore.Wg.Wait()
 					f.reopenBatch(ctx)
 					// // go (decide if we need to execute the full batch as a sanity check, DO IT IN PARALLEL) ==> if error: log this txs somewhere and remove them from the pipeline
 					if len(f.nextForcedBatches) > 0 {
 						// TODO: implement processing of forced batches
->>>>>>> b3c3ccfd
 					}
 					// // open batch: check if we have a new globalExitRoot and update timestamp
 				} else {
 					if f.cfg.SleepDurationInMs.Duration > 0 {
 						time.Sleep(f.cfg.SleepDurationInMs.Duration)
 					}
-<<<<<<< HEAD
-
-					// We have a successful processing if we are here
-					previousL2BlockStateRoot := batch.stateRoot
-					batch.stateRoot = result.NewStateRoot
-					batch.accInputHash = result.NewAccInputHash
-					processRequest.StateRoot = result.NewStateRoot
-					processRequest.OldAccInputHash = result.NewAccInputHash
-					// We store the processed transaction, add it to the batch and delete from the pool atomically.
-					f.WgTxsToStore.Add(1)
-					f.TxsToStoreCh <- &txToStore{batchNumber: batch.batchNumber, txResponse: processedTx, previousL2BlockStateRoot: previousL2BlockStateRoot}
-					f.worker.UpdateAfterSingleSuccessfulTxExecution(tx.From, result.TouchedAddresses)
-				}
-			} else {
-				// TODO: check if the currentBatch is above a defined limit (almost full)
-				// TODO: if yes:
-				receipt := ClosingBatchParameters{
-					BatchNumber:   batch.batchNumber,
-					AccInputHash:  processRequest.OldAccInputHash,
-					StateRoot:     batch.stateRoot,
-					LocalExitRoot: processRequest.GlobalExitRoot,
-					Txs:           batch.txs,
-				}
-				f.WgTxsToStore.Wait()
-				f.dbManager.CloseBatch(ctx, receipt)
-				batch.batchNumber += 1
-				batch.txs = make([]TxTracker, 0, f.maxTxsPerBatch)
-				// TODO: OPEN NEW BATCH IN DB
-
-				// TODO: Maybe to check the database for new globalExitRoot and update the batch?
-				// TODO:
-				// // go (decide if we need to execute the full batch as a sanity check, DO IT IN PARALLEL) ==> if error: log this txs somewhere and remove them from the pipeline
-				// // if there are pending forced batches, execute them
-				// // open batch: check if we have a new globalExitRoot and update timestamp
-				// else: activate flag
-			}
-			// Check deadlines
-			if time.Now().Unix() >= nextForcedBatchDeadline {
-				nextForcedBatchesMux.Lock()
-				// close batch
-				for len(nextForcedBatches) > 0 {
-					// forced batch = pop forced batch
-					// execute forced batch
-					// send state mod log update through chan
-=======
->>>>>>> b3c3ccfd
 				}
 			}
 
@@ -315,8 +217,8 @@
 		f.processRequest.OldAccInputHash = result.NewAccInputHash
 
 		// Store the processed transaction, add it to the batch and update status in the pool atomically
-		f.WgTxsToStore.Add(1)
-		f.TxsToStoreCh <- &txToStore{
+		f.txsStore.Wg.Add(1)
+		f.txsStore.Ch <- &txToStore{
 			batchNumber:              f.batch.batchNumber,
 			txResponse:               txResponse,
 			previousL2BlockStateRoot: previousL2BlockStateRoot,
@@ -353,7 +255,7 @@
 		}
 		// React only if the GER has changed
 		if ger.GlobalExitRoot != f.batch.globalExitRoot {
-			f.GERCh <- ger.GlobalExitRoot
+			f.closingSignalCh.GERCh <- ger.GlobalExitRoot
 		}
 		f.nextGERMux.Unlock()
 	}
@@ -363,7 +265,7 @@
 	for {
 		select {
 		// Forced  batch ch
-		case fb := <-f.ForcedBatchCh:
+		case fb := <-f.closingSignalCh.ForcedBatchCh:
 			f.sharedResourcesMux.Lock()
 			f.nextForcedBatchMux.Lock()
 			f.nextForcedBatches = append(f.nextForcedBatches, fb)
@@ -372,7 +274,7 @@
 			f.nextForcedBatchMux.Unlock()
 			f.sharedResourcesMux.Unlock()
 		// globalExitRoot ch
-		case ger := <-f.GERCh:
+		case ger := <-f.closingSignalCh.GERCh:
 			f.sharedResourcesMux.Lock()
 			f.nextGERMux.Lock()
 			f.nextGER = ger
@@ -381,7 +283,7 @@
 			f.nextGERMux.Unlock()
 			f.sharedResourcesMux.Unlock()
 		// L2Reorg ch
-		case l2ReorgEvent := <-f.L2ReorgCh:
+		case l2ReorgEvent := <-f.closingSignalCh.L2ReorgCh:
 			f.sharedResourcesMux.Lock()
 			go f.worker.HandleL2Reorg(l2ReorgEvent.TxHashes)
 			// Get current wip batch
@@ -463,16 +365,24 @@
 	return false
 }
 
-func (f *finalizer) backupWIPBatch() WipBatch {
-	backup := new(WipBatch)
-	*backup = f.batch
+func (f *finalizer) backupWIPBatch() *WipBatch {
+	backup := &WipBatch{
+		batchNumber:        f.batch.batchNumber,
+		coinbase:           f.batch.coinbase,
+		accInputHash:       f.batch.accInputHash,
+		stateRoot:          f.batch.stateRoot,
+		localExitRoot:      f.batch.localExitRoot,
+		timestamp:          f.batch.timestamp,
+		globalExitRoot:     f.batch.localExitRoot,
+		remainingResources: f.batch.remainingResources,
+	}
 	backup.txs = make([]TxTracker, 0, len(f.batch.txs))
 	backup.txs = append(backup.txs, f.batch.txs...)
 
-	return *backup
-}
-
-func (f *finalizer) newWIPBatch(ctx context.Context) (WipBatch, error) {
+	return backup
+}
+
+func (f *finalizer) newWIPBatch(ctx context.Context) (*WipBatch, error) {
 	var (
 		dbTx pgx.Tx
 		err  error
@@ -489,36 +399,39 @@
 	}
 
 	if f.batch.stateRoot.String() == "" || f.batch.localExitRoot.String() == "" {
-		return WipBatch{}, errors.New("state root and local exit root must have value to close batch")
+		return nil, errors.New("state root and local exit root must have value to close batch")
 	}
 	dbTx, err = f.dbManager.BeginStateTransaction(ctx)
 	if err != nil {
-		return WipBatch{}, fmt.Errorf("failed to begin state transaction to close batch, err: %w", err)
-	}
-	f.closeBatch(ctx, dbTx)
+		return nil, fmt.Errorf("failed to begin state transaction to close batch, err: %w", err)
+	}
+	err = f.closeBatch(ctx, dbTx)
+	if err != nil {
+		return nil, fmt.Errorf("failed to close batch, err: %w", err)
+	}
 
 	return f.openWIPBatch(ctx, dbTx)
 }
 
-func (f *finalizer) openWIPBatch(ctx context.Context, dbTx pgx.Tx) (WipBatch, error) {
+func (f *finalizer) openWIPBatch(ctx context.Context, dbTx pgx.Tx) (*WipBatch, error) {
 	// open next batch
 	gerHash, err := f.getGERHash(ctx, dbTx)
 	if err != nil {
-		return WipBatch{}, err
+		return nil, err
 	}
 
 	_, err = f.openBatch(ctx, gerHash, dbTx)
 	if err != nil {
 		if rollbackErr := dbTx.Rollback(ctx); rollbackErr != nil {
-			return WipBatch{}, fmt.Errorf(
+			return nil, fmt.Errorf(
 				"failed to rollback dbTx when getting last batch num that gave err: %s. Rollback err: %s",
 				rollbackErr.Error(), err.Error(),
 			)
 		}
-		return WipBatch{}, err
+		return nil, err
 	}
 	if err := dbTx.Commit(ctx); err != nil {
-		return WipBatch{}, err
+		return nil, err
 	}
 
 	// Check if synchronizer is up-to-date
@@ -557,7 +470,7 @@
 	}
 }
 
-func (f *finalizer) closeBatch(ctx context.Context, dbTx pgx.Tx) {
+func (f *finalizer) closeBatch(ctx context.Context, dbTx pgx.Tx) error {
 	receipt := ClosingBatchParameters{
 		BatchNumber:   f.batch.batchNumber,
 		AccInputHash:  f.processRequest.OldAccInputHash,
@@ -565,7 +478,7 @@
 		LocalExitRoot: f.processRequest.GlobalExitRoot,
 		Txs:           f.batch.txs,
 	}
-	f.dbManager.CloseBatch(ctx, receipt, dbTx)
+	return f.dbManager.CloseBatch(ctx, receipt)
 }
 
 func (f *finalizer) openBatch(ctx context.Context, gerHash common.Hash, dbTx pgx.Tx) (state.ProcessingContext, error) {
