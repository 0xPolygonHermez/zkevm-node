--- conflicted
+++ resolved
@@ -68,11 +68,7 @@
 	storedFlushIDCond            *sync.Cond
 	proverID                     string
 	lastPendingFlushID           uint64
-<<<<<<< HEAD
-	pendingFlushIDCond           *sync.Cond
-=======
 	pendingFlushIDChan           chan uint64
->>>>>>> 077fb50d
 }
 
 type transactionToStore struct {
@@ -431,23 +427,12 @@
 
 			// Now f.storedFlushID >= tx.flushId, you can store tx
 			f.storeProcessedTx(ctx, tx)
-<<<<<<< HEAD
-=======
 
 			log.Infof("updating pending transaction trackers for transaction hash: %s, flush Id: %d ...", tx.txTracker.Hash.String(), tx.flushId)
->>>>>>> 077fb50d
 			f.pendingTxsToStoreMux.Lock()
 			f.pendingTxsToStoreWG.Done()
 			f.pendingTxsPerAddressTrackers[tx.txTracker.From].wg.Done()
 			f.pendingTxsPerAddressTrackers[tx.txTracker.From].count--
-<<<<<<< HEAD
-			// Needed to avoid memory leaks
-			if f.pendingTxsPerAddressTrackers[tx.txTracker.From].count == 0 {
-				delete(f.pendingTxsPerAddressTrackers, tx.txTracker.From)
-			}
-			f.pendingTxsToStoreMux.Unlock()
-
-=======
 			log.Infof("updated pending transaction tracker for address: %s, count: %d, transaction hash: %s, flush Id: %d", tx.txTracker.From.String(), f.pendingTxsPerAddressTrackers[tx.txTracker.From].count, tx.txTracker.Hash.String(), tx.flushId)
 			// Needed to avoid memory leaks
 			if f.pendingTxsPerAddressTrackers[tx.txTracker.From].count == 0 {
@@ -455,7 +440,6 @@
 				delete(f.pendingTxsPerAddressTrackers, tx.txTracker.From)
 			}
 			f.pendingTxsToStoreMux.Unlock()
->>>>>>> 077fb50d
 		case <-ctx.Done():
 			// The context was cancelled from outside, Wait for all goroutines to finish, cleanup and exit
 			f.pendingTxsToStoreWG.Wait()
@@ -473,14 +457,11 @@
 
 	// Wait until all processed transactions are saved
 	startWait := time.Now()
-<<<<<<< HEAD
-=======
 	batchNumber := uint64(0)
 	if f.batch != nil {
 		batchNumber = f.batch.batchNumber
 	}
 	log.Infof("waiting for pending transactions to be stored batch number: %d ...", batchNumber)
->>>>>>> 077fb50d
 	f.pendingTxsToStoreWG.Wait()
 	endWait := time.Now()
 	log.Infof("waiting for pending transactions for batch number: %d to be stored took: %s", batchNumber, endWait.Sub(startWait).String())
@@ -719,10 +700,7 @@
 		flushId:       result.FlushID,
 	}
 
-<<<<<<< HEAD
-=======
 	log.Infof("adding tx to pendingTxsToStore. tx: %s, batchNumber: %d, flushId: %d", result.Responses[0].TxHash, f.batch.batchNumber, result.FlushID)
->>>>>>> 077fb50d
 	f.pendingTxsToStoreMux.Lock()
 	// global tracker
 	f.pendingTxsToStoreWG.Add(1)
@@ -740,10 +718,7 @@
 		f.pendingFlushIDChan <- result.FlushID
 	}
 	f.pendingTxsToStoreMux.Unlock()
-<<<<<<< HEAD
-=======
 	log.Infof("sending tx to pendingTxsToStore channel. tx: %s, batchNumber: %d", result.Responses[0].TxHash, f.batch.batchNumber)
->>>>>>> 077fb50d
 	select {
 	case f.pendingTxsToStore <- processedTransaction:
 	case <-ctx.Done():
@@ -794,10 +769,7 @@
 			flushId:       result.FlushID,
 		}
 
-<<<<<<< HEAD
-=======
 		log.Infof("adding forced tx to pendingTxsToStore. tx: %s, batchNumber: %d, flushId: %d", txResp.TxHash, request.BatchNumber, result.FlushID)
->>>>>>> 077fb50d
 		f.pendingTxsToStoreMux.Lock()
 		// global tracker
 		f.pendingTxsToStoreWG.Add(1)
