--- conflicted
+++ resolved
@@ -29,11 +29,7 @@
 	executor           stateInterface
 	batch              *WipBatch
 	batchConstraints   batchConstraints
-<<<<<<< HEAD
-	processRequest     state.ProcessSingleTxRequest
-=======
 	processRequest     state.ProcessRequest
->>>>>>> 59dbd49b
 	sharedResourcesMux *sync.RWMutex
 	// closing signals
 	nextGER                 common.Hash
@@ -41,11 +37,7 @@
 	nextGERMux              *sync.RWMutex
 	nextForcedBatches       []state.ForcedBatch
 	nextForcedBatchDeadline int64
-<<<<<<< HEAD
-	nextForcedBatchMux      *sync.RWMutex
-=======
 	nextForcedBatchesMux    *sync.RWMutex
->>>>>>> 59dbd49b
 }
 
 // WipBatch represents a work-in-progress batch.
@@ -61,19 +53,6 @@
 	globalExitRoot      common.Hash // 0x000...0 (ZeroHash) means to not update
 	txs                 []TxTracker
 	remainingResources  BatchResources
-}
-
-type batchConstraints struct {
-	MaxTxsPerBatch       uint64
-	MaxBatchBytesSize    uint64
-	MaxCumulativeGasUsed uint64
-	MaxKeccakHashes      uint32
-	MaxPoseidonHashes    uint32
-	MaxPoseidonPaddings  uint32
-	MaxMemAligns         uint32
-	MaxArithmetics       uint32
-	MaxBinaries          uint32
-	MaxSteps             uint32
 }
 
 type batchConstraints struct {
@@ -112,11 +91,7 @@
 		executor:         executor,
 		batch:            &WipBatch{},
 		batchConstraints: batchConstraints,
-<<<<<<< HEAD
-		processRequest:   state.ProcessSingleTxRequest{},
-=======
 		processRequest:   state.ProcessRequest{},
->>>>>>> 59dbd49b
 		// closing signals
 		nextGER:                 common.Hash{},
 		nextGERDeadline:         0,
@@ -561,11 +536,7 @@
 func (f *finalizer) isCurrBatchAboveLimitWindow() bool {
 	resources := f.batch.remainingResources
 	zkCounters := resources.zKCounters
-<<<<<<< HEAD
-	if resources.bytes <= f.getConstraintThresholdUint64(uint64(f.batchConstraints.MaxBatchBytesSize)) {
-=======
 	if resources.bytes <= f.getConstraintThresholdUint64(f.batchConstraints.MaxBatchBytesSize) {
->>>>>>> 59dbd49b
 		return true
 	}
 	if zkCounters.UsedSteps <= f.getConstraintThresholdUint32(f.batchConstraints.MaxSteps) {
