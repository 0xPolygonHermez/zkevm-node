--- conflicted
+++ resolved
@@ -63,19 +63,10 @@
 	maxBreakEvenGasPriceDeviationPercentage *big.Int
 	defaultMinGasPriceAllowed               uint64
 	// Processed txs
-<<<<<<< HEAD
-	pendingTxsToStore            chan transactionToStore
-	pendingTxsToStoreWG          *sync.WaitGroup
-	pendingTxsToStoreMux         *sync.RWMutex
-	pendingTxsPerAddressTrackers map[common.Address]*pendingTxPerAddressTracker
-	storedFlushID                uint64
-	storedFlushIDCond            *sync.Cond
-=======
 	pendingTransactionsToStore   chan transactionToStore
 	pendingTransactionsToStoreWG *sync.WaitGroup
 	storedFlushID                uint64
 	storedFlushIDCond            *sync.Cond //Condition to wait until storedFlushID has been updated
->>>>>>> 9ea4ab41
 	proverID                     string
 	lastPendingFlushID           uint64
 	pendingFlushIDCond           *sync.Cond
@@ -153,15 +144,8 @@
 		// event log
 		eventLog:                                eventLog,
 		maxBreakEvenGasPriceDeviationPercentage: new(big.Int).SetUint64(effectiveGasPriceCfg.MaxBreakEvenGasPriceDeviationPercentage),
-<<<<<<< HEAD
-		pendingTxsToStore:                       make(chan transactionToStore, batchConstraints.MaxTxsPerBatch*pendingTxsBufferSizeMultiplier),
-		pendingTxsToStoreWG:                     new(sync.WaitGroup),
-		pendingTxsToStoreMux:                    pendingTxsToStoreMux,
-		pendingTxsPerAddressTrackers:            pendingTxsPerAddressTrackers,
-=======
 		pendingTransactionsToStore:              make(chan transactionToStore, batchConstraints.MaxTxsPerBatch*pendingTxsBufferSizeMultiplier),
 		pendingTransactionsToStoreWG:            new(sync.WaitGroup),
->>>>>>> 9ea4ab41
 		storedFlushID:                           0,
 		// Mutex is unlocked when the condition is broadcasted
 		storedFlushIDCond:  sync.NewCond(&sync.Mutex{}),
@@ -484,54 +468,6 @@
 
 		log.Fatal("restarting sequencer to discard current WIP batch and work with new executor")
 	}
-<<<<<<< HEAD
-	f.updateStoredFlushID(storedFlushID)
-}
-
-// storePendingTransactions stores the pending transactions in the database
-func (f *finalizer) storePendingTransactions(ctx context.Context) {
-	for {
-		select {
-		case tx, ok := <-f.pendingTxsToStore:
-			if !ok {
-				// Channel is closed
-				return
-			}
-
-			// Print the formatted timestamp
-			f.storedFlushIDCond.L.Lock()
-			for f.storedFlushID < tx.flushId {
-				f.storedFlushIDCond.Wait()
-				// check if context is done after waking up
-				if ctx.Err() != nil {
-					f.storedFlushIDCond.L.Unlock()
-					return
-				}
-			}
-			f.storedFlushIDCond.L.Unlock()
-
-			// Now f.storedFlushID >= tx.flushId, you can store tx
-			f.storeProcessedTx(ctx, tx)
-			f.pendingTxsToStoreMux.Lock()
-			f.pendingTxsToStoreWG.Done()
-			f.pendingTxsPerAddressTrackers[tx.txTracker.From].wg.Done()
-			f.pendingTxsPerAddressTrackers[tx.txTracker.From].count--
-			// Needed to avoid memory leaks
-			if f.pendingTxsPerAddressTrackers[tx.txTracker.From].count == 0 {
-				delete(f.pendingTxsPerAddressTrackers, tx.txTracker.From)
-			}
-			f.pendingTxsToStoreMux.Unlock()
-
-		case <-ctx.Done():
-			// The context was cancelled from outside, Wait for all goroutines to finish, cleanup and exit
-			f.pendingTxsToStoreWG.Wait()
-			return
-		default:
-			time.Sleep(100 * time.Millisecond) //nolint:gomnd
-		}
-	}
-=======
->>>>>>> 9ea4ab41
 }
 
 // newWIPBatch closes the current batch and opens a new one, potentially processing forced batches between the batch is closed and the resulting new empty batch
@@ -656,11 +592,7 @@
 
 		effectivePercentage := state.MaxEffectivePercentage
 
-<<<<<<< HEAD
-		if tx.BreakEvenGasPrice.Uint64() != 0 {
-=======
 		if tx.BreakEvenGasPrice != nil && tx.BreakEvenGasPrice.Uint64() != 0 {
->>>>>>> 9ea4ab41
 			// If the tx gas price is lower than the break even gas price, we process the tx with the user gas price (100%)
 			if tx.GasPrice.Cmp(tx.BreakEvenGasPrice) <= 0 {
 				tx.IsEffectiveGasPriceFinalExecution = true
@@ -701,11 +633,7 @@
 	} else if err == nil && !processBatchResponse.IsRomLevelError && len(processBatchResponse.Responses) == 0 && tx != nil {
 		err = fmt.Errorf("executor returned no errors and no responses for tx: %s", tx.HashStr)
 		f.halt(ctx, err)
-<<<<<<< HEAD
-	} else if tx != nil && processBatchResponse.IsExecutorLevelError {
-=======
 	} else if processBatchResponse.IsExecutorLevelError && tx != nil {
->>>>>>> 9ea4ab41
 		log.Errorf("error received from executor. Error: %v", err)
 		// Delete tx from the worker
 		f.worker.DeleteTx(tx.Hash, tx.From)
@@ -773,11 +701,7 @@
 			if diff.Cmp(maxDiff) == 1 {
 				reprocessNeeded = true
 			}
-<<<<<<< HEAD
-			log.Infof("calculated newBreakEvenGasPrice: %d, tx.BreakEvenGasprice: %d for tx: %s", newBreakEvenGasPrice, tx.BreakEvenGasPrice, tx.HashStr)
-=======
 			log.Infof("calculated newBreakEvenGasPrice: %d, tx.BreakEvenGasPrice: %d for tx: %s", newBreakEvenGasPrice, tx.BreakEvenGasPrice, tx.HashStr)
->>>>>>> 9ea4ab41
 			log.Infof("Would need reprocess: %t, diff: %d, maxDiff: %d", reprocessNeeded, diff, maxDiff)
 		}
 	}
@@ -795,34 +719,9 @@
 		flushId:       result.FlushID,
 	}
 
-<<<<<<< HEAD
-	f.pendingTxsToStoreMux.Lock()
-	// global tracker
-	f.pendingTxsToStoreWG.Add(1)
-	// per address tracker
-	if _, ok := f.pendingTxsPerAddressTrackers[processedTransaction.txTracker.From]; !ok {
-		f.pendingTxsPerAddressTrackers[processedTransaction.txTracker.From] = new(pendingTxPerAddressTracker)
-		f.pendingTxsPerAddressTrackers[processedTransaction.txTracker.From].wg = &sync.WaitGroup{}
-	}
-	f.pendingTxsPerAddressTrackers[processedTransaction.txTracker.From].wg.Add(1)
-	f.pendingTxsPerAddressTrackers[processedTransaction.txTracker.From].count++
-	// broadcast the new flushID if it's greater than the last one
-	if result.FlushID > f.lastPendingFlushID {
-		f.lastPendingFlushID = result.FlushID
-		f.pendingFlushIDCond.Broadcast()
-	}
-	f.pendingTxsToStoreMux.Unlock()
-	select {
-	case f.pendingTxsToStore <- processedTransaction:
-	case <-ctx.Done():
-		// If context is cancelled before we can send to the channel, we must decrement the WaitGroup count
-		f.pendingTxsToStoreWG.Done()
-	}
-=======
 	f.updateLastPendingFlushID(result.FlushID)
 
 	f.addPendingTxToStore(ctx, txToStore)
->>>>>>> 9ea4ab41
 
 	f.batch.countOfTxs++
 
@@ -864,37 +763,6 @@
 			flushId:       result.FlushID,
 		}
 
-<<<<<<< HEAD
-		from, err := state.GetSender(txResp.Tx)
-		if err != nil {
-			log.Errorf("handleForcedTxsProcessResp: failed to get sender: %s", err)
-			continue
-		}
-
-		f.pendingTxsToStoreMux.Lock()
-		// global tracker
-		f.pendingTxsToStoreWG.Add(1)
-		// per address tracker
-		if _, ok := f.pendingTxsPerAddressTrackers[from]; !ok {
-			f.pendingTxsPerAddressTrackers[from] = new(pendingTxPerAddressTracker)
-			f.pendingTxsPerAddressTrackers[from].wg = &sync.WaitGroup{}
-		}
-		f.pendingTxsPerAddressTrackers[from].wg.Add(1)
-		f.pendingTxsPerAddressTrackers[from].count++
-		// broadcast the new flushID if it's greater than the last one
-		if result.FlushID > f.lastPendingFlushID {
-			f.lastPendingFlushID = result.FlushID
-			f.pendingFlushIDCond.Broadcast()
-		}
-		f.pendingTxsToStoreMux.Unlock()
-		oldStateRoot = txResp.StateRoot
-
-		select {
-		case f.pendingTxsToStore <- processedTransaction:
-		case <-ctx.Done():
-			// If context is cancelled before we can send to the channel, we must decrement the WaitGroup count
-			f.pendingTxsToStoreWG.Done()
-=======
 		oldStateRoot = txResp.StateRoot
 
 		f.updateLastPendingFlushID(result.FlushID)
@@ -903,7 +771,6 @@
 
 		if err == nil {
 			f.updateWorkerAfterSuccessfulProcessing(ctx, txResp.TxHash, from, true, result)
->>>>>>> 9ea4ab41
 		}
 	}
 }
@@ -1266,12 +1133,6 @@
 		Timestamp:      batch.Timestamp,
 		Caller:         caller,
 	}
-<<<<<<< HEAD
-	log.Infof("reprocessFullBatch: BatchNumber: %d, OldStateRoot: %s, Ger: %s", batch.BatchNumber, f.batch.initialStateRoot.String(), batch.GlobalExitRoot.String())
-	forkID := f.dbManager.GetForkIDByBatchNumber(batchNum)
-	txs, _, _, err := state.DecodeTxs(batch.BatchL2Data, forkID)
-=======
->>>>>>> 9ea4ab41
 
 	forkID := f.dbManager.GetForkIDByBatchNumber(batchNum)
 	txs, _, _, err := state.DecodeTxs(batch.BatchL2Data, forkID)
