package sequencer

import (
	"context"
	"encoding/json"
	"errors"
	"fmt"
	"math/big"
	"sync"
	"sync/atomic"
	"time"

	"github.com/0xPolygonHermez/zkevm-node/event"
	"github.com/0xPolygonHermez/zkevm-node/hex"
	"github.com/0xPolygonHermez/zkevm-node/log"
	"github.com/0xPolygonHermez/zkevm-node/pool"
	"github.com/0xPolygonHermez/zkevm-node/sequencer/metrics"
	"github.com/0xPolygonHermez/zkevm-node/state"
	stateMetrics "github.com/0xPolygonHermez/zkevm-node/state/metrics"
	"github.com/0xPolygonHermez/zkevm-node/state/runtime"
	"github.com/0xPolygonHermez/zkevm-node/state/runtime/executor"
	"github.com/ethereum/go-ethereum/common"
	"github.com/jackc/pgx/v4"
)

const (
	oneHundred                            = 100
	pendingTxsBufferSizeMultiplier        = 10
	forkId5                        uint64 = 5
)

var (
	now = time.Now
)

// finalizer represents the finalizer component of the sequencer.
type finalizer struct {
<<<<<<< HEAD
	cfg                     FinalizerCfg
	effectiveGasPriceCfg    EffectiveGasPriceCfg
	closingSignalCh         ClosingSignalCh
	isSynced                func(ctx context.Context) bool
	sequencerAddress        common.Address
	worker                  workerInterface
	dbManager               dbManagerInterface
	executor                stateInterface
	batch                   *WipBatch
	batchConstraints        batchConstraints
	processRequest          state.ProcessRequest
	sharedResourcesMux      *sync.RWMutex
	lastGERHash             common.Hash
	reprocessFullBatchError atomic.Bool
=======
	cfg                  FinalizerCfg
	effectiveGasPriceCfg EffectiveGasPriceCfg
	closingSignalCh      ClosingSignalCh
	isSynced             func(ctx context.Context) bool
	sequencerAddress     common.Address
	worker               workerInterface
	dbManager            dbManagerInterface
	executor             stateInterface
	batch                *WipBatch
	batchConstraints     state.BatchConstraintsCfg
	processRequest       state.ProcessRequest
	sharedResourcesMux   *sync.RWMutex
	lastGERHash          common.Hash
>>>>>>> 648af0a0
	// closing signals
	nextGER                 common.Hash
	nextGERDeadline         int64
	nextGERMux              *sync.RWMutex
	nextForcedBatches       []state.ForcedBatch
	nextForcedBatchDeadline int64
	nextForcedBatchesMux    *sync.RWMutex
	handlingL2Reorg         bool
	// event log
	eventLog *event.EventLog
	// effective gas price calculation
	maxBreakEvenGasPriceDeviationPercentage *big.Int
	defaultMinGasPriceAllowed               uint64
	// Processed txs
	pendingTransactionsToStore   chan transactionToStore
	pendingTransactionsToStoreWG *sync.WaitGroup
	storedFlushID                uint64
	storedFlushIDCond            *sync.Cond //Condition to wait until storedFlushID has been updated
	proverID                     string
	lastPendingFlushID           uint64
	pendingFlushIDCond           *sync.Cond
}

type transactionToStore struct {
	hash          common.Hash
	from          common.Address
	response      *state.ProcessTransactionResponse
	batchResponse *state.ProcessBatchResponse
	batchNumber   uint64
	timestamp     time.Time
	coinbase      common.Address
	oldStateRoot  common.Hash
	isForcedBatch bool
	flushId       uint64
}

// WipBatch represents a work-in-progress batch.
type WipBatch struct {
	batchNumber        uint64
	coinbase           common.Address
	initialStateRoot   common.Hash
	stateRoot          common.Hash
	localExitRoot      common.Hash
	timestamp          time.Time
	globalExitRoot     common.Hash // 0x000...0 (ZeroHash) means to not update
	remainingResources state.BatchResources
	countOfTxs         int
	closingReason      state.ClosingReason
}

func (w *WipBatch) isEmpty() bool {
	return w.countOfTxs == 0
}

// newFinalizer returns a new instance of Finalizer.
func newFinalizer(
	cfg FinalizerCfg,
	effectiveGasPriceCfg EffectiveGasPriceCfg,

	worker workerInterface,
	dbManager dbManagerInterface,
	executor stateInterface,
	sequencerAddr common.Address,
	isSynced func(ctx context.Context) bool,
	closingSignalCh ClosingSignalCh,
	batchConstraints state.BatchConstraintsCfg,
	eventLog *event.EventLog,
) *finalizer {
	f := finalizer{
		cfg:                  cfg,
		effectiveGasPriceCfg: effectiveGasPriceCfg,
		closingSignalCh:      closingSignalCh,
		isSynced:             isSynced,
		sequencerAddress:     sequencerAddr,
		worker:               worker,
		dbManager:            dbManager,
		executor:             executor,
		batch:                new(WipBatch),
		batchConstraints:     batchConstraints,
		processRequest:       state.ProcessRequest{},
		sharedResourcesMux:   new(sync.RWMutex),
		lastGERHash:          state.ZeroHash,
		// closing signals
		nextGER:                 common.Hash{},
		nextGERDeadline:         0,
		nextGERMux:              new(sync.RWMutex),
		nextForcedBatches:       make([]state.ForcedBatch, 0),
		nextForcedBatchDeadline: 0,
		nextForcedBatchesMux:    new(sync.RWMutex),
		handlingL2Reorg:         false,
		// event log
		eventLog:                                eventLog,
		maxBreakEvenGasPriceDeviationPercentage: new(big.Int).SetUint64(effectiveGasPriceCfg.MaxBreakEvenGasPriceDeviationPercentage),
		pendingTransactionsToStore:              make(chan transactionToStore, batchConstraints.MaxTxsPerBatch*pendingTxsBufferSizeMultiplier),
		pendingTransactionsToStoreWG:            new(sync.WaitGroup),
		storedFlushID:                           0,
		// Mutex is unlocked when the condition is broadcasted
		storedFlushIDCond:  sync.NewCond(&sync.Mutex{}),
		proverID:           "",
		lastPendingFlushID: 0,
		pendingFlushIDCond: sync.NewCond(&sync.Mutex{}),
	}

	f.reprocessFullBatchError.Store(false)

	return &f
}

// Start starts the finalizer.
func (f *finalizer) Start(ctx context.Context, batch *WipBatch, processingReq *state.ProcessRequest) {
	f.defaultMinGasPriceAllowed = f.dbManager.GetDefaultMinGasPriceAllowed()

	var err error
	if batch != nil {
		f.batch = batch
	} else {
		f.batch, err = f.dbManager.GetWIPBatch(ctx)
		if err != nil {
			log.Fatalf("failed to get work-in-progress batch from DB, Err: %s", err)
		}
	}

	if processingReq == nil {
		log.Fatal("processingReq should not be nil")
	} else {
		f.processRequest = *processingReq
	}

	// Closing signals receiver
	go f.listenForClosingSignals(ctx)

	// Update the prover id and flush id
	go f.updateProverIdAndFlushId(ctx)

	// Store Pending transactions
	go f.storePendingTransactions(ctx)

	// Processing transactions and finalizing batches
	f.finalizeBatches(ctx)
}

// storePendingTransactions stores the pending transactions in the database
func (f *finalizer) storePendingTransactions(ctx context.Context) {
	for {
		select {
		case tx, ok := <-f.pendingTransactionsToStore:
			if !ok {
				// Channel is closed
				return
			}

			// Wait until f.storedFlushID >= tx.flushId
			f.storedFlushIDCond.L.Lock()
			for f.storedFlushID < tx.flushId {
				f.storedFlushIDCond.Wait()
				// check if context is done after waking up
				if ctx.Err() != nil {
					f.storedFlushIDCond.L.Unlock()
					return
				}
			}
			f.storedFlushIDCond.L.Unlock()

			// Now f.storedFlushID >= tx.flushId, we can store tx
			f.storeProcessedTx(ctx, tx)

<<<<<<< HEAD
			// Delete the tx from the pending list in the worker (addrQueue)
			f.worker.DeletePendingTxToStore(tx.hash, tx.from)
=======
			if tx.txTracker != nil {
				// Delete the txTracker from the pending list in the worker (addrQueue)
				f.worker.DeletePendingTxToStore(tx.txTracker.Hash, tx.txTracker.From)
			}
>>>>>>> 648af0a0

			f.pendingTransactionsToStoreWG.Done()
		case <-ctx.Done():
			// The context was cancelled from outside, Wait for all goroutines to finish, cleanup and exit
			f.pendingTransactionsToStoreWG.Wait()
			return
		default:
			time.Sleep(100 * time.Millisecond) //nolint:gomnd
		}
	}
}

// updateProverIdAndFlushId updates the prover id and flush id
func (f *finalizer) updateProverIdAndFlushId(ctx context.Context) {
	for {
		f.pendingFlushIDCond.L.Lock()
		// f.storedFlushID is >= than f.lastPendingFlushID, this means all pending txs (flushid) are stored by the executor.
		// We are "synced" with the flush id, therefore we need to wait for new tx (new pending flush id to be stored by the executor)
		for f.storedFlushID >= f.lastPendingFlushID {
			f.pendingFlushIDCond.Wait()
		}
		f.pendingFlushIDCond.L.Unlock()

		for f.storedFlushID < f.lastPendingFlushID {
			storedFlushID, proverID, err := f.dbManager.GetStoredFlushID(ctx)
			if err != nil {
				log.Errorf("failed to get stored flush id, Err: %v", err)
			} else {
				if storedFlushID != f.storedFlushID {
					// Check if prover/Executor has been restarted
					f.checkIfProverRestarted(proverID)

					// Update f.storeFlushID and signal condition f.storedFlushIDCond
					f.storedFlushIDCond.L.Lock()
					f.storedFlushID = storedFlushID
					f.storedFlushIDCond.Broadcast()
					f.storedFlushIDCond.L.Unlock()
				}
			}
		}
	}
}

// listenForClosingSignals listens for signals for the batch and sets the deadline for when they need to be closed.
func (f *finalizer) listenForClosingSignals(ctx context.Context) {
	for {
		select {
		case <-ctx.Done():
			log.Infof("finalizer closing signal listener received context done, Err: %s", ctx.Err())
			return
		// ForcedBatch ch
		case fb := <-f.closingSignalCh.ForcedBatchCh:
			log.Debugf("finalizer received forced batch at block number: %v", fb.BlockNumber)

			f.nextForcedBatchesMux.Lock()
			f.nextForcedBatches = f.sortForcedBatches(append(f.nextForcedBatches, fb))
			if f.nextForcedBatchDeadline == 0 {
				f.setNextForcedBatchDeadline()
			}
			f.nextForcedBatchesMux.Unlock()
		// GlobalExitRoot ch
		case ger := <-f.closingSignalCh.GERCh:
			log.Debugf("finalizer received global exit root: %s", ger.String())
			f.nextGERMux.Lock()
			f.nextGER = ger
			if f.nextGERDeadline == 0 {
				f.setNextGERDeadline()
			}
			f.nextGERMux.Unlock()
		// L2Reorg ch
		case <-f.closingSignalCh.L2ReorgCh:
			log.Debug("finalizer received L2 reorg event")
			f.handlingL2Reorg = true
			f.halt(ctx, fmt.Errorf("L2 reorg event received"))
			return
		}
	}
}

// updateLastPendingFLushID updates f.lastPendingFLushID with newFlushID value (it it has changed) and sends
// the signal condition f.pendingFlushIDCond to notify other go funcs that the f.lastPendingFlushID value has changed
func (f *finalizer) updateLastPendingFlushID(newFlushID uint64) {
	if newFlushID > f.lastPendingFlushID {
		f.lastPendingFlushID = newFlushID
		f.pendingFlushIDCond.Broadcast()
	}
}

// addPendingTxToStore adds a pending tx that is ready to be stored in the state DB once its flushid has been stored by the executor
func (f *finalizer) addPendingTxToStore(ctx context.Context, txToStore transactionToStore) {
	f.pendingTransactionsToStoreWG.Add(1)
<<<<<<< HEAD

	f.worker.AddPendingTxToStore(txToStore.hash, txToStore.from)

=======
	if txToStore.txTracker != nil {
		f.worker.AddPendingTxToStore(txToStore.txTracker.Hash, txToStore.txTracker.From)
	}
>>>>>>> 648af0a0
	select {
	case f.pendingTransactionsToStore <- txToStore:
	case <-ctx.Done():
		// If context is cancelled before we can send to the channel, we must decrement the WaitGroup count and
		// delete the pending TxToStore added in the worker
		f.pendingTransactionsToStoreWG.Done()
<<<<<<< HEAD
		f.worker.DeletePendingTxToStore(txToStore.hash, txToStore.from)
=======
		if txToStore.txTracker != nil {
			f.worker.DeletePendingTxToStore(txToStore.txTracker.Hash, txToStore.txTracker.From)
		}
>>>>>>> 648af0a0
	}
}

// finalizeBatches runs the endless loop for processing transactions finalizing batches.
func (f *finalizer) finalizeBatches(ctx context.Context) {
	log.Debug("finalizer init loop")
	for {
		start := now()
		if f.batch.batchNumber == f.cfg.StopSequencerOnBatchNum {
			f.halt(ctx, fmt.Errorf("finalizer reached stop sequencer batch number: %v", f.cfg.StopSequencerOnBatchNum))
		}

		tx := f.worker.GetBestFittingTx(f.batch.remainingResources)
		metrics.WorkerProcessingTime(time.Since(start))
		if tx != nil {
			log.Debugf("processing tx: %s", tx.Hash.Hex())

			// reset the count of effective GasPrice process attempts (since the tx may have been tried to be processed before)
			tx.EffectiveGasPriceProcessCount = 0

			f.sharedResourcesMux.Lock()
			for {
				_, err := f.processTransaction(ctx, tx)
				if err != nil {
					if err == ErrEffectiveGasPriceReprocess {
						log.Info("reprocessing tx because of effective gas price calculation: %s", tx.Hash.Hex())
						continue
					} else {
						log.Errorf("failed to process transaction in finalizeBatches, Err: %v", err)
						break
					}
				}
				break
			}
			f.sharedResourcesMux.Unlock()
		} else {
			// wait for new txs
			log.Debugf("no transactions to be processed. Sleeping for %v", f.cfg.SleepDuration.Duration)
			if f.cfg.SleepDuration.Duration > 0 {
				time.Sleep(f.cfg.SleepDuration.Duration)
			}
		}

		if !f.cfg.SequentialReprocessFullBatch && f.reprocessFullBatchError.Load() {
			// There is an error reprocessing previous batch closed (parallel sanity check)
			// We halt the execution of the Sequencer at this point
			f.halt(ctx, fmt.Errorf("halting Sequencer because of error reprocessing full batch (sanity check). Check previous errors in logs to know which was the cause"))
		}

		if f.isDeadlineEncountered() {
			log.Infof("closing batch %d because deadline was encountered.", f.batch.batchNumber)
			f.finalizeBatch(ctx)
		} else if f.isBatchFull() || f.isBatchAlmostFull() {
			log.Infof("closing batch %d because it's almost full.", f.batch.batchNumber)
			f.finalizeBatch(ctx)
		}

		if err := ctx.Err(); err != nil {
			log.Infof("stopping finalizer because of context, err: %s", err)
			return
		}
	}
}

// sortForcedBatches sorts the forced batches by ForcedBatchNumber
func (f *finalizer) sortForcedBatches(fb []state.ForcedBatch) []state.ForcedBatch {
	if len(fb) == 0 {
		return fb
	}
	// Sort by ForcedBatchNumber
	for i := 0; i < len(fb)-1; i++ {
		for j := i + 1; j < len(fb); j++ {
			if fb[i].ForcedBatchNumber > fb[j].ForcedBatchNumber {
				fb[i], fb[j] = fb[j], fb[i]
			}
		}
	}

	return fb
}

// isBatchFull checks if the batch is full
func (f *finalizer) isBatchFull() bool {
	if f.batch.countOfTxs >= int(f.batchConstraints.MaxTxsPerBatch) {
		log.Infof("Closing batch: %d, because it's full.", f.batch.batchNumber)
		f.batch.closingReason = state.BatchFullClosingReason
		return true
	}
	return false
}

// finalizeBatch retries to until successful closes the current batch and opens a new one, potentially processing forced batches between the batch is closed and the resulting new empty batch
func (f *finalizer) finalizeBatch(ctx context.Context) {
	start := time.Now()
	defer func() {
		metrics.ProcessingTime(time.Since(start))
	}()

	var err error
	f.batch, err = f.newWIPBatch(ctx)
	for err != nil {
		log.Errorf("failed to create new work-in-progress batch, Err: %s", err)
		f.batch, err = f.newWIPBatch(ctx)
	}
}

// halt halts the finalizer
func (f *finalizer) halt(ctx context.Context, err error) {
	event := &event.Event{
		ReceivedAt:  time.Now(),
		Source:      event.Source_Node,
		Component:   event.Component_Sequencer,
		Level:       event.Level_Critical,
		EventID:     event.EventID_FinalizerHalt,
		Description: fmt.Sprintf("finalizer halted due to error: %s", err),
	}

	eventErr := f.eventLog.LogEvent(ctx, event)
	if eventErr != nil {
		log.Errorf("error storing finalizer halt event: %v", eventErr)
	}

	for {
		log.Errorf("fatal error: %s", err)
		log.Error("halting the finalizer")
		time.Sleep(5 * time.Second) //nolint:gomnd
	}
}

<<<<<<< HEAD
// checkIfProverRestarted checks if the proverID changed
=======
// checkProverIDAndUpdateStoredFlushID checks if the proverID changed and updates the stored flush id
>>>>>>> 648af0a0
func (f *finalizer) checkIfProverRestarted(proverID string) {
	if f.proverID != "" && f.proverID != proverID {
		event := &event.Event{
			ReceivedAt:  time.Now(),
			Source:      event.Source_Node,
			Component:   event.Component_Sequencer,
			Level:       event.Level_Critical,
			EventID:     event.EventID_FinalizerRestart,
			Description: fmt.Sprintf("proverID changed from %s to %s, restarting sequencer to discard current WIP batch and work with new executor", f.proverID, proverID),
		}

		err := f.eventLog.LogEvent(context.Background(), event)
		if err != nil {
			log.Errorf("error storing payload: %v", err)
		}

		log.Fatal("restarting sequencer to discard current WIP batch and work with new executor")
	}
}

// newWIPBatch closes the current batch and opens a new one, potentially processing forced batches between the batch is closed and the resulting new empty batch
func (f *finalizer) newWIPBatch(ctx context.Context) (*WipBatch, error) {
	f.sharedResourcesMux.Lock()
	defer f.sharedResourcesMux.Unlock()

	// Wait until all processed transactions are saved
	startWait := time.Now()
	f.pendingTransactionsToStoreWG.Wait()
	endWait := time.Now()

	log.Info("waiting for pending transactions to be stored took: ", endWait.Sub(startWait).String())

	var err error
	if f.batch.stateRoot == state.ZeroHash {
		return nil, errors.New("state root must have value to close batch")
	}

	// We need to process the batch to update the state root before closing the batch
	if f.batch.initialStateRoot == f.batch.stateRoot {
		log.Info("reprocessing batch because the state root has not changed...")
		_, err = f.processTransaction(ctx, nil)
		if err != nil {
			return nil, err
		}
	}

	// Reprocess full batch as sanity check
	if f.cfg.SequentialReprocessFullBatch {
		// Do the full batch reprocess now
		_, err := f.reprocessFullBatch(ctx, f.batch.batchNumber, f.batch.initialStateRoot, f.batch.stateRoot)
		if err != nil {
			// There is an error reprocessing the batch. We halt the execution of the Sequencer at this point
			f.halt(ctx, fmt.Errorf("halting Sequencer because of error reprocessing full batch %d (sanity check). Error: %s ", f.batch.batchNumber, err))
		}
	} else {
		// Do the full batch reprocess in parallel
		go func() {
			_, _ = f.reprocessFullBatch(ctx, f.batch.batchNumber, f.batch.initialStateRoot, f.batch.stateRoot)
		}()
	}

	// Close the current batch
	err = f.closeBatch(ctx)
	if err != nil {
		return nil, fmt.Errorf("failed to close batch, err: %w", err)
	}

	// Metadata for the next batch
	stateRoot := f.batch.stateRoot
	lastBatchNumber := f.batch.batchNumber

	// Process Forced Batches
	if len(f.nextForcedBatches) > 0 {
		lastBatchNumber, stateRoot, err = f.processForcedBatches(ctx, lastBatchNumber, stateRoot)
		if err != nil {
			log.Warnf("failed to process forced batch, err: %s", err)
		}
	}

	// Take into consideration the GER
	f.nextGERMux.Lock()
	if f.nextGER != state.ZeroHash {
		f.lastGERHash = f.nextGER
	}
	f.nextGER = state.ZeroHash
	f.nextGERDeadline = 0
	f.nextGERMux.Unlock()

	batch, err := f.openWIPBatch(ctx, lastBatchNumber+1, f.lastGERHash, stateRoot)
	if err == nil {
		f.processRequest.Timestamp = batch.timestamp
		f.processRequest.BatchNumber = batch.batchNumber
		f.processRequest.OldStateRoot = stateRoot
		f.processRequest.GlobalExitRoot = batch.globalExitRoot
		f.processRequest.Transactions = make([]byte, 0, 1)
	}

	return batch, err
}

// processTransaction processes a single transaction.
func (f *finalizer) processTransaction(ctx context.Context, tx *TxTracker) (errWg *sync.WaitGroup, err error) {
	var txHash string
	if tx != nil {
		txHash = tx.Hash.String()
	}
	log := log.WithFields("txHash", txHash, "batchNumber", f.processRequest.BatchNumber)
	start := time.Now()
	defer func() {
		metrics.ProcessingTime(time.Since(start))
	}()

	if f.batch.isEmpty() {
		f.processRequest.GlobalExitRoot = f.batch.globalExitRoot
	} else {
		f.processRequest.GlobalExitRoot = state.ZeroHash
	}

	hashStr := "nil"
	if tx != nil {
		f.processRequest.Transactions = tx.RawTx
		hashStr = tx.HashStr

		log.Infof("EffectiveGasPriceProcessCount=%d", tx.EffectiveGasPriceProcessCount)
		// If it is the first time we process this tx then we calculate the BreakEvenGasPrice
		if tx.EffectiveGasPriceProcessCount == 0 {
			// Get L1 gas price and store in txTracker to make it consistent during the lifespan of the transaction
			tx.L1GasPrice = f.dbManager.GetL1GasPrice()
			log.Infof("tx.L1GasPrice=%d", tx.L1GasPrice)
			// Calculate the new breakEvenPrice
			tx.BreakEvenGasPrice, err = f.CalculateTxBreakEvenGasPrice(tx, tx.BatchResources.ZKCounters.CumulativeGasUsed)
			if err != nil {
				if f.effectiveGasPriceCfg.Enabled {
					return nil, err
				} else {
					log.Warnf("EffectiveGasPrice is disabled, but failed to calculate BreakEvenGasPrice: %s", err)
				}
			}
		}

		effectivePercentage := state.MaxEffectivePercentage

<<<<<<< HEAD
		if tx.BreakEvenGasPrice != nil && tx.BreakEvenGasPrice.Uint64() != 0 {
=======
		if tx.BreakEvenGasPrice.Uint64() != 0 {
>>>>>>> 648af0a0
			// If the tx gas price is lower than the break even gas price, we process the tx with the user gas price (100%)
			if tx.GasPrice.Cmp(tx.BreakEvenGasPrice) <= 0 {
				tx.IsEffectiveGasPriceFinalExecution = true
			} else {
				effectivePercentage, err = CalculateEffectiveGasPricePercentage(tx.GasPrice, tx.BreakEvenGasPrice)
				if err != nil {
					log.Errorf("failed to calculate effective percentage: %s", err)
					return nil, err
				}
			}
		}
		log.Infof("calculated breakEvenGasPrice: %d, gasPrice: %d, effectivePercentage: %d for tx: %s", tx.BreakEvenGasPrice, tx.GasPrice, effectivePercentage, tx.HashStr)

		// If EGP is disabled we use tx GasPrice (MaxEffectivePercentage=255)
		if !f.effectiveGasPriceCfg.Enabled {
			effectivePercentage = state.MaxEffectivePercentage
		}

		var effectivePercentageAsDecodedHex []byte
		effectivePercentageAsDecodedHex, err = hex.DecodeHex(fmt.Sprintf("%x", effectivePercentage))
		if err != nil {
			return nil, err
		}

		forkId := f.dbManager.GetForkIDByBatchNumber(f.processRequest.BatchNumber)
		if forkId >= forkId5 {
			f.processRequest.Transactions = append(f.processRequest.Transactions, effectivePercentageAsDecodedHex...)
		}
	} else {
		f.processRequest.Transactions = []byte{}
	}

	log.Infof("processTransaction: single tx. Batch.BatchNumber: %d, BatchNumber: %d, OldStateRoot: %s, txHash: %s, GER: %s", f.batch.batchNumber, f.processRequest.BatchNumber, f.processRequest.OldStateRoot, hashStr, f.processRequest.GlobalExitRoot.String())
	processBatchResponse, err := f.executor.ProcessBatch(ctx, f.processRequest, true)
	if err != nil && errors.Is(err, runtime.ErrExecutorDBError) {
		log.Errorf("failed to process transaction: %s", err)
		return nil, err
	} else if err == nil && !processBatchResponse.IsRomLevelError && len(processBatchResponse.Responses) == 0 && tx != nil {
		err = fmt.Errorf("executor returned no errors and no responses for tx: %s", tx.HashStr)
		f.halt(ctx, err)
<<<<<<< HEAD
	} else if processBatchResponse.IsExecutorLevelError && tx != nil {
=======
	} else if tx != nil && processBatchResponse.IsExecutorLevelError {
>>>>>>> 648af0a0
		log.Errorf("error received from executor. Error: %v", err)
		// Delete tx from the worker
		f.worker.DeleteTx(tx.Hash, tx.From)

		// Set tx as invalid in the pool
		errMsg := processBatchResponse.ExecutorError.Error()
		err = f.dbManager.UpdateTxStatus(ctx, tx.Hash, pool.TxStatusInvalid, false, &errMsg)
		if err != nil {
			log.Errorf("failed to update status to invalid in the pool for tx: %s, err: %s", tx.Hash.String(), err)
		} else {
			metrics.TxProcessed(metrics.TxProcessedLabelInvalid, 1)
		}
		return nil, err
	}

	oldStateRoot := f.batch.stateRoot
	if len(processBatchResponse.Responses) > 0 && tx != nil {
		errWg, err = f.handleProcessTransactionResponse(ctx, tx, processBatchResponse, oldStateRoot)
		if err != nil {
			return errWg, err
		}
	}
	// Update in-memory batch and processRequest
	f.processRequest.OldStateRoot = processBatchResponse.NewStateRoot
	f.batch.stateRoot = processBatchResponse.NewStateRoot
	f.batch.localExitRoot = processBatchResponse.NewLocalExitRoot
	log.Infof("processTransaction: data loaded in memory. batch.batchNumber: %d, batchNumber: %d, result.NewStateRoot: %s, result.NewLocalExitRoot: %s, oldStateRoot: %s", f.batch.batchNumber, f.processRequest.BatchNumber, processBatchResponse.NewStateRoot.String(), processBatchResponse.NewLocalExitRoot.String(), oldStateRoot.String())

	return nil, nil
}

// handleProcessTransactionResponse handles the response of transaction processing.
func (f *finalizer) handleProcessTransactionResponse(ctx context.Context, tx *TxTracker, result *state.ProcessBatchResponse, oldStateRoot common.Hash) (errWg *sync.WaitGroup, err error) {
	// Handle Transaction Error
	errorCode := executor.RomErrorCode(result.Responses[0].RomError)
	if !state.IsStateRootChanged(errorCode) {
		// If intrinsic error or OOC error, we skip adding the transaction to the batch
		errWg = f.handleProcessTransactionError(ctx, result, tx)
		return errWg, result.Responses[0].RomError
	}

	// Check remaining resources
	err = f.checkRemainingResources(result, tx)
	if err != nil {
		return nil, err
	}

	if f.effectiveGasPriceCfg.Enabled && !tx.IsEffectiveGasPriceFinalExecution {
		err := f.CompareTxBreakEvenGasPrice(ctx, tx, result.Responses[0].GasUsed)
		if err != nil {
			return nil, err
		}
	} else if !f.effectiveGasPriceCfg.Enabled {
		reprocessNeeded := false
		newBreakEvenGasPrice, err := f.CalculateTxBreakEvenGasPrice(tx, result.Responses[0].GasUsed)
		if err != nil {
			log.Warnf("EffectiveGasPrice is disabled, but failed to calculate BreakEvenGasPrice: %s", err)
		} else {
			// Compute the absolute difference between tx.BreakEvenGasPrice - newBreakEvenGasPrice
			diff := new(big.Int).Abs(new(big.Int).Sub(tx.BreakEvenGasPrice, newBreakEvenGasPrice))
			// Compute max difference allowed of breakEvenGasPrice
			maxDiff := new(big.Int).Div(new(big.Int).Mul(tx.BreakEvenGasPrice, f.maxBreakEvenGasPriceDeviationPercentage), big.NewInt(100)) //nolint:gomnd

			// if diff is greater than the maxDiff allowed
			if diff.Cmp(maxDiff) == 1 {
				reprocessNeeded = true
			}
			log.Infof("calculated newBreakEvenGasPrice: %d, tx.BreakEvenGasPrice: %d for tx: %s", newBreakEvenGasPrice, tx.BreakEvenGasPrice, tx.HashStr)
			log.Infof("Would need reprocess: %t, diff: %d, maxDiff: %d", reprocessNeeded, diff, maxDiff)
		}
	}

	txToStore := transactionToStore{
<<<<<<< HEAD
		hash:          tx.Hash,
		from:          tx.From,
=======
		txTracker:     tx,
>>>>>>> 648af0a0
		response:      result.Responses[0],
		batchResponse: result,
		batchNumber:   f.batch.batchNumber,
		timestamp:     f.batch.timestamp,
		coinbase:      f.batch.coinbase,
		oldStateRoot:  oldStateRoot,
		isForcedBatch: false,
		flushId:       result.FlushID,
	}

	f.updateLastPendingFlushID(result.FlushID)

	f.addPendingTxToStore(ctx, txToStore)

	f.batch.countOfTxs++

	f.updateWorkerAfterSuccessfulProcessing(ctx, tx.Hash, tx.From, false, result)

	return nil, nil
}

// handleForcedTxsProcessResp handles the transactions responses for the processed forced batch.
func (f *finalizer) handleForcedTxsProcessResp(ctx context.Context, request state.ProcessRequest, result *state.ProcessBatchResponse, oldStateRoot common.Hash) {
	log.Infof("handleForcedTxsProcessResp: batchNumber: %d, oldStateRoot: %s, newStateRoot: %s", request.BatchNumber, oldStateRoot.String(), result.NewStateRoot.String())
	for _, txResp := range result.Responses {
		// Handle Transaction Error
		if txResp.RomError != nil {
			romErr := executor.RomErrorCode(txResp.RomError)
			if executor.IsIntrinsicError(romErr) {
				// If we have an intrinsic error, we should continue processing the batch, but skip the transaction
				log.Errorf("handleForcedTxsProcessResp: ROM error: %s", txResp.RomError)
				continue
			}
		}

<<<<<<< HEAD
		from, err := state.GetSender(txResp.Tx)
		if err != nil {
			log.Warnf("handleForcedTxsProcessResp: failed to get sender for tx (%s): %v", txResp.TxHash, err)
		}

		txToStore := transactionToStore{
			hash:          txResp.TxHash,
			from:          from,
=======
		txToStore := transactionToStore{
			txTracker:     nil,
>>>>>>> 648af0a0
			response:      txResp,
			batchResponse: result,
			batchNumber:   request.BatchNumber,
			timestamp:     request.Timestamp,
			coinbase:      request.Coinbase,
			oldStateRoot:  oldStateRoot,
			isForcedBatch: true,
			flushId:       result.FlushID,
		}

		oldStateRoot = txResp.StateRoot

		f.updateLastPendingFlushID(result.FlushID)

		f.addPendingTxToStore(ctx, txToStore)
<<<<<<< HEAD

		if err == nil {
			f.updateWorkerAfterSuccessfulProcessing(ctx, txResp.TxHash, from, true, result)
		}
=======
>>>>>>> 648af0a0
	}
}

// storeProcessedTx stores the processed transaction in the database.
func (f *finalizer) storeProcessedTx(ctx context.Context, txToStore transactionToStore) {
	if txToStore.response != nil {
		log.Infof("storeProcessedTx: storing processed txToStore: %s", txToStore.response.TxHash.String())
	} else {
		log.Info("storeProcessedTx: storing processed txToStore")
	}
	err := f.dbManager.StoreProcessedTxAndDeleteFromPool(ctx, txToStore)
	if err != nil {
		log.Info("halting the finalizer because of a database error on storing processed transaction")
		f.halt(ctx, err)
	}
	metrics.TxProcessed(metrics.TxProcessedLabelSuccessful, 1)
}

<<<<<<< HEAD
func (f *finalizer) updateWorkerAfterSuccessfulProcessing(ctx context.Context, txHash common.Hash, txFrom common.Address, isForced bool, result *state.ProcessBatchResponse) {
	// Delete the transaction from the worker
	if isForced {
		f.worker.DeleteForcedTx(txHash, txFrom)
		log.Debug("forced tx deleted from worker", "txHash", txHash.String(), "from", txFrom.Hex())
		return
	} else {
		f.worker.DeleteTx(txHash, txFrom)
		log.Debug("tx deleted from worker", "txHash", txHash.String(), "from", txFrom.Hex())
	}
=======
func (f *finalizer) updateWorkerAfterSuccessfulProcessing(ctx context.Context, tx *TxTracker, result *state.ProcessBatchResponse) {
	// Delete the transaction from the txSorted list
	f.worker.DeleteTx(tx.Hash, tx.From)
	log.Debug("tx deleted from txSorted list", "txHash", tx.Hash.String(), "from", tx.From.Hex())
>>>>>>> 648af0a0

	start := time.Now()
	txsToDelete := f.worker.UpdateAfterSingleSuccessfulTxExecution(txFrom, result.ReadWriteAddresses)
	for _, txToDelete := range txsToDelete {
		err := f.dbManager.UpdateTxStatus(ctx, txToDelete.Hash, pool.TxStatusFailed, false, txToDelete.FailedReason)
		if err != nil {
			log.Errorf("failed to update status to failed in the pool for tx: %s, err: %s", txToDelete.Hash.String(), err)
			continue
		}
		metrics.TxProcessed(metrics.TxProcessedLabelFailed, 1)
	}
	metrics.WorkerProcessingTime(time.Since(start))
}

// handleProcessTransactionError handles the error of a transaction
func (f *finalizer) handleProcessTransactionError(ctx context.Context, result *state.ProcessBatchResponse, tx *TxTracker) *sync.WaitGroup {
	txResponse := result.Responses[0]
	errorCode := executor.RomErrorCode(txResponse.RomError)
	addressInfo := result.ReadWriteAddresses[tx.From]
	log.Infof("handleTransactionError: error in tx: %s, errorCode: %d", tx.Hash.String(), errorCode)
	wg := new(sync.WaitGroup)
	failedReason := executor.RomErr(errorCode).Error()
	if executor.IsROMOutOfCountersError(errorCode) {
		log.Errorf("ROM out of counters error, marking tx with Hash: %s as INVALID, errorCode: %s", tx.Hash.String(), errorCode.String())
		start := time.Now()
		f.worker.DeleteTx(tx.Hash, tx.From)
		metrics.WorkerProcessingTime(time.Since(start))

		wg.Add(1)
		go func() {
			defer wg.Done()
			err := f.dbManager.UpdateTxStatus(ctx, tx.Hash, pool.TxStatusInvalid, false, &failedReason)
			if err != nil {
				log.Errorf("failed to update status to failed in the pool for tx: %s, err: %s", tx.Hash.String(), err)
			} else {
				metrics.TxProcessed(metrics.TxProcessedLabelInvalid, 1)
			}
		}()
	} else if executor.IsInvalidNonceError(errorCode) || executor.IsInvalidBalanceError(errorCode) {
		var (
			nonce   *uint64
			balance *big.Int
		)
		if addressInfo != nil {
			nonce = addressInfo.Nonce
			balance = addressInfo.Balance
		}
		start := time.Now()
		log.Errorf("intrinsic error, moving tx with Hash: %s to NOT READY nonce(%d) balance(%d) gasPrice(%d), err: %s", tx.Hash, nonce, balance, tx.GasPrice, txResponse.RomError)
		txsToDelete := f.worker.MoveTxToNotReady(tx.Hash, tx.From, nonce, balance)
		for _, txToDelete := range txsToDelete {
			wg.Add(1)
			txToDelete := txToDelete
			go func() {
				defer wg.Done()
				err := f.dbManager.UpdateTxStatus(ctx, txToDelete.Hash, pool.TxStatusFailed, false, &failedReason)
				metrics.TxProcessed(metrics.TxProcessedLabelFailed, 1)
				if err != nil {
					log.Errorf("failed to update status to failed in the pool for tx: %s, err: %s", txToDelete.Hash.String(), err)
				}
			}()
		}
		metrics.WorkerProcessingTime(time.Since(start))
	} else {
		// Delete the transaction from the txSorted list
		f.worker.DeleteTx(tx.Hash, tx.From)
		log.Debug("tx deleted from txSorted list", "txHash", tx.Hash.String(), "from", tx.From.Hex())

		wg.Add(1)
		go func() {
			defer wg.Done()
			// Update the status of the transaction to failed
			err := f.dbManager.UpdateTxStatus(ctx, tx.Hash, pool.TxStatusFailed, false, &failedReason)
			if err != nil {
				log.Errorf("failed to update status to failed in the pool for tx: %s, err: %s", tx.Hash.String(), err)
			} else {
				metrics.TxProcessed(metrics.TxProcessedLabelFailed, 1)
			}
		}()
	}

	return wg
}

// syncWithState syncs the WIP batch and processRequest with the state
func (f *finalizer) syncWithState(ctx context.Context, lastBatchNum *uint64) error {
	f.sharedResourcesMux.Lock()
	defer f.sharedResourcesMux.Unlock()

	var lastBatch *state.Batch
	var err error
	for !f.isSynced(ctx) {
		log.Info("wait for synchronizer to sync last batch")
		time.Sleep(time.Second)
	}
	if lastBatchNum == nil {
		lastBatch, err = f.dbManager.GetLastBatch(ctx)
		if err != nil {
			return fmt.Errorf("failed to get last batch, err: %w", err)
		}
	} else {
		lastBatch, err = f.dbManager.GetBatchByNumber(ctx, *lastBatchNum, nil)
		if err != nil {
			return fmt.Errorf("failed to get last batch, err: %w", err)
		}
	}

	batchNum := lastBatch.BatchNumber
	lastBatchNum = &batchNum

	isClosed, err := f.dbManager.IsBatchClosed(ctx, *lastBatchNum)
	if err != nil {
		return fmt.Errorf("failed to check if batch is closed, err: %w", err)
	}
	log.Infof("Batch %d isClosed: %v", batchNum, isClosed)
	if isClosed {
		ger, _, err := f.dbManager.GetLatestGer(ctx, f.cfg.GERFinalityNumberOfBlocks)
		if err != nil {
			return fmt.Errorf("failed to get latest ger, err: %w", err)
		}

		oldStateRoot := lastBatch.StateRoot
		f.batch, err = f.openWIPBatch(ctx, *lastBatchNum+1, ger.GlobalExitRoot, oldStateRoot)
		if err != nil {
			return err
		}
	} else {
		f.batch, err = f.dbManager.GetWIPBatch(ctx)
		if err != nil {
			return fmt.Errorf("failed to get work-in-progress batch, err: %w", err)
		}
	}
	log.Infof("Initial Batch: %+v", f.batch)
	log.Infof("Initial Batch.StateRoot: %s", f.batch.stateRoot.String())
	log.Infof("Initial Batch.GER: %s", f.batch.globalExitRoot.String())
	log.Infof("Initial Batch.Coinbase: %s", f.batch.coinbase.String())
	log.Infof("Initial Batch.InitialStateRoot: %s", f.batch.initialStateRoot.String())
	log.Infof("Initial Batch.localExitRoot: %s", f.batch.localExitRoot.String())

	f.processRequest = state.ProcessRequest{
		BatchNumber:    *lastBatchNum,
		OldStateRoot:   f.batch.stateRoot,
		GlobalExitRoot: f.batch.globalExitRoot,
		Coinbase:       f.sequencerAddress,
		Timestamp:      f.batch.timestamp,
		Transactions:   make([]byte, 0, 1),
		Caller:         stateMetrics.SequencerCallerLabel,
	}

	log.Infof("synced with state, lastBatchNum: %d. State root: %s", *lastBatchNum, f.batch.initialStateRoot.Hex())

	return nil
}

// processForcedBatches processes all the forced batches that are pending to be processed
func (f *finalizer) processForcedBatches(ctx context.Context, lastBatchNumberInState uint64, stateRoot common.Hash) (uint64, common.Hash, error) {
	f.nextForcedBatchesMux.Lock()
	defer f.nextForcedBatchesMux.Unlock()
	f.nextForcedBatchDeadline = 0

	lastTrustedForcedBatchNumber, err := f.dbManager.GetLastTrustedForcedBatchNumber(ctx, nil)
	if err != nil {
		return 0, common.Hash{}, fmt.Errorf("failed to get last trusted forced batch number, err: %w", err)
	}
	nextForcedBatchNum := lastTrustedForcedBatchNumber + 1

	for _, forcedBatch := range f.nextForcedBatches {
		// Skip already processed forced batches
		if forcedBatch.ForcedBatchNumber < nextForcedBatchNum {
			continue
		}
		// Process in-between unprocessed forced batches
		for forcedBatch.ForcedBatchNumber > nextForcedBatchNum {
			inBetweenForcedBatch, err := f.dbManager.GetForcedBatch(ctx, nextForcedBatchNum, nil)
			if err != nil {
				return 0, common.Hash{}, fmt.Errorf("failed to get in-between forced batch %d, err: %w", nextForcedBatchNum, err)
			}
			lastBatchNumberInState, stateRoot = f.processForcedBatch(ctx, lastBatchNumberInState, stateRoot, *inBetweenForcedBatch)
			nextForcedBatchNum += 1
		}
		// Process the current forced batch from the channel queue
		lastBatchNumberInState, stateRoot = f.processForcedBatch(ctx, lastBatchNumberInState, stateRoot, forcedBatch)
		nextForcedBatchNum += 1
	}
	f.nextForcedBatches = make([]state.ForcedBatch, 0)

	return lastBatchNumberInState, stateRoot, nil
}

func (f *finalizer) processForcedBatch(ctx context.Context, lastBatchNumberInState uint64, stateRoot common.Hash, forcedBatch state.ForcedBatch) (uint64, common.Hash) {
	request := state.ProcessRequest{
		BatchNumber:    lastBatchNumberInState + 1,
		OldStateRoot:   stateRoot,
		GlobalExitRoot: forcedBatch.GlobalExitRoot,
		Transactions:   forcedBatch.RawTxsData,
		Coinbase:       f.sequencerAddress,
		Timestamp:      now(),
		Caller:         stateMetrics.SequencerCallerLabel,
	}

	response, err := f.dbManager.ProcessForcedBatch(forcedBatch.ForcedBatchNumber, request)
	if err != nil {
		// If there is EXECUTOR (Batch level) error, halt the finalizer.
		f.halt(ctx, fmt.Errorf("failed to process forced batch, Executor err: %w", err))
		return lastBatchNumberInState, stateRoot
	}

	if len(response.Responses) > 0 && !response.IsRomOOCError {
		for _, txResponse := range response.Responses {
			sender, err := state.GetSender(txResponse.Tx)
			if err != nil {
				log.Warnf("failed trying to add forced tx (%s) to worker. Error getting sender from tx, Err: %v", txResponse.TxHash, err)
				continue
			}
			f.worker.AddForcedTx(txResponse.TxHash, sender)
		}

		f.handleForcedTxsProcessResp(ctx, request, response, stateRoot)
	}
	f.nextGERMux.Lock()
	f.lastGERHash = forcedBatch.GlobalExitRoot
	f.nextGERMux.Unlock()
	stateRoot = response.NewStateRoot
	lastBatchNumberInState += 1

	return lastBatchNumberInState, stateRoot
}

// openWIPBatch opens a new batch in the state and returns it as WipBatch
func (f *finalizer) openWIPBatch(ctx context.Context, batchNum uint64, ger, stateRoot common.Hash) (*WipBatch, error) {
	dbTx, err := f.dbManager.BeginStateTransaction(ctx)
	if err != nil {
		return nil, fmt.Errorf("failed to begin state transaction to open batch, err: %w", err)
	}

	// open next batch
	openBatchResp, err := f.openBatch(ctx, batchNum, ger, dbTx)
	if err != nil {
		if rollbackErr := dbTx.Rollback(ctx); rollbackErr != nil {
			return nil, fmt.Errorf(
				"failed to rollback dbTx: %s. Rollback err: %w",
				rollbackErr.Error(), err,
			)
		}
		return nil, err
	}
	if err := dbTx.Commit(ctx); err != nil {
		return nil, fmt.Errorf("failed to commit database transaction for opening a batch, err: %w", err)
	}

	// Check if synchronizer is up-to-date
	for !f.isSynced(ctx) {
		log.Info("wait for synchronizer to sync last batch")
		time.Sleep(time.Second)
	}

	return &WipBatch{
		batchNumber:        batchNum,
		coinbase:           f.sequencerAddress,
		initialStateRoot:   stateRoot,
		stateRoot:          stateRoot,
		timestamp:          openBatchResp.Timestamp,
		globalExitRoot:     ger,
		remainingResources: getMaxRemainingResources(f.batchConstraints),
		closingReason:      state.EmptyClosingReason,
	}, err
}

// closeBatch closes the current batch in the state
func (f *finalizer) closeBatch(ctx context.Context) error {
	transactions, effectivePercentages, err := f.dbManager.GetTransactionsByBatchNumber(ctx, f.batch.batchNumber)
	if err != nil {
		return fmt.Errorf("failed to get transactions from transactions, err: %w", err)
	}
	for i, tx := range transactions {
		log.Infof("closeBatch: BatchNum: %d, Tx position: %d, txHash: %s", f.batch.batchNumber, i, tx.Hash().String())
	}
	usedResources := getUsedBatchResources(f.batchConstraints, f.batch.remainingResources)
	receipt := ClosingBatchParameters{
		BatchNumber:          f.batch.batchNumber,
		StateRoot:            f.batch.stateRoot,
		LocalExitRoot:        f.batch.localExitRoot,
		Txs:                  transactions,
		EffectivePercentages: effectivePercentages,
		BatchResources:       usedResources,
		ClosingReason:        f.batch.closingReason,
	}
	return f.dbManager.CloseBatch(ctx, receipt)
}

// openBatch opens a new batch in the state
func (f *finalizer) openBatch(ctx context.Context, num uint64, ger common.Hash, dbTx pgx.Tx) (state.ProcessingContext, error) {
	processingCtx := state.ProcessingContext{
		BatchNumber:    num,
		Coinbase:       f.sequencerAddress,
		Timestamp:      now(),
		GlobalExitRoot: ger,
	}
	err := f.dbManager.OpenBatch(ctx, processingCtx, dbTx)
	if err != nil {
		return state.ProcessingContext{}, fmt.Errorf("failed to open new batch, err: %w", err)
	}

	return processingCtx, nil
}

// reprocessFullBatch reprocesses a batch used as sanity check
func (f *finalizer) reprocessFullBatch(ctx context.Context, batchNum uint64, initialStateRoot common.Hash, expectedNewStateRoot common.Hash) (*state.ProcessBatchResponse, error) {
	batch, err := f.dbManager.GetBatchByNumber(ctx, batchNum, nil)
	if err != nil {
		log.Errorf("reprocessFullBatch: failed to get batch %d, err: %v", batchNum, err)
		f.reprocessFullBatchError.Store(true)
		return nil, ErrGetBatchByNumber
	}

	log.Infof("reprocessFullBatch: BatchNumber: %d, OldStateRoot: %s, ExpectedNewStateRoot: %s, GER: %s", batch.BatchNumber, initialStateRoot.String(), expectedNewStateRoot.String(), batch.GlobalExitRoot.String())
	caller := stateMetrics.DiscardCallerLabel
	if f.cfg.SequentialReprocessFullBatch {
		caller = stateMetrics.SequencerCallerLabel
	}
	processRequest := state.ProcessRequest{
		BatchNumber:    batch.BatchNumber,
		GlobalExitRoot: batch.GlobalExitRoot,
		OldStateRoot:   initialStateRoot,
		Transactions:   batch.BatchL2Data,
		Coinbase:       batch.Coinbase,
		Timestamp:      batch.Timestamp,
		Caller:         caller,
	}
<<<<<<< HEAD
=======
	log.Infof("reprocessFullBatch: BatchNumber: %d, OldStateRoot: %s, Ger: %s", batch.BatchNumber, f.batch.initialStateRoot.String(), batch.GlobalExitRoot.String())
	forkID := f.dbManager.GetForkIDByBatchNumber(batchNum)
	txs, _, _, err := state.DecodeTxs(batch.BatchL2Data, forkID)
>>>>>>> 648af0a0

	forkID := f.dbManager.GetForkIDByBatchNumber(batchNum)
	txs, _, _, err := state.DecodeTxs(batch.BatchL2Data, forkID)
	if err != nil {
		log.Errorf("reprocessFullBatch: error decoding BatchL2Data for batch %d. Error: %v", batch.BatchNumber, err)
		f.reprocessFullBatchError.Store(true)
		return nil, ErrDecodeBatchL2Data
	}
	for i, tx := range txs {
		log.Infof("reprocessFullBatch: BatchNumber: %d, Tx position %d, Tx Hash: %s", batch.BatchNumber, i, tx.Hash())
	}

	result, err := f.executor.ProcessBatch(ctx, processRequest, false)
	if err != nil {
		log.Errorf("reprocessFullBatch: failed to process batch %d. Error: %s", batch.BatchNumber, err)
		f.reprocessFullBatchError.Store(true)
		return nil, ErrProcessBatch
	}

	if result.IsRomOOCError {
		log.Errorf("reprocessFullBatch: failed to process batch %d because OutOfCounters", batch.BatchNumber)
		f.reprocessFullBatchError.Store(true)

		payload, err := json.Marshal(processRequest)
		if err != nil {
			log.Errorf("reprocessFullBatch: error marshaling payload: %v", err)
		} else {
			event := &event.Event{
				ReceivedAt:  time.Now(),
				Source:      event.Source_Node,
				Component:   event.Component_Sequencer,
				Level:       event.Level_Critical,
				EventID:     event.EventID_ReprocessFullBatchOOC,
				Description: string(payload),
				Json:        processRequest,
			}
			err = f.eventLog.LogEvent(ctx, event)
			if err != nil {
				log.Errorf("reprocessFullBatch: error storing payload: %v", err)
			}
		}

		return nil, ErrProcessBatchOOC
	}

	if result.NewStateRoot != expectedNewStateRoot {
		log.Errorf("reprocessFullBatch: new state root mismatch for batch %d, expected: %s, got: %s", batch.BatchNumber, expectedNewStateRoot.String(), result.NewStateRoot.String())
		f.reprocessFullBatchError.Store(true)
		return nil, ErrStateRootNoMatch
	}

	if result.ExecutorError != nil {
		log.Errorf("reprocessFullBatch: executor error when reprocessing batch %d, error: %v", batch.BatchNumber, result.ExecutorError)
		f.reprocessFullBatchError.Store(true)
		return nil, ErrExecutorError
	}

	log.Infof("reprocessFullBatch: reprocess successfully done for batch %d", batch.BatchNumber)
	return result, nil
}

func (f *finalizer) getLastBatchNumAndOldStateRoot(ctx context.Context) (uint64, common.Hash, error) {
	const two = 2
	var oldStateRoot common.Hash
	batches, err := f.dbManager.GetLastNBatches(ctx, two)
	if err != nil {
		return 0, common.Hash{}, fmt.Errorf("failed to get last %d batches, err: %w", two, err)
	}
	lastBatch := batches[0]

	oldStateRoot = f.getOldStateRootFromBatches(batches)
	return lastBatch.BatchNumber, oldStateRoot, nil
}

func (f *finalizer) getOldStateRootFromBatches(batches []*state.Batch) common.Hash {
	const one = 1
	const two = 2
	var oldStateRoot common.Hash
	if len(batches) == one {
		oldStateRoot = batches[0].StateRoot
	} else if len(batches) == two {
		oldStateRoot = batches[1].StateRoot
	}

	return oldStateRoot
}

// isDeadlineEncountered returns true if any closing signal deadline is encountered
func (f *finalizer) isDeadlineEncountered() bool {
	// Forced batch deadline
	if f.nextForcedBatchDeadline != 0 && now().Unix() >= f.nextForcedBatchDeadline {
		log.Infof("Closing batch: %d, forced batch deadline encountered.", f.batch.batchNumber)
		return true
	}
	// Global Exit Root deadline
	if f.nextGERDeadline != 0 && now().Unix() >= f.nextGERDeadline {
		log.Infof("Closing batch: %d, Global Exit Root deadline encountered.", f.batch.batchNumber)
		f.batch.closingReason = state.GlobalExitRootDeadlineClosingReason
		return true
	}
	// Timestamp resolution deadline
	if !f.batch.isEmpty() && f.batch.timestamp.Add(f.cfg.TimestampResolution.Duration).Before(time.Now()) {
		log.Infof("Closing batch: %d, because of timestamp resolution.", f.batch.batchNumber)
		f.batch.closingReason = state.TimeoutResolutionDeadlineClosingReason
		return true
	}
	return false
}

// checkRemainingResources checks if the transaction uses less resources than the remaining ones in the batch.
func (f *finalizer) checkRemainingResources(result *state.ProcessBatchResponse, tx *TxTracker) error {
	usedResources := state.BatchResources{
		ZKCounters: result.UsedZkCounters,
		Bytes:      uint64(len(tx.RawTx)),
	}

	err := f.batch.remainingResources.Sub(usedResources)
	if err != nil {
		log.Infof("current transaction exceeds the batch limit, updating metadata for tx in worker and continuing")
		start := time.Now()
		f.worker.UpdateTxZKCounters(result.Responses[0].TxHash, tx.From, usedResources.ZKCounters)
		metrics.WorkerProcessingTime(time.Since(start))
		return err
	}

	return nil
}

// isBatchAlmostFull checks if the current batch remaining resources are under the Constraints threshold for most efficient moment to close a batch
func (f *finalizer) isBatchAlmostFull() bool {
	resources := f.batch.remainingResources
	zkCounters := resources.ZKCounters
	result := false
	resourceDesc := ""
	if resources.Bytes <= f.getConstraintThresholdUint64(f.batchConstraints.MaxBatchBytesSize) {
		resourceDesc = "MaxBatchBytesSize"
		result = true
	} else if zkCounters.UsedSteps <= f.getConstraintThresholdUint32(f.batchConstraints.MaxSteps) {
		resourceDesc = "MaxSteps"
		result = true
	} else if zkCounters.UsedPoseidonPaddings <= f.getConstraintThresholdUint32(f.batchConstraints.MaxPoseidonPaddings) {
		resourceDesc = "MaxPoseidonPaddings"
		result = true
	} else if zkCounters.UsedBinaries <= f.getConstraintThresholdUint32(f.batchConstraints.MaxBinaries) {
		resourceDesc = "MaxBinaries"
		result = true
	} else if zkCounters.UsedKeccakHashes <= f.getConstraintThresholdUint32(f.batchConstraints.MaxKeccakHashes) {
		resourceDesc = "MaxKeccakHashes"
		result = true
	} else if zkCounters.UsedArithmetics <= f.getConstraintThresholdUint32(f.batchConstraints.MaxArithmetics) {
		resourceDesc = "MaxArithmetics"
		result = true
	} else if zkCounters.UsedMemAligns <= f.getConstraintThresholdUint32(f.batchConstraints.MaxMemAligns) {
		resourceDesc = "MaxMemAligns"
		result = true
	} else if zkCounters.CumulativeGasUsed <= f.getConstraintThresholdUint64(f.batchConstraints.MaxCumulativeGasUsed) {
		resourceDesc = "MaxCumulativeGasUsed"
		result = true
	}

	if result {
		log.Infof("Closing batch: %d, because it reached %s threshold limit", f.batch.batchNumber, resourceDesc)
		f.batch.closingReason = state.BatchAlmostFullClosingReason
	}

	return result
}

// setNextForcedBatchDeadline sets the next forced batch deadline
func (f *finalizer) setNextForcedBatchDeadline() {
	f.nextForcedBatchDeadline = now().Unix() + int64(f.cfg.ForcedBatchDeadlineTimeout.Duration.Seconds())
}

// setNextGERDeadline sets the next Global Exit Root deadline
func (f *finalizer) setNextGERDeadline() {
	f.nextGERDeadline = now().Unix() + int64(f.cfg.GERDeadlineTimeout.Duration.Seconds())
}

// getConstraintThresholdUint64 returns the threshold for the given input
func (f *finalizer) getConstraintThresholdUint64(input uint64) uint64 {
	return input * uint64(f.cfg.ResourcePercentageToCloseBatch) / oneHundred
}

// getConstraintThresholdUint32 returns the threshold for the given input
func (f *finalizer) getConstraintThresholdUint32(input uint32) uint32 {
	return uint32(input*f.cfg.ResourcePercentageToCloseBatch) / oneHundred
}

// getUsedBatchResources returns the used resources in the batch
func getUsedBatchResources(constraints state.BatchConstraintsCfg, remainingResources state.BatchResources) state.BatchResources {
	return state.BatchResources{
		ZKCounters: state.ZKCounters{
			CumulativeGasUsed:    constraints.MaxCumulativeGasUsed - remainingResources.ZKCounters.CumulativeGasUsed,
			UsedKeccakHashes:     constraints.MaxKeccakHashes - remainingResources.ZKCounters.UsedKeccakHashes,
			UsedPoseidonHashes:   constraints.MaxPoseidonHashes - remainingResources.ZKCounters.UsedPoseidonHashes,
			UsedPoseidonPaddings: constraints.MaxPoseidonPaddings - remainingResources.ZKCounters.UsedPoseidonPaddings,
			UsedMemAligns:        constraints.MaxMemAligns - remainingResources.ZKCounters.UsedMemAligns,
			UsedArithmetics:      constraints.MaxArithmetics - remainingResources.ZKCounters.UsedArithmetics,
			UsedBinaries:         constraints.MaxBinaries - remainingResources.ZKCounters.UsedBinaries,
			UsedSteps:            constraints.MaxSteps - remainingResources.ZKCounters.UsedSteps,
		},
		Bytes: constraints.MaxBatchBytesSize - remainingResources.Bytes,
	}
}<|MERGE_RESOLUTION|>--- conflicted
+++ resolved
@@ -35,7 +35,6 @@
 
 // finalizer represents the finalizer component of the sequencer.
 type finalizer struct {
-<<<<<<< HEAD
 	cfg                     FinalizerCfg
 	effectiveGasPriceCfg    EffectiveGasPriceCfg
 	closingSignalCh         ClosingSignalCh
@@ -45,26 +44,11 @@
 	dbManager               dbManagerInterface
 	executor                stateInterface
 	batch                   *WipBatch
-	batchConstraints        batchConstraints
+	batchConstraints        state.BatchConstraintsCfg
 	processRequest          state.ProcessRequest
 	sharedResourcesMux      *sync.RWMutex
 	lastGERHash             common.Hash
 	reprocessFullBatchError atomic.Bool
-=======
-	cfg                  FinalizerCfg
-	effectiveGasPriceCfg EffectiveGasPriceCfg
-	closingSignalCh      ClosingSignalCh
-	isSynced             func(ctx context.Context) bool
-	sequencerAddress     common.Address
-	worker               workerInterface
-	dbManager            dbManagerInterface
-	executor             stateInterface
-	batch                *WipBatch
-	batchConstraints     state.BatchConstraintsCfg
-	processRequest       state.ProcessRequest
-	sharedResourcesMux   *sync.RWMutex
-	lastGERHash          common.Hash
->>>>>>> 648af0a0
 	// closing signals
 	nextGER                 common.Hash
 	nextGERDeadline         int64
@@ -231,15 +215,8 @@
 			// Now f.storedFlushID >= tx.flushId, we can store tx
 			f.storeProcessedTx(ctx, tx)
 
-<<<<<<< HEAD
 			// Delete the tx from the pending list in the worker (addrQueue)
 			f.worker.DeletePendingTxToStore(tx.hash, tx.from)
-=======
-			if tx.txTracker != nil {
-				// Delete the txTracker from the pending list in the worker (addrQueue)
-				f.worker.DeletePendingTxToStore(tx.txTracker.Hash, tx.txTracker.From)
-			}
->>>>>>> 648af0a0
 
 			f.pendingTransactionsToStoreWG.Done()
 		case <-ctx.Done():
@@ -331,28 +308,16 @@
 // addPendingTxToStore adds a pending tx that is ready to be stored in the state DB once its flushid has been stored by the executor
 func (f *finalizer) addPendingTxToStore(ctx context.Context, txToStore transactionToStore) {
 	f.pendingTransactionsToStoreWG.Add(1)
-<<<<<<< HEAD
 
 	f.worker.AddPendingTxToStore(txToStore.hash, txToStore.from)
 
-=======
-	if txToStore.txTracker != nil {
-		f.worker.AddPendingTxToStore(txToStore.txTracker.Hash, txToStore.txTracker.From)
-	}
->>>>>>> 648af0a0
 	select {
 	case f.pendingTransactionsToStore <- txToStore:
 	case <-ctx.Done():
 		// If context is cancelled before we can send to the channel, we must decrement the WaitGroup count and
 		// delete the pending TxToStore added in the worker
 		f.pendingTransactionsToStoreWG.Done()
-<<<<<<< HEAD
 		f.worker.DeletePendingTxToStore(txToStore.hash, txToStore.from)
-=======
-		if txToStore.txTracker != nil {
-			f.worker.DeletePendingTxToStore(txToStore.txTracker.Hash, txToStore.txTracker.From)
-		}
->>>>>>> 648af0a0
 	}
 }
 
@@ -482,11 +447,7 @@
 	}
 }
 
-<<<<<<< HEAD
 // checkIfProverRestarted checks if the proverID changed
-=======
-// checkProverIDAndUpdateStoredFlushID checks if the proverID changed and updates the stored flush id
->>>>>>> 648af0a0
 func (f *finalizer) checkIfProverRestarted(proverID string) {
 	if f.proverID != "" && f.proverID != proverID {
 		event := &event.Event{
@@ -629,11 +590,7 @@
 
 		effectivePercentage := state.MaxEffectivePercentage
 
-<<<<<<< HEAD
 		if tx.BreakEvenGasPrice != nil && tx.BreakEvenGasPrice.Uint64() != 0 {
-=======
-		if tx.BreakEvenGasPrice.Uint64() != 0 {
->>>>>>> 648af0a0
 			// If the tx gas price is lower than the break even gas price, we process the tx with the user gas price (100%)
 			if tx.GasPrice.Cmp(tx.BreakEvenGasPrice) <= 0 {
 				tx.IsEffectiveGasPriceFinalExecution = true
@@ -674,11 +631,7 @@
 	} else if err == nil && !processBatchResponse.IsRomLevelError && len(processBatchResponse.Responses) == 0 && tx != nil {
 		err = fmt.Errorf("executor returned no errors and no responses for tx: %s", tx.HashStr)
 		f.halt(ctx, err)
-<<<<<<< HEAD
 	} else if processBatchResponse.IsExecutorLevelError && tx != nil {
-=======
-	} else if tx != nil && processBatchResponse.IsExecutorLevelError {
->>>>>>> 648af0a0
 		log.Errorf("error received from executor. Error: %v", err)
 		// Delete tx from the worker
 		f.worker.DeleteTx(tx.Hash, tx.From)
@@ -752,12 +705,8 @@
 	}
 
 	txToStore := transactionToStore{
-<<<<<<< HEAD
 		hash:          tx.Hash,
 		from:          tx.From,
-=======
-		txTracker:     tx,
->>>>>>> 648af0a0
 		response:      result.Responses[0],
 		batchResponse: result,
 		batchNumber:   f.batch.batchNumber,
@@ -793,7 +742,6 @@
 			}
 		}
 
-<<<<<<< HEAD
 		from, err := state.GetSender(txResp.Tx)
 		if err != nil {
 			log.Warnf("handleForcedTxsProcessResp: failed to get sender for tx (%s): %v", txResp.TxHash, err)
@@ -802,10 +750,6 @@
 		txToStore := transactionToStore{
 			hash:          txResp.TxHash,
 			from:          from,
-=======
-		txToStore := transactionToStore{
-			txTracker:     nil,
->>>>>>> 648af0a0
 			response:      txResp,
 			batchResponse: result,
 			batchNumber:   request.BatchNumber,
@@ -821,13 +765,10 @@
 		f.updateLastPendingFlushID(result.FlushID)
 
 		f.addPendingTxToStore(ctx, txToStore)
-<<<<<<< HEAD
 
 		if err == nil {
 			f.updateWorkerAfterSuccessfulProcessing(ctx, txResp.TxHash, from, true, result)
 		}
-=======
->>>>>>> 648af0a0
 	}
 }
 
@@ -846,7 +787,6 @@
 	metrics.TxProcessed(metrics.TxProcessedLabelSuccessful, 1)
 }
 
-<<<<<<< HEAD
 func (f *finalizer) updateWorkerAfterSuccessfulProcessing(ctx context.Context, txHash common.Hash, txFrom common.Address, isForced bool, result *state.ProcessBatchResponse) {
 	// Delete the transaction from the worker
 	if isForced {
@@ -857,12 +797,6 @@
 		f.worker.DeleteTx(txHash, txFrom)
 		log.Debug("tx deleted from worker", "txHash", txHash.String(), "from", txFrom.Hex())
 	}
-=======
-func (f *finalizer) updateWorkerAfterSuccessfulProcessing(ctx context.Context, tx *TxTracker, result *state.ProcessBatchResponse) {
-	// Delete the transaction from the txSorted list
-	f.worker.DeleteTx(tx.Hash, tx.From)
-	log.Debug("tx deleted from txSorted list", "txHash", tx.Hash.String(), "from", tx.From.Hex())
->>>>>>> 648af0a0
 
 	start := time.Now()
 	txsToDelete := f.worker.UpdateAfterSingleSuccessfulTxExecution(txFrom, result.ReadWriteAddresses)
@@ -1192,12 +1126,6 @@
 		Timestamp:      batch.Timestamp,
 		Caller:         caller,
 	}
-<<<<<<< HEAD
-=======
-	log.Infof("reprocessFullBatch: BatchNumber: %d, OldStateRoot: %s, Ger: %s", batch.BatchNumber, f.batch.initialStateRoot.String(), batch.GlobalExitRoot.String())
-	forkID := f.dbManager.GetForkIDByBatchNumber(batchNum)
-	txs, _, _, err := state.DecodeTxs(batch.BatchL2Data, forkID)
->>>>>>> 648af0a0
 
 	forkID := f.dbManager.GetForkIDByBatchNumber(batchNum)
 	txs, _, _, err := state.DecodeTxs(batch.BatchL2Data, forkID)
