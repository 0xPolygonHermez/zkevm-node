--- conflicted
+++ resolved
@@ -103,13 +103,8 @@
 		// Check if can be send
 		tx, err = s.etherman.EstimateGasSequenceBatches(sequences)
 
-<<<<<<< HEAD
-		if err == nil && (new(big.Int).SetUint64(tx.Gas()).Cmp(s.cfg.MaxSequenceSize.Int) >= 1 ||
-			tx.Size() > 124000) { // TODO: make this a config param
-=======
 		if err == nil && new(big.Int).SetUint64(tx.Gas()).Cmp(s.cfg.MaxSequenceSize.Int) >= 1 {
 			metrics.SequencesOvesizedDataError()
->>>>>>> a8f63181
 			log.Infof("oversized Data on TX hash %s (%d > %d)", tx.Hash(), tx.Gas(), s.cfg.MaxSequenceSize)
 			err = core.ErrOversizedData
 		}
